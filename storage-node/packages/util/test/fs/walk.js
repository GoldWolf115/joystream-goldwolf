/*
 * This file is part of the storage node for the Joystream project.
 * Copyright (C) 2019 Joystream Contributors
 *
 * This program is free software: you can redistribute it and/or modify
 * it under the terms of the GNU General Public License as published by
 * the Free Software Foundation, either version 3 of the License, or
 * (at your option) any later version.
 *
 * This program is distributed in the hope that it will be useful,
 * but WITHOUT ANY WARRANTY; without even the implied warranty of
 * MERCHANTABILITY or FITNESS FOR A PARTICULAR PURPOSE.  See the
 * GNU General Public License for more details.
 *
 * You should have received a copy of the GNU General Public License
 * along with this program.  If not, see <https://www.gnu.org/licenses/>.
 */

'use strict'

const expect = require('chai').expect
// Disabling the rule because of the 'temp' package API.
// eslint-disable-next-line no-unused-vars
const temp = require('temp').track()

const fs = require('fs')
const path = require('path')

const fswalk = require('@joystream/storage-utils/fs/walk')

function walktest(archive, base, done) {
  const results = new Map()

  fswalk(base, archive, (err, relname, stat, linktarget) => {
    expect(err).to.be.null

    if (relname) {
      results.set(relname, [stat, linktarget])
      return
    }

    // End of data, do testing
    const entries = Array.from(results.keys())
    expect(entries).to.include('foo')
    expect(results.get('foo')[0].isDirectory()).to.be.true

    expect(entries).to.include('bar')
    expect(results.get('bar')[0].isFile()).to.be.true

    if (archive === fs) {
      expect(entries).to.include('quux')
      expect(results.get('quux')[0].isSymbolicLink()).to.be.true
      expect(results.get('quux')[1]).to.equal('foo/baz')
    }

    expect(entries).to.include('foo/baz')
    expect(results.get('foo/baz')[0].isFile()).to.be.true

    done()
  })
}

<<<<<<< HEAD
describe('util/fs/walk', function() {
  it('reports all files in a file system hierarchy', function(done) {
=======
describe('util/fs/walk', function () {
  it('reports all files in a file system hierarchy', function (done) {
>>>>>>> c24aaf05
    walktest(fs, path.resolve(__dirname, '../data'), done)
  })
})<|MERGE_RESOLUTION|>--- conflicted
+++ resolved
@@ -60,13 +60,8 @@
   })
 }
 
-<<<<<<< HEAD
-describe('util/fs/walk', function() {
-  it('reports all files in a file system hierarchy', function(done) {
-=======
 describe('util/fs/walk', function () {
   it('reports all files in a file system hierarchy', function (done) {
->>>>>>> c24aaf05
     walktest(fs, path.resolve(__dirname, '../data'), done)
   })
 })