--- conflicted
+++ resolved
@@ -144,13 +144,9 @@
     "api:edit": "openapi-editor --file ./src/api-spec/openapi.yaml --port 10021",
     "generate:types:graphql": "yarn graphql-codegen -c ./src/services/queryNode/codegen.yml",
     "generate:types:json-schema": "yarn ts-node ./src/services/metadata/generateTypes.ts",
-<<<<<<< HEAD
     "generate:client": "yarn openapi-generator-cli generate -i ./src/api-spec/openapi.yaml -g typescript-axios -o ./client",
-    "generate:all": "yarn generate:types:graphql && yarn generate:types:json-schema && yarn generate:client",
-=======
     "generate:types:api": "yarn openapi-typescript ./src/api-spec/openapi.yaml -o ./src/services/webApi/types/generated.ts -c ../prettierrc.js",
-    "generate:all": "yarn generate:types:graphql && yarn generate:types:json-schema && yarn generate:types:api",
->>>>>>> 504cad7b
+    "generate:all": "yarn generate:types:graphql && yarn generate:types:json-schema && yarn generate:types:api && yarn generate:client",
     "ensure": "yarn format && yarn lint --fix && yarn build",
     "checks": "tsc --noEmit --pretty && prettier ./src --check && yarn lint"
   },
