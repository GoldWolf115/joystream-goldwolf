{
  "name": "storage-node",
  "description": "Joystream storage subsystem.",
<<<<<<< HEAD
  "version": "3.2.0",
=======
  "version": "3.1.0",
>>>>>>> a9139d20
  "author": "Joystream contributors",
  "bin": {
    "storage-node": "./bin/run"
  },
  "bugs": "https://github.com/Joystream/joystream/issues",
  "dependencies": {
    "@apollo/client": "^3.3.21",
    "@elastic/ecs-winston-format": "^1.3.1",
    "@joystream/metadata-protobuf": "^2.8.0",
    "@joystream/types": "^1.1.0",
    "@oclif/command": "^1",
    "@oclif/config": "^1",
    "@oclif/plugin-help": "^3",
    "@polkadot/api": "8.9.1",
    "@types/base64url": "^2.0.0",
    "@types/express": "4.17.13",
    "@types/file-type": "^10.9.1",
    "@types/lodash": "^4.14.171",
    "@types/multer": "^1.4.5",
    "@types/node-cache": "^4.2.5",
    "@types/promise-timeout": "^1.3.0",
    "@types/read-chunk": "^3.1.0",
    "@types/rimraf": "^3.0.2",
    "@types/send": "^0.17.0",
    "@types/superagent": "^4.1.12",
    "@types/url-join": "^4.0.1",
    "@types/uuid": "^8.3.1",
    "@types/winston": "^2.4.4",
    "ajv": "^7",
    "await-lock": "^2.1.0",
    "base64url": "^3.0.1",
    "blake3-wasm": "^2.1.5",
    "cross-fetch": "^3.1.4",
    "express": "4.17.1",
    "express-openapi-validator": "4.12.4",
    "express-winston": "^4.1.0",
    "fast-folder-size": "^1.4.0",
    "fast-safe-stringify": "^2.1.1",
    "file-type": "^16.5.0",
    "lodash": "^4.17.21",
    "multihashes": "^4.0.2",
    "node-cache": "^5.1.2",
    "openapi-editor": "^0.3.0",
    "promise-timeout": "^1.3.0",
    "read-chunk": "^3.2.0",
    "rimraf": "^3.0.2",
    "send": "^0.17.1",
    "sleep-promise": "^9.1.0",
    "subscriptions-transport-ws": "^0.11.0",
    "superagent": "^6.1.0",
    "tslib": "^1",
    "url-join": "^4.0.1",
    "uuid": "^8.3.2",
    "winston": "^3.3.3",
    "winston-elasticsearch": "^0.15.8",
    "winston-daily-rotate-file": "^4.5.5"
  },
  "devDependencies": {
    "@graphql-codegen/cli": "^1.21.4",
    "@graphql-codegen/import-types-preset": "^1.18.1",
    "@graphql-codegen/typescript": "^1.22.0",
    "@graphql-codegen/typescript-document-nodes": "^1.17.11",
    "@graphql-codegen/typescript-operations": "^1.17.16",
    "@joystream/eslint-config": "^1.0.0",
    "@oclif/dev-cli": "^1",
    "@oclif/test": "^1",
    "@openapitools/openapi-generator-cli": "^2.3.6",
    "@types/chai": "^4",
    "@types/mocha": "^5",
    "@types/node": "^10",
    "@types/pg": "^8.6.1",
    "@types/swagger-ui-express": "^4.1.2",
    "@typescript-eslint/eslint-plugin": "3.8.0",
    "@typescript-eslint/parser": "3.8.0",
    "chai": "^4",
    "eslint": "^7.6.0",
    "eslint-config-oclif": "^3.1",
    "eslint-config-oclif-typescript": "^0.1",
    "globby": "^10",
    "mocha": "^5",
    "nyc": "^14",
    "openapi-typescript": "^4.0.2",
    "pg": "^8.7.1",
    "prettier": "^2.3.0",
    "sinon": "^11.1.1",
    "swagger-ui-express": "^4.1.6",
    "ts-node": "^10.2.1",
    "type-doc": "^0.1.41",
    "typescript": "^4.4.3"
  },
  "engines": {
    "node": ">=14.16.1"
  },
  "volta": {
    "node": "14.16.1",
    "yarn": "1.22.15"
  },
  "files": [
    "/bin",
    "/lib",
    "/npm-shrinkwrap.json",
    "/oclif.manifest.json"
  ],
  "homepage": "https://github.com/Joystream/joystream",
  "keywords": [
    "joystream",
    "storage-node"
  ],
  "license": "GPL-3.0-only",
  "main": "lib/index.js",
  "oclif": {
    "commands": "./lib/commands",
    "bin": "storage-node",
    "plugins": [
      "@oclif/plugin-help"
    ],
    "topics": {
      "leader": {
        "description": "Storage working group leader commands."
      },
      "operator": {
        "description": "Storage provider(operator) commands."
      }
    }
  },
  "repository": {
    "type": "git",
    "url": "https://github.com/Joystream/joystream",
    "directory": "storage-node"
  },
  "scripts": {
    "postpack": "rm -f oclif.manifest.json",
    "posttest": "yarn lint",
    "prepack": "rm -rf lib && tsc -b && oclif-dev manifest && oclif-dev readme",
    "version": "oclif-dev readme && git add README.md",
    "build:client": "tsc --build ./client/tsconfig.json",
    "build:node": "tsc --build tsconfig.json",
    "build": "yarn build:client && yarn build:node",
    "format": "yarn prettier ./src --write",
    "lint": "eslint ./src --ext .ts",
    "api:edit": "openapi-editor --file ./src/api-spec/openapi.yaml --port 10021",
    "generate:types:graphql": "yarn graphql-codegen -c ./src/services/queryNode/codegen.yml",
    "generate:types:json-schema": "yarn ts-node ./src/services/metadata/generateTypes.ts",
    "generate:client": "yarn openapi-generator-cli generate -i ./src/api-spec/openapi.yaml -g typescript-axios -o ./client",
    "generate:types:api": "yarn openapi-typescript ./src/api-spec/openapi.yaml -o ./src/services/webApi/types/generated.ts -c ../prettierrc.js",
    "generate:all": "yarn generate:types:graphql && yarn generate:types:json-schema && yarn generate:types:api && yarn generate:client",
    "ensure": "yarn format && yarn lint --fix && yarn build",
    "checks": "tsc --noEmit --pretty && prettier ./src --check && yarn lint"
  },
  "types": "lib/index.d.ts"
}<|MERGE_RESOLUTION|>--- conflicted
+++ resolved
@@ -1,11 +1,7 @@
 {
   "name": "storage-node",
   "description": "Joystream storage subsystem.",
-<<<<<<< HEAD
   "version": "3.2.0",
-=======
-  "version": "3.1.0",
->>>>>>> a9139d20
   "author": "Joystream contributors",
   "bin": {
     "storage-node": "./bin/run"
