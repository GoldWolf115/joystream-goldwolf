--- conflicted
+++ resolved
@@ -25,49 +25,20 @@
 
 source ~/.cargo/env
 
-<<<<<<< HEAD
-rustup component add rustfmt clippy
-
-# Current version of substrate requires an older version of nightly toolchain
-# to successfully compile the WASM runtime. We force install because rustfmt package
-# is not available for this nightly version.
-rustup install nightly-2020-10-06 --force
-rustup target add wasm32-unknown-unknown --toolchain nightly-2020-10-06
-
-# Sticking with older version of compiler to ensure working build
-rustup install 1.47.0
-rustup default 1.47.0
-
-if [[ "$OSTYPE" == "linux-gnu" ]]; then
-    sudo apt-get install -y coreutils clang jq curl gcc xz-utils sudo pkg-config unzip clang libc6-dev-i386
-    sudo apt-get install -y docker.io docker-compose containerd runc
-elif [[ "$OSTYPE" == "darwin"* ]]; then
-    brew install b2sum gnu-tar jq curl
-    echo "It is recommended to setup Docker desktop from: https://www.docker.com/products/docker-desktop"
-fi
-=======
 rustup install nightly-2021-03-24
 rustup target add wasm32-unknown-unknown --toolchain nightly-2021-03-24
 
 rustup default nightly-2021-03-24
 
 rustup component add rustfmt clippy
->>>>>>> b2765ec0
 
 # Volta nodejs, npm, yarn tools manager
 curl https://get.volta.sh | bash
 
 # source env variables added by Volta
-<<<<<<< HEAD
-source ~/.bashrc || :
-source ~/.bash_profile || :
-
-volta install node@12
-=======
 source ~/.bash_profile || source ~/.profile || source ~/.bashrc || :
 
 volta install node@14
->>>>>>> b2765ec0
 volta install yarn
 volta install npx
 
