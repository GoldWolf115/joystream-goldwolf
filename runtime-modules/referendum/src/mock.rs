--- conflicted
+++ resolved
@@ -460,13 +460,8 @@
         );
     }
 
-<<<<<<< HEAD
-    pub fn check_voting_finished(winning_target_count: u64) {
+    pub fn check_voting_finished(winning_target_count: u64, cycle_id: u64) {
         let block_number = frame_system::Module::<Runtime>::block_number();
-=======
-    pub fn check_voting_finished(winning_target_count: u64, cycle_id: u64) {
-        let block_number = system::Module::<Runtime>::block_number();
->>>>>>> 3c964bbe
 
         assert_eq!(
             Stage::<Runtime, Instance0>::get(),
