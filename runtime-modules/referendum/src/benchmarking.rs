#![allow(clippy::type_complexity)]
#![cfg(feature = "runtime-benchmarks")]
use super::*;
use frame_benchmarking::{account, benchmarks_instance, Zero};
use frame_support::traits::{Currency, OnFinalize, OnInitialize};
use frame_system::EventRecord;
use frame_system::Module as System;
use frame_system::RawOrigin;
use membership::Module as Membership;
use sp_runtime::traits::{Bounded, One};
use sp_std::prelude::*;

use crate::Module as Referendum;

const SEED: u32 = 0;

// This is needed to prevent a circular reference with council
// when running the benchmarks. Since you need to vote for a valid
// candidate (See the implementation of `is_valid_option_id` in
// the Runtime.
pub trait OptionCreator<AccountId, MemberId> {
    fn create_option(account_id: AccountId, member_id: MemberId);
}

fn assert_last_event<T: Config<I>, I: Instance>(generic_event: <T as Config<I>>::Event) {
    let events = System::<T>::events();
    let system_event: <T as frame_system::Config>::Event = generic_event.into();
    // compare to the last event record
    let EventRecord { event, .. } = &events[events.len() - 1];
    assert_eq!(event, &system_event);
}

fn start_voting_cycle<T: Config<I>, I: Instance>(winning_target_count: u32) {
    Referendum::<T, I>::force_start(winning_target_count.into(), 0);
    assert_eq!(
        Stage::<T, I>::get(),
        ReferendumStage::Voting(ReferendumStageVoting {
            started: System::<T>::block_number(),
            winning_target_count: (winning_target_count + 1).into(),
            current_cycle_id: 0,
        }),
        "Vote cycle not started"
    );
}

fn funded_account<T: Config<I>, I: Instance>(name: &'static str, id: u32) -> T::AccountId {
    let account_id = account::<T::AccountId>(name, id, SEED);
    balances::Pallet::<T>::make_free_balance_be(&account_id, BalanceOf::<T>::max_value());

    account_id
}

fn make_multiple_votes_for_multiple_options<
    T: Config<I>
        + membership::Config
        + OptionCreator<
<<<<<<< HEAD
            <T as frame_system::Config>::AccountId,
            <T as common::membership::Config>::MemberId,
=======
            <T as frame_system::Trait>::AccountId,
            <T as common::membership::MembershipTypes>::MemberId,
>>>>>>> d9d9b49b
        >,
    I: Instance,
>(
    number_of_options: u32,
    cycle_id: u32,
) -> (
    Vec<(T::AccountId, T::Hash, Vec<u8>, T::MemberId)>,
    Vec<OptionResult<T::MemberId, T::VotePower>>,
) {
    let mut votes = Vec::new();
    let mut intermediate_winners = Vec::new();
    let stake = T::MinimumStake::get() + One::one();

    for option in 0..number_of_options {
        let (account_id, option, commitment) = create_account_and_vote::<T, I>(
            "voter",
            option,
            number_of_options + option,
            cycle_id,
            Zero::zero(),
        );
        let salt = vec![0u8];

        intermediate_winners.push(OptionResult {
            option_id: option,
            vote_power: T::calculate_vote_power(&account_id, &stake),
        });
        votes.push((account_id, commitment, salt, option));
    }

    (votes, intermediate_winners)
}

fn vote_for<
    T: Config<I>
        + membership::Config
        + OptionCreator<
<<<<<<< HEAD
            <T as frame_system::Config>::AccountId,
            <T as common::membership::Config>::MemberId,
=======
            <T as frame_system::Trait>::AccountId,
            <T as common::membership::MembershipTypes>::MemberId,
>>>>>>> d9d9b49b
        >,
    I: Instance,
>(
    name: &'static str,
    voter_id: u32,
    member_option: T::MemberId,
    cycle_id: u32,
    extra_stake: BalanceOf<T>,
) -> (T::AccountId, T::MemberId, T::Hash) {
    let account_id = funded_account::<T, I>(name, voter_id);
    let stake = T::MinimumStake::get() + One::one() + extra_stake;
    let salt = vec![0u8];
    let commitment = Referendum::<T, I>::calculate_commitment(
        &account_id,
        &salt,
        &cycle_id.into(),
        &member_option,
    );

    Referendum::<T, I>::vote(
        RawOrigin::Signed(account_id.clone()).into(),
        commitment,
        stake,
    )
    .unwrap();

    assert!(
        Votes::<T, I>::contains_key(account_id.clone()),
        "Vote wasn't added"
    );

    assert_eq!(
        Referendum::<T, I>::votes(account_id.clone()),
        CastVote {
            commitment,
            stake,
            cycle_id: cycle_id.into(),
            vote_for: None,
        },
        "Vote is not correctly Stored",
    );

    (account_id, member_option, commitment)
}

fn create_account_and_vote<
    T: Config<I>
        + membership::Config
        + OptionCreator<
<<<<<<< HEAD
            <T as frame_system::Config>::AccountId,
            <T as common::membership::Config>::MemberId,
=======
            <T as frame_system::Trait>::AccountId,
            <T as common::membership::MembershipTypes>::MemberId,
>>>>>>> d9d9b49b
        >,
    I: Instance,
>(
    name: &'static str,
    voter_id: u32,
    option: u32,
    cycle_id: u32,
    extra_stake: BalanceOf<T>,
) -> (T::AccountId, T::MemberId, T::Hash) {
    let (account_option, member_option) = member_funded_account::<T, I>(option);
    T::create_option(account_option, member_option);

    vote_for::<T, I>(name, voter_id, member_option, cycle_id, extra_stake)
}

fn move_to_block<T: Config<I>, I: Instance>(
    target_block: T::BlockNumber,
    target_stage: ReferendumStage<T::BlockNumber, T::MemberId, T::VotePower>,
) {
    let mut current_block_number = System::<T>::block_number();

    while current_block_number < target_block {
        System::<T>::on_finalize(current_block_number);
        Referendum::<T, I>::on_finalize(current_block_number);
        current_block_number = System::<T>::block_number() + One::one();
        System::<T>::set_block_number(current_block_number);
        System::<T>::on_initialize(current_block_number);
        Referendum::<T, I>::on_initialize(current_block_number);
    }

    assert_eq!(Stage::<T, I>::get(), target_stage, "Stage not reached");
}

fn move_to_block_before_initialize<T: Config<I>, I: Instance>(
    target_block: T::BlockNumber,
    target_stage: ReferendumStage<T::BlockNumber, T::MemberId, T::VotePower>,
) {
    let mut current_block_number = System::<T>::block_number();

    while current_block_number < target_block - One::one() {
        System::<T>::on_finalize(current_block_number);
        Referendum::<T, I>::on_finalize(current_block_number);
        current_block_number = System::<T>::block_number() + One::one();
        System::<T>::set_block_number(current_block_number);
        System::<T>::on_initialize(current_block_number);
        Referendum::<T, I>::on_initialize(current_block_number);
    }

    System::<T>::on_finalize(current_block_number);
    Referendum::<T, I>::on_finalize(current_block_number);
    current_block_number = System::<T>::block_number() + One::one();
    System::<T>::set_block_number(current_block_number);

    assert_eq!(Stage::<T, I>::get(), target_stage, "Stage not reached");
}

fn get_byte(num: u32, byte_number: u8) -> u8 {
    ((num & (0xff << (8 * byte_number))) >> (8 * byte_number)) as u8
}

// Method to generate a distintic valid handle
// for a membership. For each index.
fn handle_from_id<T: Config<I> + membership::Config, I: Instance>(id: u32) -> Vec<u8> {
    let mut handle = vec![];

    for i in 0..4 {
        handle.push(get_byte(id, i));
    }

    handle
}

fn member_funded_account<T: Config<I> + membership::Config, I: Instance>(
    id: u32,
) -> (T::AccountId, T::MemberId) {
    let account_id = funded_account::<T, I>("account", id);

    let handle = handle_from_id::<T, I>(id);

    let member_id = Membership::<T>::members_created();

    let params = membership::BuyMembershipParameters {
        root_account: account_id.clone(),
        controller_account: account_id.clone(),
        handle: Some(handle),
        metadata: Vec::new(),
        referrer_id: None,
    };

    Membership::<T>::buy_membership(RawOrigin::Signed(account_id.clone()).into(), params).unwrap();

    balances::Pallet::<T>::make_free_balance_be(&account_id, BalanceOf::<T>::max_value());

    Membership::<T>::add_staking_account_candidate(
        RawOrigin::Signed(account_id.clone()).into(),
        member_id,
    )
    .unwrap();

    Membership::<T>::confirm_staking_account(
        RawOrigin::Signed(account_id.clone()).into(),
        member_id,
        account_id.clone(),
    )
    .unwrap();

    (account_id, member_id)
}

fn add_and_reveal_multiple_votes_and_add_extra_unrevealed_vote<
    T: Config<I>
        + OptionCreator<
<<<<<<< HEAD
            <T as frame_system::Config>::AccountId,
            <T as common::membership::Config>::MemberId,
        > + membership::Config,
=======
            <T as frame_system::Trait>::AccountId,
            <T as common::membership::MembershipTypes>::MemberId,
        > + membership::Trait,
>>>>>>> d9d9b49b
    I: Instance,
>(
    target_winners: u32,
    number_of_voters: u32,
    extra_vote_option: u32,
    extra_stake: BalanceOf<T>,
) -> (
    Vec<OptionResult<T::MemberId, T::VotePower>>,
    T::AccountId,
    T::MemberId,
    T::Hash,
) {
    start_voting_cycle::<T, I>(target_winners);

    let cycle_id = 0;
    let (votes, intermediate_winners) =
        make_multiple_votes_for_multiple_options::<T, I>(number_of_voters, cycle_id);

    let (account_id, option_id, commitment) = if extra_vote_option >= number_of_voters {
        create_account_and_vote::<T, I>(
            "caller",
            2 * number_of_voters + 1,
            extra_vote_option,
            cycle_id,
            extra_stake,
        )
    } else {
        vote_for::<T, I>(
            "caller",
            2 * number_of_voters + 1,
            intermediate_winners[extra_vote_option as usize].option_id,
            cycle_id,
            extra_stake,
        )
    };

    let started_voting_block_number = System::<T>::block_number();
    let target_block_number = T::VoteStageDuration::get() + started_voting_block_number;

    let target_stage = ReferendumStage::Revealing(ReferendumStageRevealingOf::<T, I> {
        started: target_block_number,
        winning_target_count: (target_winners + 1).into(),
        intermediate_winners: vec![],
        current_cycle_id: cycle_id.into(),
    });

    move_to_block::<T, I>(
        T::VoteStageDuration::get() + started_voting_block_number,
        target_stage,
    );

    votes.into_iter().for_each(|(account_id, _, salt, option)| {
        Referendum::<T, I>::reveal_vote(RawOrigin::Signed(account_id).into(), salt, option)
            .unwrap();
    });

    let current_stage = ReferendumStage::Revealing(ReferendumStageRevealingOf::<T, I> {
        intermediate_winners: intermediate_winners.clone(),
        started: target_block_number,
        winning_target_count: (target_winners + 1).into(),
        current_cycle_id: cycle_id.into(),
    });

    assert_eq!(
        Referendum::<T, I>::stage(),
        current_stage,
        "Votes not revealed",
    );

    (intermediate_winners, account_id, option_id, commitment)
}

benchmarks_instance! {
    where_clause {
<<<<<<< HEAD
        where T: OptionCreator<<T as frame_system::Config>::AccountId,
        <T as common::membership::Config>::MemberId>,
        T: membership::Config
=======
        where T: OptionCreator<<T as frame_system::Trait>::AccountId,
        <T as common::membership::MembershipTypes>::MemberId>,
        T: membership::Trait
>>>>>>> d9d9b49b
    }

    on_initialize_revealing {
        let i in 0 .. (T::MaxWinnerTargetCount::get() - 1) as u32;

        let cycle_id = 0;
        let salt = vec![0u8];
        let vote_option = 2 * (i + 1); // Greater than number of voters + number of candidates
        let started_voting_block_number = System::<T>::block_number();

        let (intermediate_winners, _, _, _) =
            add_and_reveal_multiple_votes_and_add_extra_unrevealed_vote::<T, I>(
                i,
                i,
                vote_option,
                One::one()
            );

        let target_block_number = T::RevealStageDuration::get() +
            T::VoteStageDuration::get() +
            started_voting_block_number;

        let target_stage = ReferendumStage::Revealing(
            ReferendumStageRevealingOf::<T, I> {
                intermediate_winners: intermediate_winners.clone(),
                started: started_voting_block_number + T::VoteStageDuration::get(),
                winning_target_count: (i + 1).into(),
                current_cycle_id: cycle_id,
            }
        );

        move_to_block_before_initialize::<T, I>(
            target_block_number,
            target_stage
        );
    }: { Referendum::<T, I>::on_initialize(System::<T>::block_number()); }
    verify {
        assert_eq!(
            Referendum::<T, I>::stage(),
            ReferendumStage::Inactive,
            "Reveal perdiod hasn't ended",
        );

        assert_last_event::<T, I>(RawEvent::ReferendumFinished(intermediate_winners).into());
    }

    on_initialize_voting {
        let winning_target_count = 0;
        let cycle_id = 0;
        start_voting_cycle::<T, I>(winning_target_count);

        let started_voting_block_number = System::<T>::block_number();
        let target_block_number =
            T::VoteStageDuration::get() + started_voting_block_number;

        let target_stage = ReferendumStage::Voting(ReferendumStageVoting {
                started: System::<T>::block_number(),
                winning_target_count: (winning_target_count + 1).into(),
                current_cycle_id: cycle_id,
        });

        move_to_block_before_initialize::<T, I>(target_block_number, target_stage);
    }: { Referendum::<T, I>::on_initialize(System::<T>::block_number()); }
    verify {
        let current_stage = ReferendumStage::Revealing(ReferendumStageRevealing {
            started: target_block_number,
            winning_target_count: 1,
            intermediate_winners: vec![],
            current_cycle_id: cycle_id,
        });

        assert_eq!(
            Referendum::<T, I>::stage(),
            current_stage,
            "Voting period not ended"
        );

        assert_last_event::<T, I>(RawEvent::RevealingStageStarted().into());
    }

    vote {
        start_voting_cycle::<T, I>(0);

        let account_id = funded_account::<T, I>("caller", 0);

        let salt = vec![0u8];
        let cycle_id = 0;
        let vote_option = 0;
        let commitment =
            Referendum::<T, I>::calculate_commitment(
                &account_id,
                &salt,
                &cycle_id,
                &vote_option.into()
            );

        let stake = T::MinimumStake::get() + One::one();
    }: _ (RawOrigin::Signed(account_id.clone()), commitment, stake)
    verify {
        assert!(Votes::<T, I>::contains_key(account_id.clone()), "Vote wasn't added");

        assert_eq!(
            Referendum::<T, I>::votes(account_id.clone()),
            CastVote {
                commitment,
                stake,
                cycle_id,
                vote_for: None,
            },
            "Vote is not correctly Stored",
        );

        assert_last_event::<T, I>(RawEvent::VoteCast(account_id.clone(), commitment, stake).into());
    }

    reveal_vote_space_for_new_winner {
        let i in 0 .. (T::MaxWinnerTargetCount::get() - 1) as u32;

        let salt = vec![0u8];
        let vote_option = 2 * (i + 1); // Greater than number of voters + number of candidates
        let started_block_number = System::<T>::block_number();

        let (mut intermediate_winners, account_id, option_id, commitment) =
            add_and_reveal_multiple_votes_and_add_extra_unrevealed_vote::<T, I>(
                i,
                i,
                vote_option,
                One::one()
            );
    }: reveal_vote(RawOrigin::Signed(account_id.clone()), salt.clone(), option_id)
    verify {
        let stake = T::MinimumStake::get() + One::one() + One::one();
        let cycle_id = 0;

        intermediate_winners.insert(
            0,
            OptionResult{
                option_id,
                vote_power: T::calculate_vote_power(&account_id.clone(), &stake),
            }
        );

        assert_eq!(
            Referendum::<T, I>::stage(),
            ReferendumStage::Revealing(ReferendumStageRevealing{
                intermediate_winners,
                winning_target_count: (i+1).into(),
                started: T::VoteStageDuration::get() + started_block_number,
                current_cycle_id: cycle_id,
            }),
            "Vote not revealed",
        );

        assert_eq!(
            Referendum::<T, I>::votes(account_id.clone()),
            CastVote {
                commitment,
                stake,
                cycle_id,
                vote_for: Some(option_id),
            },
            "Vote not revealed",
        );

        assert_last_event::<T, I>(RawEvent::VoteRevealed(account_id, option_id, salt).into());
    }

    reveal_vote_space_not_in_winners {
        let i in 0 .. (T::MaxWinnerTargetCount::get() - 1) as u32;

        let salt = vec![0u8];
        let vote_option = 2 * (i + 1); // Greater than number of voters + number of candidates
        let started_block_number = System::<T>::block_number();

        let (intermediate_winners, account_id, option_id, commitment) =
            add_and_reveal_multiple_votes_and_add_extra_unrevealed_vote::<T, I>(
                i,
                i + 1,
                vote_option,
                Zero::zero(),
            );
    }: reveal_vote(RawOrigin::Signed(account_id.clone()), salt.clone(), option_id)
    verify {
        let stake = T::MinimumStake::get() + One::one();
        let cycle_id = 0;

        assert_eq!(
            Referendum::<T, I>::stage(),
            ReferendumStage::Revealing(ReferendumStageRevealing{
                intermediate_winners,
                winning_target_count: (i+1).into(),
                started: T::VoteStageDuration::get() + started_block_number,
                current_cycle_id: cycle_id,
            }),
            "Vote not revealed",
        );

        assert_eq!(
            Referendum::<T, I>::votes(account_id.clone()),
            CastVote {
                commitment,
                stake,
                cycle_id,
                vote_for: Some(option_id),
            },
            "Vote not revealed",
        );

        assert_last_event::<T, I>(RawEvent::VoteRevealed(account_id, option_id, salt).into());
    }

    reveal_vote_space_replace_last_winner {
        let i in 0 .. (T::MaxWinnerTargetCount::get() - 1) as u32;

        let salt = vec![0u8];
        let vote_option = 2 * (i + 1); // Greater than number of voters + number of candidates
        let started_block_number = System::<T>::block_number();

        let (mut intermediate_winners, account_id, option_id, commitment) =
            add_and_reveal_multiple_votes_and_add_extra_unrevealed_vote::<T, I>(
                i,
                i + 1,
                vote_option,
                One::one(),
            );
    }: reveal_vote(RawOrigin::Signed(account_id.clone()), salt.clone(), option_id)
    verify {
        let stake = T::MinimumStake::get() + One::one() + One::one();
        let cycle_id = 0;

        intermediate_winners.pop();

        intermediate_winners.insert(0, OptionResult{
            option_id,
            vote_power: T::calculate_vote_power(&account_id.clone(), &stake),
        });

        assert_eq!(
            Referendum::<T, I>::stage(),
            ReferendumStage::Revealing(ReferendumStageRevealing{
                intermediate_winners,
                winning_target_count: (i+1).into(),
                started: T::VoteStageDuration::get() + started_block_number,
                current_cycle_id: cycle_id,
            }),
            "Vote not revealed",
        );

        assert_eq!(
            Referendum::<T, I>::votes(account_id.clone()),
            CastVote {
                commitment,
                stake,
                cycle_id,
                vote_for: Some(option_id),
            },
            "Vote not revealed",
        );

        assert_last_event::<T, I>(RawEvent::VoteRevealed(account_id, option_id, salt).into());
    }

    reveal_vote_already_existing {
        let i in 0 .. (T::MaxWinnerTargetCount::get() - 1) as u32;

        let salt = vec![0u8];
        let vote_option = i;
        let started_block_number = System::<T>::block_number();

        let (mut intermediate_winners, account_id, option_id, commitment) =
            add_and_reveal_multiple_votes_and_add_extra_unrevealed_vote::<T, I>(
                i,
                i + 1,
                vote_option,
                Zero::zero()
            );

        let old_vote_power = intermediate_winners[i as usize].vote_power;
        let new_vote_power = old_vote_power + T::get_option_power(&option_id);
    }: reveal_vote(RawOrigin::Signed(account_id.clone()), salt.clone(), option_id)
    verify {
        let stake = T::MinimumStake::get() + One::one();
        let cycle_id = 0;

        intermediate_winners[i as usize] = OptionResult {
            option_id,
            vote_power: new_vote_power,
        };

        let last_winner = intermediate_winners.pop().unwrap();
        intermediate_winners.insert(0, last_winner);
        assert_eq!(
            Referendum::<T, I>::stage(),
            ReferendumStage::Revealing(ReferendumStageRevealing{
                intermediate_winners,
                winning_target_count: (i+1).into(),
                started: T::VoteStageDuration::get() + started_block_number,
                current_cycle_id: cycle_id,
            }),
            "Vote not revealed",
        );

        assert_eq!(
            Referendum::<T, I>::votes(account_id.clone()),
            CastVote {
                commitment,
                stake,
                cycle_id,
                vote_for: Some(option_id),
            },
            "Vote not revealed",
        );

        assert_last_event::<T, I>(RawEvent::VoteRevealed(account_id, option_id, salt).into());
    }

    release_vote_stake {
        start_voting_cycle::<T, I>(0);

        let cycle_id = 0;
        let option = 0;
        let stake = T::MinimumStake::get() + One::one();
        let salt = vec![0u8];

        let (account_id, option, commitment) =
            create_account_and_vote::<T, I>("caller", 0, 0, cycle_id, Zero::zero());

        let salt = vec![0u8];

        let started_voting_block_number = System::<T>::block_number() + One::one();
        let target_block_number = T::RevealStageDuration::get() +
            T::VoteStageDuration::get() +
            started_voting_block_number;

        let target_stage = ReferendumStage::Inactive;
        move_to_block::<T, I>(
            target_block_number,
            target_stage
        );
    }: _ (RawOrigin::Signed(account_id.clone()))
    verify {
        assert!(
            !Votes::<T, I>::contains_key(account_id.clone()),
            "Vote not removed"
        );

        assert_last_event::<T, I>(RawEvent::StakeReleased(account_id).into());
    }
}

#[cfg(test)]
mod tests {
    use super::*;
    use crate::mock::{build_test_externalities, default_genesis_config, Runtime};
    use frame_support::assert_ok;

    impl
        OptionCreator<
<<<<<<< HEAD
            <Runtime as frame_system::Config>::AccountId,
            <Runtime as common::membership::Config>::MemberId,
        > for Runtime
    {
        fn create_option(
            _: <Runtime as frame_system::Config>::AccountId,
            _: <Runtime as common::membership::Config>::MemberId,
=======
            <Runtime as frame_system::Trait>::AccountId,
            <Runtime as common::membership::MembershipTypes>::MemberId,
        > for Runtime
    {
        fn create_option(
            _: <Runtime as frame_system::Trait>::AccountId,
            _: <Runtime as common::membership::MembershipTypes>::MemberId,
>>>>>>> d9d9b49b
        ) {
        }
    }

    #[test]
    fn test_vote() {
        let config = default_genesis_config();
        build_test_externalities(config).execute_with(|| {
            assert_ok!(test_benchmark_vote::<Runtime>());
        })
    }

    #[test]
    fn test_reveal_vote_space_for_new_winner() {
        let config = default_genesis_config();
        build_test_externalities(config).execute_with(|| {
            assert_ok!(test_benchmark_reveal_vote_space_for_new_winner::<Runtime>());
        })
    }

    #[test]
    fn test_reveal_vote_space_not_in_winners() {
        let config = default_genesis_config();
        build_test_externalities(config).execute_with(|| {
            assert_ok!(test_benchmark_reveal_vote_space_not_in_winners::<Runtime>());
        })
    }

    #[test]
    fn test_reveal_vote_already_existing() {
        let config = default_genesis_config();
        build_test_externalities(config).execute_with(|| {
            assert_ok!(test_benchmark_reveal_vote_already_existing::<Runtime>());
        })
    }

    #[test]
    fn test_reveal_vote_space_replace_last_winner() {
        let config = default_genesis_config();
        build_test_externalities(config).execute_with(|| {
            assert_ok!(test_benchmark_reveal_vote_space_replace_last_winner::<
                Runtime,
            >());
        })
    }

    #[test]
    fn test_release_vote_stake() {
        let config = default_genesis_config();
        build_test_externalities(config).execute_with(|| {
            assert_ok!(test_benchmark_release_vote_stake::<Runtime>());
        })
    }

    #[test]
    fn test_on_initialize_voting() {
        let config = default_genesis_config();
        build_test_externalities(config).execute_with(|| {
            assert_ok!(test_benchmark_on_initialize_voting::<Runtime>());
        })
    }

    #[test]
    fn test_on_initialize_revealing() {
        let config = default_genesis_config();
        build_test_externalities(config).execute_with(|| {
            assert_ok!(test_benchmark_on_initialize_revealing::<Runtime>());
        })
    }
}<|MERGE_RESOLUTION|>--- conflicted
+++ resolved
@@ -54,13 +54,8 @@
     T: Config<I>
         + membership::Config
         + OptionCreator<
-<<<<<<< HEAD
             <T as frame_system::Config>::AccountId,
-            <T as common::membership::Config>::MemberId,
-=======
-            <T as frame_system::Trait>::AccountId,
             <T as common::membership::MembershipTypes>::MemberId,
->>>>>>> d9d9b49b
         >,
     I: Instance,
 >(
@@ -98,13 +93,8 @@
     T: Config<I>
         + membership::Config
         + OptionCreator<
-<<<<<<< HEAD
             <T as frame_system::Config>::AccountId,
-            <T as common::membership::Config>::MemberId,
-=======
-            <T as frame_system::Trait>::AccountId,
             <T as common::membership::MembershipTypes>::MemberId,
->>>>>>> d9d9b49b
         >,
     I: Instance,
 >(
@@ -154,13 +144,8 @@
     T: Config<I>
         + membership::Config
         + OptionCreator<
-<<<<<<< HEAD
             <T as frame_system::Config>::AccountId,
-            <T as common::membership::Config>::MemberId,
-=======
-            <T as frame_system::Trait>::AccountId,
             <T as common::membership::MembershipTypes>::MemberId,
->>>>>>> d9d9b49b
         >,
     I: Instance,
 >(
@@ -273,15 +258,9 @@
 fn add_and_reveal_multiple_votes_and_add_extra_unrevealed_vote<
     T: Config<I>
         + OptionCreator<
-<<<<<<< HEAD
             <T as frame_system::Config>::AccountId,
-            <T as common::membership::Config>::MemberId,
+            <T as common::membership::MembershipTypes>::MemberId,
         > + membership::Config,
-=======
-            <T as frame_system::Trait>::AccountId,
-            <T as common::membership::MembershipTypes>::MemberId,
-        > + membership::Trait,
->>>>>>> d9d9b49b
     I: Instance,
 >(
     target_winners: u32,
@@ -356,15 +335,9 @@
 
 benchmarks_instance! {
     where_clause {
-<<<<<<< HEAD
         where T: OptionCreator<<T as frame_system::Config>::AccountId,
-        <T as common::membership::Config>::MemberId>,
+        <T as common::membership::MembershipTypes>::MemberId>,
         T: membership::Config
-=======
-        where T: OptionCreator<<T as frame_system::Trait>::AccountId,
-        <T as common::membership::MembershipTypes>::MemberId>,
-        T: membership::Trait
->>>>>>> d9d9b49b
     }
 
     on_initialize_revealing {
@@ -723,23 +696,13 @@
 
     impl
         OptionCreator<
-<<<<<<< HEAD
             <Runtime as frame_system::Config>::AccountId,
-            <Runtime as common::membership::Config>::MemberId,
+            <Runtime as common::membership::MembershipTypes>::MemberId,
         > for Runtime
     {
         fn create_option(
             _: <Runtime as frame_system::Config>::AccountId,
-            _: <Runtime as common::membership::Config>::MemberId,
-=======
-            <Runtime as frame_system::Trait>::AccountId,
-            <Runtime as common::membership::MembershipTypes>::MemberId,
-        > for Runtime
-    {
-        fn create_option(
-            _: <Runtime as frame_system::Trait>::AccountId,
             _: <Runtime as common::membership::MembershipTypes>::MemberId,
->>>>>>> d9d9b49b
         ) {
         }
     }
