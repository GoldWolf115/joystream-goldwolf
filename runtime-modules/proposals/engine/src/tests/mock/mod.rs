//! Mock runtime for the module testing.
//!
//! Submodules:
//! - proposals: provides types for proposal execution tests
//!

#![cfg(test)]

use frame_support::dispatch::DispatchError;
use frame_support::traits::LockIdentifier;
use frame_support::{parameter_types, weights::Weight};
pub use frame_system;
use frame_system::{EnsureOneOf, EnsureRoot, EnsureSigned};
use sp_core::H256;
use sp_runtime::{
    testing::Header,
    traits::{BlakeTwo256, IdentityLookup},
    DispatchResult,
};

pub(crate) mod proposals;

use crate as engine;
use crate::ProposalObserver;
pub use proposals::*;
use staking_handler::{LockComparator, StakingManager};

type UncheckedExtrinsic = frame_system::mocking::MockUncheckedExtrinsic<Test>;
type Block = frame_system::mocking::MockBlock<Test>;

frame_support::construct_runtime!(
    pub enum Test where
        Block = Block,
        NodeBlock = Block,
        UncheckedExtrinsic = UncheckedExtrinsic,
    {
        System: frame_system::{Module, Call, Storage, Event<T>},
        Balances: balances::{Module, Call, Storage, Config<T>, Event<T>},
        Membership: membership::{Module, Call, Storage, Event<T>},
        Timestamp: pallet_timestamp::{Module, Call, Storage, Inherent},
        Council: council::{Module, Call, Storage, Event<T>},
        Referendum: referendum::<Instance1>::{Module, Call, Storage, Event<T>},
        ProposalsEngine: engine::{Module, Call, Storage, Event<T>},
    }
);

parameter_types! {
    pub const VoteStageDuration: u64 = 19;
    pub const RevealStageDuration: u64 = 23;
    pub const MinimumVotingStake: u64 = 10000;
    pub const MaxSaltLength: u64 = 32; // use some multiple of 8 for ez testing
    pub const VotingLockId: LockIdentifier = *b"referend";
    pub const MinimumPeriod: u64 = 5;
    pub const MaxWinnerTargetCount: u64 = 10;
}

impl referendum::Config<ReferendumInstance> for Test {
    type Event = Event;

    type MaxSaltLength = MaxSaltLength;

    type StakingHandler = staking_handler::StakingManager<Self, VotingLockId>;
    type ManagerOrigin =
        EnsureOneOf<Self::AccountId, EnsureSigned<Self::AccountId>, EnsureRoot<Self::AccountId>>;

    type VotePower = u64;

    type VoteStageDuration = VoteStageDuration;
    type RevealStageDuration = RevealStageDuration;

    type MinimumStake = MinimumVotingStake;

    type WeightInfo = ReferendumWeightInfo;

    type MaxWinnerTargetCount = MaxWinnerTargetCount;

    fn calculate_vote_power(
        _: &<Self as frame_system::Config>::AccountId,
        _: &Self::Balance,
    ) -> Self::VotePower {
        1
    }

    fn can_unlock_vote_stake(
        _: &referendum::CastVote<Self::Hash, Self::Balance, Self::MemberId>,
    ) -> bool {
        true
    }

    fn process_results(winners: &[referendum::OptionResult<Self::MemberId, Self::VotePower>]) {
        let tmp_winners: Vec<referendum::OptionResult<Self::MemberId, Self::VotePower>> = winners
            .iter()
            .map(|item| referendum::OptionResult {
                option_id: item.option_id,
                vote_power: item.vote_power.into(),
            })
            .collect();
        <council::Pallet<Test> as council::ReferendumConnection<Test>>::recieve_referendum_results(
            tmp_winners.as_slice(),
        );
    }

    fn is_valid_option_id(_: &u64) -> bool {
        true
    }

    fn get_option_power(_: &u64) -> Self::VotePower {
        1
    }

    fn increase_option_power(_: &u64, _: &Self::VotePower) {}
}

pub struct ReferendumWeightInfo;
impl referendum::WeightInfo for ReferendumWeightInfo {
    fn on_initialize_revealing(_: u32) -> Weight {
        0
    }
    fn on_initialize_voting() -> Weight {
        0
    }
    fn vote() -> Weight {
        0
    }
    fn reveal_vote_space_for_new_winner(_: u32) -> Weight {
        0
    }
    fn reveal_vote_space_not_in_winners(_: u32) -> Weight {
        0
    }
    fn reveal_vote_space_replace_last_winner(_: u32) -> Weight {
        0
    }
    fn reveal_vote_already_existing(_: u32) -> Weight {
        0
    }
    fn release_vote_stake() -> Weight {
        0
    }
}

parameter_types! {
    pub const ExistentialDeposit: u32 = 10;
}

impl balances::Config for Test {
    type Balance = u64;
    type DustRemoval = ();
    type Event = Event;
    type ExistentialDeposit = ExistentialDeposit;
    type AccountStore = System;
    type WeightInfo = ();
    type MaxLocks = ();
}

impl proposals::Config for Test {}

parameter_types! {
    pub const CancellationFee: u64 = 5;
    pub const RejectionFee: u64 = 3;
    pub const TitleMaxLength: u32 = 100;
    pub const DescriptionMaxLength: u32 = 10000;
    pub const MaxActiveProposalLimit: u32 = 100;
    pub const LockId: LockIdentifier = [1; 8];
    pub const DefaultMembershipPrice: u64 = 100;
    pub const DefaultInitialInvitationBalance: u64 = 100;
    pub const InvitedMemberLockId: [u8; 8] = [2; 8];
    pub const ReferralCutMaximumPercent: u8 = 50;
    pub const StakingCandidateLockId: [u8; 8] = [3; 8];
    pub const CandidateStake: u64 = 100;
}

<<<<<<< HEAD
impl common::membership::Config for Test {
=======
impl common::membership::MembershipTypes for Test {
>>>>>>> d9d9b49b
    type MemberId = u64;
    type ActorId = u64;
}

// Weights info stub
pub struct Weights;
impl membership::WeightInfo for Weights {
    fn buy_membership_without_referrer(_: u32, _: u32) -> Weight {
        unimplemented!()
    }
    fn buy_membership_with_referrer(_: u32, _: u32) -> Weight {
        unimplemented!()
    }
    fn update_profile(_: u32) -> Weight {
        unimplemented!()
    }
    fn update_accounts_none() -> Weight {
        unimplemented!()
    }
    fn update_accounts_root() -> Weight {
        unimplemented!()
    }
    fn update_accounts_controller() -> Weight {
        unimplemented!()
    }
    fn update_accounts_both() -> Weight {
        unimplemented!()
    }
    fn set_referral_cut() -> Weight {
        unimplemented!()
    }
    fn transfer_invites() -> Weight {
        unimplemented!()
    }
    fn invite_member(_: u32, _: u32) -> Weight {
        unimplemented!()
    }
    fn set_membership_price() -> Weight {
        unimplemented!()
    }
    fn update_profile_verification() -> Weight {
        unimplemented!()
    }
    fn set_leader_invitation_quota() -> Weight {
        unimplemented!()
    }
    fn set_initial_invitation_balance() -> Weight {
        unimplemented!()
    }
    fn set_initial_invitation_count() -> Weight {
        unimplemented!()
    }
    fn add_staking_account_candidate() -> Weight {
        unimplemented!()
    }
    fn confirm_staking_account() -> Weight {
        unimplemented!()
    }
    fn remove_staking_account() -> Weight {
        unimplemented!()
    }
    fn member_remark() -> Weight {
        unimplemented!()
    }
}

impl membership::Config for Test {
    type Event = Event;
    type DefaultMembershipPrice = DefaultMembershipPrice;
    type WorkingGroup = ();
    type WeightInfo = Weights;
    type DefaultInitialInvitationBalance = ();
    type InvitedMemberStakingHandler = staking_handler::StakingManager<Self, InvitedMemberLockId>;
    type ReferralCutMaximumPercent = ReferralCutMaximumPercent;
    type StakingCandidateStakingHandler =
        staking_handler::StakingManager<Self, StakingCandidateLockId>;
    type CandidateStake = CandidateStake;
}

impl common::working_group::WorkingGroupBudgetHandler<Test> for () {
    fn get_budget() -> u64 {
        unimplemented!()
    }

    fn set_budget(_new_value: u64) {
        unimplemented!()
    }
}

impl common::working_group::WorkingGroupAuthenticator<Test> for () {
    fn ensure_worker_origin(
<<<<<<< HEAD
        _origin: <Test as frame_system::Config>::Origin,
        _worker_id: &<Test as common::membership::Config>::ActorId,
=======
        _origin: <Test as frame_system::Trait>::Origin,
        _worker_id: &<Test as common::membership::MembershipTypes>::ActorId,
>>>>>>> d9d9b49b
    ) -> DispatchResult {
        unimplemented!();
    }

    fn ensure_leader_origin(_origin: <Test as frame_system::Config>::Origin) -> DispatchResult {
        unimplemented!()
    }

<<<<<<< HEAD
    fn get_leader_member_id() -> Option<<Test as common::membership::Config>::MemberId> {
=======
    fn get_leader_member_id() -> Option<<Test as common::membership::MembershipTypes>::MemberId> {
>>>>>>> d9d9b49b
        unimplemented!();
    }

    fn is_leader_account_id(_account_id: &<Test as frame_system::Config>::AccountId) -> bool {
        unimplemented!()
    }

    fn is_worker_account_id(
<<<<<<< HEAD
        _account_id: &<Test as frame_system::Config>::AccountId,
        _worker_id: &<Test as common::membership::Config>::ActorId,
=======
        _account_id: &<Test as frame_system::Trait>::AccountId,
        _worker_id: &<Test as common::membership::MembershipTypes>::ActorId,
>>>>>>> d9d9b49b
    ) -> bool {
        unimplemented!()
    }

    fn worker_exists(_worker_id: &<Test as common::membership::MembershipTypes>::ActorId) -> bool {
        unimplemented!();
    }

    fn ensure_worker_exists(
        _worker_id: &<Test as common::membership::MembershipTypes>::ActorId,
    ) -> DispatchResult {
        unimplemented!();
    }
}

impl crate::Config for Test {
    type Event = Event;
    type ProposerOriginValidator = ();
    type CouncilOriginValidator = ();
    type TotalVotersCounter = ();
    type ProposalId = u32;
    type StakingHandler = StakingManager<Test, LockId>;
    type CancellationFee = CancellationFee;
    type RejectionFee = RejectionFee;
    type TitleMaxLength = TitleMaxLength;
    type DescriptionMaxLength = DescriptionMaxLength;
    type MaxActiveProposalLimit = MaxActiveProposalLimit;
    type DispatchableCallCode = proposals::Call<Test>;
    type ProposalObserver = ();
    type WeightInfo = ();
    type StakingAccountValidator = ();
}

pub const STAKING_ACCOUNT_ID_NOT_BOUND_TO_MEMBER: u64 = 222;

impl common::StakingAccountValidator<Test> for () {
    fn is_member_staking_account(_: &u64, account_id: &u64) -> bool {
        *account_id != STAKING_ACCOUNT_ID_NOT_BOUND_TO_MEMBER
    }
}

impl crate::WeightInfo for () {
    fn vote(_: u32) -> Weight {
        0
    }

    fn cancel_proposal() -> Weight {
        0
    }

    fn veto_proposal() -> Weight {
        0
    }

    fn on_initialize_immediate_execution_decode_fails(_: u32) -> Weight {
        0
    }

    fn on_initialize_pending_execution_decode_fails(_: u32) -> Weight {
        0
    }

    fn on_initialize_approved_pending_constitutionality(_: u32) -> Weight {
        0
    }

    fn on_initialize_rejected(_: u32) -> Weight {
        0
    }

    fn on_initialize_slashed(_: u32) -> Weight {
        0
    }

    fn cancel_active_and_pending_proposals(_: u32) -> u64 {
        0
    }

    fn proposer_remark() -> Weight {
        0
    }
}

impl ProposalObserver<Test> for () {
    fn proposal_removed(_proposal_id: &u32) {}
}

impl Default for proposals::Call<Test> {
    fn default() -> Self {
        panic!("shouldn't call default for Call");
    }
}

impl common::membership::MemberOriginValidator<Origin, u64, u64> for () {
    fn ensure_member_controller_account_origin(
        origin: Origin,
        _account_id: u64,
    ) -> Result<u64, DispatchError> {
        let signed_account_id = frame_system::ensure_signed(origin)?;

        Ok(signed_account_id)
    }

    fn is_member_controller_account(_member_id: &u64, _account_id: &u64) -> bool {
        true
    }
}

impl common::council::CouncilOriginValidator<Origin, u64, u64> for () {
    fn ensure_member_consulate(origin: Origin, _: u64) -> DispatchResult {
        frame_system::ensure_signed(origin)?;

        Ok(())
    }
}

// If changing count is required, we can upgrade the implementation as shown here:
// https://substrate.dev/recipes/3-entrees/testing/externalities.html
impl crate::VotersParameters for () {
    fn total_voters_count() -> u32 {
        4
    }
}

parameter_types! {
    pub const BlockHashCount: u64 = 250;
}

impl frame_system::Config for Test {
    type BaseCallFilter = ();
    type BlockWeights = ();
    type BlockLength = ();
    type Origin = Origin;
    type Call = Call;
    type Index = u64;
    type BlockNumber = u64;
    type Hash = H256;
    type Hashing = BlakeTwo256;
    type AccountId = u64;
    type Lookup = IdentityLookup<Self::AccountId>;
    type Header = Header;
    type Event = Event;
    type BlockHashCount = BlockHashCount;
    type DbWeight = ();
    type Version = ();
    type AccountData = balances::AccountData<u64>;
    type OnNewAccount = ();
    type OnKilledAccount = ();
<<<<<<< HEAD
    type PalletInfo = PalletInfo;
=======
    type PalletInfo = ();
>>>>>>> d9d9b49b
    type SystemWeightInfo = ();
    type SS58Prefix = ();
}

impl pallet_timestamp::Config for Test {
    type Moment = u64;
    type OnTimestampSet = ();
    type MinimumPeriod = MinimumPeriod;
    type WeightInfo = ();
}

parameter_types! {
    pub const MinNumberOfExtraCandidates: u64 = 1;
    pub const AnnouncingPeriodDuration: u64 = 15;
    pub const IdlePeriodDuration: u64 = 27;
    pub const CouncilSize: u64 = 4;
    pub const MinCandidateStake: u64 = 11000;
    pub const CandidacyLockId: LockIdentifier = *b"council1";
    pub const CouncilorLockId: LockIdentifier = *b"council2";
    pub const ElectedMemberRewardPeriod: u64 = 10;
    pub const BudgetRefillAmount: u64 = 1000;
    // intentionally high number that prevents side-effecting tests other than  budget refill tests
    pub const BudgetRefillPeriod: u64 = 1000;
}

type ReferendumInstance = referendum::Instance1;

impl council::Config for Test {
    type Event = Event;

    type Referendum = referendum::Pallet<Test, ReferendumInstance>;

    type MinNumberOfExtraCandidates = MinNumberOfExtraCandidates;
    type CouncilSize = CouncilSize;
    type AnnouncingPeriodDuration = AnnouncingPeriodDuration;
    type IdlePeriodDuration = IdlePeriodDuration;
    type MinCandidateStake = MinCandidateStake;

    type CandidacyLock = StakingManager<Self, CandidacyLockId>;
    type CouncilorLock = StakingManager<Self, CouncilorLockId>;

    type ElectedMemberRewardPeriod = ElectedMemberRewardPeriod;

    type BudgetRefillPeriod = BudgetRefillPeriod;

    type StakingAccountValidator = membership::Pallet<Test>;
    type WeightInfo = CouncilWeightInfo;

    fn new_council_elected(_: &[council::CouncilMemberOf<Self>]) {}

    type MemberOriginValidator = ();
}

pub struct CouncilWeightInfo;
impl council::WeightInfo for CouncilWeightInfo {
    fn try_process_budget() -> Weight {
        0
    }
    fn try_progress_stage_idle() -> Weight {
        0
    }
    fn try_progress_stage_announcing_start_election(_: u32) -> Weight {
        0
    }
    fn try_progress_stage_announcing_restart() -> Weight {
        0
    }
    fn announce_candidacy() -> Weight {
        0
    }
    fn release_candidacy_stake() -> Weight {
        0
    }
    fn set_candidacy_note(_: u32) -> Weight {
        0
    }
    fn withdraw_candidacy() -> Weight {
        0
    }
    fn set_budget() -> Weight {
        0
    }
    fn plan_budget_refill() -> Weight {
        0
    }
    fn set_budget_increment() -> Weight {
        0
    }
    fn set_councilor_reward() -> Weight {
        0
    }
    fn funding_request(_: u32) -> Weight {
        0
    }

    fn councilor_remark() -> Weight {
        0
    }

    fn candidate_remark() -> Weight {
        0
    }
}

impl LockComparator<<Test as balances::Config>::Balance> for Test {
    fn are_locks_conflicting(new_lock: &LockIdentifier, existing_locks: &[LockIdentifier]) -> bool {
        existing_locks.iter().any(|l| l == new_lock)
    }
}

pub fn initial_test_ext() -> sp_io::TestExternalities {
    let t = frame_system::GenesisConfig::default()
        .build_storage::<Test>()
        .unwrap();

    t.into()
}<|MERGE_RESOLUTION|>--- conflicted
+++ resolved
@@ -95,7 +95,7 @@
                 vote_power: item.vote_power.into(),
             })
             .collect();
-        <council::Pallet<Test> as council::ReferendumConnection<Test>>::recieve_referendum_results(
+        <council::Module<Test> as council::ReferendumConnection<Test>>::recieve_referendum_results(
             tmp_winners.as_slice(),
         );
     }
@@ -170,11 +170,7 @@
     pub const CandidateStake: u64 = 100;
 }
 
-<<<<<<< HEAD
-impl common::membership::Config for Test {
-=======
 impl common::membership::MembershipTypes for Test {
->>>>>>> d9d9b49b
     type MemberId = u64;
     type ActorId = u64;
 }
@@ -266,13 +262,8 @@
 
 impl common::working_group::WorkingGroupAuthenticator<Test> for () {
     fn ensure_worker_origin(
-<<<<<<< HEAD
         _origin: <Test as frame_system::Config>::Origin,
-        _worker_id: &<Test as common::membership::Config>::ActorId,
-=======
-        _origin: <Test as frame_system::Trait>::Origin,
         _worker_id: &<Test as common::membership::MembershipTypes>::ActorId,
->>>>>>> d9d9b49b
     ) -> DispatchResult {
         unimplemented!();
     }
@@ -281,11 +272,7 @@
         unimplemented!()
     }
 
-<<<<<<< HEAD
-    fn get_leader_member_id() -> Option<<Test as common::membership::Config>::MemberId> {
-=======
     fn get_leader_member_id() -> Option<<Test as common::membership::MembershipTypes>::MemberId> {
->>>>>>> d9d9b49b
         unimplemented!();
     }
 
@@ -294,13 +281,8 @@
     }
 
     fn is_worker_account_id(
-<<<<<<< HEAD
         _account_id: &<Test as frame_system::Config>::AccountId,
-        _worker_id: &<Test as common::membership::Config>::ActorId,
-=======
-        _account_id: &<Test as frame_system::Trait>::AccountId,
         _worker_id: &<Test as common::membership::MembershipTypes>::ActorId,
->>>>>>> d9d9b49b
     ) -> bool {
         unimplemented!()
     }
@@ -449,11 +431,7 @@
     type AccountData = balances::AccountData<u64>;
     type OnNewAccount = ();
     type OnKilledAccount = ();
-<<<<<<< HEAD
-    type PalletInfo = PalletInfo;
-=======
     type PalletInfo = ();
->>>>>>> d9d9b49b
     type SystemWeightInfo = ();
     type SS58Prefix = ();
 }
@@ -484,7 +462,7 @@
 impl council::Config for Test {
     type Event = Event;
 
-    type Referendum = referendum::Pallet<Test, ReferendumInstance>;
+    type Referendum = referendum::Module<Test, ReferendumInstance>;
 
     type MinNumberOfExtraCandidates = MinNumberOfExtraCandidates;
     type CouncilSize = CouncilSize;
@@ -499,7 +477,7 @@
 
     type BudgetRefillPeriod = BudgetRefillPeriod;
 
-    type StakingAccountValidator = membership::Pallet<Test>;
+    type StakingAccountValidator = membership::Module<Test>;
     type WeightInfo = CouncilWeightInfo;
 
     fn new_council_elected(_: &[council::CouncilMemberOf<Self>]) {}
