#![allow(clippy::type_complexity)]
#![cfg(feature = "runtime-benchmarks")]
use super::*;
use crate::Module as ProposalsEngine;
use balances::Module as Balances;
use core::convert::TryInto;
use council::Module as Council;
use frame_benchmarking::{account, benchmarks};
use frame_support::traits::{Currency, OnFinalize, OnInitialize};
use frame_system::EventRecord;
use frame_system::Module as System;
use frame_system::RawOrigin;
use membership::Module as Membership;
use referendum::Module as Referendum;
use referendum::ReferendumManager;
use sp_runtime::traits::{Bounded, One};
use sp_std::cmp::max;
use sp_std::prelude::*;

type ReferendumInstance = referendum::Instance1;

const SEED: u32 = 0;

fn get_byte(num: u32, byte_number: u8) -> u8 {
    ((num & (0xff << (8 * byte_number))) >> (8 * byte_number)) as u8
}

// Method to generate a distintic valid handle
// for a membership. For each index.
fn handle_from_id<T: membership::Config>(id: u32) -> Vec<u8> {
    let min_handle_length = 1;

    let mut handle = vec![];

    for i in 0..4 {
        handle.push(get_byte(id, i));
    }

    while handle.len() < (min_handle_length as usize) {
        handle.push(0u8);
    }

    handle
}

fn assert_last_event<T: Config>(generic_event: <T as Config>::Event) {
    let events = System::<T>::events();
    let system_event: <T as frame_system::Config>::Event = generic_event.into();
    assert!(
        !events.is_empty(),
        "If you are checking for last event there must be at least 1 event"
    );
    let EventRecord { event, .. } = &events[events.len() - 1];
    assert_eq!(event, &system_event);
}

fn assert_in_events<T: Config>(generic_event: <T as Config>::Event) {
    let events = System::<T>::events();
    let system_event: <T as frame_system::Config>::Event = generic_event.into();

    assert!(
        !events.is_empty(),
        "If you are checking for last event there must be at least 1 event"
    );

    assert!(events.iter().any(|event| {
        let EventRecord { event, .. } = event;
        event == &system_event
    }));
}

fn member_funded_account<T: Config + membership::Config>(
    name: &'static str,
    id: u32,
) -> (T::AccountId, T::MemberId) {
    let account_id = account::<T::AccountId>(name, id, SEED);
    let handle = handle_from_id::<T>(id);

    // Give balance for buying membership
    let _ = Balances::<T>::make_free_balance_be(&account_id, T::Balance::max_value());
    assert_eq!(
        Balances::<T>::usable_balance(account_id.clone()),
        T::Balance::max_value()
    );

    let member_id = Membership::<T>::members_created();
    let params = membership::BuyMembershipParameters {
        root_account: account_id.clone(),
        controller_account: account_id.clone(),
        handle: Some(handle),
        metadata: Vec::new(),
        referrer_id: None,
    };

    assert_eq!(
        Balances::<T>::usable_balance(account_id.clone()),
        T::Balance::max_value()
    );
    Membership::<T>::buy_membership(RawOrigin::Signed(account_id.clone()).into(), params).unwrap();

    assert_eq!(
        Membership::<T>::membership(member_id).controller_account,
        account_id
    );

    assert_eq!(
        Membership::<T>::membership(member_id).root_account,
        account_id
    );
    let _ = Balances::<T>::make_free_balance_be(&account_id, T::Balance::max_value());

    Membership::<T>::add_staking_account_candidate(
        RawOrigin::Signed(account_id.clone()).into(),
        member_id,
    )
    .unwrap();

    Membership::<T>::confirm_staking_account(
        RawOrigin::Signed(account_id.clone()).into(),
        member_id,
        account_id.clone(),
    )
    .unwrap();

    (account_id, member_id)
}

fn create_proposal<T: Config + membership::Config>(
    id: u32,
    proposal_number: u32,
    constitutionality: u32,
    grace_period: u32,
) -> (T::AccountId, T::MemberId, T::ProposalId) {
    let (account_id, member_id) = member_funded_account::<T>("member", id);

    let proposal_parameters = ProposalParameters {
        voting_period: T::BlockNumber::from(1u32),
        grace_period: T::BlockNumber::from(grace_period),
        approval_quorum_percentage: 1,
        approval_threshold_percentage: 1,
        slashing_quorum_percentage: 0,
        slashing_threshold_percentage: 1,
        required_stake: Some(
            T::Balance::max_value() - <T as membership::Config>::CandidateStake::get(),
        ),
        constitutionality,
    };

    let call_code = vec![];

    let proposal_creation_parameters = ProposalCreationParameters {
        account_id: account_id.clone(),
        proposer_id: member_id,
        proposal_parameters,
        title: vec![0u8],
        description: vec![0u8],
        staking_account_id: Some(account_id.clone()),
        encoded_dispatchable_call_code: call_code.clone(),
        exact_execution_block: None,
    };

    let proposal_id = ProposalsEngine::<T>::create_proposal(proposal_creation_parameters).unwrap();

    assert!(
        Proposals::<T>::contains_key(proposal_id),
        "Proposal not created"
    );
    assert!(
        DispatchableCallCode::<T>::contains_key(proposal_id),
        "Dispatchable code not added"
    );

    assert_eq!(
        ProposalsEngine::<T>::proposal_codes(proposal_id),
        call_code,
        "Dispatchable code does not match"
    );

    assert_eq!(
        ProposalsEngine::<T>::proposal_count(),
        proposal_number,
        "Not correct number of proposals stored"
    );

    // We assume here that active proposals == number of proposals
    assert_eq!(
        ProposalsEngine::<T>::active_proposal_count(),
        proposal_number,
        "Created proposal not active"
    );

    assert_eq!(
        <T as Config>::StakingHandler::current_stake(&account_id),
        T::Balance::max_value() - <T as membership::Config>::CandidateStake::get(),
    );

    (account_id, member_id, proposal_id)
}

fn run_to_block<T: Config + council::Config + referendum::Config<ReferendumInstance>>(
    n: T::BlockNumber,
) {
    while System::<T>::block_number() < n {
        let mut current_block_number = System::<T>::block_number();

        System::<T>::on_finalize(current_block_number);
        ProposalsEngine::<T>::on_finalize(current_block_number);
        Council::<T>::on_finalize(current_block_number);
        Referendum::<T, ReferendumInstance>::on_finalize(current_block_number);

        current_block_number += One::one();
        System::<T>::set_block_number(current_block_number);

        System::<T>::on_initialize(current_block_number);
        ProposalsEngine::<T>::on_initialize(current_block_number);
        Council::<T>::on_initialize(current_block_number);
        Referendum::<T, ReferendumInstance>::on_initialize(current_block_number);
    }
}

fn elect_council<
    T: Config + membership::Config + council::Config + referendum::Config<ReferendumInstance>,
>(
    start_id: u32,
) -> (Vec<(T::AccountId, T::MemberId)>, u32) {
    let council_size = <T as council::Config>::CouncilSize::get();
    let number_of_extra_candidates = <T as council::Config>::MinNumberOfExtraCandidates::get();

    let councilor_stake = <T as council::Config>::MinCandidateStake::get();

    let mut voters = Vec::new();
    let mut candidates = Vec::new();

    for i in
        start_id as usize..start_id as usize + (council_size + number_of_extra_candidates) as usize
    {
        let (account_id, member_id) =
            member_funded_account::<T>("councilor", i.try_into().unwrap());
        Council::<T>::announce_candidacy(
            RawOrigin::Signed(account_id.clone()).into(),
            member_id,
            account_id.clone(),
            account_id.clone(),
            councilor_stake,
        )
        .unwrap();

        candidates.push((account_id, member_id));
        voters.push(member_funded_account::<T>(
            "voter",
            (council_size + number_of_extra_candidates + i as u64)
                .try_into()
                .unwrap(),
        ));
    }

    let current_block = System::<T>::block_number();
    run_to_block::<T>(current_block + <T as council::Config>::AnnouncingPeriodDuration::get());

    let voter_stake = <T as referendum::Config<ReferendumInstance>>::MinimumStake::get();
    let mut council = Vec::new();
    for i in start_id as usize..start_id as usize + council_size as usize {
        council.push(candidates[i].clone());
        let commitment = Referendum::<T, ReferendumInstance>::calculate_commitment(
            &voters[i].0,
            &[0u8],
            &0,
            &candidates[i].1,
        );
        Referendum::<T, ReferendumInstance>::vote(
            RawOrigin::Signed(voters[i].0.clone()).into(),
            commitment,
            voter_stake,
        )
        .unwrap();
    }

    let current_block = System::<T>::block_number();
    run_to_block::<T>(
        current_block + <T as referendum::Config<ReferendumInstance>>::VoteStageDuration::get(),
    );

    for i in start_id as usize..start_id as usize + council_size as usize {
        Referendum::<T, ReferendumInstance>::reveal_vote(
            RawOrigin::Signed(voters[i].0.clone()).into(),
            vec![0u8],
            candidates[i].1,
        )
        .unwrap();
    }

    let current_block = System::<T>::block_number();
    run_to_block::<T>(
        current_block + <T as referendum::Config<ReferendumInstance>>::RevealStageDuration::get(),
    );

    let council_members = Council::<T>::council_members();
    assert_eq!(
        council_members
            .iter()
            .map(|m| *m.member_id())
            .collect::<Vec<_>>(),
        council.iter().map(|c| c.1).collect::<Vec<_>>()
    );

    (
        council,
        (2 * (council_size + number_of_extra_candidates))
            .try_into()
            .unwrap(),
    )
}

fn create_multiple_finalized_proposals<
    T: Config + membership::Config + council::Config + referendum::Config<ReferendumInstance>,
>(
    number_of_proposals: u32,
    constitutionality: u32,
    vote_kind: VoteKind,
    total_voters: u32,
    grace_period: u32,
) -> (Vec<T::AccountId>, Vec<T::ProposalId>) {
    let (council, last_id): (Vec<(T::AccountId, _)>, _) = elect_council::<T>(0);

    let mut proposers = Vec::new();
    let mut proposals = Vec::new();
    for proposal_number in 1..number_of_proposals + 1 {
        let (proposer_account_id, _, proposal_id) = create_proposal::<T>(
            last_id + proposal_number,
            proposal_number,
            constitutionality,
            grace_period,
        );
        proposers.push(proposer_account_id);
        proposals.push(proposal_id);

        for (voter_id, member_id) in council[0..total_voters.try_into().unwrap()].iter() {
            ProposalsEngine::<T>::vote(
                RawOrigin::Signed(voter_id.clone()).into(),
                *member_id,
                proposal_id,
                vote_kind.clone(),
                vec![0u8],
            )
            .unwrap()
        }
    }

    (proposers, proposals)
}

const MAX_BYTES: u32 = 16384;

benchmarks! {
    // Note: this is the syntax for this macro can't use "+"
    where_clause {
        where T: membership::Config, T: council::Config, T: referendum::Config<ReferendumInstance>
    }

    vote {
        let i in 0 .. MAX_BYTES;

        let (council, last_id) = elect_council::<T>(1);
        let (account_voter_id, member_voter_id) = council[0].clone();
        let (_, _, proposal_id) = create_proposal::<T>(last_id + 1, 1, 0, 0);
        let rationale = vec![0u8; i.try_into().unwrap()];
    }: _ (
            RawOrigin::Signed(account_voter_id),
            member_voter_id,
            proposal_id,
            VoteKind::Approve,
            rationale.clone()
        )
    verify {
        assert!(Proposals::<T>::contains_key(proposal_id), "Proposal should still exist");

        let voting_results = ProposalsEngine::<T>::proposals(proposal_id).voting_results;

        assert_eq!(
          voting_results,
          VotingResults{ approvals: 1, abstentions: 0, rejections: 0, slashes: 0 },
          "There should only be 1 approval"
        );

        assert!(
          VoteExistsByProposalByVoter::<T>::contains_key(proposal_id, member_voter_id),
          "Voter not added to existing voters"
        );

        assert_eq!(
          ProposalsEngine::<T>::vote_by_proposal_by_voter(proposal_id, member_voter_id),
          VoteKind::Approve,
          "Stored vote doesn't match"
        );

        assert_last_event::<T>(
            RawEvent::Voted(member_voter_id, proposal_id, VoteKind::Approve, rationale).into()
        );
    }

    cancel_proposal {

        let (account_id, member_id, proposal_id) = create_proposal::<T>(0, 1, 0, 0);

<<<<<<< HEAD
        for lock_number in 1 .. i {
            let (locked_account_id, _) = member_funded_account::<T>("locked_member", lock_number);
            <T as Config>::StakingHandler::set_stake(&locked_account_id, One::one()).unwrap();
        }

=======
>>>>>>> d9d9b49b
    }: _ (RawOrigin::Signed(account_id.clone()), member_id, proposal_id)
    verify {
        assert!(!Proposals::<T>::contains_key(proposal_id), "Proposal still in storage");

        assert!(
            !DispatchableCallCode::<T>::contains_key(proposal_id),
            "Proposal code still in storage"
        );

        assert_eq!(ProposalsEngine::<T>::active_proposal_count(), 0, "Proposal still active");

        assert_eq!(
            Balances::<T>::usable_balance(account_id),
            T::Balance::max_value() - T::CancellationFee::get() - T::CandidateStake::get(),
            "Balance not slashed"
        );

        assert_last_event::<T>(
            RawEvent::ProposalCancelled(member_id, proposal_id).into()
        );
    }

    veto_proposal {
        let (account_id, _, proposal_id) = create_proposal::<T>(0, 1, 0, 0);
    }: _ (RawOrigin::Root, proposal_id)
    verify {
        assert!(!Proposals::<T>::contains_key(proposal_id), "Proposal still in storage");

        assert!(
            !DispatchableCallCode::<T>::contains_key(proposal_id),
            "Proposal code still in storage"
        );

        assert_eq!(ProposalsEngine::<T>::active_proposal_count(), 0, "Proposal still active");

        assert_eq!(
            Balances::<T>::usable_balance(account_id),
            T::Balance::max_value() - <T as membership::Config>::CandidateStake::get(),
            "Vetoed proposals shouldn't be slashed"
        );

        assert_last_event::<T>(
            RawEvent::ProposalDecisionMade(proposal_id, ProposalDecision::Vetoed).into()
        );
    }

    proposer_remark {
        let msg = b"test".to_vec();
        let (proposer_account_id, proposer_id, proposal_id) = create_proposal::<T>(0, 1, 0, 0);
    }: _ (RawOrigin::Signed(proposer_account_id.clone()), proposal_id, proposer_id, msg.clone())
    verify {
        assert_last_event::<T>(
            RawEvent::ProposerRemarked(proposer_id, proposal_id, msg).into()
        );
    }

    // We use that branches for decode failing, failing and passing are very similar
    // without any different DB access in each. To use the failing/passing branch
    // we need to include the EncodeProposal trait from codex which depends on engine
    // therefore we should move it to a common crate
    on_initialize_immediate_execution_decode_fails {
        let i in 1 .. T::MaxActiveProposalLimit::get();

        let (proposers, proposals) = create_multiple_finalized_proposals::<T>(
            i,
            0,
            VoteKind::Approve,
            1,
            0,
        );

    }: { ProposalsEngine::<T>::on_initialize(System::<T>::block_number()) }
    verify {
        for proposer_account_id in proposers {
            assert_eq!(
                <T as Config>::StakingHandler::current_stake(&proposer_account_id),
                Zero::zero(),
                "Should've unlocked all stake"
            );
        }

        assert_eq!(
            ProposalsEngine::<T>::active_proposal_count(),
            0,
            "Proposals should no longer be active"
        );

        for proposal_id in proposals.iter() {
            assert!(
                !Proposals::<T>::contains_key(proposal_id),
                "Proposals should've been removed"
            );

            assert!(
                !DispatchableCallCode::<T>::contains_key(proposal_id),
                "Dispatchable code should've been removed"
            );
        }

        for proposal_id in proposals.iter() {
            assert_in_events::<T>(
                RawEvent::ProposalExecuted(
                    *proposal_id,
                    ExecutionStatus::failed_execution("Decoding error")).into()
            );
        }
    }

    on_initialize_pending_execution_decode_fails {
        let i in 1 .. T::MaxActiveProposalLimit::get();

        let (proposers, proposals) = create_multiple_finalized_proposals::<T>(
            i,
            0,
            VoteKind::Approve,
            1,
            1,
        );

        run_to_block::<T>(System::<T>::block_number() + One::one());
        let current_block_number = System::<T>::block_number();

        assert_eq!(
            ProposalsEngine::<T>::active_proposal_count(),
            i,
            "Proposals should still be active"
        );

        for proposal_id in proposals.iter() {
            assert!(
                Proposals::<T>::contains_key(proposal_id),
                "All proposals should still be stored"
            );

            assert_eq!(
                ProposalsEngine::<T>::proposals(proposal_id).status,
                ProposalStatus::PendingExecution(current_block_number),
                "Status not updated"
            );

            assert!(
                DispatchableCallCode::<T>::contains_key(proposal_id),
                "All dispatchable call code should still be stored"
            );
        }

        let current_block_number = System::<T>::block_number() + One::one();
        System::<T>::set_block_number(current_block_number);

    }: { ProposalsEngine::<T>::on_initialize(current_block_number) }
    verify {
        for proposer_account_id in proposers {
            assert_eq!(
                <T as Config>::StakingHandler::current_stake(&proposer_account_id),
                Zero::zero(),
                "Should've unlocked all stake"
            );
        }

        assert_eq!(ProposalsEngine::<T>::active_proposal_count(), 0, "Proposals should no longer be active");
        for proposal_id in proposals.iter() {
            assert!(!Proposals::<T>::contains_key(proposal_id), "Proposals should've been removed");
            assert!(!DispatchableCallCode::<T>::contains_key(proposal_id), "Dispatchable code should've been removed");
        }

        for proposal_id in proposals.iter() {
            assert_in_events::<T>(
                RawEvent::ProposalExecuted(
                    *proposal_id,
                    ExecutionStatus::failed_execution("Decoding error")).into()
            );
        }
    }

    on_initialize_approved_pending_constitutionality {
        let i in 1 .. T::MaxActiveProposalLimit::get();

        let (proposers, proposals) = create_multiple_finalized_proposals::<T>(
            i,
            2,
            VoteKind::Approve,
            1,
            1,
        );

    }: { ProposalsEngine::<T>::on_initialize(System::<T>::block_number()) }
    verify {
        for proposer_account_id in proposers {
            assert_ne!(
                <T as Config>::StakingHandler::current_stake(&proposer_account_id),
                Zero::zero(),
                "Should've still stake locked"
            );
        }

        for proposal_id in proposals.iter() {
            assert!(
                Proposals::<T>::contains_key(proposal_id),
                "Proposal should still be in the store"
            );
            let proposal = ProposalsEngine::<T>::proposals(proposal_id);
            let status = ProposalStatus::approved(
                ApprovedProposalDecision::PendingConstitutionality,
                System::<T>::block_number()
            );

            assert_eq!(proposal.status, status);
            assert_eq!(proposal.nr_of_council_confirmations, 1);
            assert_in_events::<T>(
                RawEvent::ProposalStatusUpdated(*proposal_id, status).into()
            );
        }
    }

    on_initialize_rejected {
        let i in 1 .. T::MaxActiveProposalLimit::get();

        let (proposers, proposals) = create_multiple_finalized_proposals::<T>(
            i,
            0,
            VoteKind::Reject,
            max(T::CouncilSize::get().try_into().unwrap(), 1),
            0,
        );
    }: { ProposalsEngine::<T>::on_initialize(System::<T>::block_number()) }
    verify {
        for proposal_id in proposals.iter() {
            assert!(
                !Proposals::<T>::contains_key(proposal_id),
                "Proposal should not be in store"
            );

            assert!(
                !DispatchableCallCode::<T>::contains_key(proposal_id),
                "Dispatchable should not be in store"
            );

            assert_in_events::<T>(
                RawEvent::ProposalDecisionMade(*proposal_id, ProposalDecision::Rejected)
                    .into()
            );
        }

        assert_eq!(
            ProposalsEngine::<T>::active_proposal_count(),
            0,
            "There should not be any proposal left active"
        );

        for proposer_account_id in proposers {
            assert_eq!(
                <T as Config>::StakingHandler::current_stake(&proposer_account_id),
                Zero::zero(),
                "Shouldn't have any stake locked"
            );
        }
    }

    on_initialize_slashed {
        let i in 1 .. T::MaxActiveProposalLimit::get();

        let (proposers, proposals) = create_multiple_finalized_proposals::<T>(
            i,
            0,
            VoteKind::Slash,
            max(T::CouncilSize::get().try_into().unwrap(), 1),
            0,
        );
    }: { ProposalsEngine::<T>::on_initialize(System::<T>::block_number()) }
    verify {
        for proposer_account_id in proposers {
            assert_eq!(
                <T as Config>::StakingHandler::current_stake(&proposer_account_id),
                Zero::zero(),
                "Shouldn't have any stake locked"
            );

            assert_eq!(
                Balances::<T>::usable_balance(&proposer_account_id),
                Zero::zero(),
                "Should've all balance slashed"
            );
        }

        for proposal_id in proposals.iter() {

            assert!(
                !Proposals::<T>::contains_key(proposal_id),
                "Proposal should not be in store"
            );
            assert!(
                !DispatchableCallCode::<T>::contains_key(proposal_id),
                "Dispatchable should not be in store"
            );

            assert_in_events::<T>(
                RawEvent::ProposalDecisionMade(
                    *proposal_id,
                    ProposalDecision::Slashed
                ).into()
            );
        }

        assert_eq!(
            ProposalsEngine::<T>::active_proposal_count(),
            0,
            "There should not be any proposal left active"
        );
    }

    cancel_active_and_pending_proposals {
        let i in 1 .. T::MaxActiveProposalLimit::get();

        let (proposers, proposals) = create_multiple_finalized_proposals::<T>(
            i,
            0,
            VoteKind::Approve,
            max(T::CouncilSize::get().try_into().unwrap(), 1),
            10,
        );
    }: { ProposalsEngine::<T>::cancel_active_and_pending_proposals() }
    verify {
        for proposal_id in proposals.iter() {
            assert!(
                !Proposals::<T>::contains_key(proposal_id),
                "Proposal should not be in store"
            );

            assert!(
                !DispatchableCallCode::<T>::contains_key(proposal_id),
                "Dispatchable should not be in store"
            );

            assert_in_events::<T>(
                RawEvent::ProposalDecisionMade(*proposal_id, ProposalDecision::CanceledByRuntime)
                    .into()
            );
        }

        assert_eq!(
            ProposalsEngine::<T>::active_proposal_count(),
            0,
            "There should not be any proposal left active"
        );

        for proposer_account_id in proposers {
            assert_eq!(
                <T as Config>::StakingHandler::current_stake(&proposer_account_id),
                Zero::zero(),
                "Shouldn't have any stake locked"
            );
        }
    }
}

#[cfg(test)]
mod tests {
    use super::*;
    use crate::tests::mock::{initial_test_ext, Test};
    use frame_support::assert_ok;

    #[test]
    fn test_vote() {
        initial_test_ext().execute_with(|| {
            assert_ok!(test_benchmark_vote::<Test>());
        });
    }

    #[test]
    fn test_cancel_proposal() {
        initial_test_ext().execute_with(|| {
            assert_ok!(test_benchmark_cancel_proposal::<Test>());
        });
    }

    #[test]
    fn test_veto_proposal() {
        initial_test_ext().execute_with(|| {
            assert_ok!(test_benchmark_veto_proposal::<Test>());
        });
    }

    #[test]
    fn test_on_initialize_immediate_execution_decode_fails() {
        initial_test_ext().execute_with(|| {
            assert_ok!(test_benchmark_on_initialize_immediate_execution_decode_fails::<Test>());
        });
    }

    #[test]
    fn test_on_initialize_approved_pending_constitutionality() {
        initial_test_ext().execute_with(|| {
            assert_ok!(test_benchmark_on_initialize_approved_pending_constitutionality::<Test>());
        });
    }

    #[test]
    fn test_on_initialize_pending_execution_decode_fails() {
        initial_test_ext().execute_with(|| {
            assert_ok!(test_benchmark_on_initialize_pending_execution_decode_fails::<Test>());
        });
    }

    #[test]
    fn test_on_initialize_rejected() {
        initial_test_ext().execute_with(|| {
            assert_ok!(test_benchmark_on_initialize_rejected::<Test>());
        });
    }

    #[test]
    fn test_on_initialize_slashed() {
        initial_test_ext().execute_with(|| {
            assert_ok!(test_benchmark_on_initialize_slashed::<Test>());
        });
    }

    #[test]
    fn test_cancel_active_and_pending_proposals() {
        initial_test_ext().execute_with(|| {
            assert_ok!(test_benchmark_cancel_active_and_pending_proposals::<Test>());
        });
    }

    #[test]
    fn test_proposer_remark() {
        initial_test_ext().execute_with(|| {
            assert_ok!(test_benchmark_proposer_remark::<Test>());
        });
    }
}<|MERGE_RESOLUTION|>--- conflicted
+++ resolved
@@ -402,14 +402,6 @@
 
         let (account_id, member_id, proposal_id) = create_proposal::<T>(0, 1, 0, 0);
 
-<<<<<<< HEAD
-        for lock_number in 1 .. i {
-            let (locked_account_id, _) = member_funded_account::<T>("locked_member", lock_number);
-            <T as Config>::StakingHandler::set_stake(&locked_account_id, One::one()).unwrap();
-        }
-
-=======
->>>>>>> d9d9b49b
     }: _ (RawOrigin::Signed(account_id.clone()), member_id, proposal_id)
     verify {
         assert!(!Proposals::<T>::contains_key(proposal_id), "Proposal still in storage");
