--- conflicted
+++ resolved
@@ -3,13 +3,7 @@
 use rstd::convert::From;
 use rstd::marker::PhantomData;
 use rstd::rc::Rc;
-<<<<<<< HEAD
-use srml_support::traits::{Currency, ExistenceRequirement, Imbalance, WithdrawReasons};
-use srml_support::StorageMap;
-=======
-use sr_primitives::traits::Zero;
 use srml_support::traits::{Currency, ExistenceRequirement, WithdrawReasons};
->>>>>>> 09c8b3a3
 
 // Mocking dependencies for testing
 #[cfg(test)]
@@ -17,43 +11,6 @@
 #[cfg(test)]
 use mockall::*;
 
-<<<<<<< HEAD
-/// Proposal implementation of the staking event handler from the stake module.
-/// 'marker' responsible for the 'Trait' binding.
-pub struct StakingEventsHandler<T> {
-    pub marker: PhantomData<T>,
-}
-
-impl<T: Trait> stake::StakingEventsHandler<T> for StakingEventsHandler<T> {
-    /// Unstake remaining sum back to the source_account_id
-    fn unstaked(
-        id: &<T as stake::Trait>::StakeId,
-        _unstaked_amount: BalanceOf<T>,
-        remaining_imbalance: NegativeImbalance<T>,
-    ) -> NegativeImbalance<T> {
-        if <crate::StakesProposals<T>>::exists(id) {
-            <crate::Module<T>>::refund_proposal_stake(*id, remaining_imbalance);
-
-            return <NegativeImbalance<T>>::zero(); // imbalance was consumed
-        }
-
-        remaining_imbalance
-    }
-
-    /// Empty handler for slashing
-    fn slashed(
-        _: &<T as stake::Trait>::StakeId,
-        _: Option<<T as stake::Trait>::SlashId>,
-        _: BalanceOf<T>,
-        _: BalanceOf<T>,
-        remaining_imbalance: NegativeImbalance<T>,
-    ) -> NegativeImbalance<T> {
-        remaining_imbalance
-    }
-}
-
-=======
->>>>>>> 09c8b3a3
 /// Returns registered stake handler. This is scaffolds for the mocking of the stake module.
 pub trait StakeHandlerProvider<T: Trait> {
     /// Returns stake logic handler
