--- conflicted
+++ resolved
@@ -1,10 +1,6 @@
 [package]
 name = 'pallet-proposals-engine'
-<<<<<<< HEAD
 version = '3.1.1'
-=======
-version = '3.0.1'
->>>>>>> 8e09e42a
 authors = ['Joystream contributors']
 edition = '2018'
 
@@ -20,18 +16,13 @@
 membership = { package = 'pallet-membership', default-features = false, path = '../../membership'}
 stake = { package = 'pallet-stake', default-features = false, path = '../../stake'}
 common = { package = 'pallet-common', default-features = false, path = '../../common'}
-balances = { package = 'pallet-balances', default-features = false, git = 'https://github.com/paritytech/substrate.git', rev = '00768a1f21a579c478fe5d4f51e1fa71f7db9fd4'}
+balances = { package = 'pallet-balances', default-features = false, git = 'https://github.com/paritytech/substrate.git', rev = '2cd20966cc09b059817c3ebe12fc130cdd850d62'}
 
 [dev-dependencies]
 mockall = "0.7.1"
-<<<<<<< HEAD
 sp-io = { package = 'sp-io', default-features = false, git = 'https://github.com/paritytech/substrate.git', rev = '2cd20966cc09b059817c3ebe12fc130cdd850d62'}
 sp-core = { package = 'sp-core', default-features = false, git = 'https://github.com/paritytech/substrate.git', rev = '2cd20966cc09b059817c3ebe12fc130cdd850d62'}
 balances = { package = 'pallet-balances', default-features = false, git = 'https://github.com/paritytech/substrate.git', rev = '2cd20966cc09b059817c3ebe12fc130cdd850d62'}
-=======
-sp-io = { package = 'sp-io', default-features = false, git = 'https://github.com/paritytech/substrate.git', rev = '00768a1f21a579c478fe5d4f51e1fa71f7db9fd4'}
-sp-core = { package = 'sp-core', default-features = false, git = 'https://github.com/paritytech/substrate.git', rev = '00768a1f21a579c478fe5d4f51e1fa71f7db9fd4'}
->>>>>>> 8e09e42a
 
 [features]
 default = ['std']
