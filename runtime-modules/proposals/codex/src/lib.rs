//! # Proposals codex module
//! Proposals `codex` module for the Joystream platform.
//! Component of the proposals frame_system. It contains preset proposal types.
//!
//! ## Overview
//!
//! The proposals codex module serves as a facade and entry point of the proposals frame_system. It uses
//! proposals `engine` module to maintain a lifecycle of the proposal and to execute proposals.
//! During the proposal creation, `codex` also create a discussion thread using the `discussion`
//! proposals module. `Codex` uses predefined parameters (eg.:`voting_period`) for each proposal and
//! encodes extrinsic calls from dependency modules in order to create proposals inside the `engine`
//! module.
//!
//! To create a proposal you need to call the extrinsic `create_proposal` with the `ProposalDetails` variant
//! corresponding to the proposal you want to create. [See the possible details with their proposal](./enum.ProposalDetails.html)
//!
//! ## Extrinsics
//!
//! - [create_proposal](./struct.Module.html#method.create_proposal) - creates proposal
//!
//! ### Dependencies:
//! - [proposals engine](../substrate_proposals_engine_module/index.html)
//! - [proposals discussion](../substrate_proposals_discussion_module/index.html)
//! - [membership](../substrate_membership_module/index.html)
//! - [council](../substrate_council_module/index.html)
//! - [common](../substrate_common_module/index.html)
//! - [staking](../substrate_staking_module/index.html)
//! - [working_group](../substrate_working_group_module/index.html)
//!
//! ### Notes
//! The module uses [ProposalEncoder](./trait.ProposalEncoder.html) to encode the proposal using its
//! details. Encoded byte vector is passed to the _proposals engine_ as serialized executable code.

// `decl_module!` does a lot of recursion and requires us to increase the limit to 256.
#![recursion_limit = "256"]
// Ensure we're `no_std` when compiling for Wasm.
#![cfg_attr(not(feature = "std"), no_std)]
// Disable this lint warning because Substrate generates function without an alias for
// the ProposalDetailsOf type.
#![allow(clippy::too_many_arguments)]
#![allow(clippy::unused_unit)]

mod types;

#[cfg(test)]
mod tests;

mod benchmarking;

use frame_support::dispatch::DispatchResult;
use frame_support::traits::Get;
use frame_support::weights::Weight;
use frame_support::{decl_error, decl_event, decl_module, decl_storage, ensure};
use sp_arithmetic::traits::Zero;
use sp_runtime::SaturatedConversion;
use sp_std::clone::Clone;
use sp_std::collections::btree_set::BTreeSet;
use sp_std::convert::TryInto;

use common::membership::MemberOriginValidator;
use common::MemberId;
use proposals_discussion::ThreadMode;
use proposals_engine::{
    BalanceOf, ProposalCreationParameters, ProposalObserver, ProposalParameters,
};
pub use types::{
    CreateOpeningParameters, FillOpeningParameters, GeneralProposalParams, ProposalDetails,
    ProposalDetailsOf, ProposalEncoder, TerminateRoleParameters,
};

// Max allowed value for 'Funding Request' proposal
const MAX_SPENDING_PROPOSAL_VALUE: u32 = 50_000_000_u32;
// Max validator count for the 'Set Max Validator Count' proposal
const MAX_VALIDATOR_COUNT: u32 = 300;
// Max number of account that a fund request accept
const MAX_FUNDING_REQUEST_ACCOUNTS: usize = 100;

/// Proposal codex WeightInfo.
/// Note: This was auto generated through the benchmark CLI using the `--weight-trait` flag
pub trait WeightInfo {
    fn create_proposal_signal(i: u32, t: u32, d: u32) -> Weight;
    fn create_proposal_runtime_upgrade(i: u32, t: u32, d: u32) -> Weight;
    fn create_proposal_funding_request(i: u32, d: u32) -> Weight;
    fn create_proposal_set_max_validator_count(t: u32, d: u32) -> Weight;
    fn create_proposal_create_working_group_lead_opening(i: u32, t: u32, d: u32) -> Weight;
    fn create_proposal_fill_working_group_lead_opening(t: u32, d: u32) -> Weight;
    fn create_proposal_update_working_group_budget(t: u32, d: u32) -> Weight;
    fn create_proposal_decrease_working_group_lead_stake(t: u32, d: u32) -> Weight;
    fn create_proposal_slash_working_group_lead(d: u32) -> Weight;
    fn create_proposal_set_working_group_lead_reward(t: u32, d: u32) -> Weight;
    fn create_proposal_terminate_working_group_lead(t: u32, d: u32) -> Weight;
    fn create_proposal_amend_constitution(i: u32, d: u32) -> Weight;
    fn create_proposal_cancel_working_group_lead_opening(d: u32) -> Weight;
    fn create_proposal_set_membership_price(t: u32, d: u32) -> Weight;
    fn create_proposal_set_council_budget_increment(t: u32, d: u32) -> Weight;
    fn create_proposal_set_councilor_reward(t: u32, d: u32) -> Weight;
    fn create_proposal_set_initial_invitation_balance(t: u32, d: u32) -> Weight;
    fn create_proposal_set_initial_invitation_count(t: u32, d: u32) -> Weight;
    fn create_proposal_set_membership_lead_invitation_quota(d: u32) -> Weight;
    fn create_proposal_set_referral_cut(t: u32, d: u32) -> Weight;
    fn create_proposal_veto_proposal(t: u32, d: u32) -> Weight;
    fn create_proposal_update_global_nft_limit(t: u32, d: u32) -> Weight;
    fn create_proposal_update_channel_payouts(t: u32, d: u32, i: u32) -> Weight;
}

type WeightInfoCodex<T> = <T as Config>::WeightInfo;

/// 'Proposals codex' substrate module Trait
pub trait Config:
    frame_system::Config
    + proposals_engine::Config
    + proposals_discussion::Config
    + common::membership::MembershipTypes
    + staking::Config
    + proposals_engine::Config
{
    /// Proposal Codex module event type.
    type Event: From<Event<Self>> + Into<<Self as frame_system::Config>::Event>;

    /// Validates member id and origin combination.
    type MembershipOriginValidator: MemberOriginValidator<
        Self::Origin,
        MemberId<Self>,
        Self::AccountId,
    >;

    /// Encodes the proposal usint its details.
    type ProposalEncoder: ProposalEncoder<Self>;

    /// Weight information for extrinsics in this pallet.
    type WeightInfo: WeightInfo;

    /// 'Set Max Validator Count' proposal parameters.
    type SetMaxValidatorCountProposalParameters: Get<
        ProposalParameters<Self::BlockNumber, BalanceOf<Self>>,
    >;

    /// 'Runtime Upgrade' proposal parameters.
    type RuntimeUpgradeProposalParameters: Get<
        ProposalParameters<Self::BlockNumber, BalanceOf<Self>>,
    >;

    /// 'Signal' proposal parameters.
    type SignalProposalParameters: Get<ProposalParameters<Self::BlockNumber, BalanceOf<Self>>>;

    /// 'Funding Request' proposal parameters.
    type FundingRequestProposalParameters: Get<
        ProposalParameters<Self::BlockNumber, BalanceOf<Self>>,
    >;

    /// 'Create Working Group Lead Opening' proposal parameters.
    type CreateWorkingGroupLeadOpeningProposalParameters: Get<
        ProposalParameters<Self::BlockNumber, BalanceOf<Self>>,
    >;

    /// 'Fill Working Group Lead Opening' proposal parameters.
    type FillWorkingGroupLeadOpeningProposalParameters: Get<
        ProposalParameters<Self::BlockNumber, BalanceOf<Self>>,
    >;

    /// 'Update Working Group Budget' proposal parameters.
    type UpdateWorkingGroupBudgetProposalParameters: Get<
        ProposalParameters<Self::BlockNumber, BalanceOf<Self>>,
    >;

    /// 'Decrease Working Group Lead Stake' proposal parameters.
    type DecreaseWorkingGroupLeadStakeProposalParameters: Get<
        ProposalParameters<Self::BlockNumber, BalanceOf<Self>>,
    >;

    /// 'Slash Working Group Lead Stake' proposal parameters.
    type SlashWorkingGroupLeadProposalParameters: Get<
        ProposalParameters<Self::BlockNumber, BalanceOf<Self>>,
    >;

    /// 'Set Working Group Lead Reward' proposal parameters.
    type SetWorkingGroupLeadRewardProposalParameters: Get<
        ProposalParameters<Self::BlockNumber, BalanceOf<Self>>,
    >;

    /// 'Terminate Working Group Lead' proposal parameters.
    type TerminateWorkingGroupLeadProposalParameters: Get<
        ProposalParameters<Self::BlockNumber, BalanceOf<Self>>,
    >;

    /// 'Amend Constitution' proposal parameters.
    type AmendConstitutionProposalParameters: Get<
        ProposalParameters<Self::BlockNumber, BalanceOf<Self>>,
    >;

    /// `Cancel Working Group Lead Opening` proposal parameters.
    type CancelWorkingGroupLeadOpeningProposalParameters: Get<
        ProposalParameters<Self::BlockNumber, BalanceOf<Self>>,
    >;

    /// `Set Membership Price Parameters` proposal parameters.
    type SetMembershipPriceProposalParameters: Get<
        ProposalParameters<Self::BlockNumber, BalanceOf<Self>>,
    >;

    /// `Set Council Budget Increment` proposal parameters.
    type SetCouncilBudgetIncrementProposalParameters: Get<
        ProposalParameters<Self::BlockNumber, BalanceOf<Self>>,
    >;

    /// `Set Councilor Reward` proposal parameters
    type SetCouncilorRewardProposalParameters: Get<
        ProposalParameters<Self::BlockNumber, BalanceOf<Self>>,
    >;

    /// `Set Initial Invitation Balance` proposal parameters
    type SetInitialInvitationBalanceProposalParameters: Get<
        ProposalParameters<Self::BlockNumber, BalanceOf<Self>>,
    >;

    /// `Set Invitation Count` proposal parameters
    type SetInvitationCountProposalParameters: Get<
        ProposalParameters<Self::BlockNumber, BalanceOf<Self>>,
    >;

    /// `Set Membership Lead Invitaiton Quota` proposal parameters
    type SetMembershipLeadInvitationQuotaProposalParameters: Get<
        ProposalParameters<Self::BlockNumber, BalanceOf<Self>>,
    >;

    /// `Set Referral Cut` proposal parameters
    type SetReferralCutProposalParameters: Get<
        ProposalParameters<Self::BlockNumber, BalanceOf<Self>>,
    >;

    /// `Veto Proposal` proposal parameters
    type VetoProposalProposalParameters: Get<ProposalParameters<Self::BlockNumber, BalanceOf<Self>>>;

    // TODO: enable after Carthage
    /// `Update Nft limit` proposal parameters
    // type UpdateGlobalNftLimitProposalParameters: Get<
    //     ProposalParameters<Self::BlockNumber, BalanceOf<Self>>,
    // >;

    // TODO: enable after Carthage
    // /// `Update Channel Payouts` proposal parameters
    // type UpdateChannelPayoutsProposalParameters: Get<
    //     ProposalParameters<Self::BlockNumber, BalanceOf<Self>>,
    // >;
}

/// Specialized alias of GeneralProposalParams
pub type GeneralProposalParameters<T> = GeneralProposalParams<
    MemberId<T>,
    <T as frame_system::Config>::AccountId,
    <T as frame_system::Config>::BlockNumber,
>;

decl_event! {
    pub enum Event<T> where
        GeneralProposalParameters = GeneralProposalParameters<T>,
        ProposalDetailsOf = ProposalDetailsOf<T>,
        <T as proposals_engine::Config>::ProposalId,
        <T as proposals_discussion::Config>::ThreadId
    {
        /// A proposal was created
        /// Params:
        /// - Id of a newly created proposal after it was saved in storage.
        /// - General proposal parameter. Parameters shared by all proposals
        /// - Proposal Details. Parameter of proposal with a variant for each kind of proposal
        /// - Id of a newly created proposal thread
        ProposalCreated(ProposalId, GeneralProposalParameters, ProposalDetailsOf, ThreadId),
    }
}

decl_error! {
    /// Codex module predefined errors
    pub enum Error for Module<T: Config> {
        /// Provided text for text proposal is empty
        SignalProposalIsEmpty,

        /// Provided WASM code for the runtime upgrade proposal is empty
        RuntimeProposalIsEmpty,

        /// Invalid balance value for the spending proposal
        InvalidFundingRequestProposalBalance,

        /// Invalid validator count for the 'set validator count' proposal
        InvalidValidatorCount,

        /// Require root origin in extrinsics
        RequireRootOrigin,

        /// Invalid council election parameter - council_size
        InvalidCouncilElectionParameterCouncilSize,

        /// Invalid council election parameter - candidacy-limit
        InvalidCouncilElectionParameterCandidacyLimit,

        /// Invalid council election parameter - min-voting_stake
        InvalidCouncilElectionParameterMinVotingStake,

        /// Invalid council election parameter - new_term_duration
        InvalidCouncilElectionParameterNewTermDuration,

        /// Invalid council election parameter - min_council_stake
        InvalidCouncilElectionParameterMinCouncilStake,

        /// Invalid council election parameter - revealing_period
        InvalidCouncilElectionParameterRevealingPeriod,

        /// Invalid council election parameter - voting_period
        InvalidCouncilElectionParameterVotingPeriod,

        /// Invalid council election parameter - announcing_period
        InvalidCouncilElectionParameterAnnouncingPeriod,

        /// Invalid working group budget capacity parameter
        InvalidWorkingGroupBudgetCapacity,

        /// Invalid 'set lead proposal' parameter - proposed lead cannot be a councilor
        InvalidSetLeadParameterCannotBeCouncilor,

        /// Invalid 'slash stake proposal' parameter - cannot slash by zero balance.
        SlashingStakeIsZero,

        /// Invalid 'decrease stake proposal' parameter - cannot decrease by zero balance.
        DecreasingStakeIsZero,

        /// Insufficient funds for 'Update Working Group Budget' proposal execution
        InsufficientFundsForBudgetUpdate,

        /// Invalid number of accounts recieving funding request for 'Funding Request' proposal.
        InvalidFundingRequestProposalNumberOfAccount,

        /// Repeated account in 'Funding Request' proposal.
        InvalidFundingRequestProposalRepeatedAccount,

        // The specified min channel cashout is greater than the specified max channel cashout in `Update Channel Payouts` proposal.
        InvalidChannelPayoutsProposalMinCashoutExceedsMaxCashout,
    }
}

// Storage for the proposals codex module
decl_storage! {
    pub trait Store for Module<T: Config> as ProposalsCodex {
        /// Map proposal id to its discussion thread id
        pub ThreadIdByProposalId get(fn thread_id_by_proposal_id):
            map hasher(blake2_128_concat) T::ProposalId => T::ThreadId;
    }
}

decl_module! {
    /// Proposal codex substrate module Call
    pub struct Module<T: Config> for enum Call where origin: T::Origin {
        /// Predefined errors
        type Error = Error<T>;

        fn deposit_event() = default;

        /// Exports 'Set Max Validator Count' proposal parameters.
        const SetMaxValidatorCountProposalParameters: ProposalParameters<T::BlockNumber, BalanceOf<T>>
            = T::SetMaxValidatorCountProposalParameters::get();

        /// Exports 'Runtime Upgrade' proposal parameters.
        const RuntimeUpgradeProposalParameters: ProposalParameters<T::BlockNumber, BalanceOf<T>>
            = T::RuntimeUpgradeProposalParameters::get();

        /// Exports 'Signal' proposal parameters.
        const SignalProposalParameters: ProposalParameters<T::BlockNumber, BalanceOf<T>>
            = T::SignalProposalParameters::get();

        /// Exports 'Funding Request' proposal parameters.
        const FundingRequestProposalParameters: ProposalParameters<T::BlockNumber, BalanceOf<T>>
            = T::FundingRequestProposalParameters::get();

        /// Exports 'Create Working Group Lead Opening' proposal parameters.
        const CreateWorkingGroupLeadOpeningProposalParameters: ProposalParameters<T::BlockNumber, BalanceOf<T>>
            = T::CreateWorkingGroupLeadOpeningProposalParameters::get();

        /// Exports 'Fill Working Group Lead Opening' proposal parameters.
        const FillWorkingGroupOpeningProposalParameters: ProposalParameters<T::BlockNumber, BalanceOf<T>>
            = T::FillWorkingGroupLeadOpeningProposalParameters::get();

        /// Exports 'Update Working Group Budget' proposal parameters.
        const UpdateWorkingGroupBudgetProposalParameters: ProposalParameters<T::BlockNumber, BalanceOf<T>>
            = T::UpdateWorkingGroupBudgetProposalParameters::get();

        /// Exports 'Decrease Working Group Lead Stake' proposal parameters.
        const DecreaseWorkingGroupLeadStakeProposalParameters: ProposalParameters<T::BlockNumber, BalanceOf<T>>
            = T::DecreaseWorkingGroupLeadStakeProposalParameters::get();

        /// Exports 'Slash Working Group Lead' proposal parameters.
        const SlashWorkingGroupLeadProposalParameters: ProposalParameters<T::BlockNumber, BalanceOf<T>>
            = T::SlashWorkingGroupLeadProposalParameters::get();

        /// Exports 'Set Working Group Lead Reward' proposal parameters.
        const SetWorkingGroupLeadRewardProposalParameters: ProposalParameters<T::BlockNumber, BalanceOf<T>>
            = T::SetWorkingGroupLeadRewardProposalParameters::get();

        /// Exports 'Terminate Working Group Lead' proposal parameters.
        const TerminateWorkingGroupLeadProposalParameters: ProposalParameters<T::BlockNumber, BalanceOf<T>>
            = T::TerminateWorkingGroupLeadProposalParameters::get();

        /// Exports 'Amend Constitution' proposal parameters.
        const AmendConstitutionProposalParameters: ProposalParameters<T::BlockNumber, BalanceOf<T>>
            = T::AmendConstitutionProposalParameters::get();

        /// Exports 'Cancel Working Group Lead Opening' proposal parameters.
        const CancelWorkingGroupLeadOpeningProposalParameters: ProposalParameters<T::BlockNumber, BalanceOf<T>>
            = T::CancelWorkingGroupLeadOpeningProposalParameters::get();

        /// Exports 'Set Membership Price' proposal parameters.
        const SetMembershipPriceProposalParameters: ProposalParameters<T::BlockNumber, BalanceOf<T>>
            = T::SetMembershipPriceProposalParameters::get();

        /// Exports `Set Council Budget Increment` proposal parameters.
        const SetCouncilBudgetIncrementProposalParameters:
            ProposalParameters<T::BlockNumber, BalanceOf<T>> = T::SetCouncilBudgetIncrementProposalParameters::get();

        /// Exports `Set Councilor Reward Proposal Parameters` proposal parameters.
        const SetCouncilorRewardProposalParameters:
            ProposalParameters<T::BlockNumber, BalanceOf<T>> = T::SetCouncilorRewardProposalParameters::get();

        /// Exports `Set Initial Invitation Balance` proposal parameters.
        const SetInitialInvitationBalanceProposalParameters:
            ProposalParameters<T::BlockNumber, BalanceOf<T>> = T::SetInitialInvitationBalanceProposalParameters::get();

        const SetInvitationCountProposalParameters:
            ProposalParameters<T::BlockNumber, BalanceOf<T>> = T::SetInvitationCountProposalParameters::get();

        const SetMembershipLeadInvitationQuotaProposalParameters:
            ProposalParameters<T::BlockNumber, BalanceOf<T>> = T::SetMembershipLeadInvitationQuotaProposalParameters::get();

        const SetReferralCutProposalParameters:
            ProposalParameters<T::BlockNumber, BalanceOf<T>> = T::SetReferralCutProposalParameters::get();

        const VetoProposalProposalParameters:
            ProposalParameters<T::BlockNumber, BalanceOf<T>> = T::VetoProposalProposalParameters::get();

        // TODO: enable after Carthage
        // const UpdateGlobalNftLimitProposalParameters:
        //     ProposalParameters<T::BlockNumber, BalanceOf<T>> = T::UpdateGlobalNftLimitProposalParameters::get();

        // TODO: enable after Carthage
        // const UpdateChannelPayoutsProposalParameters:
        //     ProposalParameters<T::BlockNumber, BalanceOf<T>> = T::UpdateChannelPayoutsProposalParameters::get();


        /// Create a proposal, the type of proposal depends on the `proposal_details` variant
        ///
        /// <weight>
        ///
        /// ## Weight
        /// `O (T + D + I)` where:
        /// - `T` is the length of the title
        /// - `D` is the length of the description
        /// - `I` is the length of any parameter in `proposal_details`
        /// - DB:
        ///    - O(1) doesn't depend on the state or parameters
        /// # </weight>
        #[weight = Module::<T>::get_create_proposal_weight(
                &general_proposal_parameters,
                &proposal_details
            )
        ]
        pub fn create_proposal(
            origin,
            general_proposal_parameters: GeneralProposalParameters<T>,
            proposal_details: ProposalDetailsOf<T>,
        ) {
            Self::ensure_details_checks(&proposal_details)?;

            let proposal_parameters = Self::get_proposal_parameters(&proposal_details);
            // TODO: encode_proposal could take a reference instead of moving to prevent cloning
            // since the encode trait takes a reference to `self`.
            // (Note: this is an useful change since this could be a ~3MB copy in the case of
            // a Runtime Upgrade). See: https://github.com/Joystream/joystream/issues/2161
            let proposal_code = T::ProposalEncoder::encode_proposal(proposal_details.clone());

            let account_id =
                T::MembershipOriginValidator::ensure_member_controller_account_origin(
                    origin,
                    general_proposal_parameters.member_id
                )?;

            <proposals_engine::Module<T>>::ensure_create_proposal_parameters_are_valid(
                &proposal_parameters,
                &general_proposal_parameters.title,
                &general_proposal_parameters.description,
                general_proposal_parameters.staking_account_id.clone(),
                general_proposal_parameters.exact_execution_block,
                general_proposal_parameters.member_id,
            )?;

            let initial_thread_mode = ThreadMode::Open;
            <proposals_discussion::Module<T>>::ensure_can_create_thread(&initial_thread_mode)?;

            let discussion_thread_id = <proposals_discussion::Module<T>>::create_thread(
                general_proposal_parameters.member_id,
                initial_thread_mode,
            )?;

            let proposal_creation_params = ProposalCreationParameters {
                account_id,
                proposer_id: general_proposal_parameters.member_id,
                proposal_parameters,
                title: general_proposal_parameters.title.clone(),
                description: general_proposal_parameters.description.clone(),
                staking_account_id: general_proposal_parameters.staking_account_id.clone(),
                encoded_dispatchable_call_code: proposal_code,
                exact_execution_block: general_proposal_parameters.exact_execution_block,
            };

            let proposal_id =
                <proposals_engine::Module<T>>::create_proposal(proposal_creation_params)?;

            <ThreadIdByProposalId<T>>::insert(proposal_id, discussion_thread_id);

            Self::deposit_event(RawEvent::ProposalCreated(proposal_id, general_proposal_parameters, proposal_details, discussion_thread_id));
        }
    }
}

impl<T: Config> Module<T> {
    // Ensure that the proposal details respects all the checks
    fn ensure_details_checks(details: &ProposalDetailsOf<T>) -> DispatchResult {
        match details {
            ProposalDetails::Signal(ref signal) => {
                ensure!(!signal.is_empty(), Error::<T>::SignalProposalIsEmpty);
            }
            ProposalDetails::RuntimeUpgrade(ref blob) => {
                ensure!(!blob.is_empty(), Error::<T>::RuntimeProposalIsEmpty);
            }
            ProposalDetails::FundingRequest(ref funding_requests) => {
                ensure!(
                    !funding_requests.is_empty(),
                    Error::<T>::InvalidFundingRequestProposalNumberOfAccount
                );

                ensure!(
                    funding_requests.len() <= MAX_FUNDING_REQUEST_ACCOUNTS,
                    Error::<T>::InvalidFundingRequestProposalNumberOfAccount
                );

                // Ideally we would use hashset but it's not available in substrate
                let mut visited_accounts = BTreeSet::new();

                for funding_request in funding_requests {
                    let account = &funding_request.account;

                    ensure!(
                        !visited_accounts.contains(&account),
                        Error::<T>::InvalidFundingRequestProposalRepeatedAccount
                    );

                    ensure!(
                        funding_request.amount != Zero::zero(),
                        Error::<T>::InvalidFundingRequestProposalBalance
                    );

                    ensure!(
                        funding_request.amount <= <BalanceOf<T>>::from(MAX_SPENDING_PROPOSAL_VALUE),
                        Error::<T>::InvalidFundingRequestProposalBalance
                    );

                    visited_accounts.insert(account);
                }
            }
            ProposalDetails::SetMaxValidatorCount(ref new_validator_count) => {
                // Since `set_validator_count` doesn't check that `new_validator_count`
                // isn't less than `minimum_validator_count` we need to do this here.
                // We shouldn't access the storage for creation checks but we do it here for the
                // reasons just explained **as an exception**.
                ensure!(
                    *new_validator_count >= <staking::Pallet<T>>::minimum_validator_count(),
                    Error::<T>::InvalidValidatorCount
                );

                ensure!(
                    *new_validator_count <= MAX_VALIDATOR_COUNT,
                    Error::<T>::InvalidValidatorCount
                );
            }
            ProposalDetails::CreateWorkingGroupLeadOpening(..) => {
                // Note: No checks for this proposal for now
            }
            ProposalDetails::FillWorkingGroupLeadOpening(..) => {
                // Note: No checks for this proposal for now
            }
            ProposalDetails::UpdateWorkingGroupBudget(..) => {
                // Note: No checks for this proposal for now
            }
            ProposalDetails::DecreaseWorkingGroupLeadStake(_, ref stake_amount, _) => {
                ensure!(
                    *stake_amount != Zero::zero(),
                    Error::<T>::DecreasingStakeIsZero
                );
            }
            ProposalDetails::SlashWorkingGroupLead(..) => {
                // Note: No checks for this proposal for now
            }
            ProposalDetails::SetWorkingGroupLeadReward(..) => {
                // Note: No checks for this proposal for now
            }
            ProposalDetails::TerminateWorkingGroupLead(..) => {
                // Note: No checks for this proposal for now
            }
            ProposalDetails::AmendConstitution(..) => {
                // Note: No checks for this proposal for now
            }
            ProposalDetails::CancelWorkingGroupLeadOpening(..) => {
                // Note: No checks for this proposal for now
            }
            ProposalDetails::SetMembershipPrice(..) => {
                // Note: No checks for this proposal for now
            }
            ProposalDetails::SetCouncilBudgetIncrement(..) => {
                // Note: No checks for this proposal for now
            }
            ProposalDetails::SetCouncilorReward(..) => {
                // Note: No checks for this proposal for now
            }
            ProposalDetails::SetInitialInvitationBalance(..) => {
                // Note: No checks for this proposal for now
            }
            ProposalDetails::SetInitialInvitationCount(..) => {
                // Note: No checks for this proposal for now
            }
            ProposalDetails::SetMembershipLeadInvitationQuota(..) => {
                // Note: No checks for this proposal for now
            }
            ProposalDetails::SetReferralCut(..) => {
                // Note: No checks for this proposal for now
            }
            ProposalDetails::VetoProposal(..) => {
                // Note: No checks for this proposal for now
            }
<<<<<<< HEAD
            // TODO: enable after Carthage
            // ProposalDetails::UpdateGlobalNftLimit(..) => {
            //     // Note: No checks for this proposal for now
            // }
            ProposalDetails::UpdateChannelPayouts(params) => {
                if params.min_cashout_allowed.is_some() && params.max_cashout_allowed.is_some() {
                    ensure!(
                        params.max_cashout_allowed.unwrap() >= params.min_cashout_allowed.unwrap(),
                        Error::<T>::InvalidChannelPayoutsProposalMinCashoutExceedsMaxCashout
                    );
                }
            }
=======
            ProposalDetails::UpdateGlobalNftLimit(..) => {
                // Note: No checks for this proposal for now
            } // TODO: enable after Carthage
              // ProposalDetails::UpdateChannelPayouts(params) => {
              //     if params.min_cashout_allowed.is_some() && params.max_cashout_allowed.is_some() {
              //         ensure!(
              //             params.max_cashout_allowed.unwrap() >= params.min_cashout_allowed.unwrap(),
              //             Error::<T>::InvalidChannelPayoutsProposalMinCashoutExceedsMaxCashout
              //         );
              //     }
              // }
>>>>>>> abd83ef4
        }

        Ok(())
    }

    // Returns the proposal parameters according to ProposalDetials
    fn get_proposal_parameters(
        details: &ProposalDetailsOf<T>,
    ) -> ProposalParameters<T::BlockNumber, BalanceOf<T>> {
        match details {
            ProposalDetails::Signal(..) => T::SignalProposalParameters::get(),
            ProposalDetails::RuntimeUpgrade(..) => T::RuntimeUpgradeProposalParameters::get(),
            ProposalDetails::FundingRequest(..) => T::FundingRequestProposalParameters::get(),
            ProposalDetails::SetMaxValidatorCount(..) => {
                T::SetMaxValidatorCountProposalParameters::get()
            }
            ProposalDetails::FillWorkingGroupLeadOpening(..) => {
                T::FillWorkingGroupLeadOpeningProposalParameters::get()
            }
            ProposalDetails::UpdateWorkingGroupBudget(..) => {
                T::UpdateWorkingGroupBudgetProposalParameters::get()
            }
            ProposalDetails::DecreaseWorkingGroupLeadStake(..) => {
                T::DecreaseWorkingGroupLeadStakeProposalParameters::get()
            }
            ProposalDetails::SlashWorkingGroupLead(..) => {
                T::SlashWorkingGroupLeadProposalParameters::get()
            }
            ProposalDetails::SetWorkingGroupLeadReward(..) => {
                T::SetWorkingGroupLeadRewardProposalParameters::get()
            }
            ProposalDetails::TerminateWorkingGroupLead(..) => {
                T::TerminateWorkingGroupLeadProposalParameters::get()
            }
            ProposalDetails::CreateWorkingGroupLeadOpening(..) => {
                T::CreateWorkingGroupLeadOpeningProposalParameters::get()
            }
            ProposalDetails::AmendConstitution(..) => T::AmendConstitutionProposalParameters::get(),
            ProposalDetails::SetMembershipPrice(..) => {
                T::SetMembershipPriceProposalParameters::get()
            }
            ProposalDetails::CancelWorkingGroupLeadOpening(..) => {
                T::CancelWorkingGroupLeadOpeningProposalParameters::get()
            }
            ProposalDetails::SetCouncilBudgetIncrement(..) => {
                T::SetCouncilBudgetIncrementProposalParameters::get()
            }
            ProposalDetails::SetCouncilorReward(..) => {
                T::SetCouncilorRewardProposalParameters::get()
            }
            ProposalDetails::SetInitialInvitationBalance(..) => {
                T::SetInitialInvitationBalanceProposalParameters::get()
            }
            ProposalDetails::SetInitialInvitationCount(..) => {
                T::SetInvitationCountProposalParameters::get()
            }
            ProposalDetails::SetMembershipLeadInvitationQuota(..) => {
                T::SetMembershipLeadInvitationQuotaProposalParameters::get()
            }
            ProposalDetails::SetReferralCut(..) => T::SetReferralCutProposalParameters::get(),
            ProposalDetails::VetoProposal(..) => T::VetoProposalProposalParameters::get(),
<<<<<<< HEAD
            // TODO: enable after Carthage
            // ProposalDetails::UpdateGlobalNftLimit(..) => {
            //     T::UpdateGlobalNftLimitProposalParameters::get()
            // }
            ProposalDetails::UpdateChannelPayouts(..) => {
                T::UpdateChannelPayoutsProposalParameters::get()
            }
=======
            ProposalDetails::UpdateGlobalNftLimit(..) => {
                T::UpdateGlobalNftLimitProposalParameters::get()
            } // TODO: enable after Carthage
              // ProposalDetails::UpdateChannelPayouts(..) => {
              //     T::UpdateChannelPayoutsProposalParameters::get()
              // }
>>>>>>> abd83ef4
        }
    }

    // Returns weight for the proposal creation according to parameters
    fn get_create_proposal_weight(
        general: &GeneralProposalParameters<T>,
        details: &ProposalDetailsOf<T>,
    ) -> Weight {
        let title_length = general.title.len();
        let description_length = general.description.len();
        match details {
            ProposalDetails::Signal(signal) => WeightInfoCodex::<T>::create_proposal_signal(
                signal.len().saturated_into(),
                title_length.saturated_into(),
                description_length.saturated_into(),
            ),
            ProposalDetails::RuntimeUpgrade(blob) => {
                WeightInfoCodex::<T>::create_proposal_runtime_upgrade(
                    blob.len().saturated_into(),
                    title_length.saturated_into(),
                    description_length.saturated_into(),
                )
            }
            ProposalDetails::FundingRequest(params) => {
                WeightInfoCodex::<T>::create_proposal_funding_request(
                    params.len().saturated_into(),
                    description_length.saturated_into(),
                )
            }
            ProposalDetails::SetMaxValidatorCount(..) => {
                WeightInfoCodex::<T>::create_proposal_set_max_validator_count(
                    title_length.saturated_into(),
                    description_length.saturated_into(),
                )
            }
            ProposalDetails::CreateWorkingGroupLeadOpening(opening_params) => {
                WeightInfoCodex::<T>::create_proposal_create_working_group_lead_opening(
                    opening_params.description.len().saturated_into(),
                    title_length.saturated_into(),
                    description_length.saturated_into(),
                )
            }
            ProposalDetails::FillWorkingGroupLeadOpening(..) => {
                WeightInfoCodex::<T>::create_proposal_fill_working_group_lead_opening(
                    title_length.saturated_into(),
                    description_length.saturated_into(),
                )
            }
            ProposalDetails::UpdateWorkingGroupBudget(..) => {
                WeightInfoCodex::<T>::create_proposal_update_working_group_budget(
                    title_length.saturated_into(),
                    description_length.saturated_into(),
                )
            }
            ProposalDetails::DecreaseWorkingGroupLeadStake(..) => {
                WeightInfoCodex::<T>::create_proposal_decrease_working_group_lead_stake(
                    title_length.saturated_into(),
                    description_length.saturated_into(),
                )
            }
            ProposalDetails::SlashWorkingGroupLead(..) => {
                WeightInfoCodex::<T>::create_proposal_slash_working_group_lead(
                    description_length.saturated_into(),
                )
            }
            ProposalDetails::SetWorkingGroupLeadReward(..) => {
                WeightInfoCodex::<T>::create_proposal_set_working_group_lead_reward(
                    title_length.saturated_into(),
                    description_length.saturated_into(),
                )
            }
            ProposalDetails::TerminateWorkingGroupLead(..) => {
                WeightInfoCodex::<T>::create_proposal_terminate_working_group_lead(
                    title_length.saturated_into(),
                    description_length.saturated_into(),
                )
            }
            ProposalDetails::AmendConstitution(new_constitution) => {
                WeightInfoCodex::<T>::create_proposal_amend_constitution(
                    new_constitution.len().saturated_into(),
                    description_length.saturated_into(),
                )
            }
            ProposalDetails::SetMembershipPrice(..) => {
                WeightInfoCodex::<T>::create_proposal_set_membership_price(
                    title_length.saturated_into(),
                    description_length.saturated_into(),
                )
            }
            ProposalDetails::CancelWorkingGroupLeadOpening(..) => {
                WeightInfoCodex::<T>::create_proposal_cancel_working_group_lead_opening(
                    description_length.saturated_into(),
                )
            }
            ProposalDetails::SetCouncilBudgetIncrement(..) => {
                WeightInfoCodex::<T>::create_proposal_set_council_budget_increment(
                    title_length.saturated_into(),
                    description_length.saturated_into(),
                )
            }
            ProposalDetails::SetCouncilorReward(..) => {
                WeightInfoCodex::<T>::create_proposal_set_councilor_reward(
                    title_length.saturated_into(),
                    description_length.saturated_into(),
                )
            }
            ProposalDetails::SetInitialInvitationBalance(..) => {
                WeightInfoCodex::<T>::create_proposal_set_initial_invitation_balance(
                    title_length.saturated_into(),
                    description_length.saturated_into(),
                )
            }
            ProposalDetails::SetInitialInvitationCount(..) => {
                WeightInfoCodex::<T>::create_proposal_set_initial_invitation_count(
                    title_length.saturated_into(),
                    description_length.saturated_into(),
                )
            }
            ProposalDetails::SetMembershipLeadInvitationQuota(..) => {
                WeightInfoCodex::<T>::create_proposal_set_membership_lead_invitation_quota(
                    description_length.saturated_into(),
                )
            }
            ProposalDetails::SetReferralCut(..) => {
                WeightInfoCodex::<T>::create_proposal_set_referral_cut(
                    title_length.saturated_into(),
                    description_length.saturated_into(),
                )
            }
            ProposalDetails::VetoProposal(..) => {
                WeightInfoCodex::<T>::create_proposal_veto_proposal(
                    title_length.saturated_into(),
                    description_length.saturated_into(),
                )
                .saturated_into()
            }
<<<<<<< HEAD
            // TODO: enable after Carthage
            // ProposalDetails::UpdateGlobalNftLimit(..) => {
            //     WeightInfoCodex::<T>::create_proposal_update_global_nft_limit(
            //         title_length.saturated_into(),
            //         description_length.saturated_into(),
            //     )
            //     .saturated_into()
            // }
            ProposalDetails::UpdateChannelPayouts(params) => {
                WeightInfoCodex::<T>::create_proposal_update_channel_payouts(
                    title_length.saturated_into(),
                    description_length.saturated_into(),
                    params
                        .payload
                        .as_ref()
                        .map_or(0, |p| p.object_creation_params.ipfs_content_id.len() as u32),
                )
                .saturated_into()
            }
=======
            ProposalDetails::UpdateGlobalNftLimit(..) => {
                WeightInfoCodex::<T>::create_proposal_update_global_nft_limit(
                    title_length.saturated_into(),
                    description_length.saturated_into(),
                )
                .saturated_into()
            } // TODO: enable after Carthage
              // ProposalDetails::UpdateChannelPayouts(params) => {
              //     WeightInfoCodex::<T>::create_proposal_update_channel_payouts(
              //         title_length.saturated_into(),
              //         description_length.saturated_into(),
              //         params
              //             .payload
              //             .as_ref()
              //             .map_or(0, |p| p.object_creation_params.ipfs_content_id.len() as u32),
              //     )
              //     .saturated_into()
              // }
>>>>>>> abd83ef4
        }
    }
}

impl<T: Config> ProposalObserver<T> for Module<T> {
    fn proposal_removed(proposal_id: &<T as proposals_engine::Config>::ProposalId) {
        <ThreadIdByProposalId<T>>::remove(proposal_id);

        let thread_id = Self::thread_id_by_proposal_id(proposal_id);

        proposals_discussion::ThreadById::<T>::remove(thread_id);
    }
}<|MERGE_RESOLUTION|>--- conflicted
+++ resolved
@@ -232,7 +232,7 @@
     type VetoProposalProposalParameters: Get<ProposalParameters<Self::BlockNumber, BalanceOf<Self>>>;
 
     // TODO: enable after Carthage
-    /// `Update Nft limit` proposal parameters
+    // `Update Nft limit` proposal parameters
     // type UpdateGlobalNftLimitProposalParameters: Get<
     //     ProposalParameters<Self::BlockNumber, BalanceOf<Self>>,
     // >;
@@ -630,24 +630,11 @@
             }
             ProposalDetails::VetoProposal(..) => {
                 // Note: No checks for this proposal for now
-            }
-<<<<<<< HEAD
-            // TODO: enable after Carthage
-            // ProposalDetails::UpdateGlobalNftLimit(..) => {
-            //     // Note: No checks for this proposal for now
-            // }
-            ProposalDetails::UpdateChannelPayouts(params) => {
-                if params.min_cashout_allowed.is_some() && params.max_cashout_allowed.is_some() {
-                    ensure!(
-                        params.max_cashout_allowed.unwrap() >= params.min_cashout_allowed.unwrap(),
-                        Error::<T>::InvalidChannelPayoutsProposalMinCashoutExceedsMaxCashout
-                    );
-                }
-            }
-=======
-            ProposalDetails::UpdateGlobalNftLimit(..) => {
-                // Note: No checks for this proposal for now
             } // TODO: enable after Carthage
+              // ProposalDetails::UpdateGlobalNftLimit(..) => {
+              //     // Note: No checks for this proposal for now
+              // }
+              // TODO: enable after Carthage
               // ProposalDetails::UpdateChannelPayouts(params) => {
               //     if params.min_cashout_allowed.is_some() && params.max_cashout_allowed.is_some() {
               //         ensure!(
@@ -656,7 +643,6 @@
               //         );
               //     }
               // }
->>>>>>> abd83ef4
         }
 
         Ok(())
@@ -718,22 +704,14 @@
             }
             ProposalDetails::SetReferralCut(..) => T::SetReferralCutProposalParameters::get(),
             ProposalDetails::VetoProposal(..) => T::VetoProposalProposalParameters::get(),
-<<<<<<< HEAD
             // TODO: enable after Carthage
             // ProposalDetails::UpdateGlobalNftLimit(..) => {
             //     T::UpdateGlobalNftLimitProposalParameters::get()
             // }
-            ProposalDetails::UpdateChannelPayouts(..) => {
-                T::UpdateChannelPayoutsProposalParameters::get()
-            }
-=======
-            ProposalDetails::UpdateGlobalNftLimit(..) => {
-                T::UpdateGlobalNftLimitProposalParameters::get()
-            } // TODO: enable after Carthage
-              // ProposalDetails::UpdateChannelPayouts(..) => {
-              //     T::UpdateChannelPayoutsProposalParameters::get()
-              // }
->>>>>>> abd83ef4
+            // TODO: enable after Carthage
+            // ProposalDetails::UpdateChannelPayouts(..) => {
+            //     T::UpdateChannelPayoutsProposalParameters::get()
+            // }
         }
     }
 
@@ -869,35 +847,15 @@
                     description_length.saturated_into(),
                 )
                 .saturated_into()
-            }
-<<<<<<< HEAD
-            // TODO: enable after Carthage
-            // ProposalDetails::UpdateGlobalNftLimit(..) => {
-            //     WeightInfoCodex::<T>::create_proposal_update_global_nft_limit(
-            //         title_length.saturated_into(),
-            //         description_length.saturated_into(),
-            //     )
-            //     .saturated_into()
-            // }
-            ProposalDetails::UpdateChannelPayouts(params) => {
-                WeightInfoCodex::<T>::create_proposal_update_channel_payouts(
-                    title_length.saturated_into(),
-                    description_length.saturated_into(),
-                    params
-                        .payload
-                        .as_ref()
-                        .map_or(0, |p| p.object_creation_params.ipfs_content_id.len() as u32),
-                )
-                .saturated_into()
-            }
-=======
-            ProposalDetails::UpdateGlobalNftLimit(..) => {
-                WeightInfoCodex::<T>::create_proposal_update_global_nft_limit(
-                    title_length.saturated_into(),
-                    description_length.saturated_into(),
-                )
-                .saturated_into()
             } // TODO: enable after Carthage
+              // ProposalDetails::UpdateGlobalNftLimit(..) => {
+              //     WeightInfoCodex::<T>::create_proposal_update_global_nft_limit(
+              //         title_length.saturated_into(),
+              //         description_length.saturated_into(),
+              //     )
+              //     .saturated_into()
+              // }
+              // TODO: enable after Carthage
               // ProposalDetails::UpdateChannelPayouts(params) => {
               //     WeightInfoCodex::<T>::create_proposal_update_channel_payouts(
               //         title_length.saturated_into(),
@@ -909,7 +867,6 @@
               //     )
               //     .saturated_into()
               // }
->>>>>>> abd83ef4
         }
     }
 }
