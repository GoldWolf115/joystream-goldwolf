#![cfg(test)]
// Internal substrate warning.
#![allow(non_fmt_panic)]

<<<<<<< HEAD
use frame_support::traits::{LockIdentifier, OnFinalize, OnInitialize};
use frame_support::{
    impl_outer_dispatch, impl_outer_event, impl_outer_origin, parameter_types, weights::Weight,
};
pub use frame_system;
use frame_system::{EnsureOneOf, EnsureRoot, EnsureSigned};
=======
use frame_support::{impl_outer_dispatch, impl_outer_origin, parameter_types};
pub use frame_system;
>>>>>>> b2765ec0
use sp_core::H256;
use sp_runtime::curve::PiecewiseLinear;
use sp_runtime::{
    testing::Header,
    traits::{BlakeTwo256, IdentityLookup},
    DispatchResult, ModuleId, Perbill,
};
use sp_staking::SessionIndex;
<<<<<<< HEAD
use staking_handler::{LockComparator, StakingManager};
=======
>>>>>>> b2765ec0

use crate::{ProposalDetailsOf, ProposalEncoder, ProposalParameters};
use frame_support::dispatch::DispatchError;
use proposals_engine::VotersParameters;
use sp_runtime::testing::TestXt;

impl_outer_origin! {
    pub enum Origin for Test {}
}

// Workaround for https://github.com/rust-lang/rust/issues/26925 . Remove when sorted.
#[derive(Clone, PartialEq, Eq, Debug)]
pub struct Test;
parameter_types! {
    pub const BlockHashCount: u64 = 250;
    pub const MaximumBlockWeight: u32 = 1024;
    pub const MaximumBlockLength: u32 = 2 * 1024;
    pub const AvailableBlockRatio: Perbill = Perbill::one();
    pub const MinimumPeriod: u64 = 5;
    pub const InvitedMemberLockId: [u8; 8] = [2; 8];
    pub const ReferralCutMaximumPercent: u8 = 50;
    pub const StakingCandidateLockId: [u8; 8] = [3; 8];
    pub const CandidateStake: u64 = 100;
}

mod proposals_codex_mod {
    pub use crate::Event;
}

impl_outer_event! {
    pub enum TestEvent for Test {
        proposals_codex_mod<T>,
        frame_system<T>,
        balances<T>,
        staking<T>,
        council<T>,
        proposals_discussion<T>,
        proposals_engine<T>,
        referendum Instance0 <T>,
        membership<T>,
        working_group Instance0 <T>,
        working_group Instance1 <T>,
        working_group Instance2 <T>,
        working_group Instance3 <T>,
        working_group Instance4 <T>,
    }
}

impl_outer_dispatch! {
    pub enum Call for Test where origin: Origin {
        codex::ProposalCodex,
        proposals::ProposalsEngine,
        staking::Staking,
        frame_system::System,
    }
}

impl common::membership::Trait for Test {
    type MemberId = u64;
    type ActorId = u64;
}

// Weights info stub
pub struct Weights;
impl membership::WeightInfo for Weights {
    fn buy_membership_without_referrer(_: u32, _: u32) -> Weight {
        unimplemented!()
    }
    fn buy_membership_with_referrer(_: u32, _: u32) -> Weight {
        unimplemented!()
    }
    fn update_profile(_: u32) -> Weight {
        unimplemented!()
    }
    fn update_accounts_none() -> Weight {
        unimplemented!()
    }
    fn update_accounts_root() -> Weight {
        unimplemented!()
    }
    fn update_accounts_controller() -> Weight {
        unimplemented!()
    }
    fn update_accounts_both() -> Weight {
        unimplemented!()
    }
    fn set_referral_cut() -> Weight {
        unimplemented!()
    }
    fn transfer_invites() -> Weight {
        unimplemented!()
    }
    fn invite_member(_: u32, _: u32) -> Weight {
        unimplemented!()
    }
    fn set_membership_price() -> Weight {
        unimplemented!()
    }
    fn update_profile_verification() -> Weight {
        unimplemented!()
    }
    fn set_leader_invitation_quota() -> Weight {
        unimplemented!()
    }
    fn set_initial_invitation_balance() -> Weight {
        unimplemented!()
    }
    fn set_initial_invitation_count() -> Weight {
        unimplemented!()
    }
    fn add_staking_account_candidate() -> Weight {
        unimplemented!()
    }
    fn confirm_staking_account() -> Weight {
        unimplemented!()
    }
    fn remove_staking_account() -> Weight {
        unimplemented!()
    }
}

parameter_types! {
    pub const ScreenedMemberMaxInitialBalance: u64 = 500;
}

impl membership::Trait for Test {
<<<<<<< HEAD
    type Event = TestEvent;
    type DefaultMembershipPrice = DefaultMembershipPrice;
    type WorkingGroup = ();
    type WeightInfo = Weights;
    type DefaultInitialInvitationBalance = ();
    type InvitedMemberStakingHandler = staking_handler::StakingManager<Self, InvitedMemberLockId>;
    type ReferralCutMaximumPercent = ReferralCutMaximumPercent;
    type StakingCandidateStakingHandler =
        staking_handler::StakingManager<Self, StakingCandidateLockId>;
    type CandidateStake = CandidateStake;
}

impl common::working_group::WorkingGroupBudgetHandler<Test> for () {
    fn get_budget() -> u64 {
        unimplemented!()
    }

    fn set_budget(_new_value: u64) {
        unimplemented!()
    }
}

impl common::working_group::WorkingGroupAuthenticator<Test> for () {
    fn ensure_worker_origin(
        _origin: <Test as frame_system::Trait>::Origin,
        _worker_id: &<Test as common::membership::Trait>::ActorId,
    ) -> DispatchResult {
        unimplemented!();
    }

    fn ensure_leader_origin(_origin: <Test as frame_system::Trait>::Origin) -> DispatchResult {
        unimplemented!()
    }

    fn get_leader_member_id() -> Option<<Test as common::membership::Trait>::MemberId> {
        unimplemented!();
    }

    fn is_leader_account_id(_account_id: &<Test as frame_system::Trait>::AccountId) -> bool {
        unimplemented!()
    }

    fn is_worker_account_id(
        _account_id: &<Test as frame_system::Trait>::AccountId,
        _worker_id: &<Test as common::membership::Trait>::ActorId,
    ) -> bool {
        unimplemented!()
    }
=======
    type Event = ();
    type MemberId = u64;
    type PaidTermId = u64;
    type SubscriptionId = u64;
    type ActorId = u64;
    type ScreenedMemberMaxInitialBalance = ScreenedMemberMaxInitialBalance;
>>>>>>> b2765ec0
}

parameter_types! {
    pub const DefaultMembershipPrice: u64 = 100;
    pub const ExistentialDeposit: u32 = 10;
    pub const DefaultInitialInvitationBalance: u64 = 100;
}

impl balances::Trait for Test {
    type Balance = u64;
    type DustRemoval = ();
    type Event = TestEvent;
    type ExistentialDeposit = ExistentialDeposit;
    type AccountStore = System;
    type WeightInfo = ();
    type MaxLocks = ();
<<<<<<< HEAD
=======
}

impl stake::Trait for Test {
    type Currency = Balances;
    type StakePoolId = StakePoolId;
    type StakingEventsHandler = ();
    type StakeId = u64;
    type SlashId = u64;
>>>>>>> b2765ec0
}

parameter_types! {
    pub const CancellationFee: u64 = 5;
    pub const RejectionFee: u64 = 3;
    pub const TitleMaxLength: u32 = 100;
    pub const DescriptionMaxLength: u32 = 10000;
    pub const MaxActiveProposalLimit: u32 = 100;
    pub const LockId: LockIdentifier = [2; 8];
}

pub struct MockProposalsEngineWeight;

impl proposals_engine::Trait for Test {
    type Event = TestEvent;
    type ProposerOriginValidator = ();
    type CouncilOriginValidator = ();
    type TotalVotersCounter = MockVotersParameters;
    type ProposalId = u32;
    type StakingHandler = StakingManager<Test, LockId>;
    type CancellationFee = CancellationFee;
    type RejectionFee = RejectionFee;
    type TitleMaxLength = TitleMaxLength;
    type DescriptionMaxLength = DescriptionMaxLength;
    type MaxActiveProposalLimit = MaxActiveProposalLimit;
    type DispatchableCallCode = crate::Call<Test>;
    type ProposalObserver = crate::Module<Test>;
    type WeightInfo = MockProposalsEngineWeight;
    type StakingAccountValidator = ();
}

pub const STAKING_ACCOUNT_ID_NOT_BOUND_TO_MEMBER: u64 = 222;

impl common::StakingAccountValidator<Test> for () {
    fn is_member_staking_account(_: &u64, account_id: &u64) -> bool {
        *account_id != STAKING_ACCOUNT_ID_NOT_BOUND_TO_MEMBER
    }
}

impl proposals_engine::WeightInfo for MockProposalsEngineWeight {
    fn vote(_: u32) -> Weight {
        0
    }

    fn cancel_proposal() -> Weight {
        0
    }

    fn veto_proposal() -> Weight {
        0
    }

    fn on_initialize_immediate_execution_decode_fails(_: u32) -> Weight {
        0
    }

    fn on_initialize_pending_execution_decode_fails(_: u32) -> Weight {
        0
    }

    fn on_initialize_approved_pending_constitutionality(_: u32) -> Weight {
        0
    }

    fn on_initialize_rejected(_: u32) -> Weight {
        0
    }

    fn on_initialize_slashed(_: u32) -> Weight {
        0
    }

    fn cancel_active_and_pending_proposals(_: u32) -> u64 {
        0
    }
}

impl Default for crate::Call<Test> {
    fn default() -> Self {
        panic!("shouldn't call default for Call");
    }
}

impl common::membership::MemberOriginValidator<Origin, u64, u64> for () {
    fn ensure_member_controller_account_origin(
        origin: Origin,
        _: u64,
    ) -> Result<u64, DispatchError> {
        let account_id = frame_system::ensure_signed(origin)?;

        Ok(account_id)
    }

    fn is_member_controller_account(member_id: &u64, account_id: &u64) -> bool {
        member_id == account_id
    }
}

<<<<<<< HEAD
impl common::council::CouncilOriginValidator<Origin, u64, u64> for () {
    fn ensure_member_consulate(origin: Origin, _: u64) -> DispatchResult {
        frame_system::ensure_signed(origin)?;
=======
impl common::origin::ActorOriginValidator<Origin, u64, u64> for () {
    fn ensure_actor_origin(origin: Origin, _: u64) -> Result<u64, &'static str> {
        let account_id = frame_system::ensure_signed(origin)?;
>>>>>>> b2765ec0

        Ok(())
    }
}

parameter_types! {
    pub const ThreadTitleLengthLimit: u32 = 200;
    pub const PostLengthLimit: u32 = 2000;
    pub const MaxWhiteListSize: u32 = 20;
    pub const PostLifeTime: u64 = 10;
    pub const PostDeposit: u64 = 100;
    pub const ProposalsDiscussionModuleId: ModuleId = ModuleId(*b"mo:propo");
}

pub struct MockProposalsDiscussionWeight;

impl proposals_discussion::Trait for Test {
    type Event = TestEvent;
    type AuthorOriginValidator = ();
    type CouncilOriginValidator = ();
    type ThreadId = u64;
    type PostId = u64;
    type MaxWhiteListSize = MaxWhiteListSize;
    type WeightInfo = MockProposalsDiscussionWeight;
    type PostLifeTime = PostLifeTime;
    type PostDeposit = PostDeposit;
    type ModuleId = ProposalsDiscussionModuleId;
}

impl proposals_discussion::WeightInfo for MockProposalsDiscussionWeight {
    fn add_post(_: u32) -> Weight {
        0
    }

    fn update_post(_: u32) -> Weight {
        0
    }

    fn delete_post() -> Weight {
        0
    }

    fn change_thread_mode(_: u32) -> Weight {
        0
    }
}

pub struct MockVotersParameters;
impl VotersParameters for MockVotersParameters {
    fn total_voters_count() -> u32 {
        4
    }
}

// The forum working group instance alias.
pub type ForumWorkingGroupInstance = working_group::Instance1;

// The storage working group instance alias.
pub type StorageWorkingGroupInstance = working_group::Instance2;

// The content directory working group instance alias.
pub type ContentDirectoryWorkingGroupInstance = working_group::Instance3;

// The membership working group instance alias.
pub type MembershipWorkingGroupInstance = working_group::Instance4;

parameter_types! {
    pub const MaxWorkerNumberLimit: u32 = 100;
    pub const LockId1: [u8; 8] = [1; 8];
    pub const LockId2: [u8; 8] = [2; 8];
    pub const MinimumApplicationStake: u32 = 50;
    pub const LeaderOpeningStake: u32 = 20;
}

pub struct WorkingGroupWeightInfo;
impl working_group::Trait<ContentDirectoryWorkingGroupInstance> for Test {
    type Event = TestEvent;
    type MaxWorkerNumberLimit = MaxWorkerNumberLimit;
    type StakingHandler = StakingManager<Self, LockId1>;
    type StakingAccountValidator = ();
    type MemberOriginValidator = ();
    type MinUnstakingPeriodLimit = ();
    type RewardPeriod = ();
    type WeightInfo = WorkingGroupWeightInfo;
    type MinimumApplicationStake = MinimumApplicationStake;
    type LeaderOpeningStake = LeaderOpeningStake;
}

impl working_group::WeightInfo for WorkingGroupWeightInfo {
    fn on_initialize_leaving(_: u32) -> Weight {
        0
    }
    fn on_initialize_rewarding_with_missing_reward(_: u32) -> Weight {
        0
    }
    fn on_initialize_rewarding_with_missing_reward_cant_pay(_: u32) -> Weight {
        0
    }
    fn on_initialize_rewarding_without_missing_reward(_: u32) -> Weight {
        0
    }
    fn apply_on_opening(_: u32) -> Weight {
        0
    }
    fn fill_opening_lead() -> Weight {
        0
    }
    fn fill_opening_worker(_: u32) -> Weight {
        0
    }
    fn update_role_account() -> Weight {
        0
    }
    fn cancel_opening() -> Weight {
        0
    }
    fn withdraw_application() -> Weight {
        0
    }
    fn slash_stake(_: u32) -> Weight {
        0
    }
    fn terminate_role_worker(_: u32) -> Weight {
        0
    }
    fn terminate_role_lead(_: u32) -> Weight {
        0
    }
    fn increase_stake() -> Weight {
        0
    }
    fn decrease_stake() -> Weight {
        0
    }
    fn spend_from_budget() -> Weight {
        0
    }
    fn update_reward_amount() -> Weight {
        0
    }
    fn set_status_text(_: u32) -> Weight {
        0
    }
    fn update_reward_account() -> Weight {
        0
    }
    fn set_budget() -> Weight {
        0
    }
    fn add_opening(_: u32) -> Weight {
        0
    }
    fn leave_role(_: u32) -> Weight {
        0
    }
}

impl working_group::Trait<StorageWorkingGroupInstance> for Test {
    type Event = TestEvent;
    type MaxWorkerNumberLimit = MaxWorkerNumberLimit;
    type StakingHandler = StakingManager<Self, LockId2>;
    type StakingAccountValidator = ();
    type MemberOriginValidator = ();
    type MinUnstakingPeriodLimit = ();
    type RewardPeriod = ();
    type WeightInfo = WorkingGroupWeightInfo;
    type MinimumApplicationStake = MinimumApplicationStake;
    type LeaderOpeningStake = LeaderOpeningStake;
}

impl working_group::Trait<ForumWorkingGroupInstance> for Test {
    type Event = TestEvent;
    type MaxWorkerNumberLimit = MaxWorkerNumberLimit;
    type StakingHandler = staking_handler::StakingManager<Self, LockId2>;
    type StakingAccountValidator = ();
    type MemberOriginValidator = ();
    type MinUnstakingPeriodLimit = ();
    type RewardPeriod = ();
    type WeightInfo = WorkingGroupWeightInfo;
    type MinimumApplicationStake = MinimumApplicationStake;
    type LeaderOpeningStake = LeaderOpeningStake;
}

impl working_group::Trait<MembershipWorkingGroupInstance> for Test {
    type Event = TestEvent;
    type MaxWorkerNumberLimit = MaxWorkerNumberLimit;
    type StakingHandler = StakingManager<Self, LockId2>;
    type StakingAccountValidator = ();
    type MemberOriginValidator = ();
    type MinUnstakingPeriodLimit = ();
    type RewardPeriod = ();
    type WeightInfo = WorkingGroupWeightInfo;
    type MinimumApplicationStake = MinimumApplicationStake;
    type LeaderOpeningStake = LeaderOpeningStake;
}

pallet_staking_reward_curve::build! {
    const I_NPOS: PiecewiseLinear<'static> = curve!(
        min_inflation: 0_025_000,
        max_inflation: 0_100_000,
        ideal_stake: 0_500_000,
        falloff: 0_050_000,
        max_piece_count: 40,
        test_precision: 0_005_000,
    );
}

parameter_types! {
    pub const SessionsPerEra: SessionIndex = 3;
    pub const BondingDuration: staking::EraIndex = 3;
    pub const RewardCurve: &'static PiecewiseLinear<'static> = &I_NPOS;
}
impl staking::Trait for Test {
    type Currency = Balances;
    type UnixTime = Timestamp;
    type CurrencyToVote = ();
    type RewardRemainder = ();
    type Event = TestEvent;
    type Slash = ();
    type Reward = ();
    type SessionsPerEra = SessionsPerEra;
    type BondingDuration = BondingDuration;
    type SlashDeferDuration = ();
    type SlashCancelOrigin = frame_system::EnsureRoot<Self::AccountId>;
    type SessionInterface = Self;
    type RewardCurve = RewardCurve;
    type NextNewSession = ();
    type ElectionLookahead = ();
    type Call = Call;
    type MaxIterations = ();
    type MinSolutionScoreBump = ();
    type MaxNominatorRewardedPerValidator = ();
    type UnsignedPriority = ();
    type WeightInfo = ();
}

impl<LocalCall> frame_system::offchain::SendTransactionTypes<LocalCall> for Test
where
    Call: From<LocalCall>,
{
    type OverarchingCall = Call;
    type Extrinsic = Extrinsic;
}

pub type Extrinsic = TestXt<Call, ()>;

impl staking::SessionInterface<u64> for Test {
    fn disable_validator(_: &u64) -> Result<bool, ()> {
        unimplemented!()
    }

    fn validators() -> Vec<u64> {
        unimplemented!()
    }

    fn prune_historical_up_to(_: u32) {
        unimplemented!()
    }
}

parameter_types! {
    pub DefaultProposalParameters: ProposalParameters<u64, u64> = default_proposal_parameters();
}

pub(crate) fn default_proposal_parameters() -> ProposalParameters<u64, u64> {
    ProposalParameters {
        voting_period: 43200,
        grace_period: 0,
        approval_quorum_percentage: 66,
        approval_threshold_percentage: 80,
        slashing_quorum_percentage: 60,
        slashing_threshold_percentage: 80,
        required_stake: Some(100_000),
        constitutionality: 1,
    }
}

impl crate::Trait for Test {
    type Event = TestEvent;
    type MembershipOriginValidator = ();
    type ProposalEncoder = ();
    type WeightInfo = ();
    type SetMaxValidatorCountProposalParameters = DefaultProposalParameters;
    type RuntimeUpgradeProposalParameters = DefaultProposalParameters;
    type SignalProposalParameters = DefaultProposalParameters;
    type FundingRequestProposalParameters = DefaultProposalParameters;
    type CreateWorkingGroupLeadOpeningProposalParameters = DefaultProposalParameters;
    type FillWorkingGroupLeadOpeningProposalParameters = DefaultProposalParameters;
    type UpdateWorkingGroupBudgetProposalParameters = DefaultProposalParameters;
    type DecreaseWorkingGroupLeadStakeProposalParameters = DefaultProposalParameters;
    type SlashWorkingGroupLeadProposalParameters = DefaultProposalParameters;
    type SetWorkingGroupLeadRewardProposalParameters = DefaultProposalParameters;
    type TerminateWorkingGroupLeadProposalParameters = DefaultProposalParameters;
    type AmendConstitutionProposalParameters = DefaultProposalParameters;
    type CancelWorkingGroupLeadOpeningProposalParameters = DefaultProposalParameters;
    type SetMembershipPriceProposalParameters = DefaultProposalParameters;
    type SetCouncilBudgetIncrementProposalParameters = DefaultProposalParameters;
    type SetCouncilorRewardProposalParameters = DefaultProposalParameters;
    type SetInitialInvitationBalanceProposalParameters = DefaultProposalParameters;
    type SetInvitationCountProposalParameters = DefaultProposalParameters;
    type SetMembershipLeadInvitationQuotaProposalParameters = DefaultProposalParameters;
    type SetReferralCutProposalParameters = DefaultProposalParameters;
    type CreateBlogPostProposalParameters = DefaultProposalParameters;
    type EditBlogPostProoposalParamters = DefaultProposalParameters;
    type LockBlogPostProposalParameters = DefaultProposalParameters;
    type UnlockBlogPostProposalParameters = DefaultProposalParameters;
    type VetoProposalProposalParameters = DefaultProposalParameters;
}

parameter_types! {
    pub const MinNumberOfExtraCandidates: u64 = 1;
    pub const AnnouncingPeriodDuration: u64 = 15;
    pub const IdlePeriodDuration: u64 = 27;
    pub const CouncilSize: u64 = 3;
    pub const MinCandidateStake: u64 = 11000;
    pub const CandidacyLockId: LockIdentifier = *b"council1";
    pub const CouncilorLockId: LockIdentifier = *b"council2";
    pub const ElectedMemberRewardPeriod: u64 = 10;
    pub const BudgetRefillAmount: u64 = 1000;
    // intentionally high number that prevents side-effecting tests other than  budget refill tests
    pub const BudgetRefillPeriod: u64 = 1000;
}

pub type ReferendumInstance = referendum::Instance0;

impl council::Trait for Test {
    type Event = TestEvent;

    type Referendum = referendum::Module<Test, ReferendumInstance>;

    type MinNumberOfExtraCandidates = MinNumberOfExtraCandidates;
    type CouncilSize = CouncilSize;
    type AnnouncingPeriodDuration = AnnouncingPeriodDuration;
    type IdlePeriodDuration = IdlePeriodDuration;
    type MinCandidateStake = MinCandidateStake;

    type CandidacyLock = StakingManager<Self, CandidacyLockId>;
    type CouncilorLock = StakingManager<Self, CouncilorLockId>;

    type ElectedMemberRewardPeriod = ElectedMemberRewardPeriod;

    type BudgetRefillPeriod = BudgetRefillPeriod;

    type StakingAccountValidator = ();
    type WeightInfo = CouncilWeightInfo;

    fn new_council_elected(_: &[council::CouncilMemberOf<Self>]) {}

    type MemberOriginValidator = ();
}

pub struct CouncilWeightInfo;
impl council::WeightInfo for CouncilWeightInfo {
    fn try_process_budget() -> Weight {
        0
    }
    fn try_progress_stage_idle() -> Weight {
        0
    }
    fn try_progress_stage_announcing_start_election(_: u32) -> Weight {
        0
    }
    fn try_progress_stage_announcing_restart() -> Weight {
        0
    }
    fn announce_candidacy() -> Weight {
        0
    }
    fn release_candidacy_stake() -> Weight {
        0
    }
    fn set_candidacy_note(_: u32) -> Weight {
        0
    }
    fn withdraw_candidacy() -> Weight {
        0
    }
    fn set_budget() -> Weight {
        0
    }
    fn plan_budget_refill() -> Weight {
        0
    }
    fn set_budget_increment() -> Weight {
        0
    }
    fn set_councilor_reward() -> Weight {
        0
    }
    fn funding_request(_: u32) -> Weight {
        0
    }
}

parameter_types! {
    pub const VoteStageDuration: u64 = 19;
    pub const RevealStageDuration: u64 = 23;
    pub const MinimumVotingStake: u64 = 10000;
    pub const MaxSaltLength: u64 = 32; // use some multiple of 8 for ez testing
    pub const VotingLockId: LockIdentifier = *b"referend";
    pub const MaxWinnerTargetCount: u64 = 10;
}

impl referendum::Trait<ReferendumInstance> for Test {
    type Event = TestEvent;

    type MaxSaltLength = MaxSaltLength;

    type StakingHandler = staking_handler::StakingManager<Self, VotingLockId>;
    type ManagerOrigin =
        EnsureOneOf<Self::AccountId, EnsureSigned<Self::AccountId>, EnsureRoot<Self::AccountId>>;

    type VotePower = u64;

    type VoteStageDuration = VoteStageDuration;
    type RevealStageDuration = RevealStageDuration;

    type MinimumStake = MinimumVotingStake;

    type WeightInfo = ReferendumWeightInfo;

    type MaxWinnerTargetCount = MaxWinnerTargetCount;

    fn calculate_vote_power(
        _: &<Self as frame_system::Trait>::AccountId,
        _: &Self::Balance,
    ) -> Self::VotePower {
        1
    }

    fn can_unlock_vote_stake(
        _: &referendum::CastVote<Self::Hash, Self::Balance, Self::MemberId>,
    ) -> bool {
        true
    }

    fn process_results(winners: &[referendum::OptionResult<Self::MemberId, Self::VotePower>]) {
        let tmp_winners: Vec<referendum::OptionResult<Self::MemberId, Self::VotePower>> = winners
            .iter()
            .map(|item| referendum::OptionResult {
                option_id: item.option_id,
                vote_power: item.vote_power.into(),
            })
            .collect();
        <council::Module<Test> as council::ReferendumConnection<Test>>::recieve_referendum_results(
            tmp_winners.as_slice(),
        );
    }

    fn is_valid_option_id(option_index: &u64) -> bool {
        <council::Module<Test> as council::ReferendumConnection<Test>>::is_valid_candidate_id(
            option_index,
        )
    }

    fn get_option_power(option_id: &u64) -> Self::VotePower {
        <council::Module<Test> as council::ReferendumConnection<Test>>::get_option_power(option_id)
    }

    fn increase_option_power(option_id: &u64, amount: &Self::VotePower) {
        <council::Module<Test> as council::ReferendumConnection<Test>>::increase_option_power(
            option_id, amount,
        );
    }
}

pub struct ReferendumWeightInfo;
impl referendum::WeightInfo for ReferendumWeightInfo {
    fn on_initialize_revealing(_: u32) -> Weight {
        0
    }
    fn on_initialize_voting() -> Weight {
        0
    }
    fn vote() -> Weight {
        0
    }
    fn reveal_vote_space_for_new_winner(_: u32) -> Weight {
        0
    }
    fn reveal_vote_space_not_in_winners(_: u32) -> Weight {
        0
    }
    fn reveal_vote_space_replace_last_winner(_: u32) -> Weight {
        0
    }
    fn reveal_vote_already_existing(_: u32) -> Weight {
        0
    }
    fn release_vote_stake() -> Weight {
        0
    }
}

impl crate::WeightInfo for () {
    fn create_proposal_signal(_: u32, _: u32, _: u32) -> Weight {
        0
    }
    fn create_proposal_runtime_upgrade(_: u32, _: u32, _: u32) -> Weight {
        0
    }
    fn create_proposal_funding_request(_: u32, _: u32) -> Weight {
        0
    }
    fn create_proposal_set_max_validator_count(_: u32, _: u32) -> Weight {
        0
    }
    fn create_proposal_create_working_group_lead_opening(_: u32, _: u32, _: u32) -> Weight {
        0
    }
    fn create_proposal_fill_working_group_lead_opening(_: u32, _: u32) -> Weight {
        0
    }
    fn create_proposal_update_working_group_budget(_: u32, _: u32) -> Weight {
        0
    }
    fn create_proposal_decrease_working_group_lead_stake(_: u32, _: u32) -> Weight {
        0
    }
    fn create_proposal_slash_working_group_lead(_: u32) -> Weight {
        0
    }
    fn create_proposal_set_working_group_lead_reward(_: u32, _: u32) -> Weight {
        0
    }
    fn create_proposal_terminate_working_group_lead(_: u32, _: u32) -> Weight {
        0
    }
    fn create_proposal_amend_constitution(_: u32, _: u32) -> Weight {
        0
    }
    fn create_proposal_cancel_working_group_lead_opening(_: u32) -> Weight {
        0
    }
    fn create_proposal_set_membership_price(_: u32, _: u32) -> Weight {
        0
    }
    fn create_proposal_set_council_budget_increment(_: u32, _: u32) -> Weight {
        0
    }
    fn create_proposal_set_councilor_reward(_: u32, _: u32) -> Weight {
        0
    }
    fn create_proposal_set_initial_invitation_balance(_: u32, _: u32) -> Weight {
        0
    }
    fn create_proposal_set_initial_invitation_count(_: u32, _: u32) -> Weight {
        0
    }
    fn create_proposal_set_membership_lead_invitation_quota(_: u32) -> Weight {
        0
    }
    fn create_proposal_set_referral_cut(_: u32, _: u32) -> Weight {
        0
    }
    fn create_proposal_create_blog_post(_: u32, _: u32, _: u32, _: u32) -> Weight {
        0
    }
    fn create_proposal_edit_blog_post(_: u32, _: u32, _: u32, _: u32) -> Weight {
        0
    }
    fn create_proposal_lock_blog_post(_: u32, _: u32) -> Weight {
        0
    }
    fn create_proposal_unlock_blog_post(_: u32, _: u32) -> Weight {
        0
    }
    fn create_proposal_veto_proposal(_: u32, _: u32) -> Weight {
        0
    }
}

impl ProposalEncoder<Test> for () {
    fn encode_proposal(_proposal_details: ProposalDetailsOf<Test>) -> Vec<u8> {
        Vec::new()
    }
}

impl frame_system::Trait for Test {
    type BaseCallFilter = ();
    type Origin = Origin;
    type Call = Call;
    type Index = u64;
    type BlockNumber = u64;
    type Hash = H256;
    type Hashing = BlakeTwo256;
    type AccountId = u64;
    type Lookup = IdentityLookup<Self::AccountId>;
    type Header = Header;
    type Event = TestEvent;
    type BlockHashCount = BlockHashCount;
    type MaximumBlockWeight = MaximumBlockWeight;
    type DbWeight = ();
    type BlockExecutionWeight = ();
    type ExtrinsicBaseWeight = ();
    type MaximumExtrinsicWeight = ();
    type MaximumBlockLength = MaximumBlockLength;
    type AvailableBlockRatio = AvailableBlockRatio;
    type Version = ();
<<<<<<< HEAD
    type PalletInfo = ();
    type AccountData = balances::AccountData<u64>;
    type OnNewAccount = ();
    type OnKilledAccount = ();
=======
    type AccountData = balances::AccountData<u64>;
    type OnNewAccount = ();
    type OnKilledAccount = ();
    type PalletInfo = ();
>>>>>>> b2765ec0
    type SystemWeightInfo = ();
}

impl pallet_timestamp::Trait for Test {
    type Moment = u64;
    type OnTimestampSet = ();
    type MinimumPeriod = MinimumPeriod;
    type WeightInfo = ();
<<<<<<< HEAD
}

impl LockComparator<<Test as balances::Trait>::Balance> for Test {
    fn are_locks_conflicting(
        _new_lock: &LockIdentifier,
        _existing_locks: &[LockIdentifier],
    ) -> bool {
        false
    }
=======
>>>>>>> b2765ec0
}

pub fn initial_test_ext() -> sp_io::TestExternalities {
    let t = frame_system::GenesisConfig::default()
        .build_storage::<Test>()
        .unwrap();

    let mut result = Into::<sp_io::TestExternalities>::into(t.clone());

    // Make sure we are not in block 1 where no events are emitted
    // see https://substrate.dev/recipes/2-appetizers/4-events.html#emitting-events
    result.execute_with(|| {
        let mut block_number = frame_system::Module::<Test>::block_number();
        <System as OnFinalize<u64>>::on_finalize(block_number);
        block_number = block_number + 1;
        System::set_block_number(block_number);
        <System as OnInitialize<u64>>::on_initialize(block_number);
    });

    result
}

pub type Staking = staking::Module<Test>;
pub type ProposalCodex = crate::Module<Test>;
pub type ProposalsEngine = proposals_engine::Module<Test>;
pub type Balances = balances::Module<Test>;
pub type Timestamp = pallet_timestamp::Module<Test>;
pub type System = frame_system::Module<Test>;<|MERGE_RESOLUTION|>--- conflicted
+++ resolved
@@ -2,17 +2,12 @@
 // Internal substrate warning.
 #![allow(non_fmt_panic)]
 
-<<<<<<< HEAD
 use frame_support::traits::{LockIdentifier, OnFinalize, OnInitialize};
 use frame_support::{
     impl_outer_dispatch, impl_outer_event, impl_outer_origin, parameter_types, weights::Weight,
 };
 pub use frame_system;
 use frame_system::{EnsureOneOf, EnsureRoot, EnsureSigned};
-=======
-use frame_support::{impl_outer_dispatch, impl_outer_origin, parameter_types};
-pub use frame_system;
->>>>>>> b2765ec0
 use sp_core::H256;
 use sp_runtime::curve::PiecewiseLinear;
 use sp_runtime::{
@@ -21,10 +16,7 @@
     DispatchResult, ModuleId, Perbill,
 };
 use sp_staking::SessionIndex;
-<<<<<<< HEAD
 use staking_handler::{LockComparator, StakingManager};
-=======
->>>>>>> b2765ec0
 
 use crate::{ProposalDetailsOf, ProposalEncoder, ProposalParameters};
 use frame_support::dispatch::DispatchError;
@@ -82,7 +74,7 @@
     }
 }
 
-impl common::membership::Trait for Test {
+impl common::membership::MembershipTypes for Test {
     type MemberId = u64;
     type ActorId = u64;
 }
@@ -146,12 +138,7 @@
     }
 }
 
-parameter_types! {
-    pub const ScreenedMemberMaxInitialBalance: u64 = 500;
-}
-
 impl membership::Trait for Test {
-<<<<<<< HEAD
     type Event = TestEvent;
     type DefaultMembershipPrice = DefaultMembershipPrice;
     type WorkingGroup = ();
@@ -177,7 +164,7 @@
 impl common::working_group::WorkingGroupAuthenticator<Test> for () {
     fn ensure_worker_origin(
         _origin: <Test as frame_system::Trait>::Origin,
-        _worker_id: &<Test as common::membership::Trait>::ActorId,
+        _worker_id: &<Test as common::membership::MembershipTypes>::ActorId,
     ) -> DispatchResult {
         unimplemented!();
     }
@@ -186,7 +173,7 @@
         unimplemented!()
     }
 
-    fn get_leader_member_id() -> Option<<Test as common::membership::Trait>::MemberId> {
+    fn get_leader_member_id() -> Option<<Test as common::membership::MembershipTypes>::MemberId> {
         unimplemented!();
     }
 
@@ -196,18 +183,10 @@
 
     fn is_worker_account_id(
         _account_id: &<Test as frame_system::Trait>::AccountId,
-        _worker_id: &<Test as common::membership::Trait>::ActorId,
+        _worker_id: &<Test as common::membership::MembershipTypes>::ActorId,
     ) -> bool {
         unimplemented!()
     }
-=======
-    type Event = ();
-    type MemberId = u64;
-    type PaidTermId = u64;
-    type SubscriptionId = u64;
-    type ActorId = u64;
-    type ScreenedMemberMaxInitialBalance = ScreenedMemberMaxInitialBalance;
->>>>>>> b2765ec0
 }
 
 parameter_types! {
@@ -224,17 +203,6 @@
     type AccountStore = System;
     type WeightInfo = ();
     type MaxLocks = ();
-<<<<<<< HEAD
-=======
-}
-
-impl stake::Trait for Test {
-    type Currency = Balances;
-    type StakePoolId = StakePoolId;
-    type StakingEventsHandler = ();
-    type StakeId = u64;
-    type SlashId = u64;
->>>>>>> b2765ec0
 }
 
 parameter_types! {
@@ -333,15 +301,9 @@
     }
 }
 
-<<<<<<< HEAD
 impl common::council::CouncilOriginValidator<Origin, u64, u64> for () {
     fn ensure_member_consulate(origin: Origin, _: u64) -> DispatchResult {
         frame_system::ensure_signed(origin)?;
-=======
-impl common::origin::ActorOriginValidator<Origin, u64, u64> for () {
-    fn ensure_actor_origin(origin: Origin, _: u64) -> Result<u64, &'static str> {
-        let account_id = frame_system::ensure_signed(origin)?;
->>>>>>> b2765ec0
 
         Ok(())
     }
@@ -941,17 +903,10 @@
     type MaximumBlockLength = MaximumBlockLength;
     type AvailableBlockRatio = AvailableBlockRatio;
     type Version = ();
-<<<<<<< HEAD
-    type PalletInfo = ();
-    type AccountData = balances::AccountData<u64>;
-    type OnNewAccount = ();
-    type OnKilledAccount = ();
-=======
     type AccountData = balances::AccountData<u64>;
     type OnNewAccount = ();
     type OnKilledAccount = ();
     type PalletInfo = ();
->>>>>>> b2765ec0
     type SystemWeightInfo = ();
 }
 
@@ -960,7 +915,6 @@
     type OnTimestampSet = ();
     type MinimumPeriod = MinimumPeriod;
     type WeightInfo = ();
-<<<<<<< HEAD
 }
 
 impl LockComparator<<Test as balances::Trait>::Balance> for Test {
@@ -970,8 +924,6 @@
     ) -> bool {
         false
     }
-=======
->>>>>>> b2765ec0
 }
 
 pub fn initial_test_ext() -> sp_io::TestExternalities {
