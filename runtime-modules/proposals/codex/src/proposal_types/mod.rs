--- conflicted
+++ resolved
@@ -85,19 +85,6 @@
         FillOpeningParameters<BlockNumber, MintedBalance, OpeningId, ApplicationId>,
     ),
 
-<<<<<<< HEAD
-    /// Balance for the `set working group mint capacity` proposal
-    SetWorkingGroupMintCapacity(MintedBalance, WorkingGroup),
-
-    /// Balance for the `decrease working group leader stake` proposal
-    DecreaseWorkingGroupLeaderStake(WorkerId, StakeBalance, WorkingGroup),
-
-    /// Balance for the `slash working group leader stake` proposal
-    SlashWorkingGroupLeaderStake(WorkerId, StakeBalance, WorkingGroup),
-
-    /// Balance for the `set working group leader reward` proposal
-    SetWorkingGroupLeaderReward(WorkerId, MintedBalance, WorkingGroup),
-=======
     /// Set working group mint capacity.
     SetWorkingGroupMintCapacity(MintedBalance, WorkingGroup),
 
@@ -112,7 +99,6 @@
 
     /// Fire the working group leader with possible slashing.
     TerminateWorkingGroupLeaderRole(TerminateRoleParameters<WorkerId>),
->>>>>>> 95a0f7c5
 }
 
 impl<
@@ -143,8 +129,6 @@
     }
 }
 
-<<<<<<< HEAD
-=======
 /// Parameters for the 'terminate the leader position' proposal.
 #[cfg_attr(feature = "std", derive(Serialize, Deserialize))]
 #[derive(Encode, Decode, Clone, PartialEq, Debug)]
@@ -162,7 +146,6 @@
     pub working_group: WorkingGroup,
 }
 
->>>>>>> 95a0f7c5
 /// Parameters for the 'fill opening for the leader position' proposal.
 #[cfg_attr(feature = "std", derive(Serialize, Deserialize))]
 #[derive(Encode, Decode, Clone, PartialEq, Debug)]
@@ -321,15 +304,12 @@
 
     /// 'Set working group leader reward' proposal grace period
     pub set_working_group_leader_reward_proposal_grace_period: u32,
-<<<<<<< HEAD
-=======
 
     /// 'Terminate working group leader role' proposal voting period
     pub terminate_working_group_leader_role_proposal_voting_period: u32,
 
     /// 'Terminate working group leader role' proposal grace period
     pub terminate_working_group_leader_role_proposal_grace_period: u32,
->>>>>>> 95a0f7c5
 }
 
 impl Default for ProposalsConfigParameters {
@@ -363,11 +343,8 @@
             slash_working_group_leader_stake_proposal_grace_period: 0u32,
             set_working_group_leader_reward_proposal_voting_period: 43200u32,
             set_working_group_leader_reward_proposal_grace_period: 0u32,
-<<<<<<< HEAD
-=======
             terminate_working_group_leader_role_proposal_voting_period: 72200u32,
             terminate_working_group_leader_role_proposal_grace_period: 0u32,
->>>>>>> 95a0f7c5
         }
     }
 }