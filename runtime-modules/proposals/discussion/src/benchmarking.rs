#![allow(clippy::type_complexity)]
#![cfg(feature = "runtime-benchmarks")]
use super::*;
use crate::Module as ProposalsDiscussion;
use balances::Module as Balances;
use council::Module as Council;
use frame_benchmarking::{account, benchmarks};
use frame_support::sp_runtime::traits::Bounded;
use frame_support::traits::{Currency, OnFinalize, OnInitialize};
use frame_system::EventRecord;
use frame_system::Module as System;
use frame_system::RawOrigin;
use membership::Module as Membership;
use referendum::Module as Referendum;
use referendum::ReferendumManager;
use sp_std::convert::TryInto;
use sp_std::prelude::*;

type ReferendumInstance = referendum::Instance1;

const SEED: u32 = 0;

fn get_byte(num: u32, byte_number: u8) -> u8 {
    ((num & (0xff << (8 * byte_number))) >> (8 * byte_number)) as u8
}

// Method to generate a distintic valid handle
// for a membership. For each index.
fn handle_from_id<T: membership::Config>(id: u32) -> Vec<u8> {
    let min_handle_length = 1;

    let mut handle = vec![];

    for i in 0..4 {
        handle.push(get_byte(id, i));
    }

    while handle.len() < (min_handle_length as usize) {
        handle.push(0u8);
    }

    handle
}

fn run_to_block<T: Config + council::Config + referendum::Config<ReferendumInstance>>(
    n: T::BlockNumber,
) {
    while System::<T>::block_number() < n {
        let mut current_block_number = System::<T>::block_number();

        System::<T>::on_finalize(current_block_number);
        ProposalsDiscussion::<T>::on_finalize(current_block_number);
        Council::<T>::on_finalize(current_block_number);
        Referendum::<T, ReferendumInstance>::on_finalize(current_block_number);

        current_block_number += 1u32.into();
        System::<T>::set_block_number(current_block_number);

        System::<T>::on_initialize(current_block_number);
        ProposalsDiscussion::<T>::on_initialize(current_block_number);
        Council::<T>::on_initialize(current_block_number);
        Referendum::<T, ReferendumInstance>::on_initialize(current_block_number);
    }
}

fn assert_last_event<T: Config>(generic_event: <T as Config>::Event) {
    let events = System::<T>::events();
    let system_event: <T as frame_system::Config>::Event = generic_event.into();
    // compare to the last event record
    let EventRecord { event, .. } = &events[events.len() - 1];
    assert_eq!(event, &system_event);
}

<<<<<<< HEAD
fn member_account<T: common::membership::Config + balances::Config + membership::Config>(
=======
fn member_account<T: common::membership::MembershipTypes + balances::Trait + membership::Trait>(
>>>>>>> d9d9b49b
    name: &'static str,
    id: u32,
) -> (T::AccountId, T::MemberId) {
    let account_id = account::<T::AccountId>(name, id, SEED);
    let handle = handle_from_id::<T>(id);

    // Give balance for buying membership
    let _ = Balances::<T>::make_free_balance_be(&account_id, T::Balance::max_value());
    assert_eq!(
        Balances::<T>::usable_balance(&account_id),
        T::Balance::max_value(),
        "Balance not added",
    );

    let params = membership::BuyMembershipParameters {
        root_account: account_id.clone(),
        controller_account: account_id.clone(),
        handle: Some(handle),
        metadata: Vec::new(),
        referrer_id: None,
    };

    Membership::<T>::buy_membership(RawOrigin::Signed(account_id.clone()).into(), params).unwrap();

    let member_id = T::MemberId::from(id.try_into().unwrap());

    Membership::<T>::add_staking_account_candidate(
        RawOrigin::Signed(account_id.clone()).into(),
        member_id,
    )
    .unwrap();

    Membership::<T>::confirm_staking_account(
        RawOrigin::Signed(account_id.clone()).into(),
        member_id,
        account_id.clone(),
    )
    .unwrap();

    assert_eq!(
        Membership::<T>::staking_account_id_member_status(account_id.clone()).member_id,
        member_id
    );
    assert!(Membership::<T>::staking_account_id_member_status(account_id.clone()).confirmed,);

    (account_id, member_id)
}

fn elect_council<
    T: Config + membership::Config + council::Config + referendum::Config<ReferendumInstance>,
>(
    start_id: u32,
) -> (Vec<(T::AccountId, T::MemberId)>, u32) {
    let council_size = <T as council::Config>::CouncilSize::get();
    let number_of_extra_candidates = <T as council::Config>::MinNumberOfExtraCandidates::get();

    let councilor_stake = <T as council::Config>::MinCandidateStake::get();

    let mut voters = Vec::new();
    let mut candidates = Vec::new();
    let last_id = start_id as usize + (council_size + number_of_extra_candidates) as usize;

    for i in start_id as usize..last_id {
        let (account_id, member_id) = member_account::<T>("councilor", i.try_into().unwrap());
        Council::<T>::announce_candidacy(
            RawOrigin::Signed(account_id.clone()).into(),
            member_id,
            account_id.clone(),
            account_id.clone(),
            councilor_stake,
        )
        .unwrap();

        candidates.push((account_id, member_id));
    }

    for i in last_id..last_id + council_size as usize {
        voters.push(member_account::<T>("voter", i.try_into().unwrap()));
    }

    let current_block = System::<T>::block_number();
    run_to_block::<T>(current_block + <T as council::Config>::AnnouncingPeriodDuration::get());

    let voter_stake = <T as referendum::Config<ReferendumInstance>>::MinimumStake::get();
    let mut council = Vec::new();
    for i in 0..council_size as usize {
        council.push(candidates[i].clone());
        let commitment = Referendum::<T, ReferendumInstance>::calculate_commitment(
            &voters[i].0,
            &[0u8],
            &0,
            &candidates[i].1,
        );
        Referendum::<T, ReferendumInstance>::vote(
            RawOrigin::Signed(voters[i].0.clone()).into(),
            commitment,
            voter_stake,
        )
        .unwrap();
    }

    let current_block = System::<T>::block_number();
    run_to_block::<T>(
        current_block + <T as referendum::Config<ReferendumInstance>>::VoteStageDuration::get(),
    );

    for i in 0..council_size as usize {
        Referendum::<T, ReferendumInstance>::reveal_vote(
            RawOrigin::Signed(voters[i].0.clone()).into(),
            vec![0u8],
            candidates[i].1,
        )
        .unwrap();
    }

    let current_block = System::<T>::block_number();
    run_to_block::<T>(
        current_block + <T as referendum::Config<ReferendumInstance>>::RevealStageDuration::get(),
    );

    let council_members = Council::<T>::council_members();
    assert_eq!(
        council_members
            .iter()
            .map(|m| *m.member_id())
            .collect::<Vec<_>>(),
        council.iter().map(|c| c.1).collect::<Vec<_>>()
    );

    (
        council,
        (2 * (council_size + number_of_extra_candidates))
            .try_into()
            .unwrap(),
    )
}

const MAX_BYTES: u32 = 16384;

benchmarks! {
    where_clause {
        where T: balances::Config, T: membership::Config, T: council::Config,
              T: referendum::Config<ReferendumInstance>
    }

    add_post {
        let i in 1 .. T::MaxWhiteListSize::get();

        let j in 0 .. MAX_BYTES;

        // We do this to ignore the id 0 because the `Test` runtime
        // returns 0 as an invalid id but 1 as a valid one
        let (_, _) = member_account::<T>("member", 0);
        let (account_id, caller_member_id) = member_account::<T>("caller_member", 1);

        let mut whitelisted_members = vec![caller_member_id];

        // We start from 2 since we have previously created id 0 and not used it
        // and used id 1 for the caller (see comment above)
        for id in 2 .. i + 1 {
            let (_, member_id) = member_account::<T>("member", id);
            whitelisted_members.push(member_id);
        }

        // Worst case scenario there is a council
        elect_council::<T>(i+1);

        let thread_id = ProposalsDiscussion::<T>::create_thread(
            caller_member_id,
            ThreadMode::Closed(whitelisted_members)
        ).unwrap();

        assert!(ThreadById::<T>::contains_key(thread_id), "Thread not created");

        let text = vec![0u8; j.try_into().unwrap()];

        assert!(Balances::<T>::usable_balance(&account_id) >= T::PostDeposit::get());
    }: _ (RawOrigin::Signed(account_id), caller_member_id, thread_id, text.clone(), true)
    verify {
        let post_id = T::PostId::from(1);

        assert!(PostThreadIdByPostId::<T>::contains_key(thread_id, post_id), "Post not created");
        assert_eq!(
            PostThreadIdByPostId::<T>::get(thread_id, post_id).author_id,
            caller_member_id,
            "Post author isn't correct"
        );

        assert_last_event::<T>(RawEvent::PostCreated(
                post_id,
                caller_member_id,
                thread_id,
                text,
                true,
            ).into()
        );
    }

    update_post {
        let j in 0 .. MAX_BYTES;

        // We do this to ignore the id 0 because the `Test` runtime
        // returns 0 as an invalid id but 1 as a valid one
        let (_, _) = member_account::<T>("caller_member", 0);
        let (account_id, caller_member_id) = member_account::<T>("caller_member", 1);

        let thread_id = ProposalsDiscussion::<T>::create_thread(
            caller_member_id,
            ThreadMode::Open
        ).unwrap();

        assert!(ThreadById::<T>::contains_key(thread_id), "Thread not created");

        ProposalsDiscussion::<T>::add_post(
            RawOrigin::Signed(account_id.clone()).into(),
            caller_member_id,
            thread_id,
            vec![0u8],
            true
        ).unwrap();

        let post_id = T::PostId::from(1);

        assert!(PostThreadIdByPostId::<T>::contains_key(thread_id, post_id), "Post not created");

        let new_text = vec![0u8; j.try_into().unwrap()];
    }: _ (RawOrigin::Signed(account_id), thread_id, post_id, new_text.clone())
    verify {
        assert_last_event::<T>(RawEvent::PostUpdated(post_id, caller_member_id, thread_id, new_text).into());
    }

    delete_post {
        // We do this to ignore the id 0 because the `Test` runtime
        // returns 0 as an invalid id but 1 as a valid one
        let (_, _) = member_account::<T>("caller_member", 0);
        let (account_id, caller_member_id) = member_account::<T>("caller_member", 1);

        let thread_id = ProposalsDiscussion::<T>::create_thread(
            caller_member_id,
            ThreadMode::Open
        ).unwrap();

        assert!(ThreadById::<T>::contains_key(thread_id), "Thread not created");

        ProposalsDiscussion::<T>::add_post(
            RawOrigin::Signed(account_id.clone()).into(),
            caller_member_id,
            thread_id,
            vec![0u8],
            true
        ).unwrap();

        let post_id = T::PostId::from(1);

        assert!(PostThreadIdByPostId::<T>::contains_key(thread_id, post_id), "Post not created");

    }: _ (RawOrigin::Signed(account_id), caller_member_id, post_id, thread_id, true)
    verify {
        assert!(!PostThreadIdByPostId::<T>::contains_key(thread_id, post_id));
        assert_last_event::<T>(RawEvent::PostDeleted(caller_member_id, thread_id, post_id, true).into());
    }

    change_thread_mode {
        let i in 1 .. T::MaxWhiteListSize::get();

        // We do this to ignore the id 0 because the `Test` runtime
        // returns 0 as an invalid id but 1 as a valid one
        let (_, _) = member_account::<T>("member", 0);
        let (account_id, caller_member_id) = member_account::<T>("caller_member", 1);

        let thread_id = ProposalsDiscussion::<T>::create_thread(
            caller_member_id,
            ThreadMode::Open
        ).unwrap();

        assert!(ThreadById::<T>::contains_key(thread_id), "Thread not created");

        let mut whitelisted_members = vec![caller_member_id];

        // We start from 2 since we have previously created id 0 and not used it
        // and used id 1 for the caller (see comment above)
        for id in 2 .. i + 1 {
            let (_, member_id) = member_account::<T>("member", id);
            whitelisted_members.push(member_id);
        }

        // Worst case scenario there is a council
        elect_council::<T>(i+1);

        let mode = ThreadMode::Closed(whitelisted_members);
    }: _ (RawOrigin::Signed(account_id), caller_member_id, thread_id, mode.clone())
    verify {
        assert_eq!(
            ProposalsDiscussion::<T>::thread_by_id(thread_id).mode,
            mode,
            "Thread not correctly updated"
        );

        assert_last_event::<T>(RawEvent::ThreadModeChanged(
                thread_id,
                mode,
                caller_member_id
            ).into()
        );
    }
}

#[cfg(test)]
mod tests {
    use super::*;
    use crate::tests::{initial_test_ext, Test};
    use frame_support::assert_ok;

    #[test]
    fn test_add_post() {
        initial_test_ext().execute_with(|| {
            assert_ok!(test_benchmark_add_post::<Test>());
        });
    }

    #[test]
    fn test_update_post() {
        initial_test_ext().execute_with(|| {
            assert_ok!(test_benchmark_update_post::<Test>());
        });
    }

    #[test]
    fn test_change_thread_mode() {
        initial_test_ext().execute_with(|| {
            assert_ok!(test_benchmark_change_thread_mode::<Test>());
        });
    }
}<|MERGE_RESOLUTION|>--- conflicted
+++ resolved
@@ -71,11 +71,9 @@
     assert_eq!(event, &system_event);
 }
 
-<<<<<<< HEAD
-fn member_account<T: common::membership::Config + balances::Config + membership::Config>(
-=======
-fn member_account<T: common::membership::MembershipTypes + balances::Trait + membership::Trait>(
->>>>>>> d9d9b49b
+fn member_account<
+    T: common::membership::MembershipTypes + balances::Config + membership::Config,
+>(
     name: &'static str,
     id: u32,
 ) -> (T::AccountId, T::MemberId) {
