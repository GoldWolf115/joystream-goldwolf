--- conflicted
+++ resolved
@@ -132,15 +132,9 @@
     T: Config + membership::Config + council::Config + referendum::Config<ReferendumInstance>,
 >(
     start_id: u32,
-<<<<<<< HEAD
 ) -> (Vec<CouncilCandidate<T>>, u32) {
     let council_size = <T as council::Trait>::CouncilSize::get();
     let number_of_extra_candidates = <T as council::Trait>::MinNumberOfExtraCandidates::get();
-=======
-) -> (Vec<(T::AccountId, T::MemberId)>, u32) {
-    let council_size = <T as council::Config>::CouncilSize::get();
-    let number_of_extra_candidates = <T as council::Config>::MinNumberOfExtraCandidates::get();
->>>>>>> cb9e9295
 
     let councilor_stake = <T as council::Config>::MinCandidateStake::get();
 
@@ -199,11 +193,7 @@
         Referendum::<T, ReferendumInstance>::reveal_vote(
             RawOrigin::Signed(voters[i].0.clone()).into(),
             vec![0u8],
-<<<<<<< HEAD
             candidates[i].member_id,
-=======
-            candidates[i].1,
->>>>>>> cb9e9295
         )
         .unwrap();
     }
