#![warn(missing_docs)]

use crate::{BalanceOf, Config};
use codec::{Decode, Encode, MaxEncodedLen};
use common::{bloat_bond::RepayableBloatBond, MembershipTypes};
use frame_support::storage::bounded_btree_set::BoundedBTreeSet;
use scale_info::TypeInfo;
#[cfg(feature = "std")]
use serde::{Deserialize, Serialize};

/// Represents a discussion thread
#[cfg_attr(feature = "std", derive(Serialize, Deserialize, Debug))]
#[derive(Encode, Decode, Default, Clone, PartialEq, Eq, TypeInfo, MaxEncodedLen)]
pub struct DiscussionThread<MemberId, BlockNumber, ThreadWhitelist> {
    /// When thread was established.
    pub activated_at: BlockNumber,

    /// Author of the thread.
    pub author_id: MemberId,

    /// Thread permission mode.
    pub mode: ThreadMode<ThreadWhitelist>,
}

/// Post for the discussion thread
#[cfg_attr(feature = "std", derive(Serialize, Deserialize, Debug))]
#[derive(Encode, Decode, Default, Clone, PartialEq, Eq, TypeInfo, MaxEncodedLen)]
pub struct DiscussionPost<MemberId, BlockNumber, RepayableBloatBond> {
    /// Author of the post.
    pub author_id: MemberId,

    /// Cleanup pay off
    pub cleanup_pay_off: RepayableBloatBond,

    /// Last time post was created/edited
    pub last_edited: BlockNumber,
}

/// Discussion thread permission modes.
#[cfg_attr(feature = "std", derive(Serialize, Deserialize))]
#[derive(Encode, Decode, Clone, PartialEq, Eq, Debug, TypeInfo, MaxEncodedLen)]
pub enum ThreadMode<ThreadWhitelist> {
    /// Every member can post on the thread.
    Open,

    /// Only author, councilor or whitelisted member could post on the thread.
    Closed(ThreadWhitelist),
}

impl<MemberId> Default for ThreadMode<MemberId> {
    fn default() -> Self {
        Self::Open
    }
}

// Aliases
<<<<<<< HEAD
pub type DiscussionThreadOf<T> = DiscussionThread<
    <T as MembershipTypes>::MemberId,
    <T as frame_system::Config>::BlockNumber,
    ThreadWhitelistOf<T>,
>;
=======
>>>>>>> 83495133

/// Alias for DiscussionThread
pub type DiscussionThreadOf<T> = DiscussionThread<
    <T as MembershipTypes>::MemberId,
    <T as frame_system::Config>::BlockNumber,
    ThreadWhitelistOf<T>,
>;

/// Alias for DiscussionPost
pub type DiscussionPostOf<T> = DiscussionPost<
    <T as MembershipTypes>::MemberId,
    <T as frame_system::Config>::BlockNumber,
    RepayableBloatBond<<T as frame_system::Config>::AccountId, BalanceOf<T>>,
>;

<<<<<<< HEAD
=======
/// Alias for BoundedBTreeSet<MemberId, MaxWhiteListSize>
>>>>>>> 83495133
pub type ThreadWhitelistOf<T> =
    BoundedBTreeSet<<T as MembershipTypes>::MemberId, <T as Config>::MaxWhiteListSize>;<|MERGE_RESOLUTION|>--- conflicted
+++ resolved
@@ -54,14 +54,6 @@
 }
 
 // Aliases
-<<<<<<< HEAD
-pub type DiscussionThreadOf<T> = DiscussionThread<
-    <T as MembershipTypes>::MemberId,
-    <T as frame_system::Config>::BlockNumber,
-    ThreadWhitelistOf<T>,
->;
-=======
->>>>>>> 83495133
 
 /// Alias for DiscussionThread
 pub type DiscussionThreadOf<T> = DiscussionThread<
@@ -77,9 +69,6 @@
     RepayableBloatBond<<T as frame_system::Config>::AccountId, BalanceOf<T>>,
 >;
 
-<<<<<<< HEAD
-=======
 /// Alias for BoundedBTreeSet<MemberId, MaxWhiteListSize>
->>>>>>> 83495133
 pub type ThreadWhitelistOf<T> =
     BoundedBTreeSet<<T as MembershipTypes>::MemberId, <T as Config>::MaxWhiteListSize>;