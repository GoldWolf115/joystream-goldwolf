#![cfg(test)]

pub use frame_system;

use frame_support::traits::{OnFinalize, OnInitialize};
use frame_support::{impl_outer_event, impl_outer_origin, parameter_types, weights::Weight};
use sp_core::H256;
use sp_runtime::{
    testing::Header,
    traits::{BlakeTwo256, IdentityLookup},
    DispatchResult, Perbill,
};

use crate::ActorOriginValidator;
use crate::WeightInfo;

impl_outer_origin! {
    pub enum Origin for Test {}
}

// Workaround for https://github.com/rust-lang/rust/issues/26925 . Remove when sorted.
#[derive(Clone, PartialEq, Eq, Debug)]
pub struct Test;
parameter_types! {
    pub const BlockHashCount: u64 = 250;
    pub const MaximumBlockWeight: u32 = 1024;
    pub const MaximumBlockLength: u32 = 2 * 1024;
    pub const AvailableBlockRatio: Perbill = Perbill::one();
    pub const MinimumPeriod: u64 = 5;
}

parameter_types! {
    pub const ThreadTitleLengthLimit: u32 = 200;
    pub const PostLengthLimit: u32 = 2000;
}

mod discussion {
    pub use crate::Event;
}

mod membership_mod {
    pub use membership::Event;
}

impl_outer_event! {
    pub enum TestEvent for Test {
        discussion<T>,
        balances<T>,
        membership_mod<T>,
        frame_system<T>,
    }
}

parameter_types! {
    pub const ExistentialDeposit: u32 = 0;
    pub const TransferFee: u32 = 0;
    pub const CreationFee: u32 = 0;
    pub const MaxWhiteListSize: u32 = 4;
    pub const DefaultMembershipPrice: u64 = 100;
    pub const DefaultInitialInvitationBalance: u64 = 100;
}

impl balances::Trait for Test {
    type Balance = u64;
    type DustRemoval = ();
    type Event = TestEvent;
    type ExistentialDeposit = ExistentialDeposit;
    type AccountStore = System;
    type WeightInfo = ();
    type MaxLocks = ();
}

impl common::Trait for Test {
    type MemberId = u64;
    type ActorId = u64;
}

impl membership::Trait for Test {
    type Event = TestEvent;
    type DefaultMembershipPrice = DefaultMembershipPrice;
    type WorkingGroup = ();
    type DefaultInitialInvitationBalance = ();
}

impl common::working_group::WorkingGroupIntegration<Test> for () {
    fn ensure_worker_origin(
        _origin: <Test as frame_system::Trait>::Origin,
        _worker_id: &<Test as common::Trait>::ActorId,
    ) -> DispatchResult {
        unimplemented!();
    }

<<<<<<< HEAD
    fn get_leader_member_id() -> Option<<Test as common::Trait>::MemberId> {
        unimplemented!();
    }
=======
    fn ensure_leader_origin(_origin: <Test as frame_system::Trait>::Origin) -> DispatchResult {
        unimplemented!()
    }

    fn get_leader_member_id() -> Option<<Test as common::Trait>::MemberId> {
        unimplemented!();
    }

    fn is_leader_account_id(_account_id: &<Test as frame_system::Trait>::AccountId) -> bool {
        unimplemented!()
    }

    fn is_worker_account_id(
        _account_id: &<Test as frame_system::Trait>::AccountId,
        _worker_id: &<Test as common::Trait>::ActorId,
    ) -> bool {
        unimplemented!()
    }
>>>>>>> 3eaecb10
}

impl crate::Trait for Test {
    type Event = TestEvent;
    type AuthorOriginValidator = ();
    type CouncilOriginValidator = CouncilMock;
    type ThreadId = u64;
    type PostId = u64;
    type MaxWhiteListSize = MaxWhiteListSize;
    type WeightInfo = ();
}

impl WeightInfo for () {
    fn add_post(_: u32) -> Weight {
        0
    }

    fn update_post() -> Weight {
        0
    }

    fn change_thread_mode(_: u32) -> Weight {
        0
    }
}

impl ActorOriginValidator<Origin, u64, u64> for () {
    fn ensure_actor_origin(origin: Origin, actor_id: u64) -> Result<u64, &'static str> {
        if frame_system::ensure_none(origin.clone()).is_ok() {
            return Ok(1);
        }

        if actor_id == 1 {
            return Ok(1);
        }

        if actor_id == 2 {
            return Ok(2);
        }

        if actor_id == 11 {
            return Ok(11);
        }

        if actor_id == 12 && frame_system::ensure_signed(origin).unwrap_or_default() == 12 {
            return Ok(12);
        }

        Err("Invalid author")
    }
}

pub struct CouncilMock;
impl ActorOriginValidator<Origin, u64, u64> for CouncilMock {
    fn ensure_actor_origin(origin: Origin, actor_id: u64) -> Result<u64, &'static str> {
        if actor_id == 2 && frame_system::ensure_signed(origin).unwrap_or_default() == 2 {
            return Ok(2);
        }

        Err("Not a council")
    }
}

impl frame_system::Trait for Test {
    type BaseCallFilter = ();
    type Origin = Origin;
    type Call = ();
    type Index = u64;
    type BlockNumber = u64;
    type Hash = H256;
    type Hashing = BlakeTwo256;
    type AccountId = u64;
    type Lookup = IdentityLookup<Self::AccountId>;
    type Header = Header;
    type Event = TestEvent;
    type BlockHashCount = BlockHashCount;
    type MaximumBlockWeight = MaximumBlockWeight;
    type DbWeight = ();
    type BlockExecutionWeight = ();
    type ExtrinsicBaseWeight = ();
    type MaximumExtrinsicWeight = ();
    type MaximumBlockLength = MaximumBlockLength;
    type AvailableBlockRatio = AvailableBlockRatio;
    type Version = ();
    type PalletInfo = ();
    type AccountData = balances::AccountData<u64>;
    type OnNewAccount = ();
    type OnKilledAccount = ();
    type SystemWeightInfo = ();
}

impl pallet_timestamp::Trait for Test {
    type Moment = u64;
    type OnTimestampSet = ();
    type MinimumPeriod = MinimumPeriod;
    type WeightInfo = ();
}

pub fn initial_test_ext() -> sp_io::TestExternalities {
    let t = frame_system::GenesisConfig::default()
        .build_storage::<Test>()
        .unwrap();

    t.into()
}

pub type Discussions = crate::Module<Test>;
pub type System = frame_system::Module<Test>;

// Recommendation from Parity on testing on_finalize
// https://substrate.dev/docs/en/next/development/module/tests
pub fn run_to_block(n: u64) {
    while System::block_number() < n {
        <System as OnFinalize<u64>>::on_finalize(System::block_number());
        <Discussions as OnFinalize<u64>>::on_finalize(System::block_number());
        System::set_block_number(System::block_number() + 1);
        <System as OnInitialize<u64>>::on_initialize(System::block_number());
        <Discussions as OnInitialize<u64>>::on_initialize(System::block_number());
    }
}<|MERGE_RESOLUTION|>--- conflicted
+++ resolved
@@ -90,11 +90,6 @@
         unimplemented!();
     }
 
-<<<<<<< HEAD
-    fn get_leader_member_id() -> Option<<Test as common::Trait>::MemberId> {
-        unimplemented!();
-    }
-=======
     fn ensure_leader_origin(_origin: <Test as frame_system::Trait>::Origin) -> DispatchResult {
         unimplemented!()
     }
@@ -113,7 +108,6 @@
     ) -> bool {
         unimplemented!()
     }
->>>>>>> 3eaecb10
 }
 
 impl crate::Trait for Test {
