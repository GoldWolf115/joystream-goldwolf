#![cfg(test)]

pub use frame_system;

use frame_support::traits::{LockIdentifier, OnFinalize, OnInitialize};
use frame_support::{parameter_types, weights::Weight};
use frame_system::{EnsureOneOf, EnsureRoot, EnsureSigned};
use sp_core::H256;
use sp_runtime::{
    testing::Header,
    traits::{BlakeTwo256, IdentityLookup},
    DispatchResult, ModuleId,
};

use crate::CouncilOriginValidator;
use crate::MemberOriginValidator;
use crate::WeightInfo;
use frame_support::dispatch::DispatchError;

use staking_handler::{LockComparator, StakingManager};

use crate as proposals_discussion;

type UncheckedExtrinsic = frame_system::mocking::MockUncheckedExtrinsic<Test>;
type Block = frame_system::mocking::MockBlock<Test>;

frame_support::construct_runtime!(
    pub enum Test where
        Block = Block,
        NodeBlock = Block,
        UncheckedExtrinsic = UncheckedExtrinsic,
    {
        System: frame_system::{Module, Call, Storage, Event<T>},
        Balances: balances::{Module, Call, Storage, Config<T>, Event<T>},
        Membership: membership::{Module, Call, Storage, Event<T>},
        Timestamp: pallet_timestamp::{Module, Call, Storage, Inherent},
        Council: council::{Module, Call, Storage, Event<T>},
        Referendum: referendum::<Instance1>::{Module, Call, Storage, Event<T>},
        Discussions: proposals_discussion::{Module, Call, Storage, Event<T>},
    }
);

parameter_types! {
    pub const BlockHashCount: u64 = 250;
    pub const MinimumPeriod: u64 = 5;
}

parameter_types! {
    pub const ThreadTitleLengthLimit: u32 = 200;
    pub const PostLengthLimit: u32 = 2000;
}

parameter_types! {
    pub const ExistentialDeposit: u32 = 10;
    pub const TransferFee: u32 = 0;
    pub const CreationFee: u32 = 0;
    pub const MaxWhiteListSize: u32 = 4;
    pub const DefaultMembershipPrice: u64 = 100;
    pub const DefaultInitialInvitationBalance: u64 = 100;
    pub const InvitedMemberLockId: [u8; 8] = [2; 8];
    pub const ReferralCutMaximumPercent: u8 = 50;
    pub const StakingCandidateLockId: [u8; 8] = [3; 8];
    pub const CandidateStake: u64 = 100;
    pub const PostLifeTime: u64 = 10;
    pub const PostDeposit: u64 = 100;
    pub const ProposalsDiscussionModuleId: ModuleId = ModuleId(*b"mo:propo");
}

// Weights info stub
pub struct Weights;
impl membership::WeightInfo for Weights {
    fn buy_membership_without_referrer(_: u32, _: u32) -> Weight {
        unimplemented!()
    }
    fn buy_membership_with_referrer(_: u32, _: u32) -> Weight {
        unimplemented!()
    }
    fn update_profile(_: u32) -> Weight {
        unimplemented!()
    }
    fn update_accounts_none() -> Weight {
        unimplemented!()
    }
    fn update_accounts_root() -> Weight {
        unimplemented!()
    }
    fn update_accounts_controller() -> Weight {
        unimplemented!()
    }
    fn update_accounts_both() -> Weight {
        unimplemented!()
    }
    fn set_referral_cut() -> Weight {
        unimplemented!()
    }
    fn transfer_invites() -> Weight {
        unimplemented!()
    }
    fn invite_member(_: u32, _: u32) -> Weight {
        unimplemented!()
    }
    fn set_membership_price() -> Weight {
        unimplemented!()
    }
    fn update_profile_verification() -> Weight {
        unimplemented!()
    }
    fn set_leader_invitation_quota() -> Weight {
        unimplemented!()
    }
    fn set_initial_invitation_balance() -> Weight {
        unimplemented!()
    }
    fn set_initial_invitation_count() -> Weight {
        unimplemented!()
    }
    fn add_staking_account_candidate() -> Weight {
        unimplemented!()
    }
    fn confirm_staking_account() -> Weight {
        unimplemented!()
    }
    fn remove_staking_account() -> Weight {
        unimplemented!()
    }
    fn member_remark() -> Weight {
        unimplemented!()
    }
}

impl balances::Config for Test {
    type Balance = u64;
    type DustRemoval = ();
    type Event = Event;
    type ExistentialDeposit = ExistentialDeposit;
    type AccountStore = System;
    type WeightInfo = ();
    type MaxLocks = ();
}

<<<<<<< HEAD
impl common::membership::Config for Test {
=======
impl common::membership::MembershipTypes for Test {
>>>>>>> d9d9b49b
    type MemberId = u64;
    type ActorId = u64;
}

<<<<<<< HEAD
impl membership::Config for Test {
    type Event = Event;
=======
parameter_types! {
    pub const ScreenedMemberMaxInitialBalance: u64 = 500;
}

impl membership::Trait for Test {
    type Event = TestEvent;
>>>>>>> d9d9b49b
    type DefaultMembershipPrice = DefaultMembershipPrice;
    type WorkingGroup = ();
    type WeightInfo = Weights;
    type DefaultInitialInvitationBalance = ();
    type InvitedMemberStakingHandler = staking_handler::StakingManager<Self, InvitedMemberLockId>;
    type ReferralCutMaximumPercent = ReferralCutMaximumPercent;
    type StakingCandidateStakingHandler =
        staking_handler::StakingManager<Self, StakingCandidateLockId>;
    type CandidateStake = CandidateStake;
}

impl LockComparator<<Test as balances::Config>::Balance> for Test {
    fn are_locks_conflicting(
        _new_lock: &LockIdentifier,
        _existing_locks: &[LockIdentifier],
    ) -> bool {
        false
    }
}

impl common::working_group::WorkingGroupBudgetHandler<Test> for () {
    fn get_budget() -> u64 {
        unimplemented!()
    }

    fn set_budget(_new_value: u64) {
        unimplemented!()
    }
}

impl common::working_group::WorkingGroupAuthenticator<Test> for () {
    fn ensure_worker_origin(
<<<<<<< HEAD
        _origin: <Test as frame_system::Config>::Origin,
        _worker_id: &<Test as common::membership::Config>::ActorId,
=======
        _origin: <Test as frame_system::Trait>::Origin,
        _worker_id: &<Test as common::membership::MembershipTypes>::ActorId,
>>>>>>> d9d9b49b
    ) -> DispatchResult {
        unimplemented!();
    }

    fn ensure_leader_origin(_origin: <Test as frame_system::Config>::Origin) -> DispatchResult {
        unimplemented!()
    }

<<<<<<< HEAD
    fn get_leader_member_id() -> Option<<Test as common::membership::Config>::MemberId> {
=======
    fn get_leader_member_id() -> Option<<Test as common::membership::MembershipTypes>::MemberId> {
>>>>>>> d9d9b49b
        unimplemented!();
    }

    fn is_leader_account_id(_account_id: &<Test as frame_system::Config>::AccountId) -> bool {
        unimplemented!()
    }

    fn is_worker_account_id(
<<<<<<< HEAD
        _account_id: &<Test as frame_system::Config>::AccountId,
        _worker_id: &<Test as common::membership::Config>::ActorId,
=======
        _account_id: &<Test as frame_system::Trait>::AccountId,
        _worker_id: &<Test as common::membership::MembershipTypes>::ActorId,
>>>>>>> d9d9b49b
    ) -> bool {
        unimplemented!()
    }

    fn worker_exists(_worker_id: &<Test as common::membership::MembershipTypes>::ActorId) -> bool {
        unimplemented!();
    }

    fn ensure_worker_exists(
        _worker_id: &<Test as common::membership::MembershipTypes>::ActorId,
    ) -> DispatchResult {
        unimplemented!();
    }
}

impl crate::Config for Test {
    type Event = Event;
    type AuthorOriginValidator = ();
    type CouncilOriginValidator = CouncilMock;
    type ThreadId = u64;
    type PostId = u64;
    type MaxWhiteListSize = MaxWhiteListSize;
    type WeightInfo = ();
    type PostLifeTime = PostLifeTime;
    type PostDeposit = PostDeposit;
    type ModuleId = ProposalsDiscussionModuleId;
}

impl WeightInfo for () {
    fn add_post(_: u32) -> Weight {
        0
    }

    fn update_post(_: u32) -> Weight {
        0
    }

    fn delete_post() -> Weight {
        0
    }

    fn change_thread_mode(_: u32) -> Weight {
        0
    }
}

impl MemberOriginValidator<Origin, u64, u128> for () {
    fn ensure_member_controller_account_origin(
        origin: Origin,
        actor_id: u64,
    ) -> Result<u128, DispatchError> {
        if frame_system::ensure_none(origin.clone()).is_ok() {
            return Ok(1);
        }

        if actor_id < 12 {
            if let Ok(account_id) = frame_system::ensure_signed(origin) {
                return Ok(account_id.into());
            } else {
                return Ok(actor_id.into());
            }
        }

        if actor_id == 12 && frame_system::ensure_signed(origin).unwrap_or_default() == 12 {
            return Ok(12);
        }

        Err(DispatchError::Other("Invalid author"))
    }

    fn is_member_controller_account(_member_id: &u64, _account_id: &u128) -> bool {
        unimplemented!()
    }
}

parameter_types! {
    pub const MinNumberOfExtraCandidates: u64 = 1;
    pub const AnnouncingPeriodDuration: u64 = 15;
    pub const IdlePeriodDuration: u64 = 27;
    pub const CouncilSize: u64 = 4;
    pub const MinCandidateStake: u64 = 11000;
    pub const CandidacyLockId: LockIdentifier = *b"council1";
    pub const CouncilorLockId: LockIdentifier = *b"council2";
    pub const ElectedMemberRewardPeriod: u64 = 10;
    pub const BudgetRefillAmount: u64 = 1000;
    // intentionally high number that prevents side-effecting tests other than  budget refill tests
    pub const BudgetRefillPeriod: u64 = 1000;
}

type ReferendumInstance = referendum::Instance1;

impl council::Config for Test {
    type Event = Event;

    type Referendum = referendum::Pallet<Test, ReferendumInstance>;

    type MinNumberOfExtraCandidates = MinNumberOfExtraCandidates;
    type CouncilSize = CouncilSize;
    type AnnouncingPeriodDuration = AnnouncingPeriodDuration;
    type IdlePeriodDuration = IdlePeriodDuration;
    type MinCandidateStake = MinCandidateStake;

    type CandidacyLock = StakingManager<Self, CandidacyLockId>;
    type CouncilorLock = StakingManager<Self, CouncilorLockId>;

    type ElectedMemberRewardPeriod = ElectedMemberRewardPeriod;

    type BudgetRefillPeriod = BudgetRefillPeriod;

    type StakingAccountValidator = membership::Pallet<Test>;
    type WeightInfo = CouncilWeightInfo;

    fn new_council_elected(_: &[council::CouncilMemberOf<Self>]) {}

    type MemberOriginValidator = ();
}

pub struct CouncilWeightInfo;
impl council::WeightInfo for CouncilWeightInfo {
    fn try_process_budget() -> Weight {
        0
    }
    fn try_progress_stage_idle() -> Weight {
        0
    }
    fn try_progress_stage_announcing_start_election(_: u32) -> Weight {
        0
    }
    fn try_progress_stage_announcing_restart() -> Weight {
        0
    }
    fn announce_candidacy() -> Weight {
        0
    }
    fn release_candidacy_stake() -> Weight {
        0
    }
    fn set_candidacy_note(_: u32) -> Weight {
        0
    }
    fn withdraw_candidacy() -> Weight {
        0
    }
    fn set_budget() -> Weight {
        0
    }
    fn plan_budget_refill() -> Weight {
        0
    }
    fn set_budget_increment() -> Weight {
        0
    }
    fn set_councilor_reward() -> Weight {
        0
    }
    fn funding_request(_: u32) -> Weight {
        0
    }
    fn councilor_remark() -> Weight {
        0
    }
    fn candidate_remark() -> Weight {
        0
    }
}

pub struct CouncilMock;
impl CouncilOriginValidator<Origin, u64, u128> for CouncilMock {
    fn ensure_member_consulate(origin: Origin, actor_id: u64) -> DispatchResult {
        if actor_id == 2 && frame_system::ensure_signed(origin).unwrap_or_default() == 2 {
            return Ok(());
        }

        Err(DispatchError::Other("Not a council"))
    }
}

impl frame_system::Config for Test {
    type BaseCallFilter = ();
    type BlockWeights = ();
    type BlockLength = ();
    type Origin = Origin;
    type Call = Call;
    type Index = u64;
    type BlockNumber = u64;
    type Hash = H256;
    type Hashing = BlakeTwo256;
    type AccountId = u128;
    type Lookup = IdentityLookup<Self::AccountId>;
    type Header = Header;
    type Event = Event;
    type BlockHashCount = BlockHashCount;
    type DbWeight = ();
    type Version = ();
    type AccountData = balances::AccountData<u64>;
    type OnNewAccount = ();
    type OnKilledAccount = ();
<<<<<<< HEAD
    type PalletInfo = PalletInfo;
=======
    type PalletInfo = ();
>>>>>>> d9d9b49b
    type SystemWeightInfo = ();
    type SS58Prefix = ();
}

parameter_types! {
    pub const VoteStageDuration: u64 = 19;
    pub const RevealStageDuration: u64 = 23;
    pub const MinimumVotingStake: u64 = 10000;
    pub const MaxSaltLength: u64 = 32; // use some multiple of 8 for ez testing
    pub const VotingLockId: LockIdentifier = *b"referend";
    pub const MaxWinnerTargetCount: u64 = 10;
}

impl referendum::Config<ReferendumInstance> for Test {
    type Event = Event;

    type MaxSaltLength = MaxSaltLength;

    type StakingHandler = staking_handler::StakingManager<Self, VotingLockId>;
    type ManagerOrigin =
        EnsureOneOf<Self::AccountId, EnsureSigned<Self::AccountId>, EnsureRoot<Self::AccountId>>;

    type VotePower = u64;

    type VoteStageDuration = VoteStageDuration;
    type RevealStageDuration = RevealStageDuration;

    type MinimumStake = MinimumVotingStake;

    type WeightInfo = ReferendumWeightInfo;

    type MaxWinnerTargetCount = MaxWinnerTargetCount;

    fn calculate_vote_power(
        _: &<Self as frame_system::Config>::AccountId,
        _: &Self::Balance,
    ) -> Self::VotePower {
        1
    }

    fn can_unlock_vote_stake(
        _: &referendum::CastVote<Self::Hash, Self::Balance, Self::MemberId>,
    ) -> bool {
        true
    }

    fn process_results(winners: &[referendum::OptionResult<Self::MemberId, Self::VotePower>]) {
        let tmp_winners: Vec<referendum::OptionResult<Self::MemberId, Self::VotePower>> = winners
            .iter()
            .map(|item| referendum::OptionResult {
                option_id: item.option_id,
                vote_power: item.vote_power.into(),
            })
            .collect();
        <council::Pallet<Test> as council::ReferendumConnection<Test>>::recieve_referendum_results(
            tmp_winners.as_slice(),
        );
    }

    fn is_valid_option_id(_: &u64) -> bool {
        true
    }

    fn get_option_power(_: &u64) -> Self::VotePower {
        1
    }

    fn increase_option_power(_: &u64, _: &Self::VotePower) {}
}

pub struct ReferendumWeightInfo;
impl referendum::WeightInfo for ReferendumWeightInfo {
    fn on_initialize_revealing(_: u32) -> Weight {
        0
    }
    fn on_initialize_voting() -> Weight {
        0
    }
    fn vote() -> Weight {
        0
    }
    fn reveal_vote_space_for_new_winner(_: u32) -> Weight {
        0
    }
    fn reveal_vote_space_not_in_winners(_: u32) -> Weight {
        0
    }
    fn reveal_vote_space_replace_last_winner(_: u32) -> Weight {
        0
    }
    fn reveal_vote_already_existing(_: u32) -> Weight {
        0
    }
    fn release_vote_stake() -> Weight {
        0
    }
}

impl pallet_timestamp::Config for Test {
    type Moment = u64;
    type OnTimestampSet = ();
    type MinimumPeriod = MinimumPeriod;
    type WeightInfo = ();
}

pub fn initial_test_ext() -> sp_io::TestExternalities {
    let t = frame_system::GenesisConfig::default()
        .build_storage::<Test>()
        .unwrap();

    t.into()
}

// Recommendation from Parity on testing on_finalize
// https://substrate.dev/docs/en/next/development/module/tests
pub fn run_to_block(n: u64) {
    while System::block_number() < n {
        <System as OnFinalize<u64>>::on_finalize(System::block_number());
        <Discussions as OnFinalize<u64>>::on_finalize(System::block_number());
        System::set_block_number(System::block_number() + 1);
        <System as OnInitialize<u64>>::on_initialize(System::block_number());
        <Discussions as OnInitialize<u64>>::on_initialize(System::block_number());
    }
}<|MERGE_RESOLUTION|>--- conflicted
+++ resolved
@@ -138,26 +138,17 @@
     type MaxLocks = ();
 }
 
-<<<<<<< HEAD
-impl common::membership::Config for Test {
-=======
 impl common::membership::MembershipTypes for Test {
->>>>>>> d9d9b49b
     type MemberId = u64;
     type ActorId = u64;
 }
 
-<<<<<<< HEAD
-impl membership::Config for Test {
-    type Event = Event;
-=======
 parameter_types! {
     pub const ScreenedMemberMaxInitialBalance: u64 = 500;
 }
 
-impl membership::Trait for Test {
+impl membership::Config for Test {
     type Event = TestEvent;
->>>>>>> d9d9b49b
     type DefaultMembershipPrice = DefaultMembershipPrice;
     type WorkingGroup = ();
     type WeightInfo = Weights;
@@ -190,13 +181,8 @@
 
 impl common::working_group::WorkingGroupAuthenticator<Test> for () {
     fn ensure_worker_origin(
-<<<<<<< HEAD
         _origin: <Test as frame_system::Config>::Origin,
-        _worker_id: &<Test as common::membership::Config>::ActorId,
-=======
-        _origin: <Test as frame_system::Trait>::Origin,
         _worker_id: &<Test as common::membership::MembershipTypes>::ActorId,
->>>>>>> d9d9b49b
     ) -> DispatchResult {
         unimplemented!();
     }
@@ -205,11 +191,7 @@
         unimplemented!()
     }
 
-<<<<<<< HEAD
-    fn get_leader_member_id() -> Option<<Test as common::membership::Config>::MemberId> {
-=======
     fn get_leader_member_id() -> Option<<Test as common::membership::MembershipTypes>::MemberId> {
->>>>>>> d9d9b49b
         unimplemented!();
     }
 
@@ -218,13 +200,8 @@
     }
 
     fn is_worker_account_id(
-<<<<<<< HEAD
         _account_id: &<Test as frame_system::Config>::AccountId,
-        _worker_id: &<Test as common::membership::Config>::ActorId,
-=======
-        _account_id: &<Test as frame_system::Trait>::AccountId,
         _worker_id: &<Test as common::membership::MembershipTypes>::ActorId,
->>>>>>> d9d9b49b
     ) -> bool {
         unimplemented!()
     }
@@ -319,7 +296,7 @@
 impl council::Config for Test {
     type Event = Event;
 
-    type Referendum = referendum::Pallet<Test, ReferendumInstance>;
+    type Referendum = referendum::Module<Test, ReferendumInstance>;
 
     type MinNumberOfExtraCandidates = MinNumberOfExtraCandidates;
     type CouncilSize = CouncilSize;
@@ -334,7 +311,7 @@
 
     type BudgetRefillPeriod = BudgetRefillPeriod;
 
-    type StakingAccountValidator = membership::Pallet<Test>;
+    type StakingAccountValidator = membership::Module<Test>;
     type WeightInfo = CouncilWeightInfo;
 
     fn new_council_elected(_: &[council::CouncilMemberOf<Self>]) {}
@@ -422,11 +399,7 @@
     type AccountData = balances::AccountData<u64>;
     type OnNewAccount = ();
     type OnKilledAccount = ();
-<<<<<<< HEAD
-    type PalletInfo = PalletInfo;
-=======
     type PalletInfo = ();
->>>>>>> d9d9b49b
     type SystemWeightInfo = ();
     type SS58Prefix = ();
 }
@@ -481,7 +454,7 @@
                 vote_power: item.vote_power.into(),
             })
             .collect();
-        <council::Pallet<Test> as council::ReferendumConnection<Test>>::recieve_referendum_results(
+        <council::Module<Test> as council::ReferendumConnection<Test>>::recieve_referendum_results(
             tmp_winners.as_slice(),
         );
     }
