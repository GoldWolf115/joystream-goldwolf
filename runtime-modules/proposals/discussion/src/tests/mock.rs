--- conflicted
+++ resolved
@@ -62,11 +62,8 @@
         balances<T>,
         membership_mod<T>,
         frame_system<T>,
-<<<<<<< HEAD
         referendum_mod Instance1 <T>,
         council_mod<T>,
-=======
->>>>>>> b2765ec0
     }
 }
 
@@ -155,7 +152,7 @@
     type MaxLocks = ();
 }
 
-impl common::membership::Trait for Test {
+impl common::membership::MembershipTypes for Test {
     type MemberId = u64;
     type ActorId = u64;
 }
@@ -166,7 +163,6 @@
 
 impl membership::Trait for Test {
     type Event = TestEvent;
-<<<<<<< HEAD
     type DefaultMembershipPrice = DefaultMembershipPrice;
     type WorkingGroup = ();
     type WeightInfo = Weights;
@@ -200,7 +196,7 @@
 impl common::working_group::WorkingGroupAuthenticator<Test> for () {
     fn ensure_worker_origin(
         _origin: <Test as frame_system::Trait>::Origin,
-        _worker_id: &<Test as common::membership::Trait>::ActorId,
+        _worker_id: &<Test as common::membership::MembershipTypes>::ActorId,
     ) -> DispatchResult {
         unimplemented!();
     }
@@ -209,7 +205,7 @@
         unimplemented!()
     }
 
-    fn get_leader_member_id() -> Option<<Test as common::membership::Trait>::MemberId> {
+    fn get_leader_member_id() -> Option<<Test as common::membership::MembershipTypes>::MemberId> {
         unimplemented!();
     }
 
@@ -219,17 +215,10 @@
 
     fn is_worker_account_id(
         _account_id: &<Test as frame_system::Trait>::AccountId,
-        _worker_id: &<Test as common::membership::Trait>::ActorId,
+        _worker_id: &<Test as common::membership::MembershipTypes>::ActorId,
     ) -> bool {
         unimplemented!()
     }
-=======
-    type MemberId = u64;
-    type PaidTermId = u64;
-    type SubscriptionId = u64;
-    type ActorId = u64;
-    type ScreenedMemberMaxInitialBalance = ScreenedMemberMaxInitialBalance;
->>>>>>> b2765ec0
 }
 
 impl crate::Trait for Test {
@@ -245,7 +234,6 @@
     type ModuleId = ProposalsDiscussionModuleId;
 }
 
-<<<<<<< HEAD
 impl WeightInfo for () {
     fn add_post(_: u32) -> Weight {
         0
@@ -270,11 +258,6 @@
         actor_id: u64,
     ) -> Result<u128, DispatchError> {
         if frame_system::ensure_none(origin.clone()).is_ok() {
-=======
-impl ActorOriginValidator<Origin, u64, u64> for () {
-    fn ensure_actor_origin(origin: Origin, actor_id: u64) -> Result<u64, &'static str> {
-        if frame_system::ensure_none(origin).is_ok() {
->>>>>>> b2765ec0
             return Ok(1);
         }
 
@@ -298,7 +281,6 @@
     }
 }
 
-<<<<<<< HEAD
 parameter_types! {
     pub const MinNumberOfExtraCandidates: u64 = 1;
     pub const AnnouncingPeriodDuration: u64 = 15;
@@ -395,8 +377,6 @@
     }
 }
 
-=======
->>>>>>> b2765ec0
 impl frame_system::Trait for Test {
     type BaseCallFilter = ();
     type Origin = Origin;
@@ -418,11 +398,10 @@
     type MaximumBlockLength = MaximumBlockLength;
     type AvailableBlockRatio = AvailableBlockRatio;
     type Version = ();
-<<<<<<< HEAD
-    type PalletInfo = ();
     type AccountData = balances::AccountData<u64>;
     type OnNewAccount = ();
     type OnKilledAccount = ();
+    type PalletInfo = ();
     type SystemWeightInfo = ();
 }
 
@@ -518,13 +497,6 @@
     fn release_vote_stake() -> Weight {
         0
     }
-=======
-    type AccountData = balances::AccountData<u64>;
-    type OnNewAccount = ();
-    type OnKilledAccount = ();
-    type PalletInfo = ();
-    type SystemWeightInfo = ();
->>>>>>> b2765ec0
 }
 
 impl pallet_timestamp::Trait for Test {
