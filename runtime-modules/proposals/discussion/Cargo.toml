[package]
name = 'pallet-proposals-discussion'
<<<<<<< HEAD
version = '4.0.0'
=======
version = '3.1.0'
>>>>>>> 92d36ab4
authors = ['Joystream contributors']
edition = '2018'

[dependencies]
serde = { version = "1.0.101", optional = true, features = ["derive"] }
codec = { package = 'parity-scale-codec', version = '1.3.4', default-features = false, features = ['derive'] }
sp-std = { package = 'sp-std', default-features = false, git = 'https://github.com/paritytech/substrate.git', rev = 'a200cdb93c6af5763b9c7bf313fa708764ac88ca'}
frame-support = { package = 'frame-support', default-features = false, git = 'https://github.com/paritytech/substrate.git', rev = 'a200cdb93c6af5763b9c7bf313fa708764ac88ca'}
frame-system = { package = 'frame-system', default-features = false, git = 'https://github.com/paritytech/substrate.git', rev = 'a200cdb93c6af5763b9c7bf313fa708764ac88ca'}
membership = { package = 'pallet-membership', default-features = false, path = '../../membership'}
common = { package = 'pallet-common', default-features = false, path = '../../common'}
frame-benchmarking = { package = 'frame-benchmarking', default-features = false, git = 'https://github.com/paritytech/substrate.git', rev = '00768a1f21a579c478fe5d4f51e1fa71f7db9fd4', optional = true}

[dev-dependencies]
sp-io = { package = 'sp-io', default-features = false, git = 'https://github.com/paritytech/substrate.git', rev = 'a200cdb93c6af5763b9c7bf313fa708764ac88ca'}
sp-core = { package = 'sp-core', default-features = false, git = 'https://github.com/paritytech/substrate.git', rev = 'a200cdb93c6af5763b9c7bf313fa708764ac88ca'}
sp-runtime = { package = 'sp-runtime', default-features = false, git = 'https://github.com/paritytech/substrate.git', rev = 'a200cdb93c6af5763b9c7bf313fa708764ac88ca'}
pallet-timestamp = { package = 'pallet-timestamp', default-features = false, git = 'https://github.com/paritytech/substrate.git', rev = 'a200cdb93c6af5763b9c7bf313fa708764ac88ca'}
balances = { package = 'pallet-balances', default-features = false, git = 'https://github.com/paritytech/substrate.git', rev = 'a200cdb93c6af5763b9c7bf313fa708764ac88ca'}

[features]
default = ['std']
runtime-benchmarks = ['frame-benchmarking']
std = [
	'serde',
	'codec/std',
	'sp-std/std',
	'frame-support/std',
	'frame-system/std',
    'membership/std',
    'common/std',
]<|MERGE_RESOLUTION|>--- conflicted
+++ resolved
@@ -1,10 +1,6 @@
 [package]
 name = 'pallet-proposals-discussion'
-<<<<<<< HEAD
 version = '4.0.0'
-=======
-version = '3.1.0'
->>>>>>> 92d36ab4
 authors = ['Joystream contributors']
 edition = '2018'
 
@@ -16,7 +12,7 @@
 frame-system = { package = 'frame-system', default-features = false, git = 'https://github.com/paritytech/substrate.git', rev = 'a200cdb93c6af5763b9c7bf313fa708764ac88ca'}
 membership = { package = 'pallet-membership', default-features = false, path = '../../membership'}
 common = { package = 'pallet-common', default-features = false, path = '../../common'}
-frame-benchmarking = { package = 'frame-benchmarking', default-features = false, git = 'https://github.com/paritytech/substrate.git', rev = '00768a1f21a579c478fe5d4f51e1fa71f7db9fd4', optional = true}
+frame-benchmarking = { package = 'frame-benchmarking', default-features = false, git = 'https://github.com/paritytech/substrate.git', rev = 'a200cdb93c6af5763b9c7bf313fa708764ac88ca', optional = true}
 
 [dev-dependencies]
 sp-io = { package = 'sp-io', default-features = false, git = 'https://github.com/paritytech/substrate.git', rev = 'a200cdb93c6af5763b9c7bf313fa708764ac88ca'}
