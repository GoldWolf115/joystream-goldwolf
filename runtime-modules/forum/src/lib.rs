--- conflicted
+++ resolved
@@ -560,10 +560,7 @@
         <T as Trait>::ThreadId,
         <T as Trait>::PostId,
         <T as Trait>::ForumUserId,
-<<<<<<< HEAD
-=======
         <T as Trait>::PostReactionId,
->>>>>>> 4938342e
         <T as system::Trait>::Hash,
     {
         /// A category was introduced
@@ -884,17 +881,10 @@
 
             // Ensure moderator is allowed to moderate post
             Self::ensure_can_moderate_thread(origin, &moderator_id, &category_id, &thread_id)?;
-<<<<<<< HEAD
 
             // Calculate rationale's hash
             let rationale_hash = T::calculate_hash(rationale.as_slice());
 
-=======
-
-            // Calculate rationale's hash
-            let rationale_hash = T::calculate_hash(rationale.as_slice());
-
->>>>>>> 4938342e
             // Delete thread
             <ThreadById<T>>::remove(category_id, thread_id);
 
@@ -982,17 +972,10 @@
 
             // Ensure moderator is allowed to moderate post
             Self::ensure_can_moderate_post(origin, &moderator_id, &category_id, &thread_id, &post_id)?;
-<<<<<<< HEAD
 
             // Calculate rationale's hash
             let rationale_hash = T::calculate_hash(rationale.as_slice());
 
-=======
-
-            // Calculate rationale's hash
-            let rationale_hash = T::calculate_hash(rationale.as_slice());
-
->>>>>>> 4938342e
             // Delete post
             <PostById<T>>::remove(thread_id, post_id);
 
