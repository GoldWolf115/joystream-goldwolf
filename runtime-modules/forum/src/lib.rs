--- conflicted
+++ resolved
@@ -18,12 +18,8 @@
 use sp_runtime::SaturatedConversion;
 use sp_std::prelude::*;
 
-<<<<<<< HEAD
+use common::origin::MemberOriginValidator;
 use common::working_group::WorkingGroupParticipation;
-=======
-use common::origin::MemberOriginValidator;
-use common::working_group::WorkingGroupIntegration;
->>>>>>> b560bf30
 
 mod mock;
 mod tests;
@@ -121,11 +117,7 @@
     type WeightInfo: WeightInfo;
 
     /// Working group pallet integration.
-<<<<<<< HEAD
     type WorkingGroup: common::working_group::WorkingGroupParticipation<Self>;
-=======
-    type WorkingGroup: WorkingGroupIntegration<Self>;
->>>>>>> b560bf30
 
     /// Validates member id and origin combination
     type MemberOriginValidator: MemberOriginValidator<
