--- conflicted
+++ resolved
@@ -683,22 +683,12 @@
             // Create new category
             let new_category = Category {
                 id : next_category_id,
-<<<<<<< HEAD
-                hash,
+                title_hash: T::calculate_hash(title.as_slice()),
+                description_hash: T::calculate_hash(description.as_slice()),
                 archived: false,
                 num_direct_subcategories: 0,
                 num_direct_threads: 0,
-                position_in_parent_category: position_in_parent_category_field,
-=======
-                title_hash: T::calculate_hash(title.as_slice()),
-                description_hash: T::calculate_hash(description.as_slice()),
-                deleted: false,
-                archived: false,
-                num_direct_subcategories: 0,
-                num_direct_unmoderated_threads: 0,
-                num_direct_moderated_threads: 0,
                 parent_category_id,
->>>>>>> 0174ddca
                 sticky_thread_ids: vec![],
             };
 
