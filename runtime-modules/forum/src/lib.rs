// Copyright 2017-2019 Parity Technologies (UK) Ltd.

// This is distributed in the hope that it will be useful,
// but WITHOUT ANY WARRANTY; without even the implied warranty of
// MERCHANTABILITY or FITNESS FOR A PARTICULAR PURPOSE.  See the
// GNU General Public License for more details.

// You should have received a copy of the GNU General Public License
// along with Substrate.  If not, see <http://www.gnu.org/licenses/>.

// Copyright 2019 Joystream Contributors

//! # Runtime Example Module
//!
//! <!-- Original author of paragraph: @gavofyork -->
//! The Example: A simple example of a runtime module demonstrating
//! concepts, APIs and structures common to most runtime modules.
//!
//! Run `cargo doc --package runtime-example-module --open` to view this module's documentation.
//!
//! ### Documentation Template:<br>
//! Add heading with custom module name
//!
//! # <INSERT_CUSTOM_MODULE_NAME> Module
//!
//! Add simple description
//!
//! Include the following links that shows what trait needs to be implemented to use the module
//! and the supported dispatchables that are documented in the Call enum.
//!
//! - [`<INSERT_CUSTOM_MODULE_NAME>::Trait`](./trait.Trait.html)
//! - [`Call`](./enum.Call.html)
//! - [`Module`](./struct.Module.html)
//!
//! ## Overview
//!
//! <!-- Original author of paragraph: Various. See https://github.com/paritytech/substrate-developer-hub/issues/44 -->
//! Short description of module purpose.
//! Links to Traits that should be implemented.
//! What this module is for.
//! What functionality the module provides.
//! When to use the module (use case examples).
//! How it is used.
//! Inputs it uses and the source of each input.
//! Outputs it produces.
//!
//! <!-- Original author of paragraph: @Kianenigma in PR https://github.com/paritytech/substrate/pull/1951 -->
//! <!-- and comment https://github.com/paritytech/substrate-developer-hub/issues/44#issuecomment-471982710 -->
//!
//! ## Terminology
//!
//! Add terminology used in the custom module. Include concepts, storage items, or actions that you think
//! deserve to be noted to give context to the rest of the documentation or module usage. The author needs to
//! use some judgment about what is included. We don't want a list of every storage item nor types - the user
//! can go to the code for that. For example, "transfer fee" is obvious and should not be included, but
//! "free balance" and "reserved balance" should be noted to give context to the module.
//! Please do not link to outside resources. The reference docs should be the ultimate source of truth.
//!
//! <!-- Original author of heading: @Kianenigma in PR https://github.com/paritytech/substrate/pull/1951 -->
//!
//! ## Goals
//!
//! Add goals that the custom module is designed to achieve.
//!
//! <!-- Original author of heading: @Kianenigma in PR https://github.com/paritytech/substrate/pull/1951 -->
//!
//! ### Scenarios
//!
//! <!-- Original author of paragraph: @Kianenigma. Based on PR https://github.com/paritytech/substrate/pull/1951 -->
//!
//! #### <INSERT_SCENARIO_NAME>
//!
//! Describe requirements prior to interacting with the custom module.
//! Describe the process of interacting with the custom module for this scenario and public API functions used.
//!
//! ## Interface
//!
//! ### Supported Origins
//!
//! What origins are used and supported in this module (root, signed, inherent)
//! i.e. root when `ensure_root` used
//! i.e. inherent when `ensure_inherent` used
//! i.e. signed when `ensure_signed` used
//!
//! `inherent` <INSERT_DESCRIPTION>
//!
//! <!-- Original author of paragraph: @Kianenigma in comment -->
//! <!-- https://github.com/paritytech/substrate-developer-hub/issues/44#issuecomment-471982710 -->
//!
//! ### Types
//!
//! Type aliases. Include any associated types and where the user would typically define them.
//!
//! `ExampleType` <INSERT_DESCRIPTION>
//!
//! <!-- Original author of paragraph: ??? -->
//!
//!
//! ### Dispatchable Functions
//!
//! <!-- Original author of paragraph: @AmarRSingh & @joepetrowski -->
//!
//! // A brief description of dispatchable functions and a link to the rustdoc with their actual documentation.
//!
//! <b>MUST</b> have link to Call enum
//! <b>MUST</b> have origin information included in function doc
//! <b>CAN</b> have more info up to the user
//!
//! ### Public Functions
//!
//! <!-- Original author of paragraph: @joepetrowski -->
//!
//! A link to the rustdoc and any notes about usage in the module, not for specific functions.
//! For example, in the balances module: "Note that when using the publicly exposed functions,
//! you (the runtime developer) are responsible for implementing any necessary checks
//! (e.g. that the sender is the signer) before calling a function that will affect storage."
//!
//! <!-- Original author of paragraph: @AmarRSingh -->
//!
//! It is up to the writer of the respective module (with respect to how much information to provide).
//!
//! #### Public Inspection functions - Immutable (getters)
//!
//! Insert a subheading for each getter function signature
//!
//! ##### `example_getter_name()`
//!
//! What it returns
//! Why, when, and how often to call it
//! When it could panic or error
//! When safety issues to consider
//!
//! #### Public Mutable functions (changing state)
//!
//! Insert a subheading for each setter function signature
//!
//! ##### `example_setter_name(origin, parameter_name: T::ExampleType)`
//!
//! What state it changes
//! Why, when, and how often to call it
//! When it could panic or error
//! When safety issues to consider
//! What parameter values are valid and why
//!
//! ### Storage Items
//!
//! Explain any storage items included in this module
//!
//! ### Digest Items
//!
//! Explain any digest items included in this module
//!
//! ### Inherent Data
//!
//! Explain what inherent data (if any) is defined in the module and any other related types
//!
//! ### Events:
//!
//! Insert events for this module if any
//!
//! ### Errors:
//!
//! Explain what generates errors
//!
//! ## Usage
//!
//! Insert 2-3 examples of usage and code snippets that show how to use <INSERT_CUSTOM_MODULE_NAME> module in a custom module.
//!
//! ### Prerequisites
//!
//! Show how to include necessary imports for <INSERT_CUSTOM_MODULE_NAME> and derive
//! your module configuration trait with the `INSERT_CUSTOM_MODULE_NAME` trait.
//!
//! ```rust
//! // use <INSERT_CUSTOM_MODULE_NAME>;
//!
//! // pub trait Trait: <INSERT_CUSTOM_MODULE_NAME>::Trait { }
//! ```
//!
//! ### Simple Code Snippet
//!
//! Show a simple example (e.g. how to query a public getter function of <INSERT_CUSTOM_MODULE_NAME>)
//!
//! ## Genesis Config
//!
//! <!-- Original author of paragraph: @joepetrowski -->
//!
//! ## Dependencies
//!
//! Dependencies on other SRML modules and the genesis config should be mentioned,
//! but not the Rust Standard Library.
//! Genesis configuration modifications that may be made to incorporate this module
//! Interaction with other modules
//!
//! <!-- Original author of heading: @AmarRSingh -->
//!
//! ## Related Modules
//!
//! Interaction with other modules in the form of a bullet point list
//!
//! ## References
//!
//! <!-- Original author of paragraph: @joepetrowski -->
//!
//! Links to reference material, if applicable. For example, Phragmen, W3F research, etc.
//! that the implementation is based on.

// Ensure we're `no_std` when compiling for Wasm.
#![cfg_attr(not(feature = "std"), no_std)]
#![allow(clippy::type_complexity)]

#[cfg(feature = "std")]
use serde_derive::{Deserialize, Serialize};

use codec::{Codec, Decode, Encode};
use rstd::prelude::*;
pub use runtime_io::clear_prefix;
use runtime_primitives::traits::{MaybeSerialize, Member, One, SimpleArithmetic};
use srml_support::{
    decl_event, decl_module, decl_storage, dispatch, ensure, traits::Get, Parameter,
};

mod mock;
mod tests;

pub trait Trait: system::Trait + timestamp::Trait + Sized {
    type Event: From<Event<Self>> + Into<<Self as system::Trait>::Event>;
    type ForumUserId: Parameter
        + Member
        + SimpleArithmetic
        + Codec
        + Default
        + Copy
        + MaybeSerialize
        + PartialEq;

    type ModeratorId: Parameter
        + Member
        + SimpleArithmetic
        + Codec
        + Default
        + Copy
        + MaybeSerialize
        + PartialEq;

    type CategoryId: Parameter
        + Member
        + SimpleArithmetic
        + Codec
        + Default
        + Copy
        + MaybeSerialize
        + PartialEq
        + From<u64>
        + Into<u64>;

    type ThreadId: Parameter
        + Member
        + SimpleArithmetic
        + Codec
        + Default
        + Copy
        + MaybeSerialize
        + PartialEq
        + From<u64>
        + Into<u64>;

    type PostId: Parameter
        + Member
        + SimpleArithmetic
        + Codec
        + Default
        + Copy
        + MaybeSerialize
        + PartialEq
        + From<u64>
        + Into<u64>;

    type PostReactionId: Parameter
        + Member
        + SimpleArithmetic
        + Codec
        + Default
        + Copy
        + MaybeSerialize
        + PartialEq
        + From<u64>
        + Into<u64>;

    type MaxCategoryDepth: Get<u64>;

    fn is_lead(account_id: &<Self as system::Trait>::AccountId) -> bool;
    fn is_forum_member(
        account_id: &<Self as system::Trait>::AccountId,
        forum_user_id: &Self::ForumUserId,
    ) -> bool;
    fn is_moderator(account_id: &Self::AccountId, moderator_id: &Self::ModeratorId) -> bool;

    fn calculate_hash(text: &[u8]) -> Self::Hash;
}

/*
 * MOVE ALL OF THESE OUT TO COMMON LATER
 */

/// Length constraint for input validation
#[cfg_attr(feature = "std", derive(Serialize, Deserialize, Debug))]
#[derive(Encode, Decode, Default, Clone, PartialEq, Eq)]
pub struct InputValidationLengthConstraint {
    /// Minimum length
    pub min: u16,

    /// Difference between minimum length and max length.
    /// While having max would have been more direct, this
    /// way makes max < min unrepresentable semantically,
    /// which is safer.
    pub max_min_diff: u16,
}

impl InputValidationLengthConstraint {
    /// Helper for computing max
    pub fn max(&self) -> u16 {
        self.min + self.max_min_diff
    }

    pub fn ensure_valid(
        &self,
        len: usize,
        too_short_msg: &'static str,
        too_long_msg: &'static str,
    ) -> Result<(), &'static str> {
        let length = len as u16;
        if length < self.min {
            Err(too_short_msg)
        } else if length > self.max() {
            Err(too_long_msg)
        } else {
            Ok(())
        }
    }
}

/// Error about users
const ERROR_ORIGIN_NOT_FORUM_LEAD: &str = "Origin not forum lead.";
const ERROR_FORUM_USER_ID_NOT_MATCH_ACCOUNT: &str = "Forum user id not match its account.";
const ERROR_MODERATOR_ID_NOT_MATCH_ACCOUNT: &str = "Moderator id not match its account.";

// Errors about thread.
const ERROR_ACCOUNT_DOES_NOT_MATCH_THREAD_AUTHOR: &str = "Thread not authored by the given user.";
const ERROR_THREAD_DOES_NOT_EXIST: &str = "Thread does not exist";
const ERROR_MODERATOR_MODERATE_ORIGIN_CATEGORY: &str =
    "Moderator can't moderate category containing thread.";
const ERROR_MODERATOR_MODERATE_DESTINATION_CATEGORY: &str =
    "Moderator can't moderate destination category.";
const ERROR_THREAD_MOVE_INVALID: &str = "Origin is the same as the destination.";
const ERROR_THREAD_NOT_BEING_UPDATED: &str = "Thread not being updated.";
const ERROR_THREAD_IMMUTABLE: &str = "Thread is immutable, i.e. archived.";

// Errors about post.
const ERROR_POST_DOES_NOT_EXIST: &str = "Post does not exist.";
const ERROR_ACCOUNT_DOES_NOT_MATCH_POST_AUTHOR: &str = "Account does not match post author.";

// Errors about category.
const ERROR_CATEGORY_NOT_BEING_UPDATED: &str = "Category not being updated.";
const ERROR_MODERATOR_MODERATE_CATEGORY: &str = "Moderator can not moderate category.";
const ERROR_ANCESTOR_CATEGORY_IMMUTABLE: &str =
    "Ancestor category immutable, i.e. deleted or archived";
const ERROR_MAX_VALID_CATEGORY_DEPTH_EXCEEDED: &str = "Maximum valid category depth exceeded.";
const ERROR_CATEGORY_DOES_NOT_EXIST: &str = "Category does not exist.";
const ERROR_CATEGORY_NOT_EMPTY_THREADS: &str = "Category still contains some threads.";
const ERROR_CATEGORY_NOT_EMPTY_CATEGORIES: &str = "Category still contains some subcategories.";
const ERROR_MODERATOR_CANT_DELETE_CATEGORY: &str = "No permissions to delete category.";
const ERROR_MODERATOR_CANT_UPDATE_CATEGORY: &str = "No permissions to update category.";

// Errors about poll.
const ERROR_POLL_ALTERNATIVES_TOO_SHORT: &str = "Poll items number too short.";
const ERROR_POLL_ALTERNATIVES_TOO_LONG: &str = "Poll items number too long.";
const ERROR_POLL_NOT_EXIST: &str = "Poll not exist.";
const ERROR_POLL_TIME_SETTING: &str = "Poll date setting is wrong.";
const ERROR_POLL_DATA: &str = "Poll data committed is wrong.";
const ERROR_POLL_COMMIT_EXPIRED: &str = "Poll data committed after poll expired.";

// Error data migration
const ERROR_DATA_MIGRATION_NOT_DONE: &str = "data migration not done yet.";

//use srml_support::storage::*;
//use sr_io::{StorageOverlay, ChildrenStorageOverlay};
//#[cfg(feature = "std")]
//use runtime_io::{StorageOverlay, ChildrenStorageOverlay};
//#[cfg(any(feature = "std", test))]
//use sr_primitives::{StorageOverlay, ChildrenStorageOverlay};

use system::ensure_signed;

/// Represents a revision of the text of a Post
#[cfg_attr(feature = "std", derive(Serialize, Deserialize, Debug))]
#[derive(Encode, Decode, Default, Clone, PartialEq, Eq)]
pub struct PostTextChange<Hash> {
    /// Text that expired
    pub text_hash: Hash,
}

/// Represents all poll alternatives and vote count for each one
#[cfg_attr(feature = "std", derive(Serialize, Deserialize))]
#[derive(Encode, Decode, Clone, PartialEq, Eq, Debug)]
pub struct PollAlternative<Hash> {
    /// hash of alternative description
    pub alternative_text_hash: Hash,

    /// Vote count for the alternative
    pub vote_count: u32,
}

/// Represents a poll
#[cfg_attr(feature = "std", derive(Serialize, Deserialize))]
#[derive(Encode, Decode, Clone, PartialEq, Eq, Debug)]
pub struct Poll<Timestamp, Hash> {
    /// hash of description
    pub description_hash: Hash,

    /// timestamp of poll end
    pub end_time: Timestamp,

    /// Alternative description and count
    pub poll_alternatives: Vec<PollAlternative<Hash>>,
}

/// Represents a thread post
#[cfg_attr(feature = "std", derive(Serialize, Deserialize, Debug))]
#[derive(Encode, Decode, Default, Clone, PartialEq, Eq)]
pub struct Post<ForumUserId, ThreadId, Hash> {
    /// Id of thread to which this post corresponds.
    pub thread_id: ThreadId,

    /// Hash of current text
    pub text_hash: Hash,

    /// Author of post.
    pub author_id: ForumUserId,
}

/// Represents a thread
#[cfg_attr(feature = "std", derive(Serialize, Deserialize, Debug))]
#[derive(Encode, Decode, Default, Clone, PartialEq, Eq)]
pub struct Thread<ForumUserId, CategoryId, Moment, Hash> {
    /// Title hash
    pub title_hash: Hash,

    /// Category in which this thread lives
    pub category_id: CategoryId,

    /// Author of post.
    pub author_id: ForumUserId,

    /// Whether thread is archived.
    pub archived: bool,

    /// poll description.
    pub poll: Option<Poll<Moment, Hash>>,
}

/// Represents a category
#[cfg_attr(feature = "std", derive(Serialize, Deserialize, Debug))]
#[derive(Encode, Decode, Default, Clone, PartialEq, Eq)]
pub struct Category<CategoryId, ThreadId, Hash> {
    /// Category identifier
    pub id: CategoryId,

    /// Title
    pub title_hash: Hash,

    /// Description
    pub description_hash: Hash,

    /// Whether category is archived.
    pub archived: bool,

    /// Number of subcategories, needed for emptiness checks when trying to delete category
    pub num_direct_subcategories: u32,

    // Number of threads in category, needed for emptiness checks when trying to delete category
    pub num_direct_threads: u32,

    /// Parent category, if child of another category, otherwise this category is a root category
    pub parent_category_id: Option<CategoryId>,

    /// Sticky threads list
    pub sticky_thread_ids: Vec<ThreadId>,
}

#[derive(Encode, Decode, Clone, PartialEq, Eq)]
pub enum PrivilegedActor<T: Trait> {
    Lead,
    Moderator(T::ModeratorId),
}

impl<T: Trait> core::fmt::Debug for PrivilegedActor<T> {
    fn fmt(&self, formatter: &mut core::fmt::Formatter<'_>) -> core::fmt::Result {
        match self {
            PrivilegedActor::Lead => write!(formatter, "PrivilegedActor {{ Lead }}"),
            PrivilegedActor::Moderator(moderator_id) => {
                write!(formatter, "PrivilegedActor {{ {:?} }}", moderator_id)
            }
        }
    }
}

/// Represents a sequence of categories which have child-parent relatioonship
/// where last element is final ancestor, or root, in the context of the category tree.
type CategoryTreePath<CategoryId, ThreadId, Hash> = Vec<Category<CategoryId, ThreadId, Hash>>;

// TODO: remove when this issue is solved https://github.com/rust-lang/rust-clippy/issues/3381
// temporary type for functions argument
type CategoryTreePathArg<CategoryId, ThreadId, Hash> = [Category<CategoryId, ThreadId, Hash>];

decl_storage! {
    trait Store for Module<T: Trait> as Forum_1_1 {
        /// Map category identifier to corresponding category.
        pub CategoryById get(category_by_id) config(): map T::CategoryId => Category<T::CategoryId, T::ThreadId, T::Hash>;

        /// Category identifier value to be used for the next Category created.
        pub NextCategoryId get(next_category_id) config(): T::CategoryId;

        /// Map thread identifier to corresponding thread.
        pub ThreadById get(thread_by_id) config(): double_map T::CategoryId, blake2_256(T::ThreadId) => Thread<T::ForumUserId, T::CategoryId, T::Moment, T::Hash>;

        /// Thread identifier value to be used for next Thread in threadById.
        pub NextThreadId get(next_thread_id) config(): T::ThreadId;

        /// Map post identifier to corresponding post.
        pub PostById get(post_by_id) config(): double_map T::ThreadId, blake2_256(T::PostId) => Post<T::ForumUserId, T::ThreadId, T::Hash>;

        /// Post identifier value to be used for for next post created.
        pub NextPostId get(next_post_id) config(): T::PostId;

        /// Moderator set for each Category
        pub CategoryByModerator get(category_by_moderator) config(): double_map T::CategoryId, blake2_256(T::ModeratorId) => ();

        /// Each account 's reaction to a post.
        pub ReactionByPost get(reaction_by_post) config(): double_map T::PostId, blake2_256(T::ForumUserId) => T::PostReactionId;

        /// Input constraints for description text of each item in poll.
        pub PollDescConstraint get(poll_desc_constraint) config(): InputValidationLengthConstraint;

        /// Input constraints for number of items in poll.
        pub PollItemsConstraint get(poll_items_constraint) config(): InputValidationLengthConstraint;

        /// Input constraints for user name.
        pub UserNameConstraint get(user_name_constraint) config(): InputValidationLengthConstraint;

        /// Input constraints for user introduction.
        pub UserSelfIntroductionConstraint get(user_self_introduction_constraint) config(): InputValidationLengthConstraint;

        /// Input constraints for post footer.
        pub PostFooterConstraint get(post_footer_constraint) config(): InputValidationLengthConstraint;

        /// If data migration is done, set as configible for unit test purpose
        pub DataMigrationDone get(data_migration_done) config(): bool;
    }
}

decl_event!(
    pub enum Event<T>
    where
        <T as Trait>::CategoryId,
        <T as Trait>::ThreadId,
        <T as Trait>::PostId,
        <T as Trait>::ForumUserId,
        <T as Trait>::PostReactionId,
<<<<<<< HEAD
        <T as system::Trait>::Hash,
=======
>>>>>>> 40b4a028
    {
        /// A category was introduced
        CategoryCreated(CategoryId),

        /// A category with given id was updated.
        /// The second argument reflects the new archival status of the category.
        CategoryUpdated(CategoryId, bool),

        // A category was deleted
        CategoryDeleted(CategoryId),

        /// A thread with given id was created.
        ThreadCreated(ThreadId),

        /// A thread with given id was moderated.
<<<<<<< HEAD
        ThreadModerated(ThreadId, Hash),

        /// A thread with given id was updated.
        /// The second argument reflects the new archival status of the thread.
        ThreadUpdated(ThreadId, bool),
=======
        ThreadModerated(ThreadId, Vec<u8>),
>>>>>>> 40b4a028

        /// A thread with given id was moderated.
        ThreadTitleUpdated(ThreadId),

        // A thread was deleted.
        ThreadDeleted(ThreadId),

        // A thread was moved to new category
        ThreadMoved(ThreadId, CategoryId),

        /// Post with given id was created.
        PostAdded(PostId),

        /// Post with givne id was moderated.
<<<<<<< HEAD
        PostModerated(PostId, Hash),
=======
        PostModerated(PostId, Vec<u8>),
>>>>>>> 40b4a028

        /// Post with given id had its text updated.
        /// The second argument reflects the number of total edits when the text update occurs.
        PostTextUpdated(PostId),

        /// Thumb up post
        PostReacted(ForumUserId, PostId, PostReactionId),

        /// Vote on poll
        VoteOnPoll(ThreadId, u32),

        /// Sticky thread updated for category
        CategoryStickyThreadUpdate(CategoryId, Vec<ThreadId>),
    }
);

decl_module! {
    pub struct Module<T: Trait> for enum Call where origin: T::Origin {
        fn deposit_event() = default;

        /// Enable a moderator can moderate a category and its sub categories.
        fn update_category_membership_of_moderator(origin, moderator_id: T::ModeratorId, category_id: T::CategoryId, new_value: bool) -> dispatch::Result {
            // Ensure data migration is done
            Self::ensure_data_migration_done()?;
            clear_prefix(b"Forum ForumUserById");

            // Not signed by forum LEAD
            Self::ensure_is_forum_lead(origin)?;

            // ensure category exists.
            ensure!(
                <CategoryById<T>>::exists(&category_id),
                ERROR_CATEGORY_DOES_NOT_EXIST
            );

            if new_value {
                <CategoryByModerator<T>>::insert(category_id, moderator_id, ());
                return Ok(());
            }

            <CategoryByModerator<T>>::remove(category_id, moderator_id);

            Ok(())
        }

        /// Add a new category.
        fn create_category(origin, parent: Option<T::CategoryId>, title: Vec<u8>, description: Vec<u8>) -> dispatch::Result {
            // Ensure data migration is done
            Self::ensure_data_migration_done()?;

            // Not signed by forum LEAD
            Self::ensure_is_forum_lead(origin)?;

            // Set a temporal mutable variable
            let parent_category_id = parent;

            // If not root, then check that we can create in parent category
            if let Some(tmp_parent_category_id) = parent {
                // Can we mutate in this category?
                Self::ensure_can_add_subcategory_path_leaf(&tmp_parent_category_id)?;

                // Increment number of subcategories to reflect this new category being
                // added as a child
                <CategoryById<T>>::mutate(tmp_parent_category_id, |c| {
                    c.num_direct_subcategories += 1;
                });
            }

            // Get next category id
            let next_category_id = <NextCategoryId<T>>::get();

            // Create new category
            let new_category = Category {
                id : next_category_id,
                title_hash: T::calculate_hash(title.as_slice()),
                description_hash: T::calculate_hash(description.as_slice()),
                archived: false,
                num_direct_subcategories: 0,
                num_direct_threads: 0,
                parent_category_id,
                sticky_thread_ids: vec![],
            };

            // Insert category in map
            <CategoryById<T>>::mutate(next_category_id, |value| *value = new_category);

            // Update other next category id
            <NextCategoryId<T>>::mutate(|value| *value += One::one());

            // Generate event
            Self::deposit_event(RawEvent::CategoryCreated(next_category_id));

            Ok(())
        }

        /// Update category
        fn update_category_archival_status(origin, actor: PrivilegedActor<T>, category_id: T::CategoryId, new_archival_status: bool) -> dispatch::Result {
            // Ensure data migration is done
            Self::ensure_data_migration_done()?;

            // Ensure actor can update category
            let category = Self::ensure_can_update_category_archival_status(origin, &actor, &category_id)?;

            if let Some(tmp_parent_category_id) = category.parent_category_id {
                // Get path from parent to root of category tree.
                let category_tree_path = Self::ensure_valid_category_and_build_category_tree_path(&tmp_parent_category_id)?;

                if new_archival_status && Self::ensure_can_mutate_in_path_leaf(&category_tree_path).is_err() {
                    return Ok(())
                }
            }

            // Get the category
            let category = <CategoryById<T>>::get(category_id);

            // No change, invalid transaction
            if new_archival_status == category.archived {
                return Err(ERROR_CATEGORY_NOT_BEING_UPDATED)
            }

            // Mutate category, and set possible new change parameters
            <CategoryById<T>>::mutate(category_id, |c| c.archived = new_archival_status);

            // Generate event
            Self::deposit_event(RawEvent::CategoryUpdated(category_id, new_archival_status));

            Ok(())
        }

        fn delete_category(origin, actor: PrivilegedActor<T>, category_id: T::CategoryId) -> dispatch::Result {
            // Ensure data migration is done
            Self::ensure_data_migration_done()?;

            let category = Self::ensure_can_delete_category(origin, &actor, &category_id)?;

            // Delete thread
            <CategoryById<T>>::remove(category_id);
            if let Some(parent_category_id) = category.parent_category_id {
                <CategoryById<T>>::mutate(parent_category_id, |tmp_category| tmp_category.num_direct_subcategories -= 1);
            }

            // Store the event
            Self::deposit_event(RawEvent::CategoryDeleted(category_id));

            Ok(())
        }

        /// Create new thread in category with poll
        fn create_thread(origin, forum_user_id: T::ForumUserId, category_id: T::CategoryId, title: Vec<u8>, text: Vec<u8>,
            poll: Option<Poll<T::Moment, T::Hash>>,
        ) -> dispatch::Result {
            // Ensure data migration is done
            Self::ensure_data_migration_done()?;

            // Check that account is forum member
            Self::ensure_is_forum_user(origin, &forum_user_id)?;

            // Keep next thread id
            let next_thread_id = <NextThreadId<T>>::get();

            // Create a new thread
            Self::add_new_thread(category_id, forum_user_id, title.as_slice(), text.as_slice(), &poll)?;

            // Generate event
            Self::deposit_event(RawEvent::ThreadCreated(next_thread_id));

            Ok(())
        }

        fn edit_thread_title(origin, forum_user_id: T::ForumUserId, category_id: T::CategoryId, thread_id: T::ThreadId, new_title: Vec<u8>) -> dispatch::Result {
            // Ensure data migration is done
            Self::ensure_data_migration_done()?;

            let thread = Self::ensure_can_edit_thread_title(origin, &category_id, &thread_id, &forum_user_id)?;

            // Store the event
            Self::deposit_event(RawEvent::ThreadTitleUpdated(thread_id));

            // Update thread title
            let title_hash = T::calculate_hash(&new_title);
            <ThreadById<T>>::mutate(thread.category_id, thread_id, |thread| thread.title_hash = title_hash);

            Ok(())
        }

        /// Update category
        fn update_thread_archival_status(origin, actor: PrivilegedActor<T>, category_id: T::CategoryId, thread_id: T::ThreadId, new_archival_status: bool) -> dispatch::Result {
            // Ensure data migration is done
            Self::ensure_data_migration_done()?;

            // Ensure actor can update category
            let (category, thread) = Self::ensure_can_update_thread_archival_status(origin, &actor, &category_id, &thread_id)?;

            if let Some(tmp_parent_category_id) = category.parent_category_id {
                // Get path from parent to root of category tree.
                let category_tree_path = Self::ensure_valid_category_and_build_category_tree_path(&tmp_parent_category_id)?;

                if new_archival_status && Self::ensure_can_mutate_in_path_leaf(&category_tree_path).is_err() {
                    return Ok(())
                }
            }

            // No change, invalid transaction
            if new_archival_status == thread.archived {
                return Err(ERROR_THREAD_NOT_BEING_UPDATED)
            }

            // Mutate thread, and set possible new change parameters
            <ThreadById<T>>::mutate(category_id, thread_id, |c| c.archived = new_archival_status);

            // Generate event
            Self::deposit_event(RawEvent::ThreadUpdated(thread_id, new_archival_status));

            Ok(())
        }


        fn delete_thread(origin, moderator_id: T::ModeratorId, category_id: T::CategoryId, thread_id: T::ThreadId) -> dispatch::Result {
            // Ensure data migration is done
            Self::ensure_data_migration_done()?;

            Self::ensure_can_moderate_thread(origin, &moderator_id, &category_id, &thread_id)?;

            // Delete thread
            Self::delete_thread_inner(category_id, thread_id);

            // Store the event
            Self::deposit_event(RawEvent::ThreadDeleted(thread_id));

            Ok(())
        }

        fn move_thread_to_category(origin, moderator_id: T::ModeratorId, category_id: T::CategoryId, thread_id: T::ThreadId, new_category_id: T::CategoryId) -> dispatch::Result {
            // Ensure data migration is done
            Self::ensure_data_migration_done()?;

            // Make sure moderator move between selected categories
            let (_, thread) = Self::ensure_can_move_thread(origin, &moderator_id, &category_id, &thread_id, &new_category_id)?;

            <ThreadById<T>>::remove(category_id, thread_id);
            <ThreadById<T>>::insert(new_category_id, thread_id, thread);
            <CategoryById<T>>::mutate(category_id, |category| category.num_direct_threads -= 1);
            <CategoryById<T>>::mutate(new_category_id, |category| category.num_direct_threads += 1);

            // Store the event
            Self::deposit_event(RawEvent::ThreadMoved(thread_id, new_category_id));

            Ok(())
        }

        /// submit a poll
        fn vote_on_poll(origin, forum_user_id: T::ForumUserId, category_id: T::CategoryId, thread_id: T::ThreadId, index: u32) -> dispatch::Result {
            // Ensure data migration is done
            Self::ensure_data_migration_done()?;

            // get forum user id.
            Self::ensure_is_forum_user(origin, &forum_user_id)?;

            // Get thread
            let thread = Self::ensure_thread_exists(&category_id, &thread_id)?;

            // Make sure poll exist
            Self::ensure_vote_is_valid(&thread, index)?;

            // Store new poll alternative statistics
            let poll = thread.poll.unwrap();
            let new_poll_alternatives: Vec<PollAlternative<T::Hash>> = poll.poll_alternatives
                .iter()
                .enumerate()
                .map(|(old_index, old_value)| if index as usize == old_index
                    { PollAlternative {
                        alternative_text_hash: old_value.alternative_text_hash,
                        vote_count: old_value.vote_count + 1,
                    }
                    } else {
                        old_value.clone()
                    })
                .collect();

            // Update thread with one object
            <ThreadById<T>>::mutate(thread.category_id, thread_id, |value| {
                *value = Thread {
                    poll: Some( Poll {
                        poll_alternatives: new_poll_alternatives,
                        ..poll
                    }),
                    ..(value.clone())
                }
            });

            // Store the event
            Self::deposit_event(RawEvent::VoteOnPoll(thread_id, index));

            Ok(())
        }

        /// Moderate thread
        fn moderate_thread(origin, moderator_id: T::ModeratorId, category_id: T::CategoryId, thread_id: T::ThreadId, rationale: Vec<u8>) -> dispatch::Result {
            // Ensure data migration is done
            Self::ensure_data_migration_done()?;

            // Ensure moderator is allowed to moderate post
            Self::ensure_can_moderate_thread(origin, &moderator_id, &category_id, &thread_id)?;
<<<<<<< HEAD

            // Calculate rationale's hash
            let rationale_hash = T::calculate_hash(rationale.as_slice());

            // Delete thread
            <ThreadById<T>>::remove(category_id, thread_id);

            // Generate event
            Self::deposit_event(RawEvent::ThreadModerated(thread_id, rationale_hash));
=======

            // Delete thread
            Self::delete_thread_inner(category_id, thread_id);

            // Generate event
            Self::deposit_event(RawEvent::ThreadModerated(thread_id, rationale));
>>>>>>> 40b4a028

            Ok(())
        }

        /// Edit post text
        fn add_post(origin, forum_user_id: T::ForumUserId, category_id: T::CategoryId, thread_id: T::ThreadId, text: Vec<u8>) -> dispatch::Result {
            // Ensure data migration is done
            Self::ensure_data_migration_done()?;

            /*
             * Update SPEC with new errors,
             */

            // Check that account is forum member
            Self::ensure_is_forum_user(origin, &forum_user_id)?;

            // Keep next post id
            let next_post_id = <NextPostId<T>>::get();

            // Add new post
            Self::add_new_post(category_id, thread_id, text.as_slice(), forum_user_id)?;

            // Generate event
            Self::deposit_event(RawEvent::PostAdded(next_post_id));

            Ok(())
        }

        /// like or unlike a post.
        fn react_post(origin, forum_user_id: T::ForumUserId, category_id: T::CategoryId, thread_id: T::ThreadId, post_id: T::PostId, react: T::PostReactionId) -> dispatch::Result {
            // Ensure data migration is done
            Self::ensure_data_migration_done()?;

            // Check that account is forum member
            Self::ensure_is_forum_user(origin, &forum_user_id)?;

            // Make sure there exists a mutable post with post id `post_id`
            let _ = Self::ensure_post_is_mutable(&category_id, &thread_id, &post_id)?;

            // Get old value in map
            let old_value = <ReactionByPost::<T>>::get(post_id, forum_user_id);

            // Update and save event.
            if old_value != react {
                <ReactionByPost::<T>>::mutate(post_id, forum_user_id, |value| *value = react);
                Self::deposit_event(RawEvent::PostReacted(forum_user_id, post_id, react));
            }

            Ok(())
        }

        /// Edit post text
        fn edit_post_text(origin, forum_user_id: T::ForumUserId, category_id: T::CategoryId, thread_id: T::ThreadId, post_id: T::PostId, new_text: Vec<u8>) -> dispatch::Result {
            // Ensure data migration is done
            Self::ensure_data_migration_done()?;

            // Check that account is forum member
            Self::ensure_is_forum_user(origin, &forum_user_id)?;

            // Make sure there exists a mutable post with post id `post_id`
            let post = Self::ensure_post_is_mutable(&category_id, &thread_id, &post_id)?;

            // Signer does not match creator of post with identifier postId
            ensure!(post.author_id == forum_user_id, ERROR_ACCOUNT_DOES_NOT_MATCH_POST_AUTHOR);

            // Update post text
            let text_hash = T::calculate_hash(&new_text);
            <PostById<T>>::mutate(post.thread_id, post_id, |p| p.text_hash = text_hash);

            // Generate event
            Self::deposit_event(RawEvent::PostTextUpdated(post_id));

            Ok(())
        }

        /// Moderate post
        fn moderate_post(origin, moderator_id: T::ModeratorId, category_id: T::CategoryId, thread_id: T::ThreadId, post_id: T::PostId, rationale: Vec<u8>) -> dispatch::Result {
            // Ensure data migration is done
            Self::ensure_data_migration_done()?;

            // Ensure moderator is allowed to moderate post
            Self::ensure_can_moderate_post(origin, &moderator_id, &category_id, &thread_id, &post_id)?;
<<<<<<< HEAD

            // Calculate rationale's hash
            let rationale_hash = T::calculate_hash(rationale.as_slice());
=======
>>>>>>> 40b4a028

            // Delete post
            <PostById<T>>::remove(thread_id, post_id);

            // Generate event
<<<<<<< HEAD
            Self::deposit_event(RawEvent::PostModerated(post_id, rationale_hash));
=======
            Self::deposit_event(RawEvent::PostModerated(post_id, rationale));
>>>>>>> 40b4a028

            Ok(())
        }

        /// Set stickied threads for category
        fn  set_stickied_threads(origin, moderator_id: T::ModeratorId, category_id: T::CategoryId, stickied_ids: Vec<T::ThreadId>) -> dispatch::Result {
            // Ensure data migration is done
            Self::ensure_data_migration_done()?;

            // Get moderator id.
            let who = Self::ensure_is_moderator(origin, &moderator_id)?;

            // ensure the moderator can moderate the category
            Self::ensure_can_moderate_category(&who, &moderator_id, &category_id)?;

            // Ensure all thread id valid and is under the category
            for item in &stickied_ids {
                Self::ensure_thread_exists(&category_id, item)?;
            }

            // Update category
            <CategoryById<T>>::mutate(category_id, |category| category.sticky_thread_ids = stickied_ids.clone());

            // Generate event
            Self::deposit_event(RawEvent::CategoryStickyThreadUpdate(category_id, stickied_ids));

            Ok(())
        }
    }
}

impl<T: Trait> Module<T> {
    // TODO need a safer approach for system call
    // Interface to add a new thread.
    // It can be call from other module and this module.
    // Method not check the forum user. The extrinsic call it should check if forum id is valid.
    // If other module call it, could set the forum user id as zero, which not used by forum module.
    // Data structure of poll data: item description vector, poll description, start time, end time,
    // minimum selected items, maximum selected items
    pub fn add_new_thread(
        category_id: T::CategoryId,
        author_id: T::ForumUserId,
        title: &[u8],
        text: &[u8],
        poll: &Option<Poll<T::Moment, T::Hash>>,
    ) -> Result<Thread<T::ForumUserId, T::CategoryId, T::Moment, T::Hash>, &'static str> {
        // Ensure data migration is done
        Self::ensure_data_migration_done()?;

        // Get path from parent to root of category tree.
        let category_tree_path =
            Self::ensure_valid_category_and_build_category_tree_path(&category_id)?;

        // No ancestor is blocking us doing mutation in this category
        Self::ensure_can_mutate_in_path_leaf(&category_tree_path)?;

        // Unwrap poll
        if let Some(data) = poll {
            // Check all poll alternatives
            Self::ensure_poll_alternatives_valid(&data.poll_alternatives)?;

            // Check poll self information
            Self::ensure_poll_is_valid(&data)?;
        }

        // Create and add new thread
        let new_thread_id = <NextThreadId<T>>::get();

        // Add inital post to thread
        let _ = Self::add_new_post(category_id, new_thread_id, text, author_id);

        // Build a new thread
        let new_thread = Thread {
            category_id,
            title_hash: T::calculate_hash(title),
            author_id,
            archived: false,
            poll: poll.clone(),
        };

        // Store thread
        <ThreadById<T>>::mutate(category_id, new_thread_id, |value| {
            *value = new_thread.clone()
        });

        // Update next thread id
        <NextThreadId<T>>::mutate(|n| *n += One::one());

        // Update category's thread counter
        <CategoryById<T>>::mutate(category_id, |c| c.num_direct_threads += 1);

        Ok(new_thread)
    }

    // TODO need a safer approach for system call
    // Interface to add a new post.
    // It can be call from other module and this module.
    // Method not check the forum user. The extrinsic call it should check if forum id is valid.
    // If other module call it, could set the forum user id as zero, which not used by forum module.
    pub fn add_new_post(
        category_id: T::CategoryId,
        thread_id: T::ThreadId,
        text: &[u8],
        author_id: T::ForumUserId,
    ) -> Result<Post<T::ForumUserId, T::ThreadId, T::Hash>, &'static str> {
        // Ensure data migration is done
        Self::ensure_data_migration_done()?;

        // Make sure thread exists and is mutable
        let thread = Self::ensure_thread_is_mutable(&category_id, &thread_id)?;

        // Get path from parent to root of category tree.
        let category_tree_path =
            Self::ensure_valid_category_and_build_category_tree_path(&thread.category_id)?;

        // No ancestor is blocking us doing mutation in this category
        Self::ensure_can_mutate_in_path_leaf(&category_tree_path)?;

        // Make and add initial post
        let new_post_id = <NextPostId<T>>::get();

        // Build a post
        let new_post = Post {
            thread_id,
            text_hash: T::calculate_hash(text),
            author_id,
        };

        // Store post
        <PostById<T>>::mutate(thread_id, new_post_id, |value| *value = new_post.clone());

        // Update next post id
        <NextPostId<T>>::mutate(|n| *n += One::one());

        Ok(new_post)
    }

    fn delete_thread_inner(category_id: T::CategoryId, thread_id: T::ThreadId) {
        // Delete thread
        <ThreadById<T>>::remove(category_id, thread_id);

        // Delete all thread's posts
        <PostById<T>>::remove_prefix(thread_id);

        // decrease category's thread counter
        <CategoryById<T>>::mutate(category_id, |category| category.num_direct_threads -= 1);
    }

    // Ensure poll is valid
    fn ensure_poll_is_valid(poll: &Poll<T::Moment, T::Hash>) -> dispatch::Result {
        // Poll end time must larger than now
        if poll.end_time < <timestamp::Module<T>>::now() {
            return Err(ERROR_POLL_TIME_SETTING);
        }

        Ok(())
    }

    // Ensure all poll alternative valid
    fn ensure_poll_alternatives_valid(
        alternatives: &[PollAlternative<T::Hash>],
    ) -> dispatch::Result {
        let len = alternatives.len();
        // Check alternative amount
        Self::ensure_poll_alternatives_length_is_valid(len)?;

        Ok(())
    }

    // Ensure poll alternative size is valid
    fn ensure_poll_alternatives_length_is_valid(len: usize) -> dispatch::Result {
        PollItemsConstraint::get().ensure_valid(
            len,
            ERROR_POLL_ALTERNATIVES_TOO_SHORT,
            ERROR_POLL_ALTERNATIVES_TOO_LONG,
        )
    }

    fn ensure_post_is_mutable(
        category_id: &T::CategoryId,
        thread_id: &T::ThreadId,
        post_id: &T::PostId,
    ) -> Result<Post<T::ForumUserId, T::ThreadId, T::Hash>, &'static str> {
        // Make sure post exists
        let post = Self::ensure_post_exists(thread_id, post_id)?;

        // and make sure thread is mutable
        Self::ensure_thread_is_mutable(category_id, thread_id)?;

        Ok(post)
    }

    fn ensure_post_exists(
        thread_id: &T::ThreadId,
        post_id: &T::PostId,
    ) -> Result<Post<T::ForumUserId, T::ThreadId, T::Hash>, &'static str> {
        if !<PostById<T>>::exists(thread_id, post_id) {
            return Err(ERROR_POST_DOES_NOT_EXIST);
        }

        Ok(<PostById<T>>::get(thread_id, post_id))
    }

    fn ensure_can_moderate_post(
        origin: T::Origin,
        moderator_id: &T::ModeratorId,
        category_id: &T::CategoryId,
        thread_id: &T::ThreadId,
        post_id: &T::PostId,
    ) -> dispatch::Result {
        // Get moderator id.
        let who = ensure_signed(origin)?;

        // Make sure post exists and is mutable
        Self::ensure_post_is_mutable(&category_id, &thread_id, &post_id)?;

        // ensure the moderator can moderate the category
        Self::ensure_can_moderate_category(&who, &moderator_id, &category_id)?;

        Ok(())
    }

    fn ensure_thread_is_mutable(
        category_id: &T::CategoryId,
        thread_id: &T::ThreadId,
    ) -> Result<Thread<T::ForumUserId, T::CategoryId, T::Moment, T::Hash>, &'static str> {
        // Make sure thread exists
        let thread = Self::ensure_thread_exists(category_id, thread_id)?;

        if thread.archived {
            return Err(ERROR_THREAD_IMMUTABLE);
        }

        // and corresponding category is mutable
        Self::ensure_category_is_mutable(thread.category_id)?;

        Ok(thread)
    }

    fn ensure_can_update_thread_archival_status(
        origin: T::Origin,
        actor: &PrivilegedActor<T>,
        category_id: &T::CategoryId,
        thread_id: &T::ThreadId,
    ) -> Result<
        (
            Category<T::CategoryId, T::ThreadId, T::Hash>,
            Thread<T::ForumUserId, T::CategoryId, T::Moment, T::Hash>,
        ),
        &'static str,
    > {
        // Check actor's role
        match actor {
            PrivilegedActor::Lead => Self::ensure_is_forum_lead(origin)?,
            PrivilegedActor::Moderator(moderator_id) => {
                Self::ensure_is_moderator(origin, &moderator_id)?
            }
        };

        let thread = Self::ensure_thread_is_mutable(category_id, thread_id)?;
        let category = <CategoryById<T>>::get(category_id);

        // Closure ensuring moderator can delete category
        let ensure_moderator_can_update = |moderator_id: &T::ModeratorId| -> dispatch::Result {
            Self::ensure_can_moderate_category_path(moderator_id, &category_id)
                .map_err(|_| ERROR_MODERATOR_CANT_UPDATE_CATEGORY)?;

            Ok(())
        };

        // Decide if actor can delete category
        match actor {
            PrivilegedActor::Lead => (),
            PrivilegedActor::Moderator(moderator_id) => ensure_moderator_can_update(moderator_id)?,
        };

        Ok((category, thread))
    }

    fn ensure_thread_exists(
        category_id: &T::CategoryId,
        thread_id: &T::ThreadId,
    ) -> Result<Thread<T::ForumUserId, T::CategoryId, T::Moment, T::Hash>, &'static str> {
        if !<ThreadById<T>>::exists(category_id, thread_id) {
            return Err(ERROR_THREAD_DOES_NOT_EXIST);
        }

        Ok(<ThreadById<T>>::get(category_id, thread_id))
    }

    fn ensure_can_edit_thread_title(
        origin: T::Origin,
        category_id: &T::CategoryId,
        thread_id: &T::ThreadId,
        forum_user_id: &T::ForumUserId,
    ) -> Result<Thread<T::ForumUserId, T::CategoryId, T::Moment, T::Hash>, &'static str> {
        // Check that account is forum member
        Self::ensure_is_forum_user(origin, &forum_user_id)?;

        // Ensure forum user is author of the thread
        let thread = Self::ensure_is_thread_author(&category_id, &thread_id, &forum_user_id)?;

        Ok(thread)
    }

    fn ensure_is_thread_author(
        category_id: &T::CategoryId,
        thread_id: &T::ThreadId,
        forum_user_id: &T::ForumUserId,
    ) -> Result<Thread<T::ForumUserId, T::CategoryId, T::Moment, T::Hash>, &'static str> {
        let thread = Self::ensure_thread_is_mutable(category_id, thread_id)?;

        if thread.author_id != *forum_user_id {
            return Err(ERROR_ACCOUNT_DOES_NOT_MATCH_THREAD_AUTHOR);
        }

        Ok(thread)
    }

    /// Ensure forum user is lead
    fn ensure_is_forum_lead(origin: T::Origin) -> Result<T::AccountId, &'static str> {
        let who = ensure_signed(origin)?;

        Self::ensure_is_forum_lead_account(&who)?;

        Ok(who)
    }

    // Ensure forum user is lead - check via account
    fn ensure_is_forum_lead_account(account_id: &T::AccountId) -> dispatch::Result {
        let is_lead = T::is_lead(account_id);

        ensure!(is_lead, ERROR_ORIGIN_NOT_FORUM_LEAD);
        Ok(())
    }

    /// Ensure forum user id registered and its account id matched
    fn ensure_is_forum_user(
        origin: T::Origin,
        forum_user_id: &T::ForumUserId,
    ) -> Result<T::AccountId, &'static str> {
        let who = ensure_signed(origin)?;

        let is_member = T::is_forum_member(&who, forum_user_id);

        ensure!(is_member, ERROR_FORUM_USER_ID_NOT_MATCH_ACCOUNT);
        Ok(who)
    }

    /// Ensure moderator id registered and its accound id matched
    fn ensure_is_moderator(
        origin: T::Origin,
        moderator_id: &T::ModeratorId,
    ) -> Result<T::AccountId, &'static str> {
        let who = ensure_signed(origin)?;

        Self::ensure_is_moderator_account(&who, &moderator_id)?;

        Ok(who)
    }

    /// Ensure moderator id registered and its accound id matched - check via account
    fn ensure_is_moderator_account(
        account_id: &T::AccountId,
        moderator_id: &T::ModeratorId,
    ) -> dispatch::Result {
        let is_moderator = T::is_moderator(&account_id, moderator_id);

        ensure!(is_moderator, ERROR_MODERATOR_ID_NOT_MATCH_ACCOUNT);
        Ok(())
    }

    // Ensure moderator can manipulate thread.
    fn ensure_can_moderate_thread(
        origin: T::Origin,
        moderator_id: &T::ModeratorId,
        category_id: &T::CategoryId,
        thread_id: &T::ThreadId,
    ) -> Result<
        (
            T::AccountId,
            Thread<T::ForumUserId, T::CategoryId, T::Moment, T::Hash>,
        ),
        &'static str,
    > {
        // Check that account is forum member
        let who = Self::ensure_is_moderator(origin, &moderator_id)?;

        let thread = Self::ensure_thread_exists(category_id, thread_id)?;

        Self::ensure_can_moderate_category(&who, moderator_id, category_id)?;

        Ok((who, thread))
    }

    fn ensure_can_move_thread(
        origin: T::Origin,
        moderator_id: &T::ModeratorId,
        category_id: &T::CategoryId,
        thread_id: &T::ThreadId,
        new_category_id: &T::CategoryId,
    ) -> Result<
        (
            T::AccountId,
            Thread<T::ForumUserId, T::CategoryId, T::Moment, T::Hash>,
        ),
        &'static str,
    > {
        ensure!(category_id != new_category_id, ERROR_THREAD_MOVE_INVALID,);

        let (account_id, thread) =
            Self::ensure_can_moderate_thread(origin, moderator_id, category_id, thread_id)
                .map_err(|_| ERROR_MODERATOR_MODERATE_ORIGIN_CATEGORY)?;

        Self::ensure_can_moderate_category(&account_id, moderator_id, new_category_id)
            .map_err(|_| ERROR_MODERATOR_MODERATE_DESTINATION_CATEGORY)?;

        Ok((account_id, thread))
    }

    fn ensure_category_is_mutable(category_id: T::CategoryId) -> dispatch::Result {
        let category_tree_path = Self::build_category_tree_path(&category_id);

        Self::ensure_can_mutate_in_path_leaf(&category_tree_path)
    }

    fn ensure_can_mutate_in_path_leaf(
        category_tree_path: &CategoryTreePathArg<T::CategoryId, T::ThreadId, T::Hash>,
    ) -> dispatch::Result {
        // Is parent category directly or indirectly deleted or archived category
        ensure!(
            !category_tree_path
                .iter()
                .any(|c: &Category<T::CategoryId, T::ThreadId, T::Hash>| c.archived),
            ERROR_ANCESTOR_CATEGORY_IMMUTABLE
        );

        Ok(())
    }

    fn ensure_can_add_subcategory_path_leaf(
        parent_category_id: &T::CategoryId,
    ) -> dispatch::Result {
        // Get the path from parent category to root
        let category_tree_path =
            Self::ensure_valid_category_and_build_category_tree_path(parent_category_id)?;

        let max_category_depth: u64 = T::MaxCategoryDepth::get();

        // Check if max depth reached
        if category_tree_path.len() as u64 >= max_category_depth {
            return Err(ERROR_MAX_VALID_CATEGORY_DEPTH_EXCEEDED);
        }

        Self::ensure_can_mutate_in_path_leaf(&category_tree_path)?;

        Ok(())
    }

    /// Build category tree path and validate them
    fn ensure_valid_category_and_build_category_tree_path(
        category_id: &T::CategoryId,
    ) -> Result<CategoryTreePath<T::CategoryId, T::ThreadId, T::Hash>, &'static str> {
        ensure!(
            <CategoryById<T>>::exists(category_id),
            ERROR_CATEGORY_DOES_NOT_EXIST
        );

        // Get path from parent to root of category tree.
        let category_tree_path = Self::build_category_tree_path(&category_id);

        assert!(!category_tree_path.len() > 0);

        Ok(category_tree_path)
    }

    /// Builds path and populates in `path`.
    /// Requires that `category_id` is valid
    fn build_category_tree_path(
        category_id: &T::CategoryId,
    ) -> CategoryTreePath<T::CategoryId, T::ThreadId, T::Hash> {
        // Get path from parent to root of category tree.
        let mut category_tree_path = vec![];

        Self::_build_category_tree_path(category_id, &mut category_tree_path);

        category_tree_path
    }

    /// Builds path and populates in `path`.
    /// Requires that `category_id` is valid
    fn _build_category_tree_path(
        category_id: &T::CategoryId,
        path: &mut CategoryTreePath<T::CategoryId, T::ThreadId, T::Hash>,
    ) {
        // Grab category
        let category = <CategoryById<T>>::get(*category_id);

        // Add category to path container
        path.push(category.clone());

        // Make recursive call on parent if we are not at root
        if let Some(parent_category_id) = category.parent_category_id {
            assert!(<CategoryById<T>>::exists(parent_category_id));

            Self::_build_category_tree_path(&parent_category_id, path);
        }
    }

    fn ensure_can_delete_category(
        origin: T::Origin,
        actor: &PrivilegedActor<T>,
        category_id: &T::CategoryId,
    ) -> Result<Category<T::CategoryId, T::ThreadId, T::Hash>, &'static str> {
        // Check actor's role
        match actor {
            PrivilegedActor::Lead => Self::ensure_is_forum_lead(origin)?,
            PrivilegedActor::Moderator(moderator_id) => {
                Self::ensure_is_moderator(origin, &moderator_id)?
            }
        };

        // Ensure category exists
        if !<CategoryById<T>>::exists(category_id) {
            return Err(ERROR_CATEGORY_DOES_NOT_EXIST);
        }

        let category = <CategoryById<T>>::get(category_id);

        // Ensure category is empty
        ensure!(
            category.num_direct_threads == 0,
            ERROR_CATEGORY_NOT_EMPTY_THREADS,
        );
        ensure!(
            category.num_direct_subcategories == 0,
            ERROR_CATEGORY_NOT_EMPTY_CATEGORIES,
        );

        // Closure ensuring moderator can delete category
        let can_moderator_delete =
            |moderator_id: &T::ModeratorId,
             category: Category<T::CategoryId, T::ThreadId, T::Hash>| {
                if let Some(parent_category_id) = category.parent_category_id {
                    Self::ensure_can_moderate_category_path(moderator_id, &parent_category_id)
                        .map_err(|_| ERROR_MODERATOR_CANT_DELETE_CATEGORY)?;

                    return Ok(category);
                }

                Err(ERROR_MODERATOR_CANT_DELETE_CATEGORY)
            };

        // Decide if actor can delete category
        match actor {
            PrivilegedActor::Lead => Ok(category),
            PrivilegedActor::Moderator(moderator_id) => {
                can_moderator_delete(moderator_id, category)
            }
        }
    }

    fn ensure_can_update_category_archival_status(
        origin: T::Origin,
        actor: &PrivilegedActor<T>,
        category_id: &T::CategoryId,
    ) -> Result<Category<T::CategoryId, T::ThreadId, T::Hash>, &'static str> {
        // Check actor's role
        match actor {
            PrivilegedActor::Lead => Self::ensure_is_forum_lead(origin)?,
            PrivilegedActor::Moderator(moderator_id) => {
                Self::ensure_is_moderator(origin, &moderator_id)?
            }
        };

        // Ensure category exists
        if !<CategoryById<T>>::exists(category_id) {
            return Err(ERROR_CATEGORY_DOES_NOT_EXIST);
        }

        let category = <CategoryById<T>>::get(category_id);

        // Closure ensuring moderator can delete category
        let can_moderator_update =
            |moderator_id: &T::ModeratorId,
             category: Category<T::CategoryId, T::ThreadId, T::Hash>| {
                Self::ensure_can_moderate_category_path(moderator_id, &category_id)
                    .map_err(|_| ERROR_MODERATOR_CANT_UPDATE_CATEGORY)?;

                Ok(category)
            };

        // Decide if actor can delete category
        match actor {
            PrivilegedActor::Lead => Ok(category),
            PrivilegedActor::Moderator(moderator_id) => {
                can_moderator_update(moderator_id, category)
            }
        }
    }

    /// check if an account can moderate a category.
    fn ensure_can_moderate_category(
        account_id: &T::AccountId,
        moderator_id: &T::ModeratorId,
        category_id: &T::CategoryId,
    ) -> Result<(), &'static str> {
        // Ensure moderator account registered before
        Self::ensure_is_moderator_account(account_id, moderator_id)?;

        Self::ensure_can_moderate_category_path(moderator_id, category_id)?;

        Ok(())
    }

    // check that moderator is allowed to manipulate category in hierarchy
    fn ensure_can_moderate_category_path(
        moderator_id: &T::ModeratorId,
        category_id: &T::CategoryId,
    ) -> Result<(), &'static str> {
        // Get path from category to root
        let category_tree_path = Self::build_category_tree_path(category_id);

        for item in category_tree_path {
            if <CategoryByModerator<T>>::exists(item.id, moderator_id) {
                return Ok(());
            }
        }

        Err(ERROR_MODERATOR_MODERATE_CATEGORY)
    }

    /// Check the vote is valid
    fn ensure_vote_is_valid(
        thread: &Thread<T::ForumUserId, T::CategoryId, T::Moment, T::Hash>,
        index: u32,
    ) -> Result<(), &'static str> {
        // Poll not existed
        if thread.poll.is_none() {
            return Err(ERROR_POLL_NOT_EXIST);
        }

        let poll = thread.poll.as_ref().unwrap();
        // Poll not expired
        if poll.end_time < <timestamp::Module<T>>::now() {
            Err(ERROR_POLL_COMMIT_EXPIRED)
        } else {
            let alternative_length = poll.poll_alternatives.len();
            // The selected alternative index is valid
            if index as usize >= alternative_length {
                Err(ERROR_POLL_DATA)
            } else {
                Ok(())
            }
        }
    }

    /// Ensure data migration is done
    fn ensure_data_migration_done() -> Result<(), &'static str> {
        if DataMigrationDone::get() {
            Ok(())
        } else {
            Err(ERROR_DATA_MIGRATION_NOT_DONE)
        }
    }
}<|MERGE_RESOLUTION|>--- conflicted
+++ resolved
@@ -567,10 +567,6 @@
         <T as Trait>::PostId,
         <T as Trait>::ForumUserId,
         <T as Trait>::PostReactionId,
-<<<<<<< HEAD
-        <T as system::Trait>::Hash,
-=======
->>>>>>> 40b4a028
     {
         /// A category was introduced
         CategoryCreated(CategoryId),
@@ -586,15 +582,11 @@
         ThreadCreated(ThreadId),
 
         /// A thread with given id was moderated.
-<<<<<<< HEAD
-        ThreadModerated(ThreadId, Hash),
+        ThreadModerated(ThreadId, Vec<u8>),
 
         /// A thread with given id was updated.
         /// The second argument reflects the new archival status of the thread.
         ThreadUpdated(ThreadId, bool),
-=======
-        ThreadModerated(ThreadId, Vec<u8>),
->>>>>>> 40b4a028
 
         /// A thread with given id was moderated.
         ThreadTitleUpdated(ThreadId),
@@ -609,11 +601,7 @@
         PostAdded(PostId),
 
         /// Post with givne id was moderated.
-<<<<<<< HEAD
-        PostModerated(PostId, Hash),
-=======
         PostModerated(PostId, Vec<u8>),
->>>>>>> 40b4a028
 
         /// Post with given id had its text updated.
         /// The second argument reflects the number of total edits when the text update occurs.
@@ -917,24 +905,12 @@
 
             // Ensure moderator is allowed to moderate post
             Self::ensure_can_moderate_thread(origin, &moderator_id, &category_id, &thread_id)?;
-<<<<<<< HEAD
-
-            // Calculate rationale's hash
-            let rationale_hash = T::calculate_hash(rationale.as_slice());
-
-            // Delete thread
-            <ThreadById<T>>::remove(category_id, thread_id);
-
-            // Generate event
-            Self::deposit_event(RawEvent::ThreadModerated(thread_id, rationale_hash));
-=======
 
             // Delete thread
             Self::delete_thread_inner(category_id, thread_id);
 
             // Generate event
             Self::deposit_event(RawEvent::ThreadModerated(thread_id, rationale));
->>>>>>> 40b4a028
 
             Ok(())
         }
@@ -1017,22 +993,12 @@
 
             // Ensure moderator is allowed to moderate post
             Self::ensure_can_moderate_post(origin, &moderator_id, &category_id, &thread_id, &post_id)?;
-<<<<<<< HEAD
-
-            // Calculate rationale's hash
-            let rationale_hash = T::calculate_hash(rationale.as_slice());
-=======
->>>>>>> 40b4a028
 
             // Delete post
             <PostById<T>>::remove(thread_id, post_id);
 
             // Generate event
-<<<<<<< HEAD
-            Self::deposit_event(RawEvent::PostModerated(post_id, rationale_hash));
-=======
             Self::deposit_event(RawEvent::PostModerated(post_id, rationale));
->>>>>>> 40b4a028
 
             Ok(())
         }
