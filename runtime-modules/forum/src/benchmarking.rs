--- conflicted
+++ resolved
@@ -890,13 +890,8 @@
         let new_thread = Thread {
             category_id,
             author_id: forum_user_id.saturated_into(),
-<<<<<<< HEAD
-            cleanup_pay_off: T::ThreadDeposit::get(),
+            cleanup_pay_off: RepayableBloatBond::new(T::ThreadDeposit::get(), None),
             number_of_editable_posts: 1,
-=======
-            cleanup_pay_off: RepayableBloatBond::new(T::ThreadDeposit::get(), None),
-            number_of_posts: 1,
->>>>>>> baa26b13
         };
 
         assert_eq!(Module::<T>::thread_by_id(category_id, next_thread_id), new_thread);
