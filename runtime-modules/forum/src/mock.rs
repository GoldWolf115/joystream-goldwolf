--- conflicted
+++ resolved
@@ -224,17 +224,15 @@
     fn leave_role(_: u32) -> u64 {
         unimplemented!()
     }
-<<<<<<< HEAD
 
     fn fund_working_group_budget() -> Weight {
         0
-=======
+    }
     fn lead_remark() -> u64 {
         unimplemented!()
     }
     fn worker_remark() -> u64 {
         unimplemented!()
->>>>>>> 23f955b9
     }
 }
 
