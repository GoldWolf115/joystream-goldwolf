--- conflicted
+++ resolved
@@ -145,35 +145,22 @@
         let forum_lead = FORUM_LEAD_ORIGIN_ID;
         let origin = OriginType::Signed(forum_lead);
         build_test_externalities(config).execute_with(|| {
-<<<<<<< HEAD
-            create_category_mock(origin.clone(), None, generate_hash(), Ok(()));
-            create_category_mock(origin.clone(), Some(1), generate_hash(), Ok(()));
+            create_category_mock(
+                origin.clone(),
+                None,
+                good_category_title(),
+                good_category_description(),
+                Ok(()),
+            );
+            create_category_mock(
+                origin.clone(),
+                Some(1),
+                good_category_title(),
+                good_category_description(),
+                Ok(()),
+            );
             update_category_mock(origin.clone(), 2, Some(true), Ok(()));
-=======
-            create_category_mock(
-                origin.clone(),
-                None,
-                good_category_title(),
-                good_category_description(),
-                Ok(()),
-            );
-            create_category_mock(
-                origin.clone(),
-                Some(1),
-                good_category_title(),
-                good_category_description(),
-                Ok(()),
-            );
-            create_category_mock(
-                origin.clone(),
-                Some(2),
-                good_category_title(),
-                good_category_description(),
-                Ok(()),
-            );
-            update_category_mock(origin.clone(), 3, Some(true), None, Ok(()));
-            update_category_mock(origin.clone(), 2, None, Some(true), Ok(()));
->>>>>>> 0174ddca
+
             create_category_mock(
                 origin.clone(),
                 parents[index],
@@ -244,10 +231,6 @@
         let forum_lead = FORUM_LEAD_ORIGIN_ID;
         let origin = OriginType::Signed(forum_lead);
         build_test_externalities(config).execute_with(|| {
-<<<<<<< HEAD
-            create_category_mock(origin, None, generate_hash(), Ok(()));
-            update_category_mock(origins[index].clone(), 1, Some(true), results[index]);
-=======
             create_category_mock(
                 origin,
                 None,
@@ -255,8 +238,7 @@
                 good_category_description(),
                 Ok(()),
             );
-            update_category_mock(origins[index].clone(), 1, Some(true), None, results[index]);
->>>>>>> 0174ddca
+            update_category_mock(origins[index].clone(), 1, Some(true), results[index]);
         });
     }
 }
@@ -267,19 +249,14 @@
     let forum_lead = FORUM_LEAD_ORIGIN_ID;
     let origin = OriginType::Signed(forum_lead);
     build_test_externalities(config).execute_with(|| {
-<<<<<<< HEAD
-        create_category_mock(origin.clone(), None, generate_hash(), Ok(()));
+        create_category_mock(
+            origin.clone(),
+            None,
+            good_category_title(),
+            good_category_description(),
+            Ok(()),
+        );
         update_category_mock(origin, 1, None, Err(ERROR_CATEGORY_NOT_BEING_UPDATED));
-=======
-        create_category_mock(
-            origin.clone(),
-            None,
-            good_category_title(),
-            good_category_description(),
-            Ok(()),
-        );
-        update_category_mock(origin, 1, None, None, Err(ERROR_CATEGORY_NOT_BEING_UPDATED));
->>>>>>> 0174ddca
     });
 }
 #[test]
@@ -305,59 +282,6 @@
     });
 }
 
-<<<<<<< HEAD
-=======
-#[test]
-// test case for new setting actually not update category status
-fn update_category_without_updates_three() {
-    let config = default_genesis_config();
-    let forum_lead = FORUM_LEAD_ORIGIN_ID;
-    let origin = OriginType::Signed(forum_lead);
-    build_test_externalities(config).execute_with(|| {
-        create_category_mock(
-            origin.clone(),
-            None,
-            good_category_title(),
-            good_category_description(),
-            Ok(()),
-        );
-        update_category_mock(origin.clone(), 1, Some(false), Some(true), Ok(()));
-        update_category_mock(
-            origin.clone(),
-            1,
-            Some(false),
-            Some(true),
-            Err(ERROR_CATEGORY_CANNOT_BE_UNARCHIVED_WHEN_DELETED),
-        );
-    });
-}
-
-#[test]
-// test unarchived not doable after category deleted
-fn update_category_deleted_then_unarchived() {
-    let config = default_genesis_config();
-    let forum_lead = FORUM_LEAD_ORIGIN_ID;
-    let origin = OriginType::Signed(forum_lead);
-    build_test_externalities(config).execute_with(|| {
-        create_category_mock(
-            origin.clone(),
-            None,
-            good_category_title(),
-            good_category_description(),
-            Ok(()),
-        );
-        update_category_mock(origin.clone(), 1, Some(true), Some(true), Ok(()));
-        update_category_mock(
-            origin.clone(),
-            1,
-            Some(false),
-            None,
-            Err(ERROR_CATEGORY_CANNOT_BE_UNARCHIVED_WHEN_DELETED),
-        );
-    });
-}
-
->>>>>>> 0174ddca
 /*
  ** create_thread
  */
