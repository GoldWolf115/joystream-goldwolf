--- conflicted
+++ resolved
@@ -101,18 +101,8 @@
     type BudgetRefillAmount = BudgetRefillAmount;
     type BudgetRefillPeriod = BudgetRefillPeriod;
 
-<<<<<<< HEAD
-=======
     type WeightInfo = ();
 
-    fn is_council_member_account(
-        membership_id: &Self::MemberId,
-        account_id: &<Self as frame_system::Trait>::AccountId,
-    ) -> bool {
-        membership_id == account_id
-    }
-
->>>>>>> 157c85ed
     fn new_council_elected(elected_members: &[CouncilMemberOf<Self>]) {
         let is_ok = elected_members == CouncilMembers::<Runtime>::get();
 
