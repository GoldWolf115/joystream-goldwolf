--- conflicted
+++ resolved
@@ -135,19 +135,6 @@
     /// Create `StoredValuesForExistingProperties` helper structure from provided `property_values` and their corresponding `Class` properties.
     pub fn from(
         properties: &'a [Property<T>],
-<<<<<<< HEAD
-        property_values: &'a BTreeMap<PropertyId, OutputPropertyValue<T>>,
-    ) -> Result<Self, Error<T>> {
-        let mut values_for_existing_properties = OutputValuesForExistingProperties::<T>::default();
-        for (&property_id, property_value) in property_values {
-            let property = properties
-                .get(property_id as usize)
-                .ok_or(Error::<T>::ClassPropertyNotFound)?;
-            values_for_existing_properties.insert(
-                property_id,
-                OutputValueForExistingProperty::new(property, property_value),
-            );
-=======
         property_values: &'a BTreeMap<PropertyId, StoredPropertyValue<T>>,
     ) -> Self {
         let mut values_for_existing_properties = StoredValuesForExistingProperties::<T>::default();
@@ -158,7 +145,6 @@
                     StoredValueForExistingProperty::new(property, property_value),
                 );
             }
->>>>>>> 1b744b71
         }
         values_for_existing_properties
     }
