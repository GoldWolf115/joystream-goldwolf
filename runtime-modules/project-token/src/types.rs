--- conflicted
+++ resolved
@@ -530,11 +530,6 @@
     pub amount: Balance,
 }
 
-<<<<<<< HEAD
-/// Wrapper around BTreeMap<MemberId, Payment<Balance>>
-#[derive(Encode, Decode, Clone, PartialEq, Eq, Debug)]
-pub struct Transfers<MemberId, Balance>(pub BTreeMap<MemberId, Payment<Balance>>);
-=======
 /// Information about a payment with optional vesting schedule
 #[derive(Encode, Decode, Clone, PartialEq, Eq, Debug)]
 pub struct PaymentWithVesting<Balance, VestingScheduleParams> {
@@ -596,10 +591,9 @@
     }
 }
 
-/// Wrapper around BTreeMap<AccountId, Payment>
-#[derive(Encode, Decode, Clone, PartialEq, Eq, Debug)]
-pub struct Transfers<AccountId, Payment>(pub BTreeMap<AccountId, Payment>);
->>>>>>> 7eed94a5
+/// Wrapper around BTreeMap<MemberId, Payment>
+#[derive(Encode, Decode, Clone, PartialEq, Eq, Debug)]
+pub struct Transfers<MemberId, Payment>(pub BTreeMap<MemberId, Payment>);
 
 /// Default trait for Merkle Side
 impl Default for MerkleSide {
@@ -917,28 +911,16 @@
     }
 }
 
-<<<<<<< HEAD
-impl<MemberId, Balance: Sum + Copy> Transfers<MemberId, Balance> {
-    pub fn len(&self) -> usize {
-        self.0.len()
-    }
-
-=======
-impl<AccountId, Balance, VestingScheduleParams>
-    Transfers<AccountId, PaymentWithVesting<Balance, VestingScheduleParams>>
+impl<MemberId, Balance, VestingScheduleParams>
+    Transfers<MemberId, PaymentWithVesting<Balance, VestingScheduleParams>>
 where
     Balance: Sum + Copy,
 {
->>>>>>> 7eed94a5
     pub fn total_amount(&self) -> Balance {
         self.0.iter().map(|(_, payment)| payment.amount).sum()
     }
 }
 
-<<<<<<< HEAD
-    pub fn iter(&self) -> Iter<'_, MemberId, Payment<Balance>> {
-        self.0.iter()
-=======
 impl<ValidatedAccount, Balance, VestingScheduleParams>
     Transfers<
         ValidatedAccount,
@@ -952,28 +934,16 @@
             .iter()
             .map(|(_, validated_payment)| validated_payment.payment.amount)
             .sum()
->>>>>>> 7eed94a5
-    }
-}
-
-<<<<<<< HEAD
-    pub fn into_iter(self) -> IntoIter<MemberId, Payment<Balance>> {
-        self.0.into_iter()
-    }
-}
-
-impl<MemberId, Balance> From<Transfers<MemberId, Balance>>
-    for BTreeMap<MemberId, Payment<Balance>>
-{
-    fn from(v: Transfers<MemberId, Balance>) -> Self {
-=======
-impl<AccountId, Balance, VestingScheduleParams> From<Transfers<AccountId, Payment<Balance>>>
-    for Transfers<AccountId, PaymentWithVesting<Balance, VestingScheduleParams>>
+    }
+}
+
+impl<MemberId, Balance, VestingScheduleParams> From<Transfers<MemberId, Payment<Balance>>>
+    for Transfers<MemberId, PaymentWithVesting<Balance, VestingScheduleParams>>
 where
-    AccountId: Ord + Clone,
+    MemberId: Ord + Clone,
     Balance: Clone,
 {
-    fn from(v: Transfers<AccountId, Payment<Balance>>) -> Self {
+    fn from(v: Transfers<MemberId, Payment<Balance>>) -> Self {
         Self(
             v.0.iter()
                 .map(|(a, p)| (a.clone(), p.clone().into()))
@@ -982,9 +952,8 @@
     }
 }
 
-impl<AccountId, Payment> From<Transfers<AccountId, Payment>> for BTreeMap<AccountId, Payment> {
-    fn from(v: Transfers<AccountId, Payment>) -> Self {
->>>>>>> 7eed94a5
+impl<MemberId, Payment> From<Transfers<MemberId, Payment>> for BTreeMap<MemberId, Payment> {
+    fn from(v: Transfers<MemberId, Payment>) -> Self {
         v.0
     }
 }
@@ -1104,14 +1073,6 @@
 /// TokenSaleId
 pub(crate) type TokenSaleId = u32;
 
-<<<<<<< HEAD
-/// Alias for Transfers
-pub(crate) type TransfersOf<T> = Transfers<<T as MembershipTypes>::MemberId, TokenBalanceOf<T>>;
-
-/// Validated transfers
-pub(crate) type ValidatedTransfers<T> =
-    Transfers<Validated<<T as MembershipTypes>::MemberId>, TokenBalanceOf<T>>;
-=======
 /// Alias for PaymentWithVesting
 pub(crate) type PaymentWithVestingOf<T> =
     PaymentWithVesting<TokenBalanceOf<T>, VestingScheduleParamsOf<T>>;
@@ -1121,13 +1082,12 @@
 
 /// Alias for Transfers w/ Payment
 pub(crate) type TransfersOf<T> =
-    Transfers<<T as frame_system::Trait>::AccountId, Payment<TokenBalanceOf<T>>>;
+    Transfers<<T as MembershipTypes>::MemberId, Payment<TokenBalanceOf<T>>>;
 
 /// Alias for Transfers w/ PaymentWithVesting
 pub(crate) type TransfersWithVestingOf<T> =
-    Transfers<<T as frame_system::Trait>::AccountId, PaymentWithVestingOf<T>>;
+    Transfers<<T as MembershipTypes>::MemberId, PaymentWithVestingOf<T>>;
 
 /// Validated transfers
 pub(crate) type ValidatedTransfersOf<T> =
-    Transfers<Validated<<T as frame_system::Trait>::AccountId>, ValidatedPaymentOf<T>>;
->>>>>>> 7eed94a5
+    Transfers<Validated<<T as MembershipTypes>::MemberId>, ValidatedPaymentOf<T>>;