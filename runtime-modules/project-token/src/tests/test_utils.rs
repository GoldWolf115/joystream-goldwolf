--- conflicted
+++ resolved
@@ -103,13 +103,10 @@
             next_token_id: TokenId::one(),
             symbol_used: vec![],
             min_sale_duration: BlockNumber::zero(),
-<<<<<<< HEAD
             bloat_bond: DEFAULT_BLOAT_BOND.into(),
             min_revenue_split_duration: MIN_REVENUE_SPLIT_DURATION.into(),
             min_revenue_split_time_to_start: MIN_REVENUE_SPLIT_TIME_TO_START.into(),
-=======
             sale_platform_fee: Permill::zero(),
->>>>>>> f86d69f0
         }
     }
 
@@ -176,12 +173,9 @@
             symbol_used: self.symbol_used,
             bloat_bond: self.bloat_bond,
             min_sale_duration: self.min_sale_duration,
-<<<<<<< HEAD
             min_revenue_split_duration: self.min_revenue_split_duration,
             min_revenue_split_time_to_start: self.min_revenue_split_time_to_start,
-=======
             sale_platform_fee: self.sale_platform_fee,
->>>>>>> f86d69f0
         }
     }
 }
