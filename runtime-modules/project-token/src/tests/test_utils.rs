use sp_arithmetic::traits::{One, Zero};
use sp_runtime::traits::{Hash, Saturating};
use sp_runtime::{Permill, Perquintill};
use sp_std::collections::btree_map::BTreeMap;

use crate::types::VestingScheduleOf;
use crate::{
    balance,
    tests::mock::*,
    types::{
        AccountData, AccountDataOf, BlockRate, MerkleProof, MerkleSide, PatronageData, Payment,
        PaymentWithVesting, RevenueSplitState, StakingStatus, TokenAllocation,
        TokenIssuanceParameters, TokenSaleId, TokenSaleOf, TransferPolicy, TransferPolicyOf,
        Transfers, Validated, ValidatedPayment, VestingSchedule, VestingSource,
    },
    Config, GenesisConfig,
};

pub struct TokenDataBuilder {
    pub(crate) total_supply: <Test as crate::Config>::Balance,
    pub(crate) tokens_issued: <Test as crate::Config>::Balance,
    pub(crate) sale: Option<TokenSaleOf<Test>>,
    pub(crate) next_sale_id: TokenSaleId,
    pub(crate) transfer_policy: TransferPolicyOf<Test>,
    pub(crate) patronage_info: PatronageData<
        <Test as crate::Config>::Balance,
        <Test as frame_system::Config>::BlockNumber,
    >,
    pub(crate) symbol: <Test as frame_system::Config>::Hash,
    pub(crate) revenue_split: RevenueSplitState<
        <Test as crate::Config>::Balance,
        <Test as frame_system::Config>::BlockNumber,
    >,
    pub(crate) revenue_split_rate: Permill,
}

impl TokenDataBuilder {
    pub fn build(self) -> crate::types::TokenDataOf<Test> {
        crate::types::TokenDataOf::<Test> {
            total_supply: self.total_supply,
            tokens_issued: self.tokens_issued,
            sale: self.sale,
            next_sale_id: self.next_sale_id,
            transfer_policy: self.transfer_policy,
            patronage_info: self.patronage_info,
            symbol: self.symbol,
            accounts_number: 0u64,
            revenue_split: self.revenue_split,
            next_revenue_split_id: 0u32,
            revenue_split_rate: self.revenue_split_rate,
        }
    }

    pub fn with_split_rate(self, revenue_split_rate: Permill) -> Self {
        Self {
            revenue_split_rate,
            ..self
        }
    }

    pub fn with_symbol(self, symbol: <Test as frame_system::Config>::Hash) -> Self {
        Self { symbol, ..self }
    }

    pub fn with_supply(self, supply: Balance) -> Self {
        Self {
            total_supply: supply,
            tokens_issued: supply,
            ..self
        }
    }

    pub fn with_transfer_policy(self, transfer_policy: TransferPolicyOf<Test>) -> Self {
        Self {
            transfer_policy,
            ..self
        }
    }

    pub fn with_patronage_rate(self, rate: BlockRate) -> Self {
        Self {
            patronage_info: PatronageData::<_, _> {
                unclaimed_patronage_tally_amount: Balance::zero(),
                rate,
                last_unclaimed_patronage_tally_block: BlockNumber::one(),
            },
            ..self
        }
    }

    pub fn new_empty() -> Self {
        Self {
            tokens_issued: Balance::zero(),
            total_supply: Balance::zero(),
            sale: None,
            // reflect TokenData init setup
            next_sale_id: 0,
            transfer_policy: TransferPolicy::Permissionless,
            patronage_info: PatronageData::<Balance, BlockNumber> {
                rate: BlockRate(Perquintill::zero()),
                unclaimed_patronage_tally_amount: Balance::zero(),
                last_unclaimed_patronage_tally_block: BlockNumber::one(),
            },
            // hash of "default"
            symbol: <Test as frame_system::Config>::Hash::default(),
            revenue_split: RevenueSplitState::Inactive,
            revenue_split_rate: Permill::zero(),
        }
    }
}

impl GenesisConfigBuilder {
    pub fn new_empty() -> Self {
        Self {
            token_info_by_id: vec![],
            account_info_by_token_and_member: vec![],
            next_token_id: TokenId::one(),
            symbol_used: vec![],
            min_sale_duration: BlockNumber::zero(),
            bloat_bond: DEFAULT_BLOAT_BOND.into(),
            min_revenue_split_duration: MIN_REVENUE_SPLIT_DURATION.into(),
            min_revenue_split_time_to_start: MIN_REVENUE_SPLIT_TIME_TO_START.into(),
            sale_platform_fee: Permill::zero(),
        }
    }

    // add token with given params & zero supply
    pub fn with_token(mut self, token_id: TokenId, token_info: TokenData) -> Self {
        self.symbol_used = vec![(token_info.symbol.clone(), ())];
        self.token_info_by_id.push((token_id, token_info));
        self.next_token_id = self.next_token_id.saturating_add(TokenId::one());
        self
    }

    // add token and owner: useful for tests
    pub fn with_token_and_owner(
        self,
        token_id: TokenId,
        token_info: TokenData,
        owner: MemberId,
        initial_supply: Balance,
    ) -> Self {
        self.with_token(token_id, token_info)
            .with_account(owner, AccountData::new_with_amount(initial_supply))
    }

    pub fn with_bloat_bond(self, bloat_bond: JoyBalance) -> Self {
        Self { bloat_bond, ..self }
    }

    pub fn with_min_sale_duration(self, min_sale_duration: BlockNumber) -> Self {
        Self {
            min_sale_duration,
            ..self
        }
    }

    pub fn with_sale_platform_fee(self, sale_platform_fee: Permill) -> Self {
        Self {
            sale_platform_fee,
            ..self
        }
    }

    // add account & updates token supply
    pub fn with_account(mut self, member_id: MemberId, account_data: AccountDataOf<Test>) -> Self {
        let id = self.next_token_id.saturating_sub(TokenId::one());

        self.token_info_by_id
            .last_mut()
            .unwrap()
            .1
            .increase_supply_by(Balance::from(account_data.amount));

        self.account_info_by_token_and_member
            .push((id, member_id, account_data));

        self.token_info_by_id.last_mut().unwrap().1.accounts_number += 1u64;
        self
    }

    pub fn build(self) -> GenesisConfig<Test> {
        GenesisConfig::<Test> {
            account_info_by_token_and_member: self.account_info_by_token_and_member,
            token_info_by_id: self.token_info_by_id,
            next_token_id: self.next_token_id,
            symbol_used: self.symbol_used,
            bloat_bond: self.bloat_bond,
            min_sale_duration: self.min_sale_duration,
            min_revenue_split_duration: self.min_revenue_split_duration,
            min_revenue_split_time_to_start: self.min_revenue_split_time_to_start,
            sale_platform_fee: self.sale_platform_fee,
        }
    }
}

pub fn default_vesting_schedule() -> VestingScheduleOf<Test> {
    VestingScheduleOf::<Test> {
        burned_amount: 0,
        cliff_amount: 300,
        linear_vesting_duration: 700,
        linear_vesting_start_block: 100,
        post_cliff_total_amount: 700,
    }
}

impl<
        BlockNumber: From<u32> + Clone,
        Balance: Zero + From<u32> + Saturating + Clone,
        ReserveBalance: Zero + Clone,
    >
    AccountData<
        VestingSchedule<BlockNumber, Balance>,
        Balance,
        StakingStatus<Balance>,
        ReserveBalance,
    >
{
    pub fn new_with_amount(amount: Balance) -> Self {
        Self {
            amount,
            ..Self::default()
        }
    }

    pub fn with_max_vesting_schedules(
        self,
        vesting_schedule: VestingSchedule<BlockNumber, Balance>,
    ) -> Self {
<<<<<<< HEAD
        let max_vesting_schedules = <Test as Config>::MaxVestingBalancesPerAccountPerToken::get();
=======
        let max_vesting_schedules = <Test as Trait>::MaxVestingSchedulesPerAccountPerToken::get();
>>>>>>> a1f5821f
        let mut acc_data = self.clone();
        for _ in 0..max_vesting_schedules - 1 {
            acc_data = acc_data.with_vesting_schedule(vesting_schedule.clone())
        }
        acc_data.with_vesting_schedule(vesting_schedule)
    }

    pub fn with_vesting_schedule(
        self,
        vesting_schedule: VestingSchedule<BlockNumber, Balance>,
    ) -> Self {
        let mut new_vesting_schedules = self.vesting_schedules.clone();
        new_vesting_schedules.insert(
            VestingSource::IssuerTransfer(self.next_vesting_transfer_id),
            vesting_schedule.clone(),
        );
        Self {
            next_vesting_transfer_id: self.next_vesting_transfer_id.saturating_add(1),
            vesting_schedules: new_vesting_schedules,
            amount: self.amount.saturating_add(
                vesting_schedule
                    .cliff_amount
                    .saturating_add(vesting_schedule.post_cliff_total_amount),
            ),
            ..self
        }
    }

    pub fn with_staked(self, amount: Balance) -> Self {
        Self {
            split_staking_status: Some(StakingStatus {
                amount,
                split_id: 0,
            }),
            ..self
        }
    }
}

impl<Hasher: Hash> MerkleProof<Hasher> {
    pub fn new(v: Vec<(Hasher::Output, MerkleSide)>) -> Self {
        MerkleProof::<Hasher>(v)
    }
}

impl<Balance, Account: Ord> Transfers<Account, Payment<Balance>> {
    pub fn new(v: Vec<(Account, Balance)>) -> Self {
        Transfers::<_, _>(
            v.into_iter()
                .map(|(acc, amount)| {
                    (
                        acc,
                        Payment::<Balance> {
                            remark: vec![],
                            amount,
                        },
                    )
                })
                .collect::<BTreeMap<_, _>>(),
        )
    }
}

impl<Balance, MemberId: Ord, VestingScheduleParams>
    Transfers<MemberId, PaymentWithVesting<Balance, VestingScheduleParams>>
{
    pub fn new_issuer(v: Vec<(MemberId, Balance, Option<VestingScheduleParams>)>) -> Self {
        Transfers::<_, _>(
            v.into_iter()
                .map(|(member_id, amount, vesting_schedule)| {
                    (
                        member_id,
                        PaymentWithVesting {
                            remark: vec![],
                            amount,
                            vesting_schedule,
                        },
                    )
                })
                .collect::<BTreeMap<_, _>>(),
        )
    }
}

impl<Balance, VestingScheduleParams, MemberId>
    Transfers<
        Validated<MemberId>,
        ValidatedPayment<PaymentWithVesting<Balance, VestingScheduleParams>>,
    >
where
    MemberId: Ord + Eq + Clone,
{
    pub fn new_validated(
        v: Vec<(
            Validated<MemberId>,
            Balance,
            Option<VestingScheduleParams>,
            Option<VestingSource>,
        )>,
    ) -> Self {
        Transfers::<_, _>(
            v.into_iter()
                .map(
                    |(validated_acc, amount, vesting_schedule, vesting_cleanup_candidate)| {
                        (
                            validated_acc,
                            ValidatedPayment {
                                payment: PaymentWithVesting::<Balance, VestingScheduleParams> {
                                    remark: vec![],
                                    amount,
                                    vesting_schedule,
                                },
                                vesting_cleanup_candidate,
                            },
                        )
                    },
                )
                .collect::<BTreeMap<_, _>>(),
        )
    }
}

impl<Hash, Balance, VestingScheduleParams, TransferPolicyParams, MemberId>
    TokenIssuanceParameters<
        Hash,
        TokenAllocation<Balance, VestingScheduleParams>,
        TransferPolicyParams,
        MemberId,
    >
where
    MemberId: Ord + Clone,
    Balance: Clone,
    VestingScheduleParams: Clone,
{
    pub fn with_allocation(
        self,
        member_id: &MemberId,
        amount: Balance,
        vesting_schedule_params: Option<VestingScheduleParams>,
    ) -> Self {
        let mut initial_allocation = self.initial_allocation.clone();
        initial_allocation.insert(
            member_id.clone(),
            TokenAllocation {
                amount,
                vesting_schedule_params,
            },
        );
        Self {
            initial_allocation,
            ..self
        }
    }
}

#[cfg(test)]
#[test]
fn with_token_assigns_correct_token_id() {
    let token_id: TokenId = 1;
    let token_params = TokenDataBuilder::new_empty().build();

    let builder = GenesisConfigBuilder::new_empty().with_token(token_id, token_params);

    let id = builder.token_info_by_id.last().unwrap().0;
    assert_eq!(id, token_id);
}

#[test]
fn with_supply_adds_supply_to_token() {
    let token_params = TokenDataBuilder::new_empty().with_supply(5).build();

    let builder = GenesisConfigBuilder::new_empty().with_token(1, token_params);

    let token = &builder.token_info_by_id.last().unwrap().1;
    assert_eq!(token.tokens_issued, 5);
    assert_eq!(token.total_supply, 5);
}

#[test]
fn adding_account_with_tokens_also_adds_supply() {
    let token_params = TokenDataBuilder::new_empty().with_supply(5).build();
    let mut builder = GenesisConfigBuilder::new_empty().with_token(1, token_params);
    builder = builder.with_account(1, AccountData::new_with_amount(balance!(5)));

    let token = &builder.token_info_by_id.last().unwrap().1;
    assert_eq!(token.tokens_issued, 10);
    assert_eq!(token.total_supply, 10);
}<|MERGE_RESOLUTION|>--- conflicted
+++ resolved
@@ -227,11 +227,7 @@
         self,
         vesting_schedule: VestingSchedule<BlockNumber, Balance>,
     ) -> Self {
-<<<<<<< HEAD
-        let max_vesting_schedules = <Test as Config>::MaxVestingBalancesPerAccountPerToken::get();
-=======
-        let max_vesting_schedules = <Test as Trait>::MaxVestingSchedulesPerAccountPerToken::get();
->>>>>>> a1f5821f
+        let max_vesting_schedules = <Test as Config>::MaxVestingSchedulesPerAccountPerToken::get();
         let mut acc_data = self.clone();
         for _ in 0..max_vesting_schedules - 1 {
             acc_data = acc_data.with_vesting_schedule(vesting_schedule.clone())
