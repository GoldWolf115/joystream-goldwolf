#![cfg(test)]

use frame_support::{
    impl_outer_event, impl_outer_origin, parameter_types,
    traits::{Currency, OnFinalize, OnInitialize},
};

use frame_support::ensure;
use frame_system::ensure_signed;
use sp_arithmetic::Perbill;
use sp_io::TestExternalities;
use sp_runtime::testing::{Header, H256};
use sp_runtime::traits::{BlakeTwo256, Convert, IdentityLookup};
use sp_runtime::{DispatchError, DispatchResult, ModuleId};

// crate import
pub(crate) use crate::utils::{build_merkle_path_helper, generate_merkle_root_helper};
use crate::{
    types::*, AccountDataOf, GenesisConfig, TokenDataOf, TokenIssuanceParametersOf, Trait,
    TransferPolicyOf,
};

// Crate aliases
pub type TokenId = <Test as Trait>::TokenId;
pub type TokenData = TokenDataOf<Test>;
pub type UploadContext = UploadContextOf<Test>;
pub type SingleDataObjectUploadParams = SingleDataObjectUploadParamsOf<Test>;
pub type WhitelistParams = WhitelistParamsOf<Test>;
pub type TokenSaleParams = TokenSaleParamsOf<Test>;
pub type TokenSale = TokenSaleOf<Test>;
pub type IssuanceParams = TokenIssuanceParametersOf<Test>;
pub type VestingScheduleParams = VestingScheduleParamsOf<Test>;
pub type IssuanceState = OfferingStateOf<Test>;
pub type TransferPolicyParams = TransferPolicyParamsOf<Test>;
pub type AccountData = AccountDataOf<Test>;
pub type AccountId = <Test as frame_system::Trait>::AccountId;
pub type BlockNumber = <Test as frame_system::Trait>::BlockNumber;
pub type Balance = TokenBalanceOf<Test>;
pub type JoyBalance = JoyBalanceOf<Test>;
pub type Policy = TransferPolicyOf<Test>;
pub type Hashing = <Test as frame_system::Trait>::Hashing;
pub type HashOut = <Test as frame_system::Trait>::Hash;
pub type VestingSchedule = VestingScheduleOf<Test>;
pub type CollectiveFlip = randomness_collective_flip::Module<Test>;

#[derive(Clone, PartialEq, Eq, Debug)]
pub struct Test;

impl_outer_origin! {
    pub enum Origin for Test {}
}

mod token {
    pub use crate::Event;
}

#[macro_export]
macro_rules! last_event_eq {
    ($e:expr) => {
        assert_eq!(System::events().last().unwrap().event, TestEvent::token($e));
    };
}

#[macro_export]
macro_rules! origin {
    ($a: expr) => {
        Origin::signed($a)
    };
}

impl_outer_event! {
    pub enum TestEvent for Test {
        token<T>,
        frame_system<T>,
        balances<T>,
        storage<T>,
    }
}

// Trait constants
parameter_types! {
    // --------- frame_system::Trait parameters ---------------------
    pub const BlockHashCount: u64 = 250;
    pub const MaximumBlockWeight: u32 = 1024;
    pub const MaximumBlockLength: u32 = 2 * 1024;
    pub const AvailableBlockRatio: Perbill = Perbill::one();
    pub const MinimumPeriod: u64 = 5;
    // --------- Pallet Project Token parameters ---------------------
    pub const TokenModuleId: ModuleId = ModuleId(*b"m__Token");
    pub const MaxVestingSchedulesPerAccountPerToken: u8 = 3;
    pub const BlocksPerYear: u32 = 5259487; // blocks every 6s
    pub const MinRevenueSplitDuration: u64 = 10;
    // --------- balances::Trait parameters ---------------------------
    pub const ExistentialDeposit: u128 = 10;
}

impl frame_system::Trait for Test {
    type BaseCallFilter = ();
    type Origin = Origin;
    type Call = ();
    type Index = u64;
    type BlockNumber = u64;
    type Hash = H256;
    type Hashing = BlakeTwo256;
    type AccountId = u64;
    type Lookup = IdentityLookup<Self::AccountId>;
    type Header = Header;
    type Event = TestEvent;
    type BlockHashCount = BlockHashCount;
    type MaximumBlockWeight = MaximumBlockWeight;
    type DbWeight = ();
    type BlockExecutionWeight = ();
    type ExtrinsicBaseWeight = ();
    type MaximumExtrinsicWeight = ();
    type MaximumBlockLength = MaximumBlockLength;
    type AvailableBlockRatio = AvailableBlockRatio;
    type Version = ();
    type AccountData = balances::AccountData<u128>;
    type OnNewAccount = ();
    type OnKilledAccount = ();
    type PalletInfo = ();
    type SystemWeightInfo = ();
}

impl storage::Trait for Test {
    type Event = TestEvent;
    type DataObjectId = u64;
    type StorageBucketId = u64;
    type DistributionBucketIndex = u64;
    type DistributionBucketFamilyId = u64;
    type DistributionBucketOperatorId = u64;
    type ChannelId = u64;
    type BlacklistSizeLimit = BlacklistSizeLimit;
    type ModuleId = StorageModuleId;
    type StorageBucketsPerBagValueConstraint = StorageBucketsPerBagValueConstraint;
    type DefaultMemberDynamicBagNumberOfStorageBuckets =
        DefaultMemberDynamicBagNumberOfStorageBuckets;
    type DefaultChannelDynamicBagNumberOfStorageBuckets =
        DefaultChannelDynamicBagNumberOfStorageBuckets;
    type MaxDistributionBucketFamilyNumber = MaxDistributionBucketFamilyNumber;
    type DistributionBucketsPerBagValueConstraint = DistributionBucketsPerBagValueConstraint;
    type MaxNumberOfPendingInvitationsPerDistributionBucket =
        MaxNumberOfPendingInvitationsPerDistributionBucket;
    type ContentId = u64;
    type MaxDataObjectSize = MaxDataObjectSize;

    type StorageWorkingGroup = StorageWG;
    type DistributionWorkingGroup = DistributionWG;
    type MaxRandomIterationNumber = MaxRandomIterationNumber;
    type DataObjectDeletionPrize = DataObjectDeletionPrize;
    type Randomness = CollectiveFlip;
}

parameter_types! {
    pub const MaxNumberOfDataObjectsPerBag: u64 = 4;
    pub const MaxDistributionBucketFamilyNumber: u64 = 4;
    // FIXME: Currently this must be >= ExistentialDeposit (see: https://github.com/Joystream/joystream/issues/3510)
    // When trying to deposit an amount < ExistentialDeposit into storage module account, we'd get:
    // Err(DispatchError::Module { index: 0, error: 4, message: Some("ExistentialDeposit") })
    pub const DataObjectDeletionPrize: u64 = 15;
    pub const StorageModuleId: ModuleId = ModuleId(*b"mstorage"); // module storage
    pub const BlacklistSizeLimit: u64 = 1;
    pub const MaxNumberOfPendingInvitationsPerDistributionBucket: u64 = 1;
    pub const StorageBucketsPerBagValueConstraint: storage::StorageBucketsPerBagValueConstraint =
        storage::StorageBucketsPerBagValueConstraint {min: 3, max_min_diff: 7};
    pub const InitialStorageBucketsNumberForDynamicBag: u64 = 3;
    pub const MaxRandomIterationNumber: u64 = 3;
    pub const DefaultMemberDynamicBagNumberOfStorageBuckets: u64 = 3;
    pub const DefaultChannelDynamicBagNumberOfStorageBuckets: u64 = 4;
    pub const DistributionBucketsPerBagValueConstraint: storage::DistributionBucketsPerBagValueConstraint =
    storage::StorageBucketsPerBagValueConstraint {min: 3, max_min_diff: 7};
    pub const MaxDataObjectSize: u64 = 1_000_000_000;
}

impl common::MembershipTypes for Test {
    type MemberId = u64;
    type ActorId = u64;
}

impl Trait for Test {
    type Event = TestEvent;
    type Balance = u128;
    type TokenId = u64;
    type BlockNumberToBalance = Block2Balance;
    type DataObjectStorage = storage::Module<Self>;
    type ModuleId = TokenModuleId;
    type JoyExistentialDeposit = ExistentialDeposit;
    type MaxVestingSchedulesPerAccountPerToken = MaxVestingSchedulesPerAccountPerToken;
    type BlocksPerYear = BlocksPerYear;
<<<<<<< HEAD
    type WeightInfo = ();
=======
    type MinRevenueSplitDuration = MinRevenueSplitDuration;
>>>>>>> 9310e862
}

// Working group integration
pub struct StorageWG;
pub struct DistributionWG;

impl common::working_group::WorkingGroupBudgetHandler<u64, u128> for StorageWG {
    fn get_budget() -> u128 {
        unimplemented!()
    }

    fn set_budget(_new_value: u128) {
        unimplemented!()
    }

    fn try_withdraw(_account_id: &u64, _amount: u128) -> DispatchResult {
        unimplemented!()
    }
}

impl common::working_group::WorkingGroupBudgetHandler<u64, u128> for DistributionWG {
    fn get_budget() -> u128 {
        unimplemented!()
    }

    fn set_budget(_new_value: u128) {
        unimplemented!()
    }

    fn try_withdraw(_account_id: &u64, _amount: u128) -> DispatchResult {
        unimplemented!()
    }
}

impl common::working_group::WorkingGroupAuthenticator<Test> for StorageWG {
    fn ensure_worker_origin(
        origin: <Test as frame_system::Trait>::Origin,
        _worker_id: &<Test as common::membership::MembershipTypes>::ActorId,
    ) -> DispatchResult {
        let account_id = ensure_signed(origin)?;
        ensure!(
            account_id == DEFAULT_STORAGE_PROVIDER_ACCOUNT_ID,
            DispatchError::BadOrigin,
        );
        Ok(())
    }

    fn ensure_leader_origin(origin: <Test as frame_system::Trait>::Origin) -> DispatchResult {
        let account_id = ensure_signed(origin)?;
        ensure!(
            account_id == STORAGE_WG_LEADER_ACCOUNT_ID,
            DispatchError::BadOrigin,
        );
        Ok(())
    }

    fn get_leader_member_id() -> Option<<Test as common::membership::MembershipTypes>::MemberId> {
        unimplemented!()
    }

    fn is_leader_account_id(_account_id: &<Test as frame_system::Trait>::AccountId) -> bool {
        unimplemented!()
    }

    fn is_worker_account_id(
        _account_id: &<Test as frame_system::Trait>::AccountId,
        _worker_id: &<Test as common::membership::MembershipTypes>::ActorId,
    ) -> bool {
        unimplemented!()
    }

    fn worker_exists(worker_id: &<Test as common::membership::MembershipTypes>::ActorId) -> bool {
        Self::ensure_worker_exists(worker_id).is_ok()
    }

    fn ensure_worker_exists(
        worker_id: &<Test as common::membership::MembershipTypes>::ActorId,
    ) -> DispatchResult {
        let allowed_storage_providers = vec![DEFAULT_STORAGE_PROVIDER_ID];
        ensure!(
            allowed_storage_providers.contains(worker_id),
            DispatchError::Other("Invailid worker"),
        );
        Ok(())
    }
}

impl common::working_group::WorkingGroupAuthenticator<Test> for DistributionWG {
    fn ensure_worker_origin(
        origin: <Test as frame_system::Trait>::Origin,
        _worker_id: &<Test as common::membership::MembershipTypes>::ActorId,
    ) -> DispatchResult {
        let account_id = ensure_signed(origin)?;
        ensure!(
            account_id == DEFAULT_DISTRIBUTION_PROVIDER_ACCOUNT_ID,
            DispatchError::BadOrigin,
        );
        Ok(())
    }

    fn ensure_leader_origin(origin: <Test as frame_system::Trait>::Origin) -> DispatchResult {
        let account_id = ensure_signed(origin)?;
        ensure!(
            account_id == DISTRIBUTION_WG_LEADER_ACCOUNT_ID,
            DispatchError::BadOrigin,
        );
        Ok(())
    }

    fn get_leader_member_id() -> Option<<Test as common::membership::MembershipTypes>::MemberId> {
        unimplemented!()
    }

    fn is_leader_account_id(_account_id: &<Test as frame_system::Trait>::AccountId) -> bool {
        unimplemented!()
    }

    fn is_worker_account_id(
        _account_id: &<Test as frame_system::Trait>::AccountId,
        _worker_id: &<Test as common::membership::MembershipTypes>::ActorId,
    ) -> bool {
        unimplemented!()
    }

    fn worker_exists(worker_id: &<Test as common::membership::MembershipTypes>::ActorId) -> bool {
        Self::ensure_worker_exists(worker_id).is_ok()
    }

    fn ensure_worker_exists(
        worker_id: &<Test as common::membership::MembershipTypes>::ActorId,
    ) -> DispatchResult {
        let allowed_storage_providers = vec![DEFAULT_DISTRIBUTION_PROVIDER_ID];
        ensure!(
            allowed_storage_providers.contains(worker_id),
            DispatchError::Other("Invailid worker"),
        );
        Ok(())
    }
}

/// Implement pallet balances trait for Test
impl balances::Trait for Test {
    type Balance = u128;
    type DustRemoval = ();
    type Event = TestEvent;
    type ExistentialDeposit = ExistentialDeposit;
    type AccountStore = System;
    type WeightInfo = ();
    type MaxLocks = ();
}

/// Genesis config builder
pub struct GenesisConfigBuilder {
    pub(crate) account_info_by_token_and_account: Vec<(TokenId, AccountId, AccountData)>,
    pub(crate) token_info_by_id: Vec<(TokenId, TokenData)>,
    pub(crate) next_token_id: TokenId,
    pub(crate) bloat_bond: JoyBalance,
    pub(crate) symbol_used: Vec<(HashOut, ())>,
}

/// test externalities + initial balances allocation
pub fn build_test_externalities_with_balances(
    config: GenesisConfig<Test>,
    balances: Vec<(AccountId, Balance)>,
) -> TestExternalities {
    let mut t = frame_system::GenesisConfig::default()
        .build_storage::<Test>()
        .unwrap();

    config.assimilate_storage(&mut t).unwrap();

    balances::GenesisConfig::<Test> { balances }
        .assimilate_storage(&mut t)
        .unwrap();

    let mut test_scenario = Into::<sp_io::TestExternalities>::into(t.clone());

    // Make sure we are not in block 1 where no events are emitted
    test_scenario.execute_with(|| increase_block_number_by(1));

    test_scenario
}

/// test externalities
pub fn build_test_externalities(config: GenesisConfig<Test>) -> TestExternalities {
    build_test_externalities_with_balances(config, vec![])
}

/// test externalities with empty Chain State and specified balance allocation
pub fn build_default_test_externalities_with_balances(
    balances: Vec<(AccountId, Balance)>,
) -> TestExternalities {
    build_test_externalities_with_balances(GenesisConfigBuilder::new_empty().build(), balances)
}

/// Moving past n blocks
pub fn increase_block_number_by(n: u64) {
    let init_block = System::block_number();
    (0..=n).for_each(|offset| {
        <Token as OnFinalize<u64>>::on_finalize(System::block_number());
        <System as OnFinalize<u64>>::on_finalize(System::block_number());
        System::set_block_number(init_block.saturating_add(offset));
        <System as OnInitialize<u64>>::on_initialize(System::block_number());
        <Token as OnInitialize<u64>>::on_initialize(System::block_number());
    })
}

// helper macros
#[macro_export]
macro_rules! account {
    ($acc:expr) => {
        AccountId::from($acc as u64)
    };
}

#[macro_export]
macro_rules! token {
    ($id:expr) => {
        TokenId::from($id as u64)
    };
}

#[macro_export]
macro_rules! balance {
    ($bal:expr) => {
        Balance::from($bal as u128)
    };
}

#[macro_export]
macro_rules! rate {
    ($r:expr) => {
        BlockRate(Perquintill::from_percent($r))
    };
}

#[macro_export]
macro_rules! yearly_rate {
    ($r:expr) => {
        YearlyRate(Permill::from_percent($r))
    };
}

#[macro_export]
macro_rules! joy {
    ($bal:expr) => {
        JoyBalance::from($bal as u128)
    };
}

#[macro_export]
macro_rules! block {
    ($b:expr) => {
        BlockNumber::from($b as u32)
    };
}

// Modules aliases
pub type Token = crate::Module<Test>;
pub type System = frame_system::Module<Test>;
pub type Balances = balances::Module<Test>;

// ------ General constants ---------------
pub const DEFAULT_BLOAT_BOND: u128 = 0;
pub const DEFAULT_INITIAL_ISSUANCE: u128 = 1_000_000;

// ------ Actors ---------------------------
pub const DEFAULT_ACCOUNT_ID: u64 = 1;
pub const OTHER_ACCOUNT_ID: u64 = 2;

// ------ Sale Constants ---------------------
pub const DEFAULT_SALE_UNIT_PRICE: u128 = 10;
pub const DEFAULT_SALE_DURATION: u64 = 100;

// ------ Revenue Split constants ------------
pub const DEFAULT_SALE_PURCHASE_AMOUNT: u128 = 1000;
pub const DEFAULT_SPLIT_ALLOCATION: u128 = 1000;
pub const DEFAULT_SPLIT_DURATION: u64 = 100;
pub const DEFAULT_SPLIT_PARTICIPATION: u128 = 100_000;
pub const DEFAULT_SPLIT_JOY_DIVIDEND: u128 = 100; // (participation / issuance) * allocation

// ------ Storage Constants ------------------
pub const STORAGE_WG_LEADER_ACCOUNT_ID: u64 = 100001;
pub const DEFAULT_STORAGE_PROVIDER_ACCOUNT_ID: u64 = 100002;
pub const DEFAULT_DISTRIBUTION_PROVIDER_ACCOUNT_ID: u64 = 100003;
pub const DISTRIBUTION_WG_LEADER_ACCOUNT_ID: u64 = 100004;
pub const DEFAULT_STORAGE_PROVIDER_ID: u64 = 10;
pub const DEFAULT_DISTRIBUTION_PROVIDER_ID: u64 = 12;

#[macro_export]
macro_rules! merkle_root {
    [$($vals:expr),*] => {
        generate_merkle_root_helper::<Test, _>(&vec![$($vals,)*]).pop().unwrap()
    };
}

#[macro_export]
macro_rules! merkle_proof {
    ($idx:expr,[$($vals:expr),*]) => {
        MerkleProofOf::<Test>::new(build_merkle_path_helper::<Test, _>(&vec![$($vals,)*], $idx as usize))
    };
}

#[macro_export]
#[cfg(feature = "std")]
macro_rules! assert_approx_eq {
    ($x: expr, $y: expr, $eps: expr) => {
        let abs_diff = $x.max($y).saturating_sub($x.min($y));
        assert!(abs_diff < $eps)
    };
}

// utility types
pub struct Block2Balance {}

impl Convert<BlockNumber, Balance> for Block2Balance {
    fn convert(block: BlockNumber) -> Balance {
        block as u128
    }
}

pub fn increase_account_balance(account_id: &AccountId, balance: Balance) {
    let _ = Balances::deposit_creating(account_id, balance);
}<|MERGE_RESOLUTION|>--- conflicted
+++ resolved
@@ -187,11 +187,8 @@
     type JoyExistentialDeposit = ExistentialDeposit;
     type MaxVestingSchedulesPerAccountPerToken = MaxVestingSchedulesPerAccountPerToken;
     type BlocksPerYear = BlocksPerYear;
-<<<<<<< HEAD
     type WeightInfo = ();
-=======
     type MinRevenueSplitDuration = MinRevenueSplitDuration;
->>>>>>> 9310e862
 }
 
 // Working group integration
