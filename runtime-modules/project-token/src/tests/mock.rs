#![cfg(test)]

use frame_support::{
    impl_outer_event, impl_outer_origin, parameter_types,
    traits::{Currency, OnFinalize, OnInitialize},
};

use codec::Encode;
use frame_support::ensure;
use frame_system::ensure_signed;
use sp_arithmetic::Perbill;
use sp_io::TestExternalities;
use sp_runtime::testing::{Header, H256};
use sp_runtime::traits::{BlakeTwo256, Convert, Hash, IdentityLookup};
use sp_runtime::{DispatchError, DispatchResult, ModuleId};

// crate import
use crate::{
    types::*, AccountDataOf, GenesisConfig, TokenDataOf, TokenIssuanceParametersOf, Trait,
    TransferPolicyOf,
};

// Crate aliases
pub type TokenId = <Test as Trait>::TokenId;
pub type TokenData = TokenDataOf<Test>;
pub type UploadContext = UploadContextOf<Test>;
pub type SingleDataObjectUploadParams = SingleDataObjectUploadParamsOf<Test>;
pub type WhitelistParams = WhitelistParamsOf<Test>;
pub type TokenSaleParams = TokenSaleParamsOf<Test>;
pub type TokenSale = TokenSaleOf<Test>;
pub type IssuanceParams = TokenIssuanceParametersOf<Test>;
pub type VestingScheduleParams = VestingScheduleParamsOf<Test>;
pub type IssuanceState = OfferingStateOf<Test>;
pub type TransferPolicyParams = TransferPolicyParamsOf<Test>;
pub type AccountData = AccountDataOf<Test>;
pub type AccountId = <Test as frame_system::Trait>::AccountId;
pub type BlockNumber = <Test as frame_system::Trait>::BlockNumber;
pub type Balance = TokenBalanceOf<Test>;
pub type JoyBalance = JoyBalanceOf<Test>;
pub type Policy = TransferPolicyOf<Test>;
pub type Hashing = <Test as frame_system::Trait>::Hashing;
pub type HashOut = <Test as frame_system::Trait>::Hash;
<<<<<<< HEAD
pub type VestingSchedule = VestingScheduleOf<Test>;
pub type CollectiveFlip = randomness_collective_flip::Module<Test>;
=======
pub type CollectiveFlip = randomness_collective_flip::Module<Test>;
pub type VestingSchedule = VestingScheduleOf<Test>;
>>>>>>> 0ed1bd65

#[derive(Clone, PartialEq, Eq, Debug)]
pub struct Test;

impl_outer_origin! {
    pub enum Origin for Test {}
}

mod token {
    pub use crate::Event;
}

#[macro_export]
macro_rules! last_event_eq {
    ($e:expr) => {
        assert_eq!(System::events().last().unwrap().event, TestEvent::token($e));
    };
}

#[macro_export]
macro_rules! origin {
    ($a: expr) => {
        Origin::signed($a)
    };
}

impl_outer_event! {
    pub enum TestEvent for Test {
        token<T>,
        frame_system<T>,
        balances<T>,
        storage<T>,
    }
}

// Trait constants
parameter_types! {
    // --------- frame_system::Trait parameters ---------------------
    pub const BlockHashCount: u64 = 250;
    pub const MaximumBlockWeight: u32 = 1024;
    pub const MaximumBlockLength: u32 = 2 * 1024;
    pub const AvailableBlockRatio: Perbill = Perbill::one();
    pub const MinimumPeriod: u64 = 5;
    // --------- Pallet Project Token parameters ---------------------
    pub const TokenModuleId: ModuleId = ModuleId(*b"m__Token");
    pub const MaxVestingBalancesPerAccountPerToken: u8 = 3;
    pub const BlocksPerYear: u32 = 5259487; // blocks every 6s
<<<<<<< HEAD
    pub const MinRevenueSplitDuration: u64 = 10;
    // --------- balances::Trait parameters ---------------------------
=======
    pub const MinSaleDuration: u32 = 10;
    // constants for balances::Trait
>>>>>>> 0ed1bd65
    pub const ExistentialDeposit: u128 = 10;
}

impl frame_system::Trait for Test {
    type BaseCallFilter = ();
    type Origin = Origin;
    type Call = ();
    type Index = u64;
    type BlockNumber = u64;
    type Hash = H256;
    type Hashing = BlakeTwo256;
    type AccountId = u64;
    type Lookup = IdentityLookup<Self::AccountId>;
    type Header = Header;
    type Event = TestEvent;
    type BlockHashCount = BlockHashCount;
    type MaximumBlockWeight = MaximumBlockWeight;
    type DbWeight = ();
    type BlockExecutionWeight = ();
    type ExtrinsicBaseWeight = ();
    type MaximumExtrinsicWeight = ();
    type MaximumBlockLength = MaximumBlockLength;
    type AvailableBlockRatio = AvailableBlockRatio;
    type Version = ();
    type AccountData = balances::AccountData<u128>;
    type OnNewAccount = ();
    type OnKilledAccount = ();
    type PalletInfo = ();
    type SystemWeightInfo = ();
}

impl storage::Trait for Test {
    type Event = TestEvent;
    type DataObjectId = u64;
    type StorageBucketId = u64;
    type DistributionBucketIndex = u64;
    type DistributionBucketFamilyId = u64;
    type DistributionBucketOperatorId = u64;
    type ChannelId = u64;
<<<<<<< HEAD
=======
    type DataObjectDeletionPrize = DataObjectDeletionPrize;
>>>>>>> 0ed1bd65
    type BlacklistSizeLimit = BlacklistSizeLimit;
    type ModuleId = StorageModuleId;
    type StorageBucketsPerBagValueConstraint = StorageBucketsPerBagValueConstraint;
    type DefaultMemberDynamicBagNumberOfStorageBuckets =
        DefaultMemberDynamicBagNumberOfStorageBuckets;
    type DefaultChannelDynamicBagNumberOfStorageBuckets =
        DefaultChannelDynamicBagNumberOfStorageBuckets;
<<<<<<< HEAD
=======
    type Randomness = CollectiveFlip;
    type MaxRandomIterationNumber = MaxRandomIterationNumber;
>>>>>>> 0ed1bd65
    type MaxDistributionBucketFamilyNumber = MaxDistributionBucketFamilyNumber;
    type DistributionBucketsPerBagValueConstraint = DistributionBucketsPerBagValueConstraint;
    type MaxNumberOfPendingInvitationsPerDistributionBucket =
        MaxNumberOfPendingInvitationsPerDistributionBucket;
    type ContentId = u64;
    type MaxDataObjectSize = MaxDataObjectSize;

    type StorageWorkingGroup = StorageWG;
    type DistributionWorkingGroup = DistributionWG;
<<<<<<< HEAD
    type MaxRandomIterationNumber = MaxRandomIterationNumber;
    type DataObjectDeletionPrize = DataObjectDeletionPrize;
    type Randomness = CollectiveFlip;
=======
>>>>>>> 0ed1bd65
}

parameter_types! {
    pub const MaxNumberOfDataObjectsPerBag: u64 = 4;
    pub const MaxDistributionBucketFamilyNumber: u64 = 4;
    // FIXME: Currently this must be >= ExistentialDeposit (see: https://github.com/Joystream/joystream/issues/3510)
    // When trying to deposit an amount < ExistentialDeposit into storage module account, we'd get:
    // Err(DispatchError::Module { index: 0, error: 4, message: Some("ExistentialDeposit") })
    pub const DataObjectDeletionPrize: u64 = 15;
    pub const StorageModuleId: ModuleId = ModuleId(*b"mstorage"); // module storage
    pub const BlacklistSizeLimit: u64 = 1;
    pub const MaxNumberOfPendingInvitationsPerDistributionBucket: u64 = 1;
    pub const StorageBucketsPerBagValueConstraint: storage::StorageBucketsPerBagValueConstraint =
        storage::StorageBucketsPerBagValueConstraint {min: 3, max_min_diff: 7};
    pub const InitialStorageBucketsNumberForDynamicBag: u64 = 3;
    pub const MaxRandomIterationNumber: u64 = 3;
    pub const DefaultMemberDynamicBagNumberOfStorageBuckets: u64 = 3;
    pub const DefaultChannelDynamicBagNumberOfStorageBuckets: u64 = 4;
    pub const DistributionBucketsPerBagValueConstraint: storage::DistributionBucketsPerBagValueConstraint =
    storage::StorageBucketsPerBagValueConstraint {min: 3, max_min_diff: 7};
    pub const MaxDataObjectSize: u64 = 1_000_000_000;
}

impl common::MembershipTypes for Test {
    type MemberId = u64;
    type ActorId = u64;
}

impl Trait for Test {
    type Event = TestEvent;
    type Balance = u128;
    type TokenId = u64;
    type BlockNumberToBalance = Block2Balance;
    type DataObjectStorage = storage::Module<Self>;
    type ModuleId = TokenModuleId;
    type JoyExistentialDeposit = ExistentialDeposit;
    type MaxVestingBalancesPerAccountPerToken = MaxVestingBalancesPerAccountPerToken;
    type BlocksPerYear = BlocksPerYear;
    type MinRevenueSplitDuration = MinRevenueSplitDuration;
}

// Working group integration
pub struct StorageWG;
pub struct DistributionWG;

impl common::working_group::WorkingGroupBudgetHandler<u64, u128> for StorageWG {
    fn get_budget() -> u128 {
        unimplemented!()
    }

    fn set_budget(_new_value: u128) {
        unimplemented!()
    }

    fn try_withdraw(_account_id: &u64, _amount: u128) -> DispatchResult {
        unimplemented!()
    }
}

impl common::working_group::WorkingGroupBudgetHandler<u64, u128> for DistributionWG {
    fn get_budget() -> u128 {
        unimplemented!()
    }

    fn set_budget(_new_value: u128) {
        unimplemented!()
    }

    fn try_withdraw(_account_id: &u64, _amount: u128) -> DispatchResult {
        unimplemented!()
    }
}

impl common::working_group::WorkingGroupAuthenticator<Test> for StorageWG {
    fn ensure_worker_origin(
        origin: <Test as frame_system::Trait>::Origin,
        _worker_id: &<Test as common::membership::MembershipTypes>::ActorId,
    ) -> DispatchResult {
        let account_id = ensure_signed(origin)?;
        ensure!(
            account_id == DEFAULT_STORAGE_PROVIDER_ACCOUNT_ID,
            DispatchError::BadOrigin,
        );
        Ok(())
    }

    fn ensure_leader_origin(origin: <Test as frame_system::Trait>::Origin) -> DispatchResult {
        let account_id = ensure_signed(origin)?;
        ensure!(
            account_id == STORAGE_WG_LEADER_ACCOUNT_ID,
            DispatchError::BadOrigin,
        );
        Ok(())
    }

    fn get_leader_member_id() -> Option<<Test as common::membership::MembershipTypes>::MemberId> {
        unimplemented!()
    }

    fn is_leader_account_id(_account_id: &<Test as frame_system::Trait>::AccountId) -> bool {
        unimplemented!()
    }

    fn is_worker_account_id(
        _account_id: &<Test as frame_system::Trait>::AccountId,
        _worker_id: &<Test as common::membership::MembershipTypes>::ActorId,
    ) -> bool {
        unimplemented!()
    }

    fn worker_exists(worker_id: &<Test as common::membership::MembershipTypes>::ActorId) -> bool {
        Self::ensure_worker_exists(worker_id).is_ok()
    }

    fn ensure_worker_exists(
        worker_id: &<Test as common::membership::MembershipTypes>::ActorId,
    ) -> DispatchResult {
        let allowed_storage_providers = vec![DEFAULT_STORAGE_PROVIDER_ID];
        ensure!(
            allowed_storage_providers.contains(worker_id),
            DispatchError::Other("Invailid worker"),
        );
        Ok(())
    }
}

impl common::working_group::WorkingGroupAuthenticator<Test> for DistributionWG {
    fn ensure_worker_origin(
        origin: <Test as frame_system::Trait>::Origin,
        _worker_id: &<Test as common::membership::MembershipTypes>::ActorId,
    ) -> DispatchResult {
        let account_id = ensure_signed(origin)?;
        ensure!(
            account_id == DEFAULT_DISTRIBUTION_PROVIDER_ACCOUNT_ID,
            DispatchError::BadOrigin,
        );
        Ok(())
    }

    fn ensure_leader_origin(origin: <Test as frame_system::Trait>::Origin) -> DispatchResult {
        let account_id = ensure_signed(origin)?;
        ensure!(
            account_id == DISTRIBUTION_WG_LEADER_ACCOUNT_ID,
            DispatchError::BadOrigin,
        );
        Ok(())
    }

    fn get_leader_member_id() -> Option<<Test as common::membership::MembershipTypes>::MemberId> {
        unimplemented!()
    }

    fn is_leader_account_id(_account_id: &<Test as frame_system::Trait>::AccountId) -> bool {
        unimplemented!()
    }

    fn is_worker_account_id(
        _account_id: &<Test as frame_system::Trait>::AccountId,
        _worker_id: &<Test as common::membership::MembershipTypes>::ActorId,
    ) -> bool {
        unimplemented!()
    }

    fn worker_exists(worker_id: &<Test as common::membership::MembershipTypes>::ActorId) -> bool {
        Self::ensure_worker_exists(worker_id).is_ok()
    }

    fn ensure_worker_exists(
        worker_id: &<Test as common::membership::MembershipTypes>::ActorId,
    ) -> DispatchResult {
        let allowed_storage_providers = vec![DEFAULT_DISTRIBUTION_PROVIDER_ID];
        ensure!(
            allowed_storage_providers.contains(worker_id),
            DispatchError::Other("Invailid worker"),
        );
        Ok(())
    }
}

// Working group integration
pub struct StorageWG;
pub struct DistributionWG;

impl common::working_group::WorkingGroupBudgetHandler<u64, u128> for StorageWG {
    fn get_budget() -> u128 {
        unimplemented!()
    }

    fn set_budget(_new_value: u128) {
        unimplemented!()
    }

    fn try_withdraw(_account_id: &u64, _amount: u128) -> DispatchResult {
        unimplemented!()
    }
}

impl common::working_group::WorkingGroupBudgetHandler<u64, u128> for DistributionWG {
    fn get_budget() -> u128 {
        unimplemented!()
    }

    fn set_budget(_new_value: u128) {
        unimplemented!()
    }

    fn try_withdraw(_account_id: &u64, _amount: u128) -> DispatchResult {
        unimplemented!()
    }
}

impl common::working_group::WorkingGroupAuthenticator<Test> for StorageWG {
    fn ensure_worker_origin(
        origin: <Test as frame_system::Trait>::Origin,
        _worker_id: &<Test as common::membership::MembershipTypes>::ActorId,
    ) -> DispatchResult {
        let account_id = ensure_signed(origin)?;
        ensure!(
            account_id == DEFAULT_STORAGE_PROVIDER_ACCOUNT_ID,
            DispatchError::BadOrigin,
        );
        Ok(())
    }

    fn ensure_leader_origin(origin: <Test as frame_system::Trait>::Origin) -> DispatchResult {
        let account_id = ensure_signed(origin)?;
        ensure!(
            account_id == STORAGE_WG_LEADER_ACCOUNT_ID,
            DispatchError::BadOrigin,
        );
        Ok(())
    }

    fn get_leader_member_id() -> Option<<Test as common::membership::MembershipTypes>::MemberId> {
        unimplemented!()
    }

    fn is_leader_account_id(_account_id: &<Test as frame_system::Trait>::AccountId) -> bool {
        unimplemented!()
    }

    fn is_worker_account_id(
        _account_id: &<Test as frame_system::Trait>::AccountId,
        _worker_id: &<Test as common::membership::MembershipTypes>::ActorId,
    ) -> bool {
        unimplemented!()
    }

    fn worker_exists(worker_id: &<Test as common::membership::MembershipTypes>::ActorId) -> bool {
        Self::ensure_worker_exists(worker_id).is_ok()
    }

    fn ensure_worker_exists(
        worker_id: &<Test as common::membership::MembershipTypes>::ActorId,
    ) -> DispatchResult {
        let allowed_storage_providers = vec![DEFAULT_STORAGE_PROVIDER_ID];
        ensure!(
            allowed_storage_providers.contains(worker_id),
            DispatchError::Other("Invailid worker"),
        );
        Ok(())
    }
}

impl common::working_group::WorkingGroupAuthenticator<Test> for DistributionWG {
    fn ensure_worker_origin(
        origin: <Test as frame_system::Trait>::Origin,
        _worker_id: &<Test as common::membership::MembershipTypes>::ActorId,
    ) -> DispatchResult {
        let account_id = ensure_signed(origin)?;
        ensure!(
            account_id == DEFAULT_DISTRIBUTION_PROVIDER_ACCOUNT_ID,
            DispatchError::BadOrigin,
        );
        Ok(())
    }

    fn ensure_leader_origin(origin: <Test as frame_system::Trait>::Origin) -> DispatchResult {
        let account_id = ensure_signed(origin)?;
        ensure!(
            account_id == DISTRIBUTION_WG_LEADER_ACCOUNT_ID,
            DispatchError::BadOrigin,
        );
        Ok(())
    }

    fn get_leader_member_id() -> Option<<Test as common::membership::MembershipTypes>::MemberId> {
        unimplemented!()
    }

    fn is_leader_account_id(_account_id: &<Test as frame_system::Trait>::AccountId) -> bool {
        unimplemented!()
    }

    fn is_worker_account_id(
        _account_id: &<Test as frame_system::Trait>::AccountId,
        _worker_id: &<Test as common::membership::MembershipTypes>::ActorId,
    ) -> bool {
        unimplemented!()
    }

    fn worker_exists(worker_id: &<Test as common::membership::MembershipTypes>::ActorId) -> bool {
        Self::ensure_worker_exists(worker_id).is_ok()
    }

    fn ensure_worker_exists(
        worker_id: &<Test as common::membership::MembershipTypes>::ActorId,
    ) -> DispatchResult {
        let allowed_storage_providers = vec![DEFAULT_DISTRIBUTION_PROVIDER_ID];
        ensure!(
            allowed_storage_providers.contains(worker_id),
            DispatchError::Other("Invailid worker"),
        );
        Ok(())
    }
}

/// Implement pallet balances trait for Test
impl balances::Trait for Test {
    type Balance = u128;
    type DustRemoval = ();
    type Event = TestEvent;
    type ExistentialDeposit = ExistentialDeposit;
    type AccountStore = System;
    type WeightInfo = ();
    type MaxLocks = ();
}

/// Genesis config builder
pub struct GenesisConfigBuilder {
    pub(crate) account_info_by_token_and_account: Vec<(TokenId, AccountId, AccountData)>,
    pub(crate) token_info_by_id: Vec<(TokenId, TokenData)>,
    pub(crate) next_token_id: TokenId,
    pub(crate) bloat_bond: JoyBalance,
    pub(crate) symbol_used: Vec<(HashOut, ())>,
    pub(crate) min_sale_duration: BlockNumber,
}

/// test externalities + initial balances allocation
pub fn build_test_externalities_with_balances(
    config: GenesisConfig<Test>,
    balances: Vec<(AccountId, Balance)>,
) -> TestExternalities {
    let mut t = frame_system::GenesisConfig::default()
        .build_storage::<Test>()
        .unwrap();

    config.assimilate_storage(&mut t).unwrap();

    balances::GenesisConfig::<Test> { balances }
        .assimilate_storage(&mut t)
        .unwrap();

    let mut test_scenario = Into::<sp_io::TestExternalities>::into(t.clone());

    // Make sure we are not in block 1 where no events are emitted
    test_scenario.execute_with(|| increase_block_number_by(1));

    test_scenario
}

/// test externalities
pub fn build_test_externalities(config: GenesisConfig<Test>) -> TestExternalities {
    build_test_externalities_with_balances(config, vec![])
}

/// test externalities with empty Chain State and specified balance allocation
pub fn build_default_test_externalities_with_balances(
    balances: Vec<(AccountId, Balance)>,
) -> TestExternalities {
    build_test_externalities_with_balances(GenesisConfigBuilder::new_empty().build(), balances)
}

/// Moving past n blocks
pub fn increase_block_number_by(n: u64) {
    let init_block = System::block_number();
    (0..=n).for_each(|offset| {
        <Token as OnFinalize<u64>>::on_finalize(System::block_number());
        <System as OnFinalize<u64>>::on_finalize(System::block_number());
        System::set_block_number(init_block.saturating_add(offset));
        <System as OnInitialize<u64>>::on_initialize(System::block_number());
        <Token as OnInitialize<u64>>::on_initialize(System::block_number());
    })
}

// helper macros
#[macro_export]
macro_rules! account {
    ($acc:expr) => {
        AccountId::from($acc as u64)
    };
}

#[macro_export]
macro_rules! token {
    ($id:expr) => {
        TokenId::from($id as u64)
    };
}

#[macro_export]
macro_rules! balance {
    ($bal:expr) => {
        Balance::from($bal as u128)
    };
}

#[macro_export]
macro_rules! rate {
    ($r:expr) => {
        BlockRate(Perquintill::from_percent($r))
    };
}

#[macro_export]
macro_rules! yearly_rate {
    ($r:expr) => {
        YearlyRate(Permill::from_percent($r))
    };
}

#[macro_export]
macro_rules! joy {
    ($bal:expr) => {
        JoyBalance::from($bal as u128)
    };
}

#[macro_export]
macro_rules! block {
    ($b:expr) => {
        BlockNumber::from($b as u32)
    };
}

// Modules aliases
pub type Token = crate::Module<Test>;
pub type System = frame_system::Module<Test>;
pub type Balances = balances::Module<Test>;

<<<<<<< HEAD
// ------ General constants ---------------
pub const DEFAULT_BLOAT_BOND: u128 = 0;
pub const DEFAULT_INITIAL_ISSUANCE: u128 = 1_000_000;

// ------ Actors ---------------------------
pub const DEFAULT_ACCOUNT_ID: u64 = 1;
pub const OTHER_ACCOUNT_ID: u64 = 2;

// ------ Sale Constants ---------------------
pub const DEFAULT_SALE_UNIT_PRICE: u128 = 10;
pub const DEFAULT_SALE_DURATION: u64 = 100;

// ------ Revenue Split constants ------------
pub const DEFAULT_SALE_PURCHASE_AMOUNT: u128 = 1000;
pub const DEFAULT_SPLIT_ALLOCATION: u128 = 1000;
pub const DEFAULT_SPLIT_DURATION: u64 = 100;
pub const DEFAULT_SPLIT_PARTICIPATION: u128 = 100_000;
pub const DEFAULT_SPLIT_JOY_DIVIDEND: u128 = 100; // (participation / issuance) * allocation

// ------ Storage Constants ------------------
=======
pub const DEFAULT_ACCOUNT_ID: u64 = 1;
pub const OTHER_ACCOUNT_ID: u64 = 2;
pub const DEFAULT_INITIAL_ISSUANCE: u128 = 1_000_000;
pub const DEFAULT_SALE_UNIT_PRICE: u128 = 10;
pub const DEFAULT_SALE_DURATION: u64 = 100;
pub const DEFAULT_SALE_PURCHASE_AMOUNT: u128 = 1000;

>>>>>>> 0ed1bd65
pub const STORAGE_WG_LEADER_ACCOUNT_ID: u64 = 100001;
pub const DEFAULT_STORAGE_PROVIDER_ACCOUNT_ID: u64 = 100002;
pub const DEFAULT_DISTRIBUTION_PROVIDER_ACCOUNT_ID: u64 = 100003;
pub const DISTRIBUTION_WG_LEADER_ACCOUNT_ID: u64 = 100004;
pub const DEFAULT_STORAGE_PROVIDER_ID: u64 = 10;
pub const DEFAULT_DISTRIBUTION_PROVIDER_ID: u64 = 12;

// Merkle tree Helpers
#[derive(Debug)]
pub(crate) struct IndexItem {
    index: usize,
    side: MerkleSide,
}

pub(crate) fn index_path_helper(len: usize, index: usize) -> Vec<IndexItem> {
    // used as a helper function to generate the correct sequence of indexes used to
    // construct the merkle path necessary for membership proof
    let mut idx = index;
    assert!(idx > 0); // index starting at 1
    let floor_2 = |x: usize| (x >> 1) + (x % 2);
    let mut path = Vec::new();
    let mut prev_len: usize = 0;
    let mut el = len;
    while el != 1 {
        if idx % 2 == 1 && idx == el {
            path.push(IndexItem {
                index: prev_len + idx,
                side: MerkleSide::Left,
            });
        } else {
            match idx % 2 {
                1 => path.push(IndexItem {
                    index: prev_len + idx + 1,
                    side: MerkleSide::Right,
                }),
                _ => path.push(IndexItem {
                    index: prev_len + idx - 1,
                    side: MerkleSide::Left,
                }),
            };
        }
        prev_len += el;
        idx = floor_2(idx);
        el = floor_2(el);
    }
    return path;
}

pub(crate) fn generate_merkle_root_helper<E: Encode>(
    collection: &[E],
) -> Vec<<Test as frame_system::Trait>::Hash> {
    // generates merkle root from the ordered sequence collection.
    // The resulting vector is structured as follows: elements in range
    // [0..collection.len()) will be the tree leaves (layer 0), elements in range
    // [collection.len()..collection.len()/2) will be the nodes in the next to last layer (layer 1)
    // [layer_n_length..layer_n_length/2) will be the number of nodes in layer(n+1)
    assert!(!collection.is_empty());
    let mut out = Vec::new();
    for e in collection.iter() {
        out.push(Hashing::hash(&e.encode()));
    }

    let mut start: usize = 0;
    let mut last_len = out.len();
    //let mut new_len = out.len();
    let mut max_len = last_len >> 1;
    let mut rem = last_len % 2;

    // range [last..(maxlen >> 1) + (maxlen % 2)]
    while max_len != 0 {
        last_len = out.len();
        for i in 0..max_len {
            out.push(Hashing::hash(
                &[out[start + 2 * i], out[start + 2 * i + 1]].encode(),
            ));
        }
        if rem == 1 {
            out.push(Hashing::hash(
                &[out[last_len - 1], out[last_len - 1]].encode(),
            ));
        }
        let new_len: usize = out.len() - last_len;
        rem = new_len % 2;
        max_len = new_len >> 1;
        start = last_len;
    }
    out
}

/// Generates merkle proof (Hash, Side) for element collection[index_for_proof]
pub(crate) fn build_merkle_path_helper<E: Encode + Clone>(
    collection: &[E],
    index_for_proof: usize,
) -> Vec<(<Test as frame_system::Trait>::Hash, MerkleSide)> {
    let merkle_tree = generate_merkle_root_helper(collection);
    // builds the actual merkle path with the hashes needed for the proof
    let index_path = index_path_helper(collection.len(), index_for_proof + 1);
    index_path
        .iter()
        .map(|idx_item| (merkle_tree[idx_item.index - 1], idx_item.side))
        .collect()
}

#[macro_export]
macro_rules! merkle_root {
    [$($vals:expr),*] => {
        generate_merkle_root_helper(&vec![$($vals,)*]).pop().unwrap()
    };
}

#[macro_export]
macro_rules! merkle_proof {
    ($idx:expr,[$($vals:expr),*]) => {
        MerkleProofOf::<Test>::new(build_merkle_path_helper(&vec![$($vals,)*], $idx as usize))
    };
}

#[macro_export]
#[cfg(feature = "std")]
macro_rules! assert_approx_eq {
    ($x: expr, $y: expr, $eps: expr) => {
        let abs_diff = $x.max($y).saturating_sub($x.min($y));
        assert!(abs_diff < $eps)
    };
}

// utility types
pub struct Block2Balance {}

impl Convert<BlockNumber, Balance> for Block2Balance {
    fn convert(block: BlockNumber) -> Balance {
        block as u128
    }
}

pub fn increase_account_balance(account_id: &AccountId, balance: Balance) {
    let _ = Balances::deposit_creating(account_id, balance);
}<|MERGE_RESOLUTION|>--- conflicted
+++ resolved
@@ -40,13 +40,8 @@
 pub type Policy = TransferPolicyOf<Test>;
 pub type Hashing = <Test as frame_system::Trait>::Hashing;
 pub type HashOut = <Test as frame_system::Trait>::Hash;
-<<<<<<< HEAD
 pub type VestingSchedule = VestingScheduleOf<Test>;
 pub type CollectiveFlip = randomness_collective_flip::Module<Test>;
-=======
-pub type CollectiveFlip = randomness_collective_flip::Module<Test>;
-pub type VestingSchedule = VestingScheduleOf<Test>;
->>>>>>> 0ed1bd65
 
 #[derive(Clone, PartialEq, Eq, Debug)]
 pub struct Test;
@@ -94,13 +89,9 @@
     pub const TokenModuleId: ModuleId = ModuleId(*b"m__Token");
     pub const MaxVestingBalancesPerAccountPerToken: u8 = 3;
     pub const BlocksPerYear: u32 = 5259487; // blocks every 6s
-<<<<<<< HEAD
     pub const MinRevenueSplitDuration: u64 = 10;
+    pub const MinSaleDuration: u32 = 10;
     // --------- balances::Trait parameters ---------------------------
-=======
-    pub const MinSaleDuration: u32 = 10;
-    // constants for balances::Trait
->>>>>>> 0ed1bd65
     pub const ExistentialDeposit: u128 = 10;
 }
 
@@ -140,10 +131,6 @@
     type DistributionBucketFamilyId = u64;
     type DistributionBucketOperatorId = u64;
     type ChannelId = u64;
-<<<<<<< HEAD
-=======
-    type DataObjectDeletionPrize = DataObjectDeletionPrize;
->>>>>>> 0ed1bd65
     type BlacklistSizeLimit = BlacklistSizeLimit;
     type ModuleId = StorageModuleId;
     type StorageBucketsPerBagValueConstraint = StorageBucketsPerBagValueConstraint;
@@ -151,11 +138,6 @@
         DefaultMemberDynamicBagNumberOfStorageBuckets;
     type DefaultChannelDynamicBagNumberOfStorageBuckets =
         DefaultChannelDynamicBagNumberOfStorageBuckets;
-<<<<<<< HEAD
-=======
-    type Randomness = CollectiveFlip;
-    type MaxRandomIterationNumber = MaxRandomIterationNumber;
->>>>>>> 0ed1bd65
     type MaxDistributionBucketFamilyNumber = MaxDistributionBucketFamilyNumber;
     type DistributionBucketsPerBagValueConstraint = DistributionBucketsPerBagValueConstraint;
     type MaxNumberOfPendingInvitationsPerDistributionBucket =
@@ -165,12 +147,9 @@
 
     type StorageWorkingGroup = StorageWG;
     type DistributionWorkingGroup = DistributionWG;
-<<<<<<< HEAD
     type MaxRandomIterationNumber = MaxRandomIterationNumber;
     type DataObjectDeletionPrize = DataObjectDeletionPrize;
     type Randomness = CollectiveFlip;
-=======
->>>>>>> 0ed1bd65
 }
 
 parameter_types! {
@@ -350,144 +329,6 @@
     }
 }
 
-// Working group integration
-pub struct StorageWG;
-pub struct DistributionWG;
-
-impl common::working_group::WorkingGroupBudgetHandler<u64, u128> for StorageWG {
-    fn get_budget() -> u128 {
-        unimplemented!()
-    }
-
-    fn set_budget(_new_value: u128) {
-        unimplemented!()
-    }
-
-    fn try_withdraw(_account_id: &u64, _amount: u128) -> DispatchResult {
-        unimplemented!()
-    }
-}
-
-impl common::working_group::WorkingGroupBudgetHandler<u64, u128> for DistributionWG {
-    fn get_budget() -> u128 {
-        unimplemented!()
-    }
-
-    fn set_budget(_new_value: u128) {
-        unimplemented!()
-    }
-
-    fn try_withdraw(_account_id: &u64, _amount: u128) -> DispatchResult {
-        unimplemented!()
-    }
-}
-
-impl common::working_group::WorkingGroupAuthenticator<Test> for StorageWG {
-    fn ensure_worker_origin(
-        origin: <Test as frame_system::Trait>::Origin,
-        _worker_id: &<Test as common::membership::MembershipTypes>::ActorId,
-    ) -> DispatchResult {
-        let account_id = ensure_signed(origin)?;
-        ensure!(
-            account_id == DEFAULT_STORAGE_PROVIDER_ACCOUNT_ID,
-            DispatchError::BadOrigin,
-        );
-        Ok(())
-    }
-
-    fn ensure_leader_origin(origin: <Test as frame_system::Trait>::Origin) -> DispatchResult {
-        let account_id = ensure_signed(origin)?;
-        ensure!(
-            account_id == STORAGE_WG_LEADER_ACCOUNT_ID,
-            DispatchError::BadOrigin,
-        );
-        Ok(())
-    }
-
-    fn get_leader_member_id() -> Option<<Test as common::membership::MembershipTypes>::MemberId> {
-        unimplemented!()
-    }
-
-    fn is_leader_account_id(_account_id: &<Test as frame_system::Trait>::AccountId) -> bool {
-        unimplemented!()
-    }
-
-    fn is_worker_account_id(
-        _account_id: &<Test as frame_system::Trait>::AccountId,
-        _worker_id: &<Test as common::membership::MembershipTypes>::ActorId,
-    ) -> bool {
-        unimplemented!()
-    }
-
-    fn worker_exists(worker_id: &<Test as common::membership::MembershipTypes>::ActorId) -> bool {
-        Self::ensure_worker_exists(worker_id).is_ok()
-    }
-
-    fn ensure_worker_exists(
-        worker_id: &<Test as common::membership::MembershipTypes>::ActorId,
-    ) -> DispatchResult {
-        let allowed_storage_providers = vec![DEFAULT_STORAGE_PROVIDER_ID];
-        ensure!(
-            allowed_storage_providers.contains(worker_id),
-            DispatchError::Other("Invailid worker"),
-        );
-        Ok(())
-    }
-}
-
-impl common::working_group::WorkingGroupAuthenticator<Test> for DistributionWG {
-    fn ensure_worker_origin(
-        origin: <Test as frame_system::Trait>::Origin,
-        _worker_id: &<Test as common::membership::MembershipTypes>::ActorId,
-    ) -> DispatchResult {
-        let account_id = ensure_signed(origin)?;
-        ensure!(
-            account_id == DEFAULT_DISTRIBUTION_PROVIDER_ACCOUNT_ID,
-            DispatchError::BadOrigin,
-        );
-        Ok(())
-    }
-
-    fn ensure_leader_origin(origin: <Test as frame_system::Trait>::Origin) -> DispatchResult {
-        let account_id = ensure_signed(origin)?;
-        ensure!(
-            account_id == DISTRIBUTION_WG_LEADER_ACCOUNT_ID,
-            DispatchError::BadOrigin,
-        );
-        Ok(())
-    }
-
-    fn get_leader_member_id() -> Option<<Test as common::membership::MembershipTypes>::MemberId> {
-        unimplemented!()
-    }
-
-    fn is_leader_account_id(_account_id: &<Test as frame_system::Trait>::AccountId) -> bool {
-        unimplemented!()
-    }
-
-    fn is_worker_account_id(
-        _account_id: &<Test as frame_system::Trait>::AccountId,
-        _worker_id: &<Test as common::membership::MembershipTypes>::ActorId,
-    ) -> bool {
-        unimplemented!()
-    }
-
-    fn worker_exists(worker_id: &<Test as common::membership::MembershipTypes>::ActorId) -> bool {
-        Self::ensure_worker_exists(worker_id).is_ok()
-    }
-
-    fn ensure_worker_exists(
-        worker_id: &<Test as common::membership::MembershipTypes>::ActorId,
-    ) -> DispatchResult {
-        let allowed_storage_providers = vec![DEFAULT_DISTRIBUTION_PROVIDER_ID];
-        ensure!(
-            allowed_storage_providers.contains(worker_id),
-            DispatchError::Other("Invailid worker"),
-        );
-        Ok(())
-    }
-}
-
 /// Implement pallet balances trait for Test
 impl balances::Trait for Test {
     type Balance = u128;
@@ -611,7 +452,6 @@
 pub type System = frame_system::Module<Test>;
 pub type Balances = balances::Module<Test>;
 
-<<<<<<< HEAD
 // ------ General constants ---------------
 pub const DEFAULT_BLOAT_BOND: u128 = 0;
 pub const DEFAULT_INITIAL_ISSUANCE: u128 = 1_000_000;
@@ -632,15 +472,6 @@
 pub const DEFAULT_SPLIT_JOY_DIVIDEND: u128 = 100; // (participation / issuance) * allocation
 
 // ------ Storage Constants ------------------
-=======
-pub const DEFAULT_ACCOUNT_ID: u64 = 1;
-pub const OTHER_ACCOUNT_ID: u64 = 2;
-pub const DEFAULT_INITIAL_ISSUANCE: u128 = 1_000_000;
-pub const DEFAULT_SALE_UNIT_PRICE: u128 = 10;
-pub const DEFAULT_SALE_DURATION: u64 = 100;
-pub const DEFAULT_SALE_PURCHASE_AMOUNT: u128 = 1000;
-
->>>>>>> 0ed1bd65
 pub const STORAGE_WG_LEADER_ACCOUNT_ID: u64 = 100001;
 pub const DEFAULT_STORAGE_PROVIDER_ACCOUNT_ID: u64 = 100002;
 pub const DEFAULT_DISTRIBUTION_PROVIDER_ACCOUNT_ID: u64 = 100003;
