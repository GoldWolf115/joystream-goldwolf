use codec::FullCodec;
use core::default::Default;
use frame_support::{
    decl_module, decl_storage,
    dispatch::{fmt::Debug, marker::Copy, DispatchError, DispatchResult},
    ensure,
<<<<<<< HEAD
    traits::{Currency, ExistenceRequirement, Get},
=======
    traits::{Currency, ExistenceRequirement, Get, WithdrawReason},
>>>>>>> fc938fa9
};
use frame_system::ensure_signed;
use sp_arithmetic::traits::{AtLeast32BitUnsigned, One, Saturating, Zero};
use sp_runtime::{
    traits::{AccountIdConversion, Convert},
    ModuleId,
};
use sp_std::collections::btree_map::BTreeMap;
use sp_std::iter::Sum;
use storage::{DataObjectStorage, UploadParameters};

// crate modules
mod errors;
mod events;
mod traits;
mod types;

// #[cfg(test)]
mod tests;

// crate imports
use errors::Error;
pub use events::{Event, RawEvent};
use traits::PalletToken;
<<<<<<< HEAD
use types::*;
=======
use types::{
    AccountDataOf, BlockRate, MerkleProofOf, TokenDataOf, TokenIssuanceParametersOf,
    TransferPolicyOf, Transfers, TransfersOf, Validated, YearlyRate,
};
>>>>>>> fc938fa9

// aliases
pub type ReserveBalanceOf<T> =
    <<T as Trait>::ReserveCurrency as Currency<<T as frame_system::Trait>::AccountId>>::Balance;

type ValidatedTransfers<T> =
    Transfers<Validated<<T as frame_system::Trait>::AccountId>, <T as Trait>::Balance>;

/// Pallet Configuration Trait
pub trait Trait: frame_system::Trait + balances::Trait + storage::Trait {
    /// Events
    type Event: From<Event<Self>> + Into<<Self as frame_system::Trait>::Event>;

    // TODO: Add frame_support::pallet_prelude::TypeInfo trait
    /// the Balance type used
    type Balance: AtLeast32BitUnsigned
        + FullCodec
        + Copy
        + Default
        + Debug
        + Saturating
        + Sum
        + Into<<Self as balances::Trait>::Balance>;

    /// The token identifier used
    type TokenId: AtLeast32BitUnsigned + FullCodec + Copy + Default + Debug;

    /// Block number to balance converter used for interest calculation
    type BlockNumberToBalance: Convert<Self::BlockNumber, <Self as Trait>::Balance>;

    /// The storage type used
    type DataObjectStorage: storage::DataObjectStorage<Self>;

    /// Tresury account for the various tokens
    type ModuleId: Get<ModuleId>;

    /// Existential Deposit for the JOY pallet
    type ReserveExistentialDeposit: Get<
        <Self::ReserveCurrency as Currency<Self::AccountId>>::Balance,
    >;

    /// Maximum number of vesting balances per account per token
    type MaxVestingBalancesPerAccountPerToken: Get<u8>;

    /// the Currency interface used as a reserve (i.e. JOY)
    type ReserveCurrency: Currency<Self::AccountId>;

    /// Number of blocks produced in a year
    type BlocksPerYear: Get<u32>;
}

decl_storage! {
    trait Store for Module<T: Trait> as Token {
        /// Double map TokenId x AccountId => AccountData for managing account data
        pub AccountInfoByTokenAndAccount get(fn account_info_by_token_and_account) config():
        double_map
            hasher(blake2_128_concat) T::TokenId,
        hasher(blake2_128_concat) T::AccountId => AccountDataOf<T>;

        /// map TokenId => TokenData to retrieve token information
        pub TokenInfoById get(fn token_info_by_id) config():
        map
            hasher(blake2_128_concat) T::TokenId => TokenDataOf<T>;

        /// Token Id nonce
        pub NextTokenId get(fn next_token_id) config(): T::TokenId;

        /// Set for the tokens symbols
        pub SymbolsUsed get(fn symbol_used) config():
        map
            hasher(blake2_128_concat) T::Hash => ();

        /// Bloat Bond value used during account creation
        pub BloatBond get(fn bloat_bond) config(): ReserveBalanceOf<T>;
    }

    add_extra_genesis {
        build(|_| {
            // We deposit some initial balance to the pallet's module account on the genesis block
            // to protect the account from being deleted ("dusted") on early stages of pallet's work
            // by the "garbage collector" of the balances pallet.
            // It should be equal to at least `ExistentialDeposit` from the balances pallet setting.
            // Original issues:
            // - https://github.com/Joystream/joystream/issues/3497
            // - https://github.com/Joystream/joystream/issues/3510

            let module_account_id = crate::Module::<T>::bloat_bond_treasury_account_id();
            let deposit = T::ReserveExistentialDeposit::get();

            let _ = T::ReserveCurrency::deposit_creating(&module_account_id, deposit);
        });
    }
}

decl_module! {
    pub struct Module<T: Trait> for enum Call
    where
        origin: T::Origin
    {

        /// Default deposit_event() handler
        fn deposit_event() = default;

        /// Predefined errors.
        type Error = Error<T>;

        /// Allow to transfer from `src` to the various `outputs` beneficiaries in the
        /// specified amounts.
        /// Preconditions:
        /// - `token_id` must exists
        /// - `src` must be valid for `token_id`, and must have enough JOYs to cover
        ///    the total bloat bond required in case of destinations not existing.
        ///    Also `src` must have enough token funds to cover all the transfer
        /// - `outputs` must designated  existing destination for "Permissioned" transfers.
        //
        /// Postconditions:
        /// - `src` free balance decreased by `amount`.
        ///    Also `src` JOY balance is decreased by the
        ///    total bloat bond deposited in case destination have been added to storage
        /// - `outputs.beneficiary` "free balance"" increased by `amount`
        #[weight = 10_000_000] // TODO: adjust weight
        pub fn transfer(
            origin,
            token_id: T::TokenId,
            outputs: TransfersOf<T>,
        ) -> DispatchResult {
            let src = ensure_signed(origin)?;

            // Currency transfer preconditions
            let validated_transfers = Self::ensure_can_transfer(token_id, &src, outputs)?;

            // == MUTATION SAFE ==

            Self::do_transfer(token_id, &src, &validated_transfers);

            Self::deposit_event(RawEvent::TokenAmountTransferred(
                token_id,
                src,
                validated_transfers,
            ));
            Ok(())
        }

        /// Allow any user to remove an account
        /// Preconditions:
        /// - `token_id` must be valid
        /// - `account_id` must be valid for `token_id`
        /// - `origin` signer must be either:
        ///    - `account_id` in that case the deletion succeedes even with non empty account
        ///    - different from `account_id` in that case deletion succeedes only
        ///      for `Permissionless` mode and empty account
        /// Postconditions:
        /// - Account information for `account_id` removed from storage
        /// - `token_id` supply decreased if necessary
        /// - bloat bond refunded
        #[weight = 10_000_000] // TODO: adjust weight
        pub fn dust_account(origin, token_id: T::TokenId, account_id: T::AccountId) -> DispatchResult {
            let sender = ensure_signed(origin)?;
            let token_info = Self::ensure_token_exists(token_id)?;
            let account_to_remove_info = Self::ensure_account_data_exists(token_id, &account_id)?;

            Self::ensure_user_can_dust_account(
                &token_info.transfer_policy,
                &sender,
                &account_id,
                &account_to_remove_info,
            )?;


            // == MUTATION SAFE ==

            let now = Self::current_block();
            let unclaimed_patronage = token_info.unclaimed_patronage_at_block::<T::BlockNumberToBalance>(now);

            AccountInfoByTokenAndAccount::<T>::remove(token_id, &account_id);
            TokenInfoById::<T>::mutate(token_id, |token_info| {
                token_info.decrement_accounts_number();
                token_info.decrease_supply_by(account_to_remove_info.total_balance());

                if !unclaimed_patronage.is_zero() {
                    token_info.set_unclaimed_tally_patronage_at_block(unclaimed_patronage, now);
                }
            });

            let bloat_bond = account_to_remove_info.bloat_bond;
            let treasury = Self::bloat_bond_treasury_account_id();
            let _ = T::ReserveCurrency::transfer(&treasury, &account_id, bloat_bond, ExistenceRequirement::KeepAlive);

            Self::deposit_event(RawEvent::AccountDustedBy(token_id, account_id, sender, token_info.transfer_policy));

            Ok(())
        }

        /// Join whitelist for permissioned case: used to add accounts for token
        /// Preconditions:
        /// - 'token_id' must be valid
        /// - `origin` signer must not already exists
        /// - transfer policy is `Permissioned` and merkle proof must be valid
        ///
        /// Postconditions:
        /// - `origin` signer account created and added to pallet storage
        /// - `bloat_bond` subtracted from caller JOY usable balance
        #[weight = 10_000_000] // TODO: adjust weights
        pub fn join_whitelist(origin, token_id: T::TokenId, proof: MerkleProofOf<T>) -> DispatchResult {
            let account_id = ensure_signed(origin)?;
            let token_info = Self::ensure_token_exists(token_id)?;

            ensure!(
                !AccountInfoByTokenAndAccount::<T>::contains_key(token_id, &account_id),
                Error::<T>::AccountAlreadyExists,
            );

            if let TransferPolicyOf::<T>::Permissioned(commit) = token_info.transfer_policy {
                proof.verify::<T,_>(&account_id, commit)
            } else {
                Err(Error::<T>::CannotJoinWhitelistInPermissionlessMode.into())
            }?;

            let bloat_bond = Self::bloat_bond();

            // No project_token or balances state corrupted in case of failure
            let treasury = Self::bloat_bond_treasury_account_id();
            Self::ensure_can_transfer_reserve(&account_id, &treasury, bloat_bond)?;

            // == MUTATION SAFE ==

            let _ = T::ReserveCurrency::transfer(&account_id, &treasury, bloat_bond, ExistenceRequirement::KeepAlive);

            Self::do_insert_new_account_for_token(
                token_id,
                &account_id,
                AccountDataOf::<T>::new_with_liquidity_and_bond(
                    T::Balance::zero(),
                    bloat_bond,
                ));

            Self::deposit_event(RawEvent::MemberJoinedWhitelist(token_id, account_id, token_info.transfer_policy));

            Ok(())
        }

        /// Purchase tokens on active token sale.
        ///
        /// Preconditions:
        /// - `token_id` must be existing token's id
        /// - token identified by `token_id` must have OfferingState::Sale
        /// - `amount` cannot exceed number of tokens remaining on sale
        /// - sender's JOY balance must be >= `amount * sale.unit_price`
        /// - there are no tokens still reserved from the previous sale
        /// - if sale.accessibility is Private:
        ///   - `access_proof` must be a valid merkle proof for sender's whitelist inclusion
        ///   - (total number of tokens already purchased by the account + `amount`) must not exceed
        ///     sale participant's cap (`access_proof.participant.cap`)
        /// - if sale.accessibility is Public:
        ///   - `(total number of tokens already purchased by the account + `amount`) must not exceed
        ///     sale's purchase cap per member
        ///
        /// Postconditions:
        /// - `amount * sale.unit_price` JOY tokens are transfered to `sale.tokens_source` account
        /// - `amount` CRT tokens are unreserved from `sale.tokens_source` account and its
        ///    liquidity is decreased by `amount` (`amount` tokens are burned from the account)
        /// - buyer's `vesting_balance` related to the current sale is increased by `amount`
        ///   (or created with `amount` as `vesting_balance.total_amount`)
        /// - `token_data.last_sale.quantity_left` is decreased by `amount`
        #[weight = 10_000_000] // TODO: adjust weight
        pub fn purchase_tokens_on_sale(
            origin,
            token_id: T::TokenId,
            amount: <T as Trait>::Balance,
            access_proof: Option<SaleAccessProofOf<T>>
        ) -> DispatchResult {
            let current_block = Self::current_block();
            let sender = ensure_signed(origin)?;
            let token_data = Self::ensure_token_exists(token_id)?;
            let sale = OfferingStateOf::<T>::ensure_sale_of::<T>(&token_data)?;
            let sale_id = token_data.sales_initialized;
            let buyer_joy_balance = balances::Module::<T>::usable_balance(&sender);
            let joy_amount = sale.unit_price.saturating_mul(amount.into());

            ensure!(
                buyer_joy_balance >= joy_amount,
                Error::<T>::InsufficientBalanceForTokenPurchase
            );

            ensure!(
                sale.quantity_left >= amount,
                Error::<T>::NotEnoughTokensOnSale
            );

            let purchase_cap = Self::verify_sale_participant(&sale, &access_proof, &sender)?;

            if let Some(cap) = purchase_cap {
                Self::ensure_purchase_cap_not_exceeded(
                    token_id,
                    sale_id,
                    &sender,
                    amount,
                    cap
                )?;
            }

            // Ensure vesting schedule can added if doesn't already exist
            // (MaxVestingSchedulesPerAccountPerToken not exceeded)
            let acc_data = AccountInfoByTokenAndAccount::<T>::get(token_id, &sender);
            let vesting_cleanup_key = acc_data.ensure_can_add_or_update_vesting_schedule::<T>(
                current_block,
                VestingSource::Sale(sale_id)
            )?;

            // == MUTATION SAFE ==

            <balances::Module::<T> as Currency<T::AccountId>>::transfer(
                &sender,
                &sale.tokens_source,
                joy_amount,
                ExistenceRequirement::AllowDeath
            )?;

            AccountInfoByTokenAndAccount::<T>::mutate(token_id, &sender, |acc_data| {
                acc_data.add_or_update_vesting_schedule(
                    VestingSource::Sale(sale_id),
                    sale.get_vesting_schedule(amount),
                    vesting_cleanup_key
                );
            });

            TokenInfoById::<T>::mutate(token_id, |t| {
                t.last_sale.as_mut().unwrap().quantity_left = sale.quantity_left.saturating_sub(amount);
            });

            Self::deposit_event(RawEvent::TokensPurchasedOnSale(token_id, sale_id, amount, sender));

            Ok(())
        }

        /// Allows anyone to unreserve tokens that were not sold during a token sale
        /// that has already finished
        ///
        /// Preconditions:
        /// - `token_id` must exists
        /// - `token_id` must identify a token with a finished sale (Idle offering state, last_sale.is_some)
        /// - `token_data.last_sale.quantity_left` must be > 0
        ///
        /// Postconditions:
        /// - `token_data.last_sale.quantity_left` is unreserved from
        ///   `token_data.last_sale.tokens_source` account
        /// - `token_data.last_sale.quantity_left` is set to 0
        #[weight = 10_000_000] // TODO: adjust weight
        fn recover_unsold_tokens(origin, token_id: T::TokenId) -> DispatchResult {
            ensure_signed(origin)?;
            let token_info = Self::ensure_token_exists(token_id)?;
            OfferingStateOf::<T>::ensure_idle_of::<T>(&token_info)?;
            let amount_to_recover = token_info.last_sale_remaining_tokens();
            ensure!(
                !amount_to_recover.is_zero(),
                Error::<T>::NoTokensToRecover
            );

            // == MUTATION SAFE ==
            AccountInfoByTokenAndAccount::<T>::mutate(
                token_id,
                &token_info.last_sale.unwrap().tokens_source,
                |ad| {
                    ad.increase_amount_by(amount_to_recover);
                },
            );
            TokenInfoById::<T>::mutate(token_id, |token_info| {
                token_info.last_sale.as_mut().unwrap().quantity_left = <T as Trait>::Balance::zero();
            });

            Self::deposit_event(RawEvent::UnsoldTokensRecovered(token_id, token_info.sales_initialized, amount_to_recover));

            Ok(())
        }
    }
}

impl<T: Trait>
    PalletToken<
        T::AccountId,
        TransferPolicyOf<T>,
        TokenIssuanceParametersOf<T>,
        UploadContextOf<T>,
        T::BlockNumber,
        TokenSaleParamsOf<T>,
    > for Module<T>
{
    type Balance = <T as Trait>::Balance;

    type TokenId = T::TokenId;

    type MerkleProof = MerkleProofOf<T>;

    type YearlyRate = YearlyRate;

    /// Change to permissionless
    /// Preconditions:
    /// - Token `token_id` must exist
    /// Postconditions
    /// - transfer policy of `token_id` changed to permissionless
    fn change_to_permissionless(token_id: T::TokenId) -> DispatchResult {
        TokenInfoById::<T>::try_mutate(token_id, |token_info| {
            token_info.transfer_policy = TransferPolicyOf::<T>::Permissionless;
            Ok(())
        })
    }

    /// Reduce patronage rate by amount
    /// Preconditions:
    /// - `token_id` must exists
    /// - `decrement` must be less or equal than current patronage rate for `token_id`
    ///
    /// Postconditions:
    /// - patronage rate for `token_id` reduced by `decrement`
<<<<<<< HEAD
    fn reduce_patronage_rate_by(token_id: T::TokenId, decrement: Self::Balance) -> DispatchResult {
=======
    fn reduce_patronage_rate_by(token_id: T::TokenId, decrement: YearlyRate) -> DispatchResult {
>>>>>>> fc938fa9
        let token_info = Self::ensure_token_exists(token_id)?;
        let block_rate_decrement = BlockRate::from_yearly_rate(decrement, T::BlocksPerYear::get());

        // ensure new rate is >= 0
        ensure!(
            token_info.patronage_info.rate >= block_rate_decrement,
            Error::<T>::ReductionExceedingPatronageRate,
        );

        // == MUTATION SAFE ==

        let now = Self::current_block();
        let new_rate = token_info
            .patronage_info
            .rate
            .saturating_sub(block_rate_decrement);
        TokenInfoById::<T>::mutate(token_id, |token_info| {
            token_info.set_new_patronage_rate_at_block::<T::BlockNumberToBalance>(new_rate, now);
        });

        let new_yearly_rate = new_rate.to_yearly_rate(T::BlocksPerYear::get());
        Self::deposit_event(RawEvent::PatronageRateDecreasedTo(
            token_id,
            new_yearly_rate,
        ));

        Ok(())
    }

    /// Allow creator to receive credit into his accounts
    /// Preconditions:
    /// - `token_id` must exists
    /// - `to_account` must be valid for `token_id`
    ///
    /// Postconditions:
    /// - outstanding patronage credit for `token_id` transferred to `to_account`
    /// - outstanding patronage credit subsequently set to 0
    /// no-op if outstanding credit is zero
    fn claim_patronage_credit(token_id: T::TokenId, to_account: T::AccountId) -> DispatchResult {
        let token_info = Self::ensure_token_exists(token_id)?;
        Self::ensure_account_data_exists(token_id, &to_account).map(|_| ())?;

        let now = Self::current_block();
        let unclaimed_patronage =
            token_info.unclaimed_patronage_at_block::<T::BlockNumberToBalance>(now);

        if unclaimed_patronage.is_zero() {
            return Ok(());
        }

        // == MUTATION SAFE ==

        AccountInfoByTokenAndAccount::<T>::mutate(token_id, &to_account, |account_info| {
            account_info.increase_amount_by(unclaimed_patronage)
        });

        TokenInfoById::<T>::mutate(token_id, |token_info| {
<<<<<<< HEAD
            token_info.increase_issuance_by(unclaimed_patronage);
            token_info.set_unclaimed_tally_patronage_at_block(<T as Trait>::Balance::zero(), now);
=======
            token_info.increase_supply_by(unclaimed_patronage);
            token_info.set_unclaimed_tally_patronage_at_block(T::Balance::zero(), now);
>>>>>>> fc938fa9
        });

        Self::deposit_event(RawEvent::PatronageCreditClaimed(
            token_id,
            unclaimed_patronage,
            to_account,
        ));

        Ok(())
    }

    /// Issue token with specified characteristics
    /// Preconditions:
    /// - `token_id` must NOT exists
    /// - `symbol` specified in the parameters must NOT exists
    ///
    /// Postconditions:
    /// - token with specified characteristics is added to storage state
    /// - `NextTokenId` increased by 1
<<<<<<< HEAD
    fn issue_token(issuance_parameters: TokenIssuanceParametersOf<T>) -> DispatchResult {
        let token_id = Self::next_token_id();
        Self::validate_issuance_parameters(&issuance_parameters)?;

        let token_data = TokenDataOf::<T>::from_params::<T>(issuance_parameters.clone());

        // == MUTATION SAFE ==
        SymbolsUsed::<T>::insert(&token_data.symbol, ());
        TokenInfoById::<T>::insert(token_id, token_data);
=======
    /// - symbol is added to `Symbols`
    fn issue_token(
        owner_account_id: T::AccountId,
        issuance_parameters: TokenIssuanceParametersOf<T>,
    ) -> DispatchResult {
        let token_id = Self::next_token_id();
        Self::validate_issuance_parameters(&issuance_parameters)?;

        let now = Self::current_block();
        let initial_supply = issuance_parameters.initial_supply;
        let token_data = issuance_parameters.build::<_, T>(now);

        // == MUTATION SAFE ==

        SymbolsUsed::<T>::insert(&token_data.symbol, ());
        TokenInfoById::<T>::insert(token_id, token_data.clone());
        // AFTER token is added to storage add account
        Self::do_insert_new_account_for_token(
            token_id,
            &owner_account_id,
            AccountDataOf::<T>::new_with_liquidity_and_bond(initial_supply, BloatBond::<T>::get()),
        );
>>>>>>> fc938fa9
        NextTokenId::<T>::put(token_id.saturating_add(T::TokenId::one()));
        AccountInfoByTokenAndAccount::<T>::mutate(
            token_id,
<<<<<<< HEAD
            &issuance_parameters.initial_allocation.address,
            |ad| {
                if let Some(vsp) = issuance_parameters
                    .initial_allocation
                    .vesting_schedule
                    .as_ref()
                {
                    ad.vesting_schedules.insert(
                        VestingSource::InitialIssuance,
                        VestingScheduleOf::<T>::from_params(
                            Self::current_block(),
                            issuance_parameters.initial_allocation.amount,
                            vsp.clone(),
                        ),
                    );
                } else {
                    ad.amount = issuance_parameters.initial_allocation.amount;
                }
            },
        );

        Self::deposit_event(RawEvent::TokenIssued(token_id, issuance_parameters));

        Ok(())
    }

    fn init_token_sale(
        token_id: T::TokenId,
        sale_params: TokenSaleParamsOf<T>,
        payload_upload_context: UploadContextOf<T>,
    ) -> DispatchResult {
        let token_data = Self::ensure_token_exists(token_id)?;
        let sale = TokenSaleOf::<T>::try_from_params::<T>(sale_params.clone())?;
        // Validation + first mutation(!)
        Self::try_init_sale(token_id, &token_data, &sale_params, payload_upload_context)?;
        // == MUTATION SAFE ==
        TokenInfoById::<T>::mutate(token_id, |t| {
            t.last_sale = Some(sale);
            t.sales_initialized = t.sales_initialized.saturating_add(1);
        });

        Ok(())
    }

    /// Update upcoming token sale
    /// Preconditions:
    /// - token is in UpcomingSale state
    ///
    /// Postconditions:
    /// - token's sale `duration` and `start_block` is updated according to provided parameters
    fn update_upcoming_sale(
        token_id: T::TokenId,
        new_start_block: Option<T::BlockNumber>,
        new_duration: Option<T::BlockNumber>,
    ) -> DispatchResult {
        let token_data = Self::ensure_token_exists(token_id)?;
        let sale = OfferingStateOf::<T>::ensure_upcoming_sale_of::<T>(&token_data)?;
        let updated_sale = TokenSaleOf::<T> {
            start_block: new_start_block.unwrap_or(sale.start_block),
            duration: new_duration.unwrap_or(sale.duration),
            ..sale
        };
        ensure!(
            updated_sale.start_block >= <frame_system::Module<T>>::block_number(),
            Error::<T>::SaleStartingBlockInThePast
        );
        // == MUTATION SAFE ==
        TokenInfoById::<T>::mutate(token_id, |t| t.last_sale = Some(updated_sale));

=======
            Self::token_info_by_id(token_id),
            owner_account_id,
        ));
>>>>>>> fc938fa9
        Ok(())
    }

    /// Remove token data from storage
    /// Preconditions:
    /// - `token_id` must exists
    /// - no account for `token_id` exists
    ///
    /// Postconditions:
    /// - token data @ `token_Id` removed from storage
    /// - `symbol` for `token_id` removed
    fn deissue_token(token_id: T::TokenId) -> DispatchResult {
        let token_info = Self::ensure_token_exists(token_id)?;
        Self::ensure_can_deissue_token(token_id)?;

        // == MUTATION SAFE ==

        Self::do_deissue_token(token_info.symbol, token_id);

        Self::deposit_event(RawEvent::TokenDeissued(token_id));

        Ok(())
    }
}

/// Module implementation
impl<T: Trait> Module<T> {
    pub(crate) fn ensure_account_data_exists(
        token_id: T::TokenId,
        account_id: &T::AccountId,
    ) -> Result<AccountDataOf<T>, DispatchError> {
        ensure!(
            AccountInfoByTokenAndAccount::<T>::contains_key(token_id, account_id),
            Error::<T>::AccountInformationDoesNotExist,
        );
        Ok(Self::account_info_by_token_and_account(
            token_id, account_id,
        ))
    }

    pub(crate) fn ensure_token_exists(
        token_id: T::TokenId,
    ) -> Result<TokenDataOf<T>, DispatchError> {
        ensure!(
            TokenInfoById::<T>::contains_key(token_id),
            Error::<T>::TokenDoesNotExist,
        );
        Ok(Self::token_info_by_id(token_id))
    }

    /// Perform token de-issuing: unfallible
    pub(crate) fn do_deissue_token(symbol: T::Hash, token_id: T::TokenId) {
        SymbolsUsed::<T>::remove(symbol);
        TokenInfoById::<T>::remove(token_id);
        // TODO: add extra state removal as implementation progresses
    }

    /// Transfer preconditions
    pub(crate) fn ensure_can_transfer(
        token_id: T::TokenId,
        src: &T::AccountId,
<<<<<<< HEAD
        outputs: &TransfersOf<T>,
    ) -> DispatchResult {
        let current_block = Self::current_block();
=======
        transfers: TransfersOf<T>,
    ) -> Result<ValidatedTransfers<T>, DispatchError> {
>>>>>>> fc938fa9
        // ensure token validity
        let token_info = Self::ensure_token_exists(token_id)?;

        // ensure src account id validity
        let src_account_info = Self::ensure_account_data_exists(token_id, src)?;

        // validate destinations
        let validated_transfers =
            Self::validate_transfers(token_id, transfers, &token_info.transfer_policy)?;

        // compute bloat bond
        let cumulative_bloat_bond = Self::compute_bloat_bond(&validated_transfers);
        let treasury = Self::bloat_bond_treasury_account_id();
        Self::ensure_can_transfer_reserve(src, &treasury, cumulative_bloat_bond)?;

<<<<<<< HEAD
        src_account_info.ensure_can_transfer::<T>(current_block, outputs.total_amount())
    }

    /// Perform balance accounting for balances
    pub(crate) fn do_transfer(token_id: T::TokenId, src: &T::AccountId, outputs: &TransfersOf<T>) {
        outputs.iter().for_each(|(account_id, payment)| {
            AccountInfoByTokenAndAccount::<T>::mutate(token_id, &account_id, |account_data| {
                account_data.increase_amount_by(payment.amount);
            });
        });

        AccountInfoByTokenAndAccount::<T>::mutate(token_id, &src, |account_data| {
            account_data.decrease_amount_by(outputs.total_amount());
        })
=======
        src_account_info
            .ensure_can_decrease_liquidity_by::<T>(validated_transfers.total_amount())?;

        Ok(validated_transfers)
    }

    /// Perform balance accounting for balances
    pub(crate) fn do_transfer(
        token_id: T::TokenId,
        src: &T::AccountId,
        validated_transfers: &ValidatedTransfers<T>,
    ) {
        validated_transfers.iter().for_each(
            |(validated_account, payment)| match validated_account {
                Validated::<_>::Existing(account_id) => AccountInfoByTokenAndAccount::<T>::mutate(
                    token_id,
                    &account_id,
                    |account_data| {
                        account_data.increase_liquidity_by(payment.amount);
                    },
                ),
                Validated::<_>::NonExisting(account_id) => {
                    Self::do_insert_new_account_for_token(
                        token_id,
                        &account_id,
                        AccountDataOf::<T>::new_with_liquidity_and_bond(
                            payment.amount,
                            Self::bloat_bond(),
                        ),
                    );
                }
            },
        );

        let cumulative_bloat_bond = Self::compute_bloat_bond(validated_transfers);
        if !cumulative_bloat_bond.is_zero() {
            let treasury_account_id = Self::bloat_bond_treasury_account_id();
            let _ = T::ReserveCurrency::transfer(
                src,
                &treasury_account_id,
                cumulative_bloat_bond,
                ExistenceRequirement::KeepAlive,
            );
        }

        AccountInfoByTokenAndAccount::<T>::mutate(token_id, &src, |account_data| {
            account_data.decrease_liquidity_by(validated_transfers.total_amount());
        });
>>>>>>> fc938fa9
    }

    pub(crate) fn current_block() -> T::BlockNumber {
        <frame_system::Module<T>>::block_number()
    }

    #[inline]
    pub(crate) fn try_init_sale(
        token_id: T::TokenId,
        token_data: &TokenDataOf<T>,
        sale_params: &TokenSaleParamsOf<T>,
        payload_upload_context: UploadContextOf<T>,
    ) -> DispatchResult {
        let current_block = Self::current_block();

        // Ensure token offering state is Idle
        OfferingStateOf::<T>::ensure_idle_of::<T>(token_data)?;

        // Ensure no unrecovered tokens remaining from the previous sale
        ensure!(
            token_data.last_sale_remaining_tokens().is_zero(),
            Error::<T>::RemainingUnrecoveredTokensFromPreviousSale
        );

        // Ensure sale upper_bound_quantity can be reserved from `source`
        let account_data = Self::ensure_account_data_exists(token_id, &sale_params.tokens_source)?;

        // Ensure source account has enough transferrable tokens
        account_data.ensure_can_transfer::<T>(current_block, sale_params.upper_bound_quantity)?;

        // Optionally: Upload whitelist payload
        if let SaleAccessibilityParams::PrivateSale(whitelist_params) =
            sale_params.accessibility.clone()
        {
            if let Some(payload) = whitelist_params.payload {
                let upload_params = UploadParameters::<T> {
                    bag_id: payload_upload_context.bag_id,
                    deletion_prize_source_account_id: payload_upload_context.uploader_account,
                    expected_data_size_fee: payload.expected_data_size_fee,
                    object_creation_list: vec![payload.object_creation_params],
                };
                // Validation + first mutation (!)
                storage::Module::<T>::upload_data_objects(upload_params)?;
            }
        }

        // == MUTATION SAFE ==

        // Decrease source account's tokens number by sale_params.upper_bound_quantity
        // (unsold tokens can be later recovered with `recover_unsold_tokens`)
        AccountInfoByTokenAndAccount::<T>::mutate(token_id, &sale_params.tokens_source, |ad| {
            ad.decrease_amount_by(sale_params.upper_bound_quantity);
        });

        Ok(())
    }

    /// Ensure sender can remove account
    /// Params:
    /// - transfer_policy for the token
    /// - sender dust_account extrinsic signer
    /// - account_to_remove account id to be removed
    /// - account to remove Data
    pub(crate) fn ensure_user_can_dust_account(
        transfer_policy: &TransferPolicyOf<T>,
        sender: &T::AccountId,
        account_to_remove: &T::AccountId,
        account_to_remove_info: &AccountDataOf<T>,
    ) -> DispatchResult {
        match (
            transfer_policy,
            account_to_remove_info.is_empty(),
            sender == account_to_remove,
        ) {
            (_, _, true) => Ok(()),
            (TransferPolicyOf::<T>::Permissionless, true, _) => Ok(()),
            (TransferPolicyOf::<T>::Permissioned(_), _, _) => {
                Err(Error::<T>::AttemptToRemoveNonOwnedAccountUnderPermissionedMode.into())
            }
            _ => Err(Error::<T>::AttemptToRemoveNonOwnedAndNonEmptyAccount.into()),
        }
    }

    /// Validate token issuance parameters
    pub(crate) fn validate_issuance_parameters(
        params: &TokenIssuanceParametersOf<T>,
    ) -> DispatchResult {
        ensure!(
            !SymbolsUsed::<T>::contains_key(&params.symbol),
            Error::<T>::TokenSymbolAlreadyInUse,
        );

        Ok(())
    }

    pub(crate) fn ensure_can_deissue_token(token_id: T::TokenId) -> DispatchResult {
        let token_info = Self::ensure_token_exists(token_id)?;
        ensure!(
            token_info.accounts_number.is_zero(),
            Error::<T>::CannotDeissueTokenWithOutstandingAccounts,
        );

        // This is a extra, since when no account exists -> total_supply == 0
        debug_assert!(token_info.total_supply.is_zero());

        Ok(())
    }

<<<<<<< HEAD
    pub(crate) fn ensure_purchase_cap_not_exceeded(
        token_id: T::TokenId,
        sale_id: TokenSaleId,
        buyer: &T::AccountId,
        purchase_amount: <T as Trait>::Balance,
        cap: <T as Trait>::Balance,
    ) -> DispatchResult {
        let opt_acc_data = Self::ensure_account_data_exists(token_id, &buyer).ok();
        let tokens_purchased = opt_acc_data.map_or(<T as Trait>::Balance::zero(), |ad| {
            ad.vesting_schedules
                .get(&VestingSource::Sale(sale_id))
                .map_or(<T as Trait>::Balance::zero(), |vs| vs.total_amount())
        });
        ensure!(
            tokens_purchased.saturating_add(purchase_amount) <= cap,
            Error::<T>::SalePurchaseCapExceeded
        );
        Ok(())
    }

    pub(crate) fn verify_sale_participant(
        sale: &TokenSaleOf<T>,
        access_proof: &Option<SaleAccessProofOf<T>>,
        sender: &T::AccountId,
    ) -> Result<Option<<T as Trait>::Balance>, DispatchError> {
        match sale.accessibility {
            SaleAccessibility::PublicSale(cap_per_member) => Ok(cap_per_member),
            SaleAccessibility::PrivateSale(whitelist_commitment) => {
                if let Some(proof) = access_proof {
                    proof.verify::<T>(&sender, whitelist_commitment)?;
                    Ok(proof.participant.cap)
                } else {
                    Err(Error::<T>::SaleAccessProofRequired.into())
                }
            }
        }
=======
    /// Returns the module account for the bloat bond treasury
    pub fn bloat_bond_treasury_account_id() -> T::AccountId {
        T::ModuleId::get().into_sub_account(Vec::<u8>::new())
    }

    pub(crate) fn validate_destination(
        token_id: T::TokenId,
        dst: T::AccountId,
        transfer_policy: &TransferPolicyOf<T>,
    ) -> Result<Validated<T::AccountId>, DispatchError> {
        match (
            transfer_policy,
            Self::ensure_account_data_exists(token_id, &dst),
        ) {
            (&TransferPolicyOf::<T>::Permissionless, Err(_)) => {
                Ok(Validated::<_>::NonExisting(dst))
            }
            (&TransferPolicyOf::<T>::Permissionless, Ok(_)) => Ok(Validated::<_>::Existing(dst)),
            (&TransferPolicyOf::<T>::Permissioned(_), Ok(_)) => Ok(Validated::<_>::Existing(dst)),
            (&TransferPolicyOf::<T>::Permissioned(_), Err(e)) => Err(e),
        }
    }

    pub(crate) fn compute_bloat_bond(
        validated_transfers: &ValidatedTransfers<T>,
    ) -> ReserveBalanceOf<T> {
        let bloat_bond = Self::bloat_bond();
        validated_transfers
            .iter()
            .fold(ReserveBalanceOf::<T>::zero(), |acc, (account, _)| {
                if matches!(account, Validated::<_>::NonExisting(_)) {
                    acc.saturating_add(bloat_bond)
                } else {
                    ReserveBalanceOf::<T>::zero()
                }
            })
    }

    pub(crate) fn validate_transfers(
        token_id: T::TokenId,
        transfers: TransfersOf<T>,
        transfer_policy: &TransferPolicyOf<T>,
    ) -> Result<ValidatedTransfers<T>, DispatchError> {
        let result = transfers
            .into_iter()
            .map(|(dst, payment)| {
                Self::validate_destination(token_id, dst, transfer_policy).map(|res| (res, payment))
            })
            .collect::<Result<BTreeMap<_, _>, _>>()?;

        Ok(Transfers::<_, _>(result))
    }

    pub(crate) fn ensure_can_transfer_reserve(
        src: &T::AccountId,
        dst: &T::AccountId,
        amount: ReserveBalanceOf<T>,
    ) -> DispatchResult {
        if !amount.is_zero() {
            let src_free = T::ReserveCurrency::free_balance(src);
            let dst_free = T::ReserveCurrency::free_balance(dst);

            ensure!(
                src_free >= amount.saturating_add(T::ReserveExistentialDeposit::get()),
                Error::<T>::InsufficientBalanceForBloatBond,
            );

            ensure!(
                dst_free.saturating_add(amount) >= T::ReserveExistentialDeposit::get(),
                Error::<T>::InsufficientBalanceForBloatBond,
            );

            T::ReserveCurrency::ensure_can_withdraw(
                src,
                amount,
                WithdrawReason::Transfer.into(),
                src_free.saturating_sub(amount),
            )?;
        }
        Ok(())
    }

    pub(crate) fn do_insert_new_account_for_token(
        token_id: T::TokenId,
        account_id: &T::AccountId,
        info: AccountDataOf<T>,
    ) {
        AccountInfoByTokenAndAccount::<T>::insert(token_id, account_id, info);

        TokenInfoById::<T>::mutate(token_id, |token_info| {
            token_info.increment_accounts_number();
        });
>>>>>>> fc938fa9
    }
}<|MERGE_RESOLUTION|>--- conflicted
+++ resolved
@@ -1,14 +1,13 @@
+// Compiler demand.
+#![recursion_limit = "256"]
+
 use codec::FullCodec;
 use core::default::Default;
 use frame_support::{
     decl_module, decl_storage,
     dispatch::{fmt::Debug, marker::Copy, DispatchError, DispatchResult},
     ensure,
-<<<<<<< HEAD
-    traits::{Currency, ExistenceRequirement, Get},
-=======
     traits::{Currency, ExistenceRequirement, Get, WithdrawReason},
->>>>>>> fc938fa9
 };
 use frame_system::ensure_signed;
 use sp_arithmetic::traits::{AtLeast32BitUnsigned, One, Saturating, Zero};
@@ -33,14 +32,7 @@
 use errors::Error;
 pub use events::{Event, RawEvent};
 use traits::PalletToken;
-<<<<<<< HEAD
 use types::*;
-=======
-use types::{
-    AccountDataOf, BlockRate, MerkleProofOf, TokenDataOf, TokenIssuanceParametersOf,
-    TransferPolicyOf, Transfers, TransfersOf, Validated, YearlyRate,
-};
->>>>>>> fc938fa9
 
 // aliases
 pub type ReserveBalanceOf<T> =
@@ -98,7 +90,7 @@
         pub AccountInfoByTokenAndAccount get(fn account_info_by_token_and_account) config():
         double_map
             hasher(blake2_128_concat) T::TokenId,
-        hasher(blake2_128_concat) T::AccountId => AccountDataOf<T>;
+            hasher(blake2_128_concat) T::AccountId => AccountDataOf<T>;
 
         /// map TokenId => TokenData to retrieve token information
         pub TokenInfoById get(fn token_info_by_id) config():
@@ -218,7 +210,7 @@
             AccountInfoByTokenAndAccount::<T>::remove(token_id, &account_id);
             TokenInfoById::<T>::mutate(token_id, |token_info| {
                 token_info.decrement_accounts_number();
-                token_info.decrease_supply_by(account_to_remove_info.total_balance());
+                token_info.decrease_supply_by(account_to_remove_info.amount);
 
                 if !unclaimed_patronage.is_zero() {
                     token_info.set_unclaimed_tally_patronage_at_block(unclaimed_patronage, now);
@@ -272,8 +264,8 @@
             Self::do_insert_new_account_for_token(
                 token_id,
                 &account_id,
-                AccountDataOf::<T>::new_with_liquidity_and_bond(
-                    T::Balance::zero(),
+                AccountDataOf::<T>::new_with_amount_and_bond(
+                    <T as Trait>::Balance::zero(),
                     bloat_bond,
                 ));
 
@@ -455,11 +447,7 @@
     ///
     /// Postconditions:
     /// - patronage rate for `token_id` reduced by `decrement`
-<<<<<<< HEAD
-    fn reduce_patronage_rate_by(token_id: T::TokenId, decrement: Self::Balance) -> DispatchResult {
-=======
     fn reduce_patronage_rate_by(token_id: T::TokenId, decrement: YearlyRate) -> DispatchResult {
->>>>>>> fc938fa9
         let token_info = Self::ensure_token_exists(token_id)?;
         let block_rate_decrement = BlockRate::from_yearly_rate(decrement, T::BlocksPerYear::get());
 
@@ -517,13 +505,8 @@
         });
 
         TokenInfoById::<T>::mutate(token_id, |token_info| {
-<<<<<<< HEAD
-            token_info.increase_issuance_by(unclaimed_patronage);
+            token_info.increase_supply_by(unclaimed_patronage);
             token_info.set_unclaimed_tally_patronage_at_block(<T as Trait>::Balance::zero(), now);
-=======
-            token_info.increase_supply_by(unclaimed_patronage);
-            token_info.set_unclaimed_tally_patronage_at_block(T::Balance::zero(), now);
->>>>>>> fc938fa9
         });
 
         Self::deposit_event(RawEvent::PatronageCreditClaimed(
@@ -543,7 +526,7 @@
     /// Postconditions:
     /// - token with specified characteristics is added to storage state
     /// - `NextTokenId` increased by 1
-<<<<<<< HEAD
+    /// - symbol is added to `Symbols`
     fn issue_token(issuance_parameters: TokenIssuanceParametersOf<T>) -> DispatchResult {
         let token_id = Self::next_token_id();
         Self::validate_issuance_parameters(&issuance_parameters)?;
@@ -553,53 +536,37 @@
         // == MUTATION SAFE ==
         SymbolsUsed::<T>::insert(&token_data.symbol, ());
         TokenInfoById::<T>::insert(token_id, token_data);
-=======
-    /// - symbol is added to `Symbols`
-    fn issue_token(
-        owner_account_id: T::AccountId,
-        issuance_parameters: TokenIssuanceParametersOf<T>,
-    ) -> DispatchResult {
-        let token_id = Self::next_token_id();
-        Self::validate_issuance_parameters(&issuance_parameters)?;
-
-        let now = Self::current_block();
-        let initial_supply = issuance_parameters.initial_supply;
-        let token_data = issuance_parameters.build::<_, T>(now);
-
-        // == MUTATION SAFE ==
-
-        SymbolsUsed::<T>::insert(&token_data.symbol, ());
-        TokenInfoById::<T>::insert(token_id, token_data.clone());
-        // AFTER token is added to storage add account
+        NextTokenId::<T>::put(token_id.saturating_add(T::TokenId::one()));
+
+        let account_data = AccountData {
+            bloat_bond: BloatBond::<T>::get(),
+            amount: issuance_parameters.initial_allocation.amount,
+            vesting_schedules: if let Some(vsp) = issuance_parameters
+                .initial_allocation
+                .vesting_schedule
+                .as_ref()
+            {
+                [(
+                    VestingSource::InitialIssuance,
+                    VestingScheduleOf::<T>::from_params(
+                        Self::current_block(),
+                        issuance_parameters.initial_allocation.amount,
+                        vsp.clone(),
+                    ),
+                )]
+                .iter()
+                .cloned()
+                .collect()
+            } else {
+                BTreeMap::new()
+            },
+            split_staking_status: None,
+        };
+
         Self::do_insert_new_account_for_token(
             token_id,
-            &owner_account_id,
-            AccountDataOf::<T>::new_with_liquidity_and_bond(initial_supply, BloatBond::<T>::get()),
-        );
->>>>>>> fc938fa9
-        NextTokenId::<T>::put(token_id.saturating_add(T::TokenId::one()));
-        AccountInfoByTokenAndAccount::<T>::mutate(
-            token_id,
-<<<<<<< HEAD
             &issuance_parameters.initial_allocation.address,
-            |ad| {
-                if let Some(vsp) = issuance_parameters
-                    .initial_allocation
-                    .vesting_schedule
-                    .as_ref()
-                {
-                    ad.vesting_schedules.insert(
-                        VestingSource::InitialIssuance,
-                        VestingScheduleOf::<T>::from_params(
-                            Self::current_block(),
-                            issuance_parameters.initial_allocation.amount,
-                            vsp.clone(),
-                        ),
-                    );
-                } else {
-                    ad.amount = issuance_parameters.initial_allocation.amount;
-                }
-            },
+            account_data,
         );
 
         Self::deposit_event(RawEvent::TokenIssued(token_id, issuance_parameters));
@@ -650,11 +617,6 @@
         // == MUTATION SAFE ==
         TokenInfoById::<T>::mutate(token_id, |t| t.last_sale = Some(updated_sale));
 
-=======
-            Self::token_info_by_id(token_id),
-            owner_account_id,
-        ));
->>>>>>> fc938fa9
         Ok(())
     }
 
@@ -716,14 +678,8 @@
     pub(crate) fn ensure_can_transfer(
         token_id: T::TokenId,
         src: &T::AccountId,
-<<<<<<< HEAD
-        outputs: &TransfersOf<T>,
-    ) -> DispatchResult {
-        let current_block = Self::current_block();
-=======
         transfers: TransfersOf<T>,
     ) -> Result<ValidatedTransfers<T>, DispatchError> {
->>>>>>> fc938fa9
         // ensure token validity
         let token_info = Self::ensure_token_exists(token_id)?;
 
@@ -739,24 +695,8 @@
         let treasury = Self::bloat_bond_treasury_account_id();
         Self::ensure_can_transfer_reserve(src, &treasury, cumulative_bloat_bond)?;
 
-<<<<<<< HEAD
-        src_account_info.ensure_can_transfer::<T>(current_block, outputs.total_amount())
-    }
-
-    /// Perform balance accounting for balances
-    pub(crate) fn do_transfer(token_id: T::TokenId, src: &T::AccountId, outputs: &TransfersOf<T>) {
-        outputs.iter().for_each(|(account_id, payment)| {
-            AccountInfoByTokenAndAccount::<T>::mutate(token_id, &account_id, |account_data| {
-                account_data.increase_amount_by(payment.amount);
-            });
-        });
-
-        AccountInfoByTokenAndAccount::<T>::mutate(token_id, &src, |account_data| {
-            account_data.decrease_amount_by(outputs.total_amount());
-        })
-=======
         src_account_info
-            .ensure_can_decrease_liquidity_by::<T>(validated_transfers.total_amount())?;
+            .ensure_can_transfer::<T>(Self::current_block(), validated_transfers.total_amount())?;
 
         Ok(validated_transfers)
     }
@@ -773,14 +713,14 @@
                     token_id,
                     &account_id,
                     |account_data| {
-                        account_data.increase_liquidity_by(payment.amount);
+                        account_data.increase_amount_by(payment.amount);
                     },
                 ),
                 Validated::<_>::NonExisting(account_id) => {
                     Self::do_insert_new_account_for_token(
                         token_id,
                         &account_id,
-                        AccountDataOf::<T>::new_with_liquidity_and_bond(
+                        AccountDataOf::<T>::new_with_amount_and_bond(
                             payment.amount,
                             Self::bloat_bond(),
                         ),
@@ -801,16 +741,14 @@
         }
 
         AccountInfoByTokenAndAccount::<T>::mutate(token_id, &src, |account_data| {
-            account_data.decrease_liquidity_by(validated_transfers.total_amount());
+            account_data.decrease_amount_by(validated_transfers.total_amount());
         });
->>>>>>> fc938fa9
     }
 
     pub(crate) fn current_block() -> T::BlockNumber {
         <frame_system::Module<T>>::block_number()
     }
 
-    #[inline]
     pub(crate) fn try_init_sale(
         token_id: T::TokenId,
         token_data: &TokenDataOf<T>,
@@ -912,7 +850,6 @@
         Ok(())
     }
 
-<<<<<<< HEAD
     pub(crate) fn ensure_purchase_cap_not_exceeded(
         token_id: T::TokenId,
         sale_id: TokenSaleId,
@@ -949,10 +886,11 @@
                 }
             }
         }
-=======
+    }
+
     /// Returns the module account for the bloat bond treasury
     pub fn bloat_bond_treasury_account_id() -> T::AccountId {
-        T::ModuleId::get().into_sub_account(Vec::<u8>::new())
+        <T as Trait>::ModuleId::get().into_sub_account(Vec::<u8>::new())
     }
 
     pub(crate) fn validate_destination(
@@ -1042,6 +980,5 @@
         TokenInfoById::<T>::mutate(token_id, |token_info| {
             token_info.increment_accounts_number();
         });
->>>>>>> fc938fa9
     }
 }