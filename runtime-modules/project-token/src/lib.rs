use codec::FullCodec;
use core::default::Default;
use frame_support::{
    decl_module, decl_storage,
    dispatch::{fmt::Debug, marker::Copy, DispatchError, DispatchResult},
    ensure,
<<<<<<< HEAD
    traits::{Currency, ExistenceRequirement},
=======
    traits::{Currency, Get},
>>>>>>> b6260530
};
use frame_system::ensure_signed;
use sp_arithmetic::traits::{AtLeast32BitUnsigned, One, Saturating, Zero};
use sp_runtime::{traits::Convert, ModuleId};
use sp_std::iter::Sum;
use storage::{DataObjectStorage, UploadParameters};

// crate modules
mod errors;
mod events;
mod tests;
mod traits;
mod types;

// crate imports
use errors::Error;
pub use events::{Event, RawEvent};
use traits::PalletToken;
<<<<<<< HEAD
use types::*;
=======
use types::{
    AccountDataOf, MerkleProofOf, TokenDataOf, TokenIssuanceParametersOf, TransferPolicyOf,
    TransfersOf,
};
>>>>>>> b6260530

/// Pallet Configuration Trait
pub trait Trait: frame_system::Trait + balances::Trait + storage::Trait {
    /// Events
    type Event: From<Event<Self>> + Into<<Self as frame_system::Trait>::Event>;

    // TODO: Add frame_support::pallet_prelude::TypeInfo trait
    /// the Balance type used
    type Balance: AtLeast32BitUnsigned
        + FullCodec
        + Copy
        + Default
        + Debug
        + Saturating
        + Sum
        + Into<<Self as balances::Trait>::Balance>;

    /// The token identifier used
    type TokenId: AtLeast32BitUnsigned + FullCodec + Copy + Default + Debug;

    /// Block number to balance converter used for interest calculation
<<<<<<< HEAD
    type BlockNumberToBalance: Convert<Self::BlockNumber, <Self as Trait>::Balance>;

    /// The storage type used
    type DataObjectStorage: storage::DataObjectStorage<Self>;
=======
    type BlockNumberToBalance: Convert<Self::BlockNumber, Self::Balance>;

    /// Tresury account for the various tokens
    type ModuleId: Get<ModuleId>;

    // TODO(after PR round is completed): use Self::ReserveBalance
    /// Bloat bond value: in JOY
    type BloatBond: Get<<Self::ReserveCurrency as Currency<Self::AccountId>>::Balance>;

    /// the Currency interface used as a reserve (i.e. JOY)
    type ReserveCurrency: Currency<Self::AccountId>;
>>>>>>> b6260530
}

decl_storage! {
    trait Store for Module<T: Trait> as Token {
        /// Double map TokenId x AccountId => AccountData for managing account data
        pub AccountInfoByTokenAndAccount get(fn account_info_by_token_and_account) config():
        double_map
            hasher(blake2_128_concat) T::TokenId,
            hasher(blake2_128_concat) T::AccountId => AccountDataOf<T>;

        /// map TokenId => TokenData to retrieve token information
        pub TokenInfoById get(fn token_info_by_id) config():
        map
            hasher(blake2_128_concat) T::TokenId => TokenDataOf<T>;

        /// Token Id nonce
        pub NextTokenId get(fn next_token_id) config(): T::TokenId;

        /// Set for the tokens symbols
        pub SymbolsUsed get (fn symbol_used) config():
        map
            hasher(blake2_128_concat) T::Hash => ();
    }

}

decl_module! {
    /// _MultiCurrency_ substrate module.
    pub struct Module<T: Trait> for enum Call
    where
        origin: T::Origin
    {

        /// Default deposit_event() handler
        fn deposit_event() = default;

        /// Predefined errors.
        type Error = Error<T>;

        /// Transfer `amount` from `src` account to `dst` according to provided policy
        /// Preconditions:
        /// - `token_id` must exists
        /// - `dst` underlying account must be valid for `token_id`
        /// - `src` must be valid for `token_id`
        /// - `dst` is compatible con `token_id` transfer policy
        ///
        /// Postconditions:
        /// - `src` free balance decreased by `amount` or removed if final balance < existential deposit
        /// - `dst` free balance increased by `amount`
        /// - `token_id` issuance eventually decreased by dust amount in case of src removalp
        #[weight = 10_000_000] // TODO: adjust weight
        pub fn transfer(
            origin,
            token_id: T::TokenId,
            outputs: TransfersOf<T>,
        ) -> DispatchResult {
            let src = ensure_signed(origin)?;

            // Currency transfer preconditions
            Self::ensure_can_transfer(token_id, &src, &outputs)?;

            // == MUTATION SAFE ==

            Self::do_transfer(token_id, &src, &outputs);

            Self::deposit_event(RawEvent::TokenAmountTransferred(
                token_id,
                src,
                outputs.into(),
            ));
            Ok(())
        }

        #[weight = 10_000_000] // TODO: adjust weight
        pub fn dust_account(origin, token_id: T::TokenId, account_id: T::AccountId) -> DispatchResult {
            let sender = ensure_signed(origin)?;
            let token_info = Self::ensure_token_exists(token_id)?;
            let account_to_remove_info = Self::ensure_account_data_exists(token_id, &account_id)?;

            Self::ensure_user_can_dust_account(
                &token_info.transfer_policy,
                &sender,
                &account_id,
                &account_to_remove_info,
            )?;

            // == MUTATION SAFE ==

            AccountInfoByTokenAndAccount::<T>::remove(token_id, &account_id);

            let bloat_bond = T::BloatBond::get();
            let _ = T::ReserveCurrency::deposit_creating(&account_id, bloat_bond);

            Self::deposit_event(RawEvent::AccountDustedBy(token_id, account_id, sender, token_info.transfer_policy));

            Ok(())
        }

        /// Join whitelist for permissioned case: used to add accounts for token
        /// Preconditions:
        /// - 'token_id' must be valid
        /// - transfer policy is permissionless or transfer policy is permissioned and merkle proof is valid
        ///
        /// Postconditions:
        /// - account added to the list
        #[weight = 10_000_000] // TODO: adjust weights
        pub fn join_whitelist(origin, token_id: T::TokenId, proof: MerkleProofOf<T>) -> DispatchResult {
            let account_id = ensure_signed(origin)?;
            let token_info = Self::ensure_token_exists(token_id)?;

            ensure!(
                !AccountInfoByTokenAndAccount::<T>::contains_key(token_id, &account_id),
                Error::<T>::AccountAlreadyExists,
            );

            if let TransferPolicyOf::<T>::Permissioned(commit) = token_info.transfer_policy {
                proof.verify_for_commit::<T,_>(&account_id, commit)
            } else {
                Err(Error::<T>::CannotJoinWhitelistInPermissionlessMode.into())
            }?;

            let bloat_bond = T::BloatBond::get();

            // No project_token or balances state corrupted in case of failure
            ensure!(
                T::ReserveCurrency::free_balance(&account_id) >= bloat_bond,
                Error::<T>::InsufficientBalanceForBloatBond,
            );

            // == MUTATION SAFE ==

            let _ = T::ReserveCurrency::slash(&account_id, bloat_bond);

            AccountInfoByTokenAndAccount::<T>::insert(token_id, &account_id, AccountDataOf::<T>::default());

            Self::deposit_event(RawEvent::MemberJoinedWhitelist(token_id, account_id, token_info.transfer_policy));

            Ok(())
        }

        /// Purchase tokens on active token sale.
        ///
        /// Preconditions:
        /// - `token_id` must be existing token's id
        /// - token identified by `token_id` must have OfferingState::Sale
        /// - `amount` cannot exceed number of tokens remaining on sale
        /// - sender's JOY balance must be >= `amount * sale.unit_price`
        ///
        /// Postconditions:
        /// - `amount * sale.unit_price` JOY tokens are transfered to `sale.tokens_source` account
        /// - `amount` CRT tokens are unreserved from `sale.tokens_source` account and its
        ///    liquidity is decreased by `amount` (`amount` tokens are burned from the account)
        /// - buyer's `vesting_balance` related to the current sale is increased by `amount`
        ///   (or created with `amount` as `vesting_balance.total_amount`)
        /// - `token_data.last_sale.quantity_left` is decreased by `amount`
        #[weight = 10_000_000] // TODO: adjust weight
        pub fn puchase_tokens_on_sale(origin, token_id: T::TokenId, amount: <T as Trait>::Balance) -> DispatchResult {
            let sender = ensure_signed(origin)?;
            let token_data = Self::ensure_token_exists(token_id)?;
            let sale = OfferingStateOf::<T>::ensure_sale_of::<T>(&token_data)?;
            let buyer_joy_balance = balances::Module::<T>::usable_balance(&sender);
            let joy_amount = sale.unit_price.saturating_mul(amount.into());

            ensure!(
                buyer_joy_balance >= joy_amount,
                Error::<T>::InsufficientBalanceForTokenPurchase
            );

            ensure!(
                sale.quantity_left >= amount,
                Error::<T>::NotEnoughTokensOnSale
            );
            // TODO: Whitelist handling

            // == MUTATION SAFE ==

            <balances::Module::<T> as Currency<T::AccountId>>::transfer(
                &sender,
                &sale.tokens_source,
                joy_amount,
                ExistenceRequirement::AllowDeath
            )?;

            AccountInfoByTokenAndAccount::<T>::mutate(token_id, &sale.tokens_source, |acc_data| {
                // Unreserve + burn
                acc_data.reserved_balance = acc_data.reserved_balance.saturating_sub(amount);
                acc_data.decrease_liquidity_by::<T>(amount);
            });

            AccountInfoByTokenAndAccount::<T>::mutate(token_id, &sender, |acc_data| {
                acc_data.increase_vesting_balance(
                    VestingSource::Sale(token_data.sales_initialized),
                    amount,
                    sale.get_vesting_schedule()
                );
            });

            TokenInfoById::<T>::mutate(token_id, |t| {
                t.last_sale.as_mut().unwrap().quantity_left = sale.quantity_left.saturating_sub(amount);
            });

            Ok(())
        }
    }
}

impl<T: Trait>
    PalletToken<
        T::AccountId,
        TransferPolicyOf<T>,
        TokenIssuanceParametersOf<T>,
        UploadContextOf<T>,
        T::BlockNumber,
        TokenSaleParamsOf<T>,
    > for Module<T>
{
    type Balance = <T as Trait>::Balance;

    type TokenId = T::TokenId;

    type MerkleProof = MerkleProofOf<T>;

    /// Change to permissionless
    /// Preconditions:
    /// - Token `token_id` must exist
    /// Postconditions
    /// - transfer policy of `token_id` changed to permissionless
    fn change_to_permissionless(token_id: T::TokenId) -> DispatchResult {
        TokenInfoById::<T>::try_mutate(token_id, |token_info| {
            token_info.transfer_policy = TransferPolicyOf::<T>::Permissionless;
            Ok(())
        })
    }

    /// Reduce patronage rate by amount
    /// Preconditions:
    /// - `token_id` must exists
    /// - `decrement` must be less or equal than current patronage rate for `token_id`
    ///
    /// Postconditions:
    /// - patronage rate for `token_id` reduced by `decrement`
    fn reduce_patronage_rate_by(token_id: T::TokenId, decrement: Self::Balance) -> DispatchResult {
        let token_info = Self::ensure_token_exists(token_id)?;

        // ensure new rate is >= 0
        ensure!(
            token_info.patronage_info.rate >= decrement,
            Error::<T>::ReductionExceedingPatronageRate,
        );

        // == MUTATION SAFE ==

        let now = Self::current_block();
        let new_rate = token_info.patronage_info.rate.saturating_sub(decrement);
        TokenInfoById::<T>::mutate(token_id, |token_info| {
            token_info.set_new_patronage_rate_at_block::<T::BlockNumberToBalance>(new_rate, now);
        });

        Self::deposit_event(RawEvent::PatronageRateDecreasedTo(token_id, new_rate));

        Ok(())
    }

    /// Allow creator to receive credit into his accounts
    /// Preconditions:
    /// - `token_id` must exists
    /// - `to_account` must be valid for `token_id`
    ///
    /// Postconditions:
    /// - outstanding patronage credit for `token_id` transferred to `to_account`
    /// - outstanding patronage credit subsequently set to 0
    /// no-op if outstanding credit is zero
    fn claim_patronage_credit(token_id: T::TokenId, to_account: T::AccountId) -> DispatchResult {
        let token_info = Self::ensure_token_exists(token_id)?;
        Self::ensure_account_data_exists(token_id, &to_account).map(|_| ())?;

        let now = Self::current_block();
        let unclaimed_patronage = token_info.unclaimed_patronage::<T::BlockNumberToBalance>(now);

        if unclaimed_patronage.is_zero() {
            return Ok(());
        }

        // == MUTATION SAFE ==

        AccountInfoByTokenAndAccount::<T>::mutate(token_id, &to_account, |account_info| {
            account_info.increase_liquidity_by(unclaimed_patronage)
        });

        TokenInfoById::<T>::mutate(token_id, |token_info| {
            token_info.increase_issuance_by(unclaimed_patronage);
            token_info.set_unclaimed_tally_patronage_at_block(T::Balance::zero(), now);
        });

        Self::deposit_event(RawEvent::PatronageCreditClaimedAtBlock(
            token_id,
            unclaimed_patronage,
            to_account,
            now,
        ));

        Ok(())
    }

    /// Issue token with specified characteristics
    /// Preconditions:
    /// -
    ///
    /// Postconditions:
    /// - token with specified characteristics is added to storage state
    /// - `NextTokenId` increased by 1
    fn issue_token(
        owner_account_id: T::AccountId,
        issuance_parameters: TokenIssuanceParametersOf<T>,
    ) -> DispatchResult {
        let token_id = Self::next_token_id();
        Self::validate_issuance_parameters(&issuance_parameters)?;

<<<<<<< HEAD
        let token_data = TokenDataOf::<T>::try_from_params::<T>(issuance_parameters.clone())?;
=======
        let now = Self::current_block();
        let initial_supply = issuance_parameters.initial_supply;
        let token_data = issuance_parameters.build(now);
>>>>>>> b6260530

        // == MUTATION SAFE ==

        AccountInfoByTokenAndAccount::<T>::insert(
            &token_id,
            &owner_account_id,
            AccountDataOf::<T> {
                free_balance: initial_supply,
                reserved_balance: T::Balance::zero(),
            },
        );
        SymbolsUsed::<T>::insert(&token_data.symbol, ());
        TokenInfoById::<T>::insert(token_id, token_data.clone());
        NextTokenId::<T>::put(token_id.saturating_add(T::TokenId::one()));
        AccountInfoByTokenAndAccount::<T>::mutate(
            token_id,
            &issuance_parameters.initial_allocation.address,
            |ad| {
                if let Some(vs) = issuance_parameters
                    .initial_allocation
                    .vesting_schedule
                    .as_ref()
                {
                    ad.increase_vesting_balance(
                        VestingSource::InitialIssuance,
                        issuance_parameters.initial_allocation.amount,
                        VestingScheduleOf::<T>::from_params(Self::current_block(), vs.clone()),
                    )
                } else {
                    ad.base_balance = issuance_parameters.initial_allocation.amount;
                }
            },
        );

        Ok(())
    }

    fn init_token_sale(
        token_id: T::TokenId,
        sale_params: TokenSaleParamsOf<T>,
        payload_upload_context: UploadContextOf<T>,
    ) -> DispatchResult {
        let token_data = Self::ensure_token_exists(token_id)?;
        let sale = TokenSaleOf::<T>::try_from_params::<T>(sale_params.clone())?;
        // Validation + first mutation(!)
        Self::try_init_sale(token_id, &token_data, &sale_params, payload_upload_context)?;
        // == MUTATION SAFE ==
        TokenInfoById::<T>::mutate(token_id, |t| {
            t.last_sale = Some(sale);
            t.sales_initialized = t.sales_initialized.saturating_add(1);
        });

        Ok(())
    }

    /// Update upcoming token sale
    /// Preconditions:
    /// - token is in UpcomingSale state
    ///
    /// Postconditions:
    /// - token's sale `duration` and `start_block` is updated according to provided parameters
    fn update_upcoming_sale(
        token_id: T::TokenId,
        new_start_block: Option<T::BlockNumber>,
        new_duration: Option<T::BlockNumber>,
    ) -> DispatchResult {
        let token_data = Self::ensure_token_exists(token_id)?;
        let sale = OfferingStateOf::<T>::ensure_upcoming_sale_of::<T>(&token_data)?;
        let updated_sale = TokenSaleOf::<T> {
            start_block: new_start_block.unwrap_or(sale.start_block),
            duration: new_duration.unwrap_or(sale.duration),
            ..sale
        };
        ensure!(
            updated_sale.start_block >= <frame_system::Module<T>>::block_number(),
            Error::<T>::SaleStartingBlockInThePast
        );
        // == MUTATION SAFE ==
        TokenInfoById::<T>::mutate(token_id, |t| t.last_sale = Some(updated_sale));

        Self::deposit_event(RawEvent::TokenIssued(
            token_id,
            token_data,
            owner_account_id,
        ));
        Ok(())
    }

    /// Remove token data from storage
    /// Preconditions:
    /// - `token_id` must exists
    /// - no account for `token_id` exists
    ///
    /// Postconditions:
    /// - token data @ `token_Id` removed from storage
    /// - all account data for `token_Id` removed
    fn deissue_token(token_id: T::TokenId) -> DispatchResult {
        let token_info = Self::ensure_token_exists(token_id)?;
        Self::ensure_can_deissue_token(token_id)?;

        // == MUTATION SAFE ==

        Self::do_deissue_token(token_info.symbol, token_id);

        Self::deposit_event(RawEvent::TokenDeissued(token_id));

        Ok(())
    }
}

/// Module implementation
impl<T: Trait> Module<T> {
    /// Ensure given account can reserve the specified amount of tokens.
    /// (free_balance >= amount)
    fn ensure_can_reserve(
        account_data: &AccountDataOf<T>,
        amount: <T as Trait>::Balance,
    ) -> DispatchResult {
        if amount.is_zero() {
            return Ok(());
        }

        // ensure can freeze amount
        ensure!(
            account_data.usable_balance::<T>() >= amount,
            Error::<T>::InsufficientFreeBalanceForReserving,
        );

        Ok(())
    }

    /// Reserve specified amount of tokens from the account.
    /// Infallible!
    ///
    /// Postconditions:
    /// - `who` free balance decreased by `amount`
    /// - `who` reserved balance increased by `amount`
    fn do_reserve(token_id: T::TokenId, who: &T::AccountId, amount: <T as Trait>::Balance) {
        AccountInfoByTokenAndAccount::<T>::mutate(token_id, &who, |account_data| {
            account_data.reserved_balance = account_data.reserved_balance.saturating_add(amount);
        });

        Self::deposit_event(RawEvent::TokenAmountReservedFrom(
            token_id,
            who.clone(),
            amount,
        ));
    }

    pub(crate) fn ensure_account_data_exists(
        token_id: T::TokenId,
        account_id: &T::AccountId,
    ) -> Result<AccountDataOf<T>, DispatchError> {
        ensure!(
            AccountInfoByTokenAndAccount::<T>::contains_key(token_id, account_id),
            Error::<T>::AccountInformationDoesNotExist,
        );
        Ok(Self::account_info_by_token_and_account(
            token_id, account_id,
        ))
    }

    pub(crate) fn ensure_token_exists(
        token_id: T::TokenId,
    ) -> Result<TokenDataOf<T>, DispatchError> {
        ensure!(
            TokenInfoById::<T>::contains_key(token_id),
            Error::<T>::TokenDoesNotExist,
        );
        Ok(Self::token_info_by_id(token_id))
    }

    /// Perform token de-issuing: unfallible
    pub(crate) fn do_deissue_token(symbol: T::Hash, token_id: T::TokenId) {
        SymbolsUsed::<T>::remove(symbol);
        TokenInfoById::<T>::remove(token_id);
        // TODO: add extra state removal as implementation progresses
    }

    /// Transfer preconditions
    pub(crate) fn ensure_can_transfer(
        token_id: T::TokenId,
        src: &T::AccountId,
        outputs: &TransfersOf<T>,
    ) -> DispatchResult {
        // ensure token validity
        let token_info = Self::ensure_token_exists(token_id)?;

        // ensure src account id validity
        let src_account_info = Self::ensure_account_data_exists(token_id, src)?;

        // ensure dst account id validity
        outputs.iter().try_for_each(|(dst, _)| {
            match (*dst == *src, &token_info.transfer_policy) {
                (true, _) => Err(Error::<T>::SameSourceAndDestinationLocations.into()),
                (_, TransferPolicyOf::<T>::Permissioned(_)) => {
                    // if permissioned mode account must exist
                    Self::ensure_account_data_exists(token_id, dst).map(|_| ())
                }
                _ => Ok(()),
            }
        })?;

        src_account_info.ensure_can_decrease_liquidity_by::<T>(outputs.total_amount())
    }

    /// Perform balance accounting for balances
    pub(crate) fn do_transfer(token_id: T::TokenId, src: &T::AccountId, outputs: &TransfersOf<T>) {
        outputs.iter().for_each(|(account_id, payment)| {
            AccountInfoByTokenAndAccount::<T>::mutate(token_id, &account_id, |account_data| {
                account_data.increase_liquidity_by(payment.amount);
            });
        });
<<<<<<< HEAD
        match decrease_op {
            DecOp::<T>::Reduce(amount) => {
                AccountInfoByTokenAndAccount::<T>::mutate(token_id, &src, |account_data| {
                    account_data.decrease_liquidity_by::<T>(amount);
                })
            }
            DecOp::<T>::Remove(_, dust_amount) => {
                AccountInfoByTokenAndAccount::<T>::remove(token_id, &src);
                TokenInfoById::<T>::mutate(token_id, |token_data| {
                    token_data.decrease_supply_by(dust_amount);
                });
            }
        };
=======

        AccountInfoByTokenAndAccount::<T>::mutate(token_id, &src, |account_data| {
            account_data.decrease_liquidity_by(outputs.total_amount());
        })
>>>>>>> b6260530
    }

    pub(crate) fn current_block() -> T::BlockNumber {
        <frame_system::Module<T>>::block_number()
    }

<<<<<<< HEAD
    #[inline]
    pub(crate) fn try_init_sale(
        token_id: T::TokenId,
        token_data: &TokenDataOf<T>,
        sale_params: &TokenSaleParamsOf<T>,
        payload_upload_context: UploadContextOf<T>,
    ) -> DispatchResult {
        // Ensure token offering state is Idle
        OfferingStateOf::<T>::ensure_idle_of::<T>(token_data)?;

        // Ensure sale upper_bound_quantity can be reserved from `source`
        let account_data = Self::ensure_account_data_exists(token_id, &sale_params.tokens_source)?;
        Self::ensure_can_reserve(&account_data, sale_params.upper_bound_quantity)?;

        // Optionally: Upload whitelist payload
        if let Some(Some(payload)) = sale_params.whitelist.as_ref().map(|p| p.payload.clone()) {
            let upload_params = UploadParameters::<T> {
                bag_id: payload_upload_context.bag_id,
                deletion_prize_source_account_id: payload_upload_context.uploader_account,
                expected_data_size_fee: payload.expected_data_size_fee,
                object_creation_list: vec![payload.object_creation_params],
            };
            // Validation + first mutation (!)
            storage::Module::<T>::upload_data_objects(upload_params)?;
        }

        // == MUTATION SAFE ==
        Self::do_reserve(
            token_id,
            &sale_params.tokens_source,
            sale_params.upper_bound_quantity,
        );

=======
    /// Ensure sender can remove account
    /// Params:
    /// - transfer_policy for the token
    /// - sender dust_account extrinsic signer
    /// - account_to_remove account id to be removed
    /// - account to remove Data
    pub(crate) fn ensure_user_can_dust_account(
        transfer_policy: &TransferPolicyOf<T>,
        sender: &T::AccountId,
        account_to_remove: &T::AccountId,
        account_to_remove_info: &AccountDataOf<T>,
    ) -> DispatchResult {
        match (
            transfer_policy,
            account_to_remove_info.is_empty(),
            sender == account_to_remove,
        ) {
            (_, _, true) => Ok(()),
            (TransferPolicyOf::<T>::Permissionless, true, _) => Ok(()),
            (TransferPolicyOf::<T>::Permissioned(_), _, _) => {
                Err(Error::<T>::AttemptToRemoveNonOwnedAccountUnderPermissionedMode.into())
            }
            _ => Err(Error::<T>::AttemptToRemoveNonOwnedAndNonEmptyAccount.into()),
        }
    }

    /// Validate token issuance parameters
    pub(crate) fn validate_issuance_parameters(
        params: &TokenIssuanceParametersOf<T>,
    ) -> DispatchResult {
        ensure!(
            !SymbolsUsed::<T>::contains_key(&params.symbol),
            Error::<T>::TokenSymbolAlreadyInUse,
        );

        Ok(())
    }

    pub(crate) fn ensure_can_deissue_token(token_id: T::TokenId) -> DispatchResult {
        let token_info = Self::ensure_token_exists(token_id)?;
        ensure!(
            AccountInfoByTokenAndAccount::<T>::iter_prefix(token_id)
                .next()
                .is_none(),
            Error::<T>::CannotDeissueTokenWithOutstandingAccounts,
        );

        // This is a extra, since when no account exists -> total_issuance == 0
        debug_assert!(token_info.supply.is_zero());

>>>>>>> b6260530
        Ok(())
    }
}<|MERGE_RESOLUTION|>--- conflicted
+++ resolved
@@ -4,11 +4,7 @@
     decl_module, decl_storage,
     dispatch::{fmt::Debug, marker::Copy, DispatchError, DispatchResult},
     ensure,
-<<<<<<< HEAD
-    traits::{Currency, ExistenceRequirement},
-=======
-    traits::{Currency, Get},
->>>>>>> b6260530
+    traits::{Currency, ExistenceRequirement, Get},
 };
 use frame_system::ensure_signed;
 use sp_arithmetic::traits::{AtLeast32BitUnsigned, One, Saturating, Zero};
@@ -27,14 +23,7 @@
 use errors::Error;
 pub use events::{Event, RawEvent};
 use traits::PalletToken;
-<<<<<<< HEAD
 use types::*;
-=======
-use types::{
-    AccountDataOf, MerkleProofOf, TokenDataOf, TokenIssuanceParametersOf, TransferPolicyOf,
-    TransfersOf,
-};
->>>>>>> b6260530
 
 /// Pallet Configuration Trait
 pub trait Trait: frame_system::Trait + balances::Trait + storage::Trait {
@@ -56,13 +45,10 @@
     type TokenId: AtLeast32BitUnsigned + FullCodec + Copy + Default + Debug;
 
     /// Block number to balance converter used for interest calculation
-<<<<<<< HEAD
     type BlockNumberToBalance: Convert<Self::BlockNumber, <Self as Trait>::Balance>;
 
     /// The storage type used
     type DataObjectStorage: storage::DataObjectStorage<Self>;
-=======
-    type BlockNumberToBalance: Convert<Self::BlockNumber, Self::Balance>;
 
     /// Tresury account for the various tokens
     type ModuleId: Get<ModuleId>;
@@ -73,7 +59,6 @@
 
     /// the Currency interface used as a reserve (i.e. JOY)
     type ReserveCurrency: Currency<Self::AccountId>;
->>>>>>> b6260530
 }
 
 decl_storage! {
@@ -365,7 +350,7 @@
 
         TokenInfoById::<T>::mutate(token_id, |token_info| {
             token_info.increase_issuance_by(unclaimed_patronage);
-            token_info.set_unclaimed_tally_patronage_at_block(T::Balance::zero(), now);
+            token_info.set_unclaimed_tally_patronage_at_block(<T as Trait>::Balance::zero(), now);
         });
 
         Self::deposit_event(RawEvent::PatronageCreditClaimedAtBlock(
@@ -385,31 +370,13 @@
     /// Postconditions:
     /// - token with specified characteristics is added to storage state
     /// - `NextTokenId` increased by 1
-    fn issue_token(
-        owner_account_id: T::AccountId,
-        issuance_parameters: TokenIssuanceParametersOf<T>,
-    ) -> DispatchResult {
+    fn issue_token(issuance_parameters: TokenIssuanceParametersOf<T>) -> DispatchResult {
         let token_id = Self::next_token_id();
         Self::validate_issuance_parameters(&issuance_parameters)?;
 
-<<<<<<< HEAD
         let token_data = TokenDataOf::<T>::try_from_params::<T>(issuance_parameters.clone())?;
-=======
-        let now = Self::current_block();
-        let initial_supply = issuance_parameters.initial_supply;
-        let token_data = issuance_parameters.build(now);
->>>>>>> b6260530
 
         // == MUTATION SAFE ==
-
-        AccountInfoByTokenAndAccount::<T>::insert(
-            &token_id,
-            &owner_account_id,
-            AccountDataOf::<T> {
-                free_balance: initial_supply,
-                reserved_balance: T::Balance::zero(),
-            },
-        );
         SymbolsUsed::<T>::insert(&token_data.symbol, ());
         TokenInfoById::<T>::insert(token_id, token_data.clone());
         NextTokenId::<T>::put(token_id.saturating_add(T::TokenId::one()));
@@ -433,6 +400,8 @@
             },
         );
 
+        Self::deposit_event(RawEvent::TokenIssued(token_id, issuance_parameters));
+
         Ok(())
     }
 
@@ -479,11 +448,6 @@
         // == MUTATION SAFE ==
         TokenInfoById::<T>::mutate(token_id, |t| t.last_sale = Some(updated_sale));
 
-        Self::deposit_event(RawEvent::TokenIssued(
-            token_id,
-            token_data,
-            owner_account_id,
-        ));
         Ok(())
     }
 
@@ -612,33 +576,16 @@
                 account_data.increase_liquidity_by(payment.amount);
             });
         });
-<<<<<<< HEAD
-        match decrease_op {
-            DecOp::<T>::Reduce(amount) => {
-                AccountInfoByTokenAndAccount::<T>::mutate(token_id, &src, |account_data| {
-                    account_data.decrease_liquidity_by::<T>(amount);
-                })
-            }
-            DecOp::<T>::Remove(_, dust_amount) => {
-                AccountInfoByTokenAndAccount::<T>::remove(token_id, &src);
-                TokenInfoById::<T>::mutate(token_id, |token_data| {
-                    token_data.decrease_supply_by(dust_amount);
-                });
-            }
-        };
-=======
 
         AccountInfoByTokenAndAccount::<T>::mutate(token_id, &src, |account_data| {
-            account_data.decrease_liquidity_by(outputs.total_amount());
+            account_data.decrease_liquidity_by::<T>(outputs.total_amount());
         })
->>>>>>> b6260530
     }
 
     pub(crate) fn current_block() -> T::BlockNumber {
         <frame_system::Module<T>>::block_number()
     }
 
-<<<<<<< HEAD
     #[inline]
     pub(crate) fn try_init_sale(
         token_id: T::TokenId,
@@ -672,7 +619,9 @@
             sale_params.upper_bound_quantity,
         );
 
-=======
+        Ok(())
+    }
+
     /// Ensure sender can remove account
     /// Params:
     /// - transfer_policy for the token
@@ -720,10 +669,9 @@
             Error::<T>::CannotDeissueTokenWithOutstandingAccounts,
         );
 
-        // This is a extra, since when no account exists -> total_issuance == 0
-        debug_assert!(token_info.supply.is_zero());
-
->>>>>>> b6260530
+        // This is a extra, since when no account exists -> total_supply == 0
+        debug_assert!(token_info.total_supply.is_zero());
+
         Ok(())
     }
 }