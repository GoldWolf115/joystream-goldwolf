use crate::types::{
    TokenIssuanceParametersOf, TokenSaleId, TransferPolicyOf, ValidatedTransfersOf,
};
use common::MembershipTypes;
use frame_support::decl_event;
use sp_runtime::Perquintill;

decl_event! {
    pub enum Event<T>
    where
        Balance = <T as crate::Trait>::Balance,
        TokenId = <T as crate::Trait>::TokenId,
        AccountId = <T as frame_system::Trait>::AccountId,
        MemberId = <T as MembershipTypes>::MemberId,
        TransferPolicy = TransferPolicyOf<T>,
        TokenIssuanceParameters = TokenIssuanceParametersOf<T>,
<<<<<<< HEAD
        ValidatedTransfers = Transfers<Validated<<T as MembershipTypes>::MemberId>, <T as crate::Trait>::Balance>,
=======
        ValidatedTransfers = ValidatedTransfersOf<T>,

>>>>>>> 7eed94a5
    {
        /// Token amount is transferred from src to dst
        /// Params:
        /// - token identifier
<<<<<<< HEAD
        /// - source member id
        /// - outputs: list of pairs (destination member id, amount)
        TokenAmountTransferred(TokenId, MemberId, ValidatedTransfers),
=======
        /// - source account
        /// - map containing validated outputs (amount, remark) data indexed by
        ///   (account_id + account existance)
        TokenAmountTransferred(TokenId, AccountId, ValidatedTransfers),
>>>>>>> 7eed94a5

        /// Token amount transferred by issuer
        /// Params:
        /// - token identifier
        /// - source account
        /// - map containing validated outputs
        ///   (amount, opt. vesting schedule, opt. vesting cleanup key, remark) data indexed by
        ///   (account_id + account existance)
        TokenAmountTransferredByIssuer(TokenId, AccountId, ValidatedTransfers),

        /// Patronage rate decreased
        /// Params:
        /// - token identifier
        /// - new patronage rate
        PatronageRateDecreasedTo(TokenId, Perquintill),

        /// Patronage credit claimed by creator
        /// Params:
        /// - token identifier
        /// - credit amount
        /// - member id
        PatronageCreditClaimed(TokenId, Balance, MemberId),

        /// Member joined whitelist
        /// Params:
        /// - token identifier
        /// - member id
        /// - ongoing transfer policy
        MemberJoinedWhitelist(TokenId, MemberId, TransferPolicy),

        /// Account Dusted
        /// Params:
        /// - token identifier
        /// - id of the dusted account owner member
        /// - account that called the extrinsic
        /// - ongoing policy
        AccountDustedBy(TokenId, MemberId, AccountId, TransferPolicy),

        /// Token Deissued
        /// Params:
        /// - token id
        TokenDeissued(TokenId),

        /// Token Issued
        /// Params:
        /// - token id
        /// - token issuance parameters
        TokenIssued(TokenId, TokenIssuanceParameters),

        /// Tokens Purchased On Sale
        /// Params:
        /// - token id
        /// - token sale id
        /// - amount of tokens purchased
        /// - buyer's member id
        TokensPurchasedOnSale(TokenId, TokenSaleId, Balance, MemberId),

        /// Unsold Tokens Recovered
        /// Params:
        /// - token id
        /// - token sale id
        /// - amount of tokens recovered
        UnsoldTokensRecovered(TokenId, TokenSaleId, Balance),
    }
}<|MERGE_RESOLUTION|>--- conflicted
+++ resolved
@@ -14,35 +14,25 @@
         MemberId = <T as MembershipTypes>::MemberId,
         TransferPolicy = TransferPolicyOf<T>,
         TokenIssuanceParameters = TokenIssuanceParametersOf<T>,
-<<<<<<< HEAD
-        ValidatedTransfers = Transfers<Validated<<T as MembershipTypes>::MemberId>, <T as crate::Trait>::Balance>,
-=======
         ValidatedTransfers = ValidatedTransfersOf<T>,
 
->>>>>>> 7eed94a5
     {
         /// Token amount is transferred from src to dst
         /// Params:
         /// - token identifier
-<<<<<<< HEAD
         /// - source member id
-        /// - outputs: list of pairs (destination member id, amount)
+        /// - map containing validated outputs (amount, remark) data indexed by
+        ///   (member_id + account existance)
         TokenAmountTransferred(TokenId, MemberId, ValidatedTransfers),
-=======
-        /// - source account
-        /// - map containing validated outputs (amount, remark) data indexed by
-        ///   (account_id + account existance)
-        TokenAmountTransferred(TokenId, AccountId, ValidatedTransfers),
->>>>>>> 7eed94a5
 
         /// Token amount transferred by issuer
         /// Params:
         /// - token identifier
-        /// - source account
+        /// - source (issuer) member id
         /// - map containing validated outputs
         ///   (amount, opt. vesting schedule, opt. vesting cleanup key, remark) data indexed by
         ///   (account_id + account existance)
-        TokenAmountTransferredByIssuer(TokenId, AccountId, ValidatedTransfers),
+        TokenAmountTransferredByIssuer(TokenId, MemberId, ValidatedTransfers),
 
         /// Patronage rate decreased
         /// Params:
