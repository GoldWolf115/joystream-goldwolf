//! Joystream membership module.
//!
//! Memberships are the stable identifier under which actors occupy roles,
//! submit proposals and communicate on the platform.
//!
//! ### Overview
//! A membership is a representation of an actor on the platform,
//! and it exist to serve the profile and reputation purposes.
//!
//! #### Profile
//! A membership has an associated rich profile that includes information that support presenting
//! the actor in a human friendly way in applications, much more so than raw accounts in isolation.
//!
//! #### Reputation
//!
//! Facilitates the consolidation of all activity under one stable identifier,
//! allowing an actor to invest in the reputation of a membership through prolonged participation
//! with good conduct. This gives honest and competent actors a practical way to signal quality,
//! and this quality signal is a key screening parameter allowing entry into more important and
//! sensitive activities. While nothing technically prevents an actor from registering for multiple
//! memberships, the value of doing a range of activities under one membership should be greater
//! than having it fragmented, since reputation, in essence, increases with the length and scope of
//! the history of consistent good conduct.
//!
//! It's important to be aware that a membership is not an account, but a higher level concept that
//! involves accounts for authentication. The membership subsystem is responsible for storing and
//! managing all memberships on the platform, as well as enabling the creation of new memberships,
//! and the terms under which this may happen.
//!
//! Supported extrinsics:
//! - [update_profile](./struct.Module.html#method.update_profile) - updates profile parameters.
//! - [buy_membership](./struct.Module.html#method.buy_membership) - allows to buy membership
//! for non-members.
//! - [update_accounts](./struct.Module.html#method.update_accounts) - updates member accounts.
//! - [update_profile_verification](./struct.Module.html#method.update_profile_verification) -
//! updates member profile verification status.
//! - [set_referral_cut](./struct.Module.html#method.set_referral_cut) -
//! updates the referral cut percent value.
//! - [transfer_invites](./struct.Module.html#method.transfer_invites) - transfers the invites
//! from one member to another.
//!
//! [Joystream handbook description](https://joystream.gitbook.io/joystream-handbook/subsystems/membership)

// Ensure we're `no_std` when compiling for Wasm.
#![cfg_attr(not(feature = "std"), no_std)]

pub mod benchmarking;

pub mod genesis;
mod tests;

use codec::{Decode, Encode};
use frame_support::dispatch::DispatchError;
use frame_support::traits::{Currency, Get, WithdrawReason, WithdrawReasons};
pub use frame_support::weights::Weight;
use frame_support::{decl_error, decl_event, decl_module, decl_storage, ensure};
use frame_system::{ensure_root, ensure_signed};
use sp_arithmetic::traits::{One, Zero};
use sp_arithmetic::Perbill;
use sp_runtime::traits::{Hash, Saturating};
use sp_runtime::SaturatedConversion;
use sp_std::vec::Vec;

use common::origin::MemberOriginValidator;
use common::working_group::{WorkingGroupAuthenticator, WorkingGroupBudgetHandler};
use staking_handler::StakingHandler;

#[cfg(feature = "runtime-benchmarks")]
pub use benchmarking::MembershipWorkingGroupHelper;

// Balance type alias
type BalanceOf<T> = <T as balances::Trait>::Balance;

type WeightInfoMembership<T> = <T as Trait>::WeightInfo;

/// pallet_forum WeightInfo.
/// Note: This was auto generated through the benchmark CLI using the `--weight-trait` flag
pub trait WeightInfo {
    fn buy_membership_without_referrer(i: u32, j: u32) -> Weight;
    fn buy_membership_with_referrer(i: u32, j: u32) -> Weight;
    fn update_profile(i: u32) -> Weight;
    fn update_accounts_none() -> Weight;
    fn update_accounts_root() -> Weight;
    fn update_accounts_controller() -> Weight;
    fn update_accounts_both() -> Weight;
    fn set_referral_cut() -> Weight;
    fn transfer_invites() -> Weight;
    fn invite_member(i: u32, j: u32) -> Weight;
    fn set_membership_price() -> Weight;
    fn update_profile_verification() -> Weight;
    fn set_leader_invitation_quota() -> Weight;
    fn set_initial_invitation_balance() -> Weight;
    fn set_initial_invitation_count() -> Weight;
    fn add_staking_account_candidate() -> Weight;
    fn confirm_staking_account() -> Weight;
    fn remove_staking_account() -> Weight;
}

pub trait Trait:
    frame_system::Trait + balances::Trait + pallet_timestamp::Trait + common::Trait
{
    /// Membership module event type.
    type Event: From<Event<Self>> + Into<<Self as frame_system::Trait>::Event>;

    /// Defines the default membership fee.
    type DefaultMembershipPrice: Get<BalanceOf<Self>>;

    /// Defines the maximum percent value of the membership fee for the referral cut.
    type ReferralCutMaximumPercent: Get<u8>;

    /// Working group pallet integration.
    type WorkingGroup: common::working_group::WorkingGroupAuthenticator<Self>
        + common::working_group::WorkingGroupBudgetHandler<Self>;

    /// Defines the default balance for the invited member.
    type DefaultInitialInvitationBalance: Get<BalanceOf<Self>>;

    /// Staking handler used for invited member staking.
    type InvitedMemberStakingHandler: StakingHandler<
        Self::AccountId,
        BalanceOf<Self>,
        Self::MemberId,
    >;

    /// Staking handler used for staking candidate.
    type StakingCandidateStakingHandler: StakingHandler<
        Self::AccountId,
        BalanceOf<Self>,
        Self::MemberId,
    >;

    /// Weight information for extrinsics in this pallet.
    type WeightInfo: WeightInfo;

    /// Stake needed to candidate as staking account.
    type CandidateStake: Get<BalanceOf<Self>>;
}

pub(crate) const DEFAULT_MEMBER_INVITES_COUNT: u32 = 5;

/// Public membership profile alias.
pub type Membership<T> = MembershipObject<<T as frame_system::Trait>::AccountId>;

#[derive(Encode, PartialEq, Decode, Debug, Default)]
/// Stored information about a registered user.
pub struct MembershipObject<AccountId: Ord> {
    /// The hash of the handle chosen by member.
    pub handle_hash: Vec<u8>,

    /// Member's root account id. Only the root account is permitted to set a new root account
    /// and update the controller account. Other modules may only allow certain actions if
    /// signed with root account. It is intended to be an account that can remain offline and
    /// potentially hold a member's funds, and be a source for staking roles.
    pub root_account: AccountId,

    /// Member's controller account id. This account is intended to be used by
    /// a member to act under their identity in other modules. It will usually be used more
    /// online and will have less funds in its balance.
    pub controller_account: AccountId,

    /// An indicator that reflects whether the implied real world identity in the profile
    /// corresponds to the true actor behind the membership.
    pub verified: bool,

    /// Defines how many invitations this member has
    pub invites: u32,
}

// Contain staking account to member binding and its confirmation.
#[derive(Encode, Decode, Default, Debug, PartialEq)]
pub struct StakingAccountMemberBinding<MemberId> {
    /// Member id that we bind account to.
    pub member_id: MemberId,

    /// Confirmation that an account id is bound to a member.
    pub confirmed: bool,
}

/// Parameters for the buy_membership extrinsic.
#[derive(Encode, Decode, Default, Clone, PartialEq, Debug, Eq)]
pub struct BuyMembershipParameters<AccountId, MemberId> {
    /// New member root account.
    pub root_account: AccountId,

    /// New member controller account.
    pub controller_account: AccountId,

    /// New member handle.
    pub handle: Option<Vec<u8>>,

    /// Metadata concerning new member.
    pub metadata: Vec<u8>,

    /// Referrer member id.
    pub referrer_id: Option<MemberId>,
}

/// Parameters for the invite_member extrinsic.
#[derive(Encode, Decode, Default, Clone, PartialEq, Debug, Eq)]
pub struct InviteMembershipParameters<AccountId, MemberId> {
    /// Inviting member id.
    pub inviting_member_id: MemberId,

    /// New member root account.
    pub root_account: AccountId,

    /// New member controller account.
    pub controller_account: AccountId,

    /// New member handle.
    pub handle: Option<Vec<u8>>,

    /// Metadata concerning new member.
    pub metadata: Vec<u8>,
}

decl_error! {
    /// Membership module predefined errors
    pub enum Error for Module<T: Trait> {
        /// Not enough balance to buy membership.
        NotEnoughBalanceToBuyMembership,

        /// Controller account required.
        ControllerAccountRequired,

        /// Root account required.
        RootAccountRequired,

        /// Invalid origin.
        UnsignedOrigin,

        /// Member profile not found (invalid member id).
        MemberProfileNotFound,

        /// Handle already registered.
        HandleAlreadyRegistered,

        /// Handle must be provided during registration.
        HandleMustBeProvidedDuringRegistration,

        /// Cannot find a membership for a provided referrer id.
        ReferrerIsNotMember,

        /// Should be a member to receive invites.
        CannotTransferInvitesForNotMember,

        /// Not enough invites to perform an operation.
        NotEnoughInvites,

        /// Membership working group leader is not set.
        WorkingGroupLeaderNotSet,

        /// Staking account is registered for some member.
        StakingAccountIsAlreadyRegistered,

        /// Staking account for membership doesn't exist.
        StakingAccountDoesntExist,

        /// Staking account has already been confirmed.
        StakingAccountAlreadyConfirmed,

        /// Cannot invite a member. Working group balance is not sufficient to set the default
        /// balance.
        WorkingGroupBudgetIsNotSufficientForInviting,

<<<<<<< HEAD
        /// Cannot invite a member. The controller account has an existing conflicting lock.
        ConflictingLock,

        /// Cannot set a referral cut percent value. The limit was exceeded.
        CannotExceedReferralCutPercentLimit,
=======
        /// Staking account contains conflicting stakes.
        ConflictStakesOnAccount,

        /// Insufficient balance to cover stake.
        InsufficientBalanceToCoverStake,
>>>>>>> 4f4fb3e7
    }
}

decl_storage! {
    trait Store for Module<T: Trait> as Membership {
        /// MemberId to assign to next member that is added to the registry, and is also the
        /// total number of members created. MemberIds start at Zero.
        pub NextMemberId get(fn members_created) : T::MemberId;

        /// Mapping of member's id to their membership profile.
        pub MembershipById get(fn membership) : map hasher(blake2_128_concat)
            T::MemberId => Membership<T>;

        /// Registered unique handles hash and their mapping to their owner.
        pub MemberIdByHandleHash get(fn handles) : map hasher(blake2_128_concat)
            Vec<u8> => T::MemberId;

        /// Referral cut percent of the membership fee to receive on buying the membership.
        pub ReferralCut get(fn referral_cut) : u8;

        /// Current membership price.
        pub MembershipPrice get(fn membership_price) : BalanceOf<T> =
            T::DefaultMembershipPrice::get();

        /// Initial invitation count for the newly bought membership.
        pub InitialInvitationCount get(fn initial_invitation_count) : u32  =
            DEFAULT_MEMBER_INVITES_COUNT;

        /// Initial invitation balance for the invited member.
        pub InitialInvitationBalance get(fn initial_invitation_balance) : BalanceOf<T> =
            T::DefaultInitialInvitationBalance::get();

        /// Double of a staking account id and member id to the confirmation status.
        pub(crate) StakingAccountIdMemberStatus get(fn staking_account_id_member_status):
            map hasher(blake2_128_concat) T::AccountId => StakingAccountMemberBinding<T::MemberId>;

    }
    add_extra_genesis {
        config(members) : Vec<genesis::Member<T::MemberId, T::AccountId>>;
        build(|config: &GenesisConfig<T>| {
            for member in &config.members {
                let handle_hash = <Module<T>>::get_handle_hash(
                    &Some(member.handle.clone().into_bytes()),
                ).expect("Importing Member Failed");

                let member_id = <Module<T>>::insert_member(
                    &member.root_account,
                    &member.controller_account,
                    handle_hash,
                    Zero::zero(),
                ).expect("Importing Member Failed");

                // ensure imported member id matches assigned id
                assert_eq!(member_id, member.member_id, "Import Member Failed: MemberId Incorrect");
            }
        });
    }
}

decl_event! {
    pub enum Event<T> where
      <T as common::Trait>::MemberId,
      Balance = BalanceOf<T>,
      <T as frame_system::Trait>::AccountId,
      BuyMembershipParameters = BuyMembershipParameters<
          <T as frame_system::Trait>::AccountId,
          <T as common::Trait>::MemberId,
        >,
      <T as common::Trait>::ActorId,
      InviteMembershipParameters = InviteMembershipParameters<
          <T as frame_system::Trait>::AccountId,
          <T as common::Trait>::MemberId,
        >,
    {
        MemberInvited(MemberId, InviteMembershipParameters),
        MembershipBought(MemberId, BuyMembershipParameters),
        MemberProfileUpdated(
            MemberId,
            Option<Vec<u8>>,
            Option<Vec<u8>>,
        ),
        MemberAccountsUpdated(MemberId, Option<AccountId>, Option<AccountId>),
        MemberVerificationStatusUpdated(MemberId, bool, ActorId),
        ReferralCutUpdated(u8),
        InvitesTransferred(MemberId, MemberId, u32),
        MembershipPriceUpdated(Balance),
        InitialInvitationBalanceUpdated(Balance),
        LeaderInvitationQuotaUpdated(u32),
        InitialInvitationCountUpdated(u32),
        StakingAccountAdded(AccountId, MemberId),
        StakingAccountRemoved(AccountId, MemberId),
        StakingAccountConfirmed(AccountId, MemberId),
    }
}

decl_module! {
    pub struct Module<T: Trait> for enum Call where origin: T::Origin {
        /// Predefined errors
        type Error = Error<T>;

        fn deposit_event() = default;

        /// Exports const - default membership fee.
        const DefaultMembershipPrice: BalanceOf<T> = T::DefaultMembershipPrice::get();

        /// Exports const - maximum percent value of the membership fee for the referral cut.
        const ReferralCutMaximumPercent: u8 = T::ReferralCutMaximumPercent::get();

        /// Exports const - default balance for the invited member.
        const DefaultInitialInvitationBalance: BalanceOf<T> =
            T::DefaultInitialInvitationBalance::get();

        /// Non-members can buy membership.
        ///
        /// <weight>
        ///
        /// ## Weight
        /// `O (W + V + X + Y)` where:
        /// - `W` is the member name
        /// - `V` is the member handle
        /// - `X` is the member avatar uri
        /// - `Y` is the member about
        /// - DB:
        ///    - O(V)
        /// # </weight>
        #[weight = Module::<T>::calculate_weight_for_buy_membership(params)]
        pub fn buy_membership(
            origin,
            params: BuyMembershipParameters<T::AccountId, T::MemberId>
        ) {
            let who = ensure_signed(origin)?;

            let fee = Self::membership_price();

            // Ensure enough free balance to cover membership fee.
            ensure!(
                balances::Module::<T>::usable_balance(&who) >= fee,
                Error::<T>::NotEnoughBalanceToBuyMembership
            );

            let handle_hash = Self::get_handle_hash(
                &params.handle,
            )?;

            let referrer = params
                .referrer_id
                .map(|referrer_id| {
                    Self::ensure_membership_with_error(referrer_id, Error::<T>::ReferrerIsNotMember)
                })
                .transpose()?;

            //
            // == MUTATION SAFE ==
            //

            let member_id = Self::insert_member(
                &params.root_account,
                &params.controller_account,
                handle_hash,
                Self::initial_invitation_count(),
            )?;

            // Collect membership fee (just burn it).
            let _ = balances::Module::<T>::slash(&who, fee);

            // Reward the referring member.
            if let Some(referrer) = referrer {
                let referral_cut: BalanceOf<T> = Self::get_referral_bonus();

                if referral_cut > Zero::zero() {
                    let _ = balances::Module::<T>::deposit_creating(
                        &referrer.controller_account,
                        referral_cut
                    );
                }
            }

            // Fire the event.
            Self::deposit_event(RawEvent::MembershipBought(member_id, params));
        }

        /// Update member's all or some of name, handle, avatar and about text.
        /// No effect if no changed fields.
        ///
        /// <weight>
        ///
        /// ## Weight
        /// `O (W)` where:
        /// - `W` is the handle length
        /// - DB:
        ///    - O(W)
        /// # </weight>
        #[weight = WeightInfoMembership::<T>::update_profile(
            handle.as_ref()
                .map(|handle| handle.len().saturated_into())
                .unwrap_or_default())
        ]
        pub fn update_profile(
            origin,
            member_id: T::MemberId,
            handle: Option<Vec<u8>>,
            metadata: Option<Vec<u8>>,
        ) {
            // No effect if no changes.
            if handle.is_none() && metadata.is_none() {
                return Ok(())
            }

            Self::ensure_member_controller_account_origin_signed(origin, &member_id)?;

            let membership = Self::ensure_membership(member_id)?;

            let new_handle_hash = handle.clone()
                .map(|handle| Self::get_handle_hash(&Some(handle)))
                .transpose()?;

            //
            // == MUTATION SAFE ==
            //

            if let Some(new_handle_hash) = new_handle_hash{
                // remove old handle hash
                <MemberIdByHandleHash<T>>::remove(&membership.handle_hash);

                <MembershipById<T>>::mutate(&member_id, |membership| {
                    membership.handle_hash = new_handle_hash.clone();
                });

                <MemberIdByHandleHash<T>>::insert(new_handle_hash, member_id);

                Self::deposit_event(RawEvent::MemberProfileUpdated(
                        member_id,
                        handle,
                        metadata,
                    ));
            }
        }

        /// Updates member root or controller accounts. No effect if both new accounts are empty.
        ///
        /// <weight>
        ///
        /// <weight>
        ///
        /// ## Weight
        /// `O (1)`
        /// - DB:
        ///    - O(1) doesn't depend on the state or parameters
        /// # </weight>
        #[weight = Module::<T>::calculate_weight_for_update_account(new_root_account, new_controller_account)]
        pub fn update_accounts(
            origin,
            member_id: T::MemberId,
            new_root_account: Option<T::AccountId>,
            new_controller_account: Option<T::AccountId>,
        ) {
            // No effect if no changes.
            if new_root_account.is_none() && new_controller_account.is_none() {
                return Ok(())
            }

            let sender = ensure_signed(origin)?;
            let mut membership = Self::ensure_membership(member_id)?;

            ensure!(membership.root_account == sender, Error::<T>::RootAccountRequired);

            //
            // == MUTATION SAFE ==
            //

            if let Some(root_account) = new_root_account.clone() {
                membership.root_account = root_account;
            }

            if let Some(controller_account) = new_controller_account.clone() {
                membership.controller_account = controller_account;
            }

            <MembershipById<T>>::insert(member_id, membership);
            Self::deposit_event(RawEvent::MemberAccountsUpdated(
                    member_id,
                    new_root_account,
                    new_controller_account
                ));
        }

        /// Updates member profile verification status. Requires working group member origin.
        ///
        /// <weight>
        ///
        /// ## Weight
        /// `O (1)`
        /// - DB:
        ///    - O(1) doesn't depend on the state or parameters
        /// # </weight>
        #[weight = WeightInfoMembership::<T>::update_profile_verification()]
        pub fn update_profile_verification(
            origin,
            worker_id: T::ActorId,
            target_member_id: T::MemberId,
            is_verified: bool
        ) {
            T::WorkingGroup::ensure_worker_origin(origin, &worker_id)?;

            Self::ensure_membership(target_member_id)?;

            //
            // == MUTATION SAFE ==
            //

            <MembershipById<T>>::mutate(&target_member_id, |membership| {
                    membership.verified = is_verified;
            });

            Self::deposit_event(
                RawEvent::MemberVerificationStatusUpdated(target_member_id, is_verified, worker_id)
            );
        }

        /// Updates membership referral cut percent value. Requires root origin.
        ///
        /// <weight>
        ///
        /// ## Weight
        /// `O (1)`
        /// - DB:
        ///    - O(1) doesn't depend on the state or parameters
        /// # </weight>
        #[weight = WeightInfoMembership::<T>::set_referral_cut()]
        pub fn set_referral_cut(origin, percent_value: u8) {
            ensure_root(origin)?;

            ensure!(
                percent_value <= T::ReferralCutMaximumPercent::get(),
                Error::<T>::CannotExceedReferralCutPercentLimit
            );

            //
            // == MUTATION SAFE ==
            //

            ReferralCut::put(percent_value);

            Self::deposit_event(RawEvent::ReferralCutUpdated(percent_value));
        }

        /// Transfers invites from one member to another.
        ///
        /// <weight>
        ///
        /// ## Weight
        /// `O (1)`
        /// - DB:
        ///    - O(1) doesn't depend on the state or parameters
        /// # </weight>
        #[weight = WeightInfoMembership::<T>::transfer_invites()]
        pub fn transfer_invites(
            origin,
            source_member_id: T::MemberId,
            target_member_id: T::MemberId,
            number_of_invites: u32
        ) {
            Self::ensure_member_controller_account_origin_signed(origin, &source_member_id)?;

            let source_membership = Self::ensure_membership(source_member_id)?;
            Self::ensure_membership_with_error(
                target_member_id,
                Error::<T>::CannotTransferInvitesForNotMember
            )?;

            ensure!(source_membership.invites >= number_of_invites, Error::<T>::NotEnoughInvites);

            //
            // == MUTATION SAFE ==
            //

            // Decrease source member invite number.
            <MembershipById<T>>::mutate(&source_member_id, |membership| {
                membership.invites = membership.invites.saturating_sub(number_of_invites);
            });

            // Increase target member invite number.
            <MembershipById<T>>::mutate(&target_member_id, |membership| {
                membership.invites = membership.invites.saturating_add(number_of_invites);
            });

            Self::deposit_event(RawEvent::InvitesTransferred(
                source_member_id,
                target_member_id,
                number_of_invites
            ));
        }

        /// Invite a new member.
        ///
        /// <weight>
        ///
        /// ## Weight
        /// `O (W + V + X + Y)` where:
        /// - `W` is the member name
        /// - `V` is the member handle
        /// - `X` is the member avatar uri
        /// - `Y` is the member about
        /// - DB:
        ///    - O(V)
        /// # </weight>
        // TODO: adjust weight
        #[weight = WeightInfoMembership::<T>::invite_member(
            Module::<T>::text_length_unwrap_or_default(&params.handle),
            params.metadata.len().saturated_into(),
        )]
        pub fn invite_member(
            origin,
            params: InviteMembershipParameters<T::AccountId, T::MemberId>
        ) {
            let membership = Self::ensure_member_controller_account_origin_signed(
                origin,
                &params.inviting_member_id
            )?;

            ensure!(membership.invites > Zero::zero(), Error::<T>::NotEnoughInvites);

            let handle_hash = Self::get_handle_hash(
                &params.handle,
            )?;

            let current_wg_budget = T::WorkingGroup::get_budget();
            let default_invitation_balance = T::DefaultInitialInvitationBalance::get();

            ensure!(
                default_invitation_balance <= current_wg_budget,
                Error::<T>::WorkingGroupBudgetIsNotSufficientForInviting
            );

            // Check for existing invitation locks.
            ensure!(
                T::InvitedMemberStakingHandler::is_account_free_of_conflicting_stakes(
                    &params.controller_account
                ),
                Error::<T>::ConflictingLock,
            );

            //
            // == MUTATION SAFE ==
            //

            let member_id = Self::insert_member(
                &params.root_account,
                &params.controller_account,
                handle_hash,
                Zero::zero(),
            )?;

            // Save the updated profile.
            <MembershipById<T>>::mutate(&member_id, |membership| {
                membership.invites = membership.invites.saturating_sub(1);
            });

            // Decrease the working group balance.
            let new_wg_budget = current_wg_budget.saturating_sub(default_invitation_balance);
            T::WorkingGroup::set_budget(new_wg_budget);

            // Create default balance for the invited member.
            let _ = balances::Module::<T>::deposit_creating(
                &params.controller_account,
                default_invitation_balance
            );

            // Lock invitation balance. Allow only transaction payments.
            T::InvitedMemberStakingHandler::lock_with_reasons(
                &params.controller_account,
                default_invitation_balance,
                WithdrawReasons::except(WithdrawReason::TransactionPayment)
            );

            // Fire the event.
            Self::deposit_event(RawEvent::MemberInvited(member_id, params));
        }

        /// Updates membership price. Requires root origin.
        ///
        /// <weight>
        ///
        /// ## Weight
        /// `O (1)`
        /// - DB:
        ///    - O(1) doesn't depend on the state or parameters
        /// # </weight>
        #[weight = WeightInfoMembership::<T>::set_membership_price()]
        pub fn set_membership_price(origin, new_price: BalanceOf<T>) {
            ensure_root(origin)?;

            //
            // == MUTATION SAFE ==
            //

            <MembershipPrice<T>>::put(new_price);

            Self::deposit_event(RawEvent::MembershipPriceUpdated(new_price));
        }

        /// Updates leader invitation quota. Requires root origin.
        ///
        /// <weight>
        ///
        /// ## Weight
        /// `O (1)`
        /// - DB:
        ///    - O(1) doesn't depend on the state or parameters
        /// # </weight>
        #[weight = WeightInfoMembership::<T>::set_leader_invitation_quota()]
        pub fn set_leader_invitation_quota(origin, invitation_quota: u32) {
            ensure_root(origin)?;

            let leader_member_id = T::WorkingGroup::get_leader_member_id();

            ensure!(leader_member_id.is_some(), Error::<T>::WorkingGroupLeaderNotSet);

            //
            // == MUTATION SAFE ==
            //

            if let Some(member_id) = leader_member_id {
                <MembershipById<T>>::mutate(&member_id, |membership| {
                        membership.invites = invitation_quota;
                });

                Self::deposit_event(RawEvent::LeaderInvitationQuotaUpdated(invitation_quota));
            }
        }

        /// Updates initial invitation balance for a invited member. Requires root origin.
        ///
        /// <weight>
        ///
        /// ## Weight
        /// `O (1)`
        /// - DB:
        ///    - O(1) doesn't depend on the state or parameters
        /// # </weight>
        #[weight = WeightInfoMembership::<T>::set_initial_invitation_balance()]
        pub fn set_initial_invitation_balance(origin, new_initial_balance: BalanceOf<T>) {
            ensure_root(origin)?;

            //
            // == MUTATION SAFE ==
            //

            <InitialInvitationBalance<T>>::put(new_initial_balance);

            Self::deposit_event(RawEvent::InitialInvitationBalanceUpdated(new_initial_balance));
        }

        /// Updates initial invitation count for a member. Requires root origin.
        ///
        /// <weight>
        ///
        /// ## Weight
        /// `O (1)`
        /// - DB:
        ///    - O(1) doesn't depend on the state or parameters
        /// # </weight>
        #[weight = WeightInfoMembership::<T>::set_initial_invitation_count()]
        pub fn set_initial_invitation_count(origin, new_invitation_count: u32) {
            ensure_root(origin)?;

            //
            // == MUTATION SAFE ==
            //

            InitialInvitationCount::put(new_invitation_count);

            Self::deposit_event(RawEvent::InitialInvitationCountUpdated(new_invitation_count));
        }

        /// Add staking account candidate for a member.
        /// The membership must be confirmed before usage.
        ///
        /// <weight>
        ///
        /// ## Weight
        /// `O (1)`
        /// - DB:
        ///    - O(1) doesn't depend on the state or parameters
        /// # </weight>
        #[weight = WeightInfoMembership::<T>::add_staking_account_candidate()]
        pub fn add_staking_account_candidate(origin, member_id: T::MemberId) {
            let staking_account_id = ensure_signed(origin)?;

            ensure!(
                !Self::staking_account_registered(&staking_account_id),
                Error::<T>::StakingAccountIsAlreadyRegistered
            );

            Self::ensure_membership(member_id)?;

            ensure!(
              T::StakingCandidateStakingHandler::is_account_free_of_conflicting_stakes(
                  &staking_account_id
              ),
              Error::<T>::ConflictStakesOnAccount
            );

            ensure!(
                T::StakingCandidateStakingHandler::is_enough_balance_for_stake(
                    &staking_account_id,
                    T::CandidateStake::get()
                ),
                Error::<T>::InsufficientBalanceToCoverStake
            );

            //
            // == MUTATION SAFE ==
            //

            T::StakingCandidateStakingHandler::lock(
                &staking_account_id,
                T::CandidateStake::get(),
            );

            <StakingAccountIdMemberStatus<T>>::insert(
                staking_account_id.clone(),
                StakingAccountMemberBinding {
                    member_id,
                    confirmed: false,
                }
            );

            Self::deposit_event(RawEvent::StakingAccountAdded(staking_account_id, member_id));
        }

        /// Remove staking account for a member.
        ///
        /// <weight>
        ///
        /// ## Weight
        /// `O (1)`
        /// - DB:
        ///    - O(1) doesn't depend on the state or parameters
        /// # </weight>
        #[weight = WeightInfoMembership::<T>::remove_staking_account()]
        pub fn remove_staking_account(origin, member_id: T::MemberId) {
            let staking_account_id = ensure_signed(origin)?;

            Self::ensure_membership(member_id)?;

            ensure!(
                Self::staking_account_registered_for_member(&staking_account_id, &member_id),
                Error::<T>::StakingAccountDoesntExist
            );

            //
            // == MUTATION SAFE ==
            //

            T::StakingCandidateStakingHandler::unlock(&staking_account_id);

            <StakingAccountIdMemberStatus<T>>::remove(staking_account_id.clone());

            Self::deposit_event(RawEvent::StakingAccountRemoved(staking_account_id, member_id));
        }

        /// Confirm staking account candidate for a member.
        ///
        /// <weight>
        ///
        /// ## Weight
        /// `O (1)`
        /// - DB:
        ///    - O(1) doesn't depend on the state or parameters
        /// # </weight>
        #[weight = WeightInfoMembership::<T>::confirm_staking_account()]
        pub fn confirm_staking_account(
            origin,
            member_id: T::MemberId,
            staking_account_id: T::AccountId,
        ) {
            Self::ensure_member_controller_account_origin_signed(origin, &member_id)?;

            ensure!(
                Self::staking_account_registered_for_member(&staking_account_id, &member_id),
                Error::<T>::StakingAccountDoesntExist
            );

            ensure!(
                !Self::staking_account_confirmed(&staking_account_id, &member_id),
                Error::<T>::StakingAccountAlreadyConfirmed
            );

            //
            // == MUTATION SAFE ==
            //

            <StakingAccountIdMemberStatus<T>>::insert(
                staking_account_id.clone(),
                StakingAccountMemberBinding {
                    member_id,
                    confirmed: true,
                }
            );

            Self::deposit_event(RawEvent::StakingAccountConfirmed(staking_account_id, member_id));
        }
    }
}

impl<T: Trait> Module<T> {
    // Helper for update_account extrinsic weight calculation
    fn calculate_weight_for_update_account(
        new_root_account: &Option<T::AccountId>,
        new_controller_account: &Option<T::AccountId>,
    ) -> Weight {
        match (new_root_account.is_some(), new_controller_account.is_some()) {
            (true, true) => WeightInfoMembership::<T>::update_accounts_both(),
            (false, true) => WeightInfoMembership::<T>::update_accounts_root(),
            (true, false) => WeightInfoMembership::<T>::update_accounts_controller(),
            _ => WeightInfoMembership::<T>::update_accounts_both(),
        }
    }

    // Helper for buy_membership extrinsic weight calculation
    // TODO: adjust weight
    fn calculate_weight_for_buy_membership(
        params: &BuyMembershipParameters<T::AccountId, T::MemberId>,
    ) -> Weight {
        if params.referrer_id.is_some() {
            WeightInfoMembership::<T>::buy_membership_with_referrer(
                Self::text_length_unwrap_or_default(&params.handle),
                params.metadata.len().saturated_into(),
            )
        } else {
            WeightInfoMembership::<T>::buy_membership_without_referrer(
                Self::text_length_unwrap_or_default(&params.handle),
                params.metadata.len().saturated_into(),
            )
        }
    }

    fn text_length_unwrap_or_default(text: &Option<Vec<u8>>) -> u32 {
        text.as_ref()
            .map(|handle| handle.len().saturated_into())
            .unwrap_or_default()
    }

    /// Provided that the member_id exists return its membership. Returns error otherwise.
    fn ensure_membership(member_id: T::MemberId) -> Result<Membership<T>, Error<T>> {
        Self::ensure_membership_with_error(member_id, Error::<T>::MemberProfileNotFound)
    }

    /// Provided that the member_id exists return its membership. Returns provided error otherwise.
    fn ensure_membership_with_error(
        id: T::MemberId,
        error: Error<T>,
    ) -> Result<Membership<T>, Error<T>> {
        if <MembershipById<T>>::contains_key(&id) {
            Ok(Self::membership(&id))
        } else {
            Err(error)
        }
    }

    // Ensure possible member handle hash is unique.
    fn ensure_unique_handle_hash(handle_hash: Vec<u8>) -> Result<(), Error<T>> {
        ensure!(
            !<MemberIdByHandleHash<T>>::contains_key(handle_hash),
            Error::<T>::HandleAlreadyRegistered
        );
        Ok(())
    }

    // Validate handle and return its hash.
    fn get_handle_hash(handle: &Option<Vec<u8>>) -> Result<Vec<u8>, Error<T>> {
        // Handle is required during registration
        let handle = handle
            .as_ref()
            .ok_or(Error::<T>::HandleMustBeProvidedDuringRegistration)?;

        if handle.is_empty() {
            return Err(Error::<T>::HandleMustBeProvidedDuringRegistration);
        }

        let hashed = T::Hashing::hash(&handle);
        let handle_hash = hashed.as_ref().to_vec();

        Self::ensure_unique_handle_hash(handle_hash.clone())?;

        Ok(handle_hash)
    }

    // Inserts a member using a validated information. Sets handle, accounts caches, etc..
    fn insert_member(
        root_account: &T::AccountId,
        controller_account: &T::AccountId,
        handle_hash: Vec<u8>,
        allowed_invites: u32,
    ) -> Result<T::MemberId, Error<T>> {
        let new_member_id = Self::members_created();

        let membership: Membership<T> = MembershipObject {
            handle_hash: handle_hash.clone(),
            root_account: root_account.clone(),
            controller_account: controller_account.clone(),
            verified: false,
            invites: allowed_invites,
        };

        <MembershipById<T>>::insert(new_member_id, membership);
        <MemberIdByHandleHash<T>>::insert(handle_hash, new_member_id);

        <NextMemberId<T>>::put(new_member_id + One::one());
        Ok(new_member_id)
    }

    // Ensure origin corresponds to the controller account of the member.
    fn ensure_member_controller_account_origin_signed(
        origin: T::Origin,
        member_id: &T::MemberId,
    ) -> Result<Membership<T>, Error<T>> {
        // Ensure transaction is signed.
        let signer_account_id = ensure_signed(origin).map_err(|_| Error::<T>::UnsignedOrigin)?;

        Self::ensure_is_controller_account_for_member(member_id, &signer_account_id)
    }

    // Ensure that given member has given account as the controller account
    fn ensure_is_controller_account_for_member(
        member_id: &T::MemberId,
        account: &T::AccountId,
    ) -> Result<Membership<T>, Error<T>> {
        ensure!(
            MembershipById::<T>::contains_key(member_id),
            Error::<T>::MemberProfileNotFound
        );

        let membership = MembershipById::<T>::get(member_id);

        ensure!(
            membership.controller_account == *account,
            Error::<T>::ControllerAccountRequired
        );

        Ok(membership)
    }

    // Calculate current referral bonus as a percent of the membership fee.
    pub(crate) fn get_referral_bonus() -> BalanceOf<T> {
        let membership_fee = Self::membership_price();
        let referral_cut = Self::referral_cut();

        let referral_cut = Perbill::from_percent(referral_cut.into()) * membership_fee;

        // Cannot be greater than 100%
        referral_cut.min(membership_fee)
    }

    // Verifies registration of the staking account for ANY member.
    fn staking_account_registered(staking_account_id: &T::AccountId) -> bool {
        <StakingAccountIdMemberStatus<T>>::contains_key(staking_account_id)
    }

    // Verifies registration of the staking account for SOME member.
    fn staking_account_registered_for_member(
        staking_account_id: &T::AccountId,
        member_id: &T::MemberId,
    ) -> bool {
        if !Self::staking_account_registered(staking_account_id) {
            return false;
        }

        let member_status = Self::staking_account_id_member_status(staking_account_id);

        member_status.member_id == *member_id
    }

    // Verifies confirmation of the staking account.
    fn staking_account_confirmed(
        staking_account_id: &T::AccountId,
        member_id: &T::MemberId,
    ) -> bool {
        if !Self::staking_account_registered_for_member(staking_account_id, member_id) {
            return false;
        }

        let member_status = Self::staking_account_id_member_status(staking_account_id);

        member_status.confirmed
    }
}

impl<T: Trait> common::StakingAccountValidator<T> for Module<T> {
    fn is_member_staking_account(
        member_id: &common::MemberId<T>,
        account_id: &T::AccountId,
    ) -> bool {
        Self::staking_account_confirmed(account_id, member_id)
    }
}

impl<T: Trait> MemberOriginValidator<T::Origin, T::MemberId, T::AccountId> for Module<T> {
    fn ensure_member_controller_account_origin(
        origin: T::Origin,
        actor_id: T::MemberId,
    ) -> Result<T::AccountId, DispatchError> {
        let signer_account_id = ensure_signed(origin).map_err(|_| Error::<T>::UnsignedOrigin)?;

        Self::ensure_is_controller_account_for_member(&actor_id, &signer_account_id)?;

        Ok(signer_account_id)
    }

    fn is_member_controller_account(member_id: &T::MemberId, account_id: &T::AccountId) -> bool {
        Self::ensure_is_controller_account_for_member(member_id, account_id).is_ok()
    }
}<|MERGE_RESOLUTION|>--- conflicted
+++ resolved
@@ -263,19 +263,17 @@
         /// balance.
         WorkingGroupBudgetIsNotSufficientForInviting,
 
-<<<<<<< HEAD
         /// Cannot invite a member. The controller account has an existing conflicting lock.
         ConflictingLock,
 
         /// Cannot set a referral cut percent value. The limit was exceeded.
         CannotExceedReferralCutPercentLimit,
-=======
+
         /// Staking account contains conflicting stakes.
         ConflictStakesOnAccount,
 
         /// Insufficient balance to cover stake.
         InsufficientBalanceToCoverStake,
->>>>>>> 4f4fb3e7
     }
 }
 
