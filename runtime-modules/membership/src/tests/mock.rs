--- conflicted
+++ resolved
@@ -17,24 +17,6 @@
 use sp_std::cell::RefCell;
 use staking_handler::LockComparator;
 
-<<<<<<< HEAD
-pub(crate) type MembershipWorkingGroupInstance = working_group::Instance4;
-
-type UncheckedExtrinsic = frame_system::mocking::MockUncheckedExtrinsic<Test>;
-type Block = frame_system::mocking::MockBlock<Test>;
-
-frame_support::construct_runtime!(
-    pub enum Test where
-        Block = Block,
-        NodeBlock = Block,
-        UncheckedExtrinsic = UncheckedExtrinsic,
-    {
-        System: frame_system::{Module, Call, Config, Storage, Event<T>},
-        Membership: membership::{Module, Call, Storage, Event<T>},
-        Balances: balances::{Module, Call, Storage, Config<T>, Event<T>},
-        MembershipWorkingGroup: working_group::<Instance4>::{Module, Call, Storage, Event<T>},
-        Timestamp: pallet_timestamp::{Module, Call, Storage, Inherent},
-=======
 impl_outer_origin! {
     pub enum Origin for Test {}
 }
@@ -48,9 +30,8 @@
         membership_mod<T>,
         frame_system<T>,
         balances<T>,
->>>>>>> d9d9b49b
-    }
-);
+    }
+}
 
 parameter_types! {
     pub const BlockHashCount: u64 = 250;
@@ -107,11 +88,7 @@
     type MaxLocks = ();
 }
 
-<<<<<<< HEAD
-impl common::membership::Config for Test {
-=======
 impl common::membership::MembershipTypes for Test {
->>>>>>> d9d9b49b
     type MemberId = u64;
     type ActorId = u64;
 }
@@ -126,22 +103,6 @@
     pub const LeaderOpeningStake: u32 = 20;
 }
 
-<<<<<<< HEAD
-impl working_group::Config<MembershipWorkingGroupInstance> for Test {
-    type Event = Event;
-    type MaxWorkerNumberLimit = MaxWorkerNumberLimit;
-    type StakingHandler = staking_handler::StakingManager<Self, LockId>;
-    type StakingAccountValidator = Membership;
-    type MemberOriginValidator = ();
-    type MinUnstakingPeriodLimit = ();
-    type RewardPeriod = ();
-    type WeightInfo = Weights;
-    type MinimumApplicationStake = MinimumApplicationStake;
-    type LeaderOpeningStake = LeaderOpeningStake;
-}
-
-=======
->>>>>>> d9d9b49b
 impl LockComparator<u64> for Test {
     fn are_locks_conflicting(new_lock: &LockIdentifier, existing_locks: &[LockIdentifier]) -> bool {
         if *new_lock == InvitedMemberLockId::get() {
@@ -201,13 +162,8 @@
 
 impl common::working_group::WorkingGroupAuthenticator<Test> for () {
     fn ensure_worker_origin(
-<<<<<<< HEAD
         origin: <Test as frame_system::Config>::Origin,
-        worker_id: &<Test as common::membership::Config>::ActorId,
-=======
-        origin: <Test as frame_system::Trait>::Origin,
         worker_id: &<Test as common::membership::MembershipTypes>::ActorId,
->>>>>>> d9d9b49b
     ) -> DispatchResult {
         let raw_origin: Result<RawOrigin<u64>, <Test as frame_system::Config>::Origin> =
             origin.into();
@@ -227,11 +183,7 @@
         unimplemented!()
     }
 
-<<<<<<< HEAD
-    fn get_leader_member_id() -> Option<<Test as common::membership::Config>::MemberId> {
-=======
     fn get_leader_member_id() -> Option<<Test as common::membership::MembershipTypes>::MemberId> {
->>>>>>> d9d9b49b
         LEAD_SET.with(|lead_set| {
             if *lead_set.borrow() {
                 Some(ALICE_MEMBER_ID)
@@ -246,13 +198,8 @@
     }
 
     fn is_worker_account_id(
-<<<<<<< HEAD
         _account_id: &<Test as frame_system::Config>::AccountId,
-        _worker_id: &<Test as common::membership::Config>::ActorId,
-=======
-        _account_id: &<Test as frame_system::Trait>::AccountId,
         _worker_id: &<Test as common::membership::MembershipTypes>::ActorId,
->>>>>>> d9d9b49b
     ) -> bool {
         unimplemented!()
     }
@@ -271,28 +218,16 @@
 #[cfg(feature = "runtime-benchmarks")]
 impl
     crate::MembershipWorkingGroupHelper<
-<<<<<<< HEAD
         <Test as frame_system::Config>::AccountId,
-        <Test as common::membership::Config>::MemberId,
-        <Test as common::membership::Config>::ActorId,
-=======
-        <Test as frame_system::Trait>::AccountId,
         <Test as common::membership::MembershipTypes>::MemberId,
         <Test as common::membership::MembershipTypes>::ActorId,
->>>>>>> d9d9b49b
     > for Test
 {
     fn insert_a_lead(
         _opening_id: u32,
-<<<<<<< HEAD
         _caller_id: &<Test as frame_system::Config>::AccountId,
-        _member_id: <Test as common::membership::Config>::MemberId,
-    ) -> <Test as common::membership::Config>::ActorId {
-=======
-        _caller_id: &<Test as frame_system::Trait>::AccountId,
         _member_id: <Test as common::membership::MembershipTypes>::MemberId,
     ) -> <Test as common::membership::MembershipTypes>::ActorId {
->>>>>>> d9d9b49b
         ALICE_MEMBER_ID
     }
 }
