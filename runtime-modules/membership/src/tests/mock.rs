#![cfg(test)]

<<<<<<< HEAD
pub use crate::{GenesisConfig, Trait, Weight, WeightInfo};

use frame_support::dispatch::{DispatchError, DispatchResult};
pub use frame_support::traits::{Currency, LockIdentifier};
use frame_support::{ensure, impl_outer_event, impl_outer_origin, parameter_types};
use sp_std::cell::RefCell;
use staking_handler::LockComparator;
=======
pub use crate::{Config, Weight, WeightInfo};
>>>>>>> cb9e9295

use crate as membership;
use crate::tests::fixtures::ALICE_MEMBER_ID;
pub use balances;
pub use frame_support::traits::{Currency, LockIdentifier};
use frame_support::{
    parameter_types,
    traits::{ConstU16, ConstU32, ConstU64},
};
pub use frame_system;
use frame_system::RawOrigin;
use sp_core::H256;
use sp_runtime::{
    testing::Header,
    traits::{BlakeTwo256, IdentityLookup},
<<<<<<< HEAD
    Perbill,
=======
    DispatchError, DispatchResult,
>>>>>>> cb9e9295
};
use sp_std::cell::RefCell;
use sp_std::convert::{TryFrom, TryInto};
use staking_handler::LockComparator;

type UncheckedExtrinsic = frame_system::mocking::MockUncheckedExtrinsic<Test>;
type Block = frame_system::mocking::MockBlock<Test>;

frame_support::construct_runtime!(
    pub enum Test where
        Block = Block,
        NodeBlock = Block,
        UncheckedExtrinsic = UncheckedExtrinsic,
    {
        System: frame_system::{Pallet, Call, Config, Storage, Event<T>},
        Timestamp: pallet_timestamp::{Pallet, Call, Storage, Inherent},
        Balances: balances::{Pallet, Call, Storage, Config<T>, Event<T>},
        Membership: membership::{Pallet, Call, Storage, Event<T>},
    }
);

parameter_types! {
    pub const BlockHashCount: u64 = 250;
    pub const MinimumPeriod: u64 = 5;
}

impl frame_system::Config for Test {
    type BaseCallFilter = frame_support::traits::Everything;
    type BlockWeights = ();
    type BlockLength = ();
    type DbWeight = ();
    type Origin = Origin;
    type Call = Call;
    type Index = u64;
    type BlockNumber = u64;
    type Hash = H256;
    type Hashing = BlakeTwo256;
    type AccountId = u64;
    type Lookup = IdentityLookup<Self::AccountId>;
    type Header = Header;
    type Event = Event;
    type BlockHashCount = ConstU64<250>;
    type Version = ();
    type PalletInfo = PalletInfo;
    type AccountData = balances::AccountData<u64>;
    type OnNewAccount = ();
    type OnKilledAccount = ();
    type SystemWeightInfo = ();
    type SS58Prefix = ConstU16<42>;
    type OnSetCode = ();
    type MaxConsumers = frame_support::traits::ConstU32<16>;
}

impl pallet_timestamp::Config for Test {
    type Moment = u64;
    type OnTimestampSet = ();
    type MinimumPeriod = MinimumPeriod;
    type WeightInfo = ();
}

parameter_types! {
    pub const ExistentialDeposit: u32 = 10;
    pub const DefaultMembershipPrice: u64 = 100;
    pub const InvitedMemberLockId: [u8; 8] = [2; 8];
    pub const StakingCandidateLockId: [u8; 8] = [3; 8];
    pub const CandidateStake: u64 = 100;
}

impl balances::Config for Test {
    type Balance = u64;
    type DustRemoval = ();
    type Event = Event;
    type ExistentialDeposit = ExistentialDeposit;
    type AccountStore = System;
    type MaxLocks = ();
    type MaxReserves = ConstU32<2>;
    type ReserveIdentifier = [u8; 8];
    type WeightInfo = ();
}

impl common::membership::MembershipTypes for Test {
    type MemberId = u64;
    type ActorId = u64;
}

parameter_types! {
    pub const MaxWorkerNumberLimit: u32 = 3;
    pub const LockId: LockIdentifier = [9; 8];
    pub const DefaultInitialInvitationBalance: u64 = 100;
    pub const ReferralCutMaximumPercent: u8 = 50;
    pub const MinimumStakeForOpening: u32 = 50;
    pub const MinimumApplicationStake: u32 = 50;
    pub const LeaderOpeningStake: u32 = 20;
}

impl LockComparator<u64> for Test {
    fn are_locks_conflicting(new_lock: &LockIdentifier, existing_locks: &[LockIdentifier]) -> bool {
        if *new_lock == InvitedMemberLockId::get() {
            existing_locks.contains(new_lock)
        } else {
            false
        }
    }
}

<<<<<<< HEAD
// Weights info stub
pub struct Weights;
impl working_group::WeightInfo for Weights {
    fn on_initialize_leaving(_: u32) -> u64 {
        unimplemented!()
    }

    fn on_initialize_rewarding_with_missing_reward(_: u32) -> u64 {
        unimplemented!()
    }

    fn on_initialize_rewarding_with_missing_reward_cant_pay(_: u32) -> u64 {
        unimplemented!()
    }

    fn on_initialize_rewarding_without_missing_reward(_: u32) -> u64 {
        unimplemented!()
    }

    fn apply_on_opening(_: u32) -> u64 {
        unimplemented!()
    }

    fn fill_opening_lead() -> u64 {
        unimplemented!()
    }

    fn fill_opening_worker(_: u32) -> u64 {
        unimplemented!()
    }

    fn update_role_account() -> u64 {
        unimplemented!()
    }

    fn cancel_opening() -> u64 {
        unimplemented!()
    }

    fn withdraw_application() -> u64 {
        unimplemented!()
    }

    fn slash_stake(_: u32) -> u64 {
        unimplemented!()
    }

    fn terminate_role_worker(_: u32) -> u64 {
        unimplemented!()
    }

    fn terminate_role_lead(_: u32) -> u64 {
        unimplemented!()
    }

    fn increase_stake() -> u64 {
        unimplemented!()
    }

    fn decrease_stake() -> u64 {
        unimplemented!()
    }

    fn spend_from_budget() -> u64 {
        unimplemented!()
    }

    fn update_reward_amount() -> u64 {
        unimplemented!()
    }

    fn set_status_text(_: u32) -> u64 {
        unimplemented!()
    }

    fn update_reward_account() -> u64 {
        unimplemented!()
    }

    fn set_budget() -> u64 {
        unimplemented!()
    }

    fn add_opening(_: u32) -> u64 {
        unimplemented!()
    }

    fn leave_role(_: u32) -> u64 {
        unimplemented!()
    }

    fn fund_working_group_budget() -> Weight {
        0
    }
    fn lead_remark() -> Weight {
        unimplemented!()
    }

    fn worker_remark() -> Weight {
        unimplemented!()
    }
}

// impl WeightInfo for () {
//     fn buy_membership_without_referrer(_: u32, _: u32) -> Weight {
//         0
//     }
//     fn buy_membership_with_referrer(_: u32, _: u32) -> Weight {
//         0
//     }
//     fn update_profile(_: u32) -> Weight {
//         0
//     }
//     fn update_accounts_none() -> Weight {
//         0
//     }
//     fn update_accounts_root() -> Weight {
//         0
//     }
//     fn update_accounts_controller() -> Weight {
//         0
//     }
//     fn update_accounts_both() -> Weight {
//         0
//     }
//     fn set_referral_cut() -> Weight {
//         0
//     }
//     fn transfer_invites() -> Weight {
//         0
//     }
//     fn invite_member(_: u32, _: u32) -> Weight {
//         0
//     }
//     fn set_membership_price() -> Weight {
//         0
//     }
//     fn update_profile_verification() -> Weight {
//         0
//     }
//     fn set_leader_invitation_quota() -> Weight {
//         0
//     }
//     fn set_initial_invitation_balance() -> Weight {
//         0
//     }
//     fn set_initial_invitation_count() -> Weight {
//         0
//     }
//     fn add_staking_account_candidate() -> Weight {
//         0
//     }
//     fn confirm_staking_account() -> Weight {
//         0
//     }
//     fn remove_staking_account() -> Weight {
//         0
//     }
// }

=======
>>>>>>> cb9e9295
impl common::membership::MemberOriginValidator<Origin, u64, u64> for () {
    fn ensure_member_controller_account_origin(
        origin: Origin,
        _: u64,
    ) -> Result<u64, DispatchError> {
        let account_id = frame_system::ensure_signed(origin)?;

        Ok(account_id)
    }

    fn is_member_controller_account(_member_id: &u64, _account_id: &u64) -> bool {
        unimplemented!()
    }
}

impl Config for Test {
    type Event = Event;
    type DefaultMembershipPrice = DefaultMembershipPrice;
    type ReferralCutMaximumPercent = ReferralCutMaximumPercent;
    type WorkingGroup = Wg;
    type DefaultInitialInvitationBalance = DefaultInitialInvitationBalance;
    type InvitedMemberStakingHandler = staking_handler::StakingManager<Self, InvitedMemberLockId>;
    type StakingCandidateStakingHandler =
        staking_handler::StakingManager<Self, StakingCandidateLockId>;
    type CandidateStake = CandidateStake;
    type WeightInfo = ();
}

pub const WORKING_GROUP_BUDGET: u64 = 100;

thread_local! {
    pub static WG_BUDGET: RefCell<u64> = RefCell::new(WORKING_GROUP_BUDGET);
    pub static LEAD_SET: RefCell<bool> = RefCell::new(bool::default());
}

pub struct Wg;
impl common::working_group::WorkingGroupBudgetHandler<u64, u64> for Wg {
    fn get_budget() -> u64 {
        WG_BUDGET.with(|val| *val.borrow())
    }

    fn set_budget(new_value: u64) {
        WG_BUDGET.with(|val| {
            *val.borrow_mut() = new_value;
        });
    }

    fn try_withdraw(account_id: &u64, amount: u64) -> DispatchResult {
        ensure!(
            Self::get_budget() >= amount,
            DispatchError::Other("Invalid balance")
        );

        let _ = Balances::deposit_creating(account_id, amount);

        let current_budget = Self::get_budget();
        let new_budget = current_budget.saturating_sub(amount);
        <Self as common::working_group::WorkingGroupBudgetHandler<u64, u64>>::set_budget(
            new_budget,
        );

        Ok(())
    }
}

impl common::working_group::WorkingGroupAuthenticator<Test> for Wg {
    fn ensure_worker_origin(
        origin: <Test as frame_system::Config>::Origin,
        worker_id: &<Test as common::membership::MembershipTypes>::ActorId,
    ) -> DispatchResult {
        let raw_origin: Result<RawOrigin<u64>, <Test as frame_system::Config>::Origin> =
            origin.into();

        if let RawOrigin::Signed(_) = raw_origin.unwrap() {
            if *worker_id == 1 || *worker_id == 0 {
                Ok(())
            } else {
                Err(DispatchError::Other("worker does not exist"))
            }
        } else {
            Err(DispatchError::BadOrigin)
        }
    }

    fn ensure_leader_origin(_origin: <Test as frame_system::Config>::Origin) -> DispatchResult {
        unimplemented!()
    }

    fn get_leader_member_id() -> Option<<Test as common::membership::MembershipTypes>::MemberId> {
        LEAD_SET.with(|lead_set| {
            if *lead_set.borrow() {
                Some(ALICE_MEMBER_ID)
            } else {
                None
            }
        })
    }

<<<<<<< HEAD
    fn get_worker_member_id(
        _: &<Test as common::membership::MembershipTypes>::ActorId,
    ) -> Option<<Test as common::membership::MembershipTypes>::MemberId> {
        unimplemented!()
    }

    fn is_leader_account_id(_account_id: &<Test as frame_system::Trait>::AccountId) -> bool {
=======
    fn is_leader_account_id(_account_id: &<Test as frame_system::Config>::AccountId) -> bool {
>>>>>>> cb9e9295
        unimplemented!()
    }

    fn is_worker_account_id(
        _account_id: &<Test as frame_system::Config>::AccountId,
        _worker_id: &<Test as common::membership::MembershipTypes>::ActorId,
    ) -> bool {
        unimplemented!()
    }

    fn worker_exists(_worker_id: &<Test as common::membership::MembershipTypes>::ActorId) -> bool {
        unimplemented!();
    }

    fn ensure_worker_exists(
        _worker_id: &<Test as common::membership::MembershipTypes>::ActorId,
    ) -> DispatchResult {
        unimplemented!();
    }
}

#[cfg(feature = "runtime-benchmarks")]
impl
    crate::MembershipWorkingGroupHelper<
        <Test as frame_system::Config>::AccountId,
        <Test as common::membership::MembershipTypes>::MemberId,
        <Test as common::membership::MembershipTypes>::ActorId,
    > for Test
{
    fn insert_a_lead(
        _opening_id: u32,
        _caller_id: &<Test as frame_system::Config>::AccountId,
        _member_id: <Test as common::membership::MembershipTypes>::MemberId,
    ) -> <Test as common::membership::MembershipTypes>::ActorId {
        ALICE_MEMBER_ID
    }
}

pub struct TestExternalitiesBuilder<T: Config> {
    system_config: Option<frame_system::GenesisConfig>,
    membership_config: Option<membership::GenesisConfig<T>>,
}

impl<T: Config> Default for TestExternalitiesBuilder<T> {
    fn default() -> Self {
        Self {
            system_config: None,
            membership_config: None,
        }
    }
}

impl<T: Config> TestExternalitiesBuilder<T> {
    pub fn set_membership_config(
        mut self,
        membership_config: membership::GenesisConfig<T>,
    ) -> Self {
        self.membership_config = Some(membership_config);
        self
    }

    pub fn build(self) -> sp_io::TestExternalities {
        // Add system
        let mut t = self
            .system_config
            .unwrap_or(frame_system::GenesisConfig::default())
            .build_storage::<T>()
            .unwrap();

        // Add membership
        self.membership_config
            .unwrap_or(membership::GenesisConfig::default())
            .assimilate_storage(&mut t)
            .unwrap();

        t.into()
    }

    pub fn with_lead(self) -> Self {
        LEAD_SET.with(|lead_set| {
            *lead_set.borrow_mut() = true;
        });

        self
    }
}

pub fn build_test_externalities() -> sp_io::TestExternalities {
    TestExternalitiesBuilder::<Test>::default().build()
}

pub fn build_test_externalities_with_initial_members(
    initial_members: Vec<(u64, u64)>,
) -> sp_io::TestExternalities {
    TestExternalitiesBuilder::<Test>::default()
        .set_membership_config(
            crate::genesis::GenesisConfigBuilder::default()
                .members(initial_members)
                .build(),
        )
        .with_lead()
        .build()
}<|MERGE_RESOLUTION|>--- conflicted
+++ resolved
@@ -1,16 +1,6 @@
 #![cfg(test)]
 
-<<<<<<< HEAD
-pub use crate::{GenesisConfig, Trait, Weight, WeightInfo};
-
-use frame_support::dispatch::{DispatchError, DispatchResult};
-pub use frame_support::traits::{Currency, LockIdentifier};
-use frame_support::{ensure, impl_outer_event, impl_outer_origin, parameter_types};
-use sp_std::cell::RefCell;
-use staking_handler::LockComparator;
-=======
 pub use crate::{Config, Weight, WeightInfo};
->>>>>>> cb9e9295
 
 use crate as membership;
 use crate::tests::fixtures::ALICE_MEMBER_ID;
@@ -26,11 +16,7 @@
 use sp_runtime::{
     testing::Header,
     traits::{BlakeTwo256, IdentityLookup},
-<<<<<<< HEAD
-    Perbill,
-=======
-    DispatchError, DispatchResult,
->>>>>>> cb9e9295
+    Perbill
 };
 use sp_std::cell::RefCell;
 use sp_std::convert::{TryFrom, TryInto};
@@ -136,169 +122,6 @@
     }
 }
 
-<<<<<<< HEAD
-// Weights info stub
-pub struct Weights;
-impl working_group::WeightInfo for Weights {
-    fn on_initialize_leaving(_: u32) -> u64 {
-        unimplemented!()
-    }
-
-    fn on_initialize_rewarding_with_missing_reward(_: u32) -> u64 {
-        unimplemented!()
-    }
-
-    fn on_initialize_rewarding_with_missing_reward_cant_pay(_: u32) -> u64 {
-        unimplemented!()
-    }
-
-    fn on_initialize_rewarding_without_missing_reward(_: u32) -> u64 {
-        unimplemented!()
-    }
-
-    fn apply_on_opening(_: u32) -> u64 {
-        unimplemented!()
-    }
-
-    fn fill_opening_lead() -> u64 {
-        unimplemented!()
-    }
-
-    fn fill_opening_worker(_: u32) -> u64 {
-        unimplemented!()
-    }
-
-    fn update_role_account() -> u64 {
-        unimplemented!()
-    }
-
-    fn cancel_opening() -> u64 {
-        unimplemented!()
-    }
-
-    fn withdraw_application() -> u64 {
-        unimplemented!()
-    }
-
-    fn slash_stake(_: u32) -> u64 {
-        unimplemented!()
-    }
-
-    fn terminate_role_worker(_: u32) -> u64 {
-        unimplemented!()
-    }
-
-    fn terminate_role_lead(_: u32) -> u64 {
-        unimplemented!()
-    }
-
-    fn increase_stake() -> u64 {
-        unimplemented!()
-    }
-
-    fn decrease_stake() -> u64 {
-        unimplemented!()
-    }
-
-    fn spend_from_budget() -> u64 {
-        unimplemented!()
-    }
-
-    fn update_reward_amount() -> u64 {
-        unimplemented!()
-    }
-
-    fn set_status_text(_: u32) -> u64 {
-        unimplemented!()
-    }
-
-    fn update_reward_account() -> u64 {
-        unimplemented!()
-    }
-
-    fn set_budget() -> u64 {
-        unimplemented!()
-    }
-
-    fn add_opening(_: u32) -> u64 {
-        unimplemented!()
-    }
-
-    fn leave_role(_: u32) -> u64 {
-        unimplemented!()
-    }
-
-    fn fund_working_group_budget() -> Weight {
-        0
-    }
-    fn lead_remark() -> Weight {
-        unimplemented!()
-    }
-
-    fn worker_remark() -> Weight {
-        unimplemented!()
-    }
-}
-
-// impl WeightInfo for () {
-//     fn buy_membership_without_referrer(_: u32, _: u32) -> Weight {
-//         0
-//     }
-//     fn buy_membership_with_referrer(_: u32, _: u32) -> Weight {
-//         0
-//     }
-//     fn update_profile(_: u32) -> Weight {
-//         0
-//     }
-//     fn update_accounts_none() -> Weight {
-//         0
-//     }
-//     fn update_accounts_root() -> Weight {
-//         0
-//     }
-//     fn update_accounts_controller() -> Weight {
-//         0
-//     }
-//     fn update_accounts_both() -> Weight {
-//         0
-//     }
-//     fn set_referral_cut() -> Weight {
-//         0
-//     }
-//     fn transfer_invites() -> Weight {
-//         0
-//     }
-//     fn invite_member(_: u32, _: u32) -> Weight {
-//         0
-//     }
-//     fn set_membership_price() -> Weight {
-//         0
-//     }
-//     fn update_profile_verification() -> Weight {
-//         0
-//     }
-//     fn set_leader_invitation_quota() -> Weight {
-//         0
-//     }
-//     fn set_initial_invitation_balance() -> Weight {
-//         0
-//     }
-//     fn set_initial_invitation_count() -> Weight {
-//         0
-//     }
-//     fn add_staking_account_candidate() -> Weight {
-//         0
-//     }
-//     fn confirm_staking_account() -> Weight {
-//         0
-//     }
-//     fn remove_staking_account() -> Weight {
-//         0
-//     }
-// }
-
-=======
->>>>>>> cb9e9295
 impl common::membership::MemberOriginValidator<Origin, u64, u64> for () {
     fn ensure_member_controller_account_origin(
         origin: Origin,
@@ -397,7 +220,6 @@
         })
     }
 
-<<<<<<< HEAD
     fn get_worker_member_id(
         _: &<Test as common::membership::MembershipTypes>::ActorId,
     ) -> Option<<Test as common::membership::MembershipTypes>::MemberId> {
@@ -405,9 +227,6 @@
     }
 
     fn is_leader_account_id(_account_id: &<Test as frame_system::Trait>::AccountId) -> bool {
-=======
-    fn is_leader_account_id(_account_id: &<Test as frame_system::Config>::AccountId) -> bool {
->>>>>>> cb9e9295
         unimplemented!()
     }
 
