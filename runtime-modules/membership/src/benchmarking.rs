--- conflicted
+++ resolved
@@ -517,17 +517,10 @@
             controller_account: controller_account.clone(),
             handle: Some(handle.clone()),
             metadata,
-<<<<<<< HEAD
-            credit_controller_account: (5_000_000 as u32).saturated_into::<BalanceOf<T>>(),
-            apply_controller_account_invitation_lock: Some((3_000_000 as u32).saturated_into()),
-            credit_root_account: (2_000_000 as u32).saturated_into::<BalanceOf<T>>(),
-            apply_root_account_invitation_lock: Some((1_000_000 as u32).saturated_into()),
-=======
-            credit_controller_account: (1000_u32).saturated_into::<BalanceOf<T>>(),
-            apply_controller_account_invitation_lock: Some((500_u32).saturated_into()),
-            credit_root_account: (2000_u32).saturated_into::<BalanceOf<T>>(),
-            apply_root_account_invitation_lock: Some((1000_u32).saturated_into()),
->>>>>>> 4f68af36
+            credit_controller_account: (5_000_000_u32).saturated_into::<BalanceOf<T>>(),
+            apply_controller_account_invitation_lock: Some((3_000_000_u32).saturated_into()),
+            credit_root_account: (2_000_000_u32).saturated_into::<BalanceOf<T>>(),
+            apply_root_account_invitation_lock: Some((1_000_000_u32).saturated_into())
         };
 
         let member_id = <NextMemberId<T>>::get();
@@ -554,38 +547,22 @@
 
         assert_eq!(
             balances::Pallet::<T>::free_balance(controller_account.clone()),
-<<<<<<< HEAD
-            (5_000_000 as u32).saturated_into::<BalanceOf<T>>(),
-=======
-            (1000_u32).saturated_into::<BalanceOf<T>>(),
->>>>>>> 4f68af36
+            (5_000_000_u32).saturated_into::<BalanceOf<T>>(),
         );
 
         assert_eq!(
             balances::Pallet::<T>::free_balance(root_account.clone()),
-<<<<<<< HEAD
-            (2_000_000 as u32).saturated_into::<BalanceOf<T>>(),
-=======
-            (2000_u32).saturated_into::<BalanceOf<T>>(),
->>>>>>> 4f68af36
+            (2_000_000_u32).saturated_into::<BalanceOf<T>>(),
         );
 
         assert_eq!(
             balances::Pallet::<T>::usable_balance(controller_account),
-<<<<<<< HEAD
-            (2_000_000 as u32).saturated_into::<BalanceOf<T>>(),
-=======
-            (500_u32).saturated_into::<BalanceOf<T>>(),
->>>>>>> 4f68af36
+            (2_000_000_u32).saturated_into::<BalanceOf<T>>(),
         );
 
         assert_eq!(
             balances::Pallet::<T>::usable_balance(root_account),
-<<<<<<< HEAD
-            (1_000_000 as u32).saturated_into::<BalanceOf<T>>(),
-=======
-            (1000_u32).saturated_into::<BalanceOf<T>>(),
->>>>>>> 4f68af36
+            (1_000_000_u32).saturated_into::<BalanceOf<T>>(),
         );
     }
 
