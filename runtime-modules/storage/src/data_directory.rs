//! # Data directory module
//! Data directory module for the Joystream platform manages IPFS content id, storage providers,
//! owners of the content. It allows to add and accept or reject the content in the system.
//!
//! ## Comments
//!
//! Data object type registry module uses  working group module to authorize actions.
//!
//! ## Supported extrinsics
//!
//! ### Public extrinsic
//! - [add_content](./struct.Module.html#method.add_content) - Adds the content to the system.
//!
//! ### Private extrinsics
//! - accept_content - Storage provider accepts a content.
//! - reject_content - Storage provider rejects a content.
//! - remove_known_content_id - Removes the content id from the list of known content ids. Requires root privileges.
//! - set_known_content_id - Sets the content id from the list of known content ids. Requires root privileges.
//!

// Do not delete! Cannot be uncommented by default, because of Parity decl_module! issue.
//#![warn(missing_docs)]

use codec::{Decode, Encode};
use rstd::collections::btree_map::BTreeMap;
use rstd::prelude::*;
<<<<<<< HEAD
use sr_primitives::traits::{MaybeSerialize, Member, SimpleArithmetic};
use srml_support::{decl_event, decl_module, decl_storage, dispatch, ensure, Parameter};
use system::{self, ensure_root, ensure_signed};

pub trait Trait: timestamp::Trait + system::Trait + DOTRTrait + membership::Trait {
=======
use sr_primitives::traits::{MaybeSerialize, Member};
use srml_support::traits::Get;
use srml_support::{decl_error, decl_event, decl_module, decl_storage, ensure, Parameter};
use system::{self, ensure_root};

use common::origin::ActorOriginValidator;
pub(crate) use common::BlockAndTime;

use crate::data_object_type_registry;
use crate::data_object_type_registry::IsActiveDataObjectType;
use crate::{MemberId, StorageProviderId, StorageWorkingGroup, StorageWorkingGroupInstance};

/// The _Data directory_ main _Trait_.
pub trait Trait:
    timestamp::Trait
    + system::Trait
    + data_object_type_registry::Trait
    + membership::members::Trait
    + working_group::Trait<StorageWorkingGroupInstance>
{
    /// _Data directory_ event type.
>>>>>>> 3df1290b
    type Event: From<Event<Self>> + Into<<Self as system::Trait>::Event>;

    /// Content id.
    type ContentId: Parameter + Member + MaybeSerialize + Copy + Ord + Default;

    /// Provides random storage provider id.
    type StorageProviderHelper: StorageProviderHelper<Self>;

    ///Active data object type validator.
    type IsActiveDataObjectType: data_object_type_registry::IsActiveDataObjectType<Self>;

    /// Validates member id and origin combination.
    type MemberOriginValidator: ActorOriginValidator<Self::Origin, MemberId<Self>, Self::AccountId>;

    type MaxObjectsPerInjection: Get<u32>;
}

decl_error! {
    /// _Data object storage registry_ module predefined errors.
    pub enum Error {
        /// Content with this ID not found.
        CidNotFound,

        /// Only the liaison for the content may modify its status.
        LiaisonRequired,

        /// Cannot create content for inactive or missing data object type.
        DataObjectTypeMustBeActive,

        /// "Data object already added under this content id".
        DataObjectAlreadyAdded,

        /// Require root origin in extrinsics.
        RequireRootOrigin,

        /// DataObject Injection Failed. Too Many DataObjects.
        DataObjectsInjectionExceededLimit
    }
}

impl From<system::Error> for Error {
    fn from(error: system::Error) -> Self {
        match error {
            system::Error::Other(msg) => Error::Other(msg),
            system::Error::RequireRootOrigin => Error::RequireRootOrigin,
            _ => Error::Other(error.into()),
        }
    }
}

impl From<working_group::Error> for Error {
    fn from(error: working_group::Error) -> Self {
        match error {
            working_group::Error::Other(msg) => Error::Other(msg),
            _ => Error::Other(error.into()),
        }
    }
}

/// The decision of the storage provider when it acts as liaison.
#[derive(Clone, Encode, Decode, PartialEq, Debug)]
pub enum LiaisonJudgement {
    /// Content awaits for a judgment.
    Pending,

    /// Content accepted.
    Accepted,

    /// Content rejected.
    Rejected,
}

impl Default for LiaisonJudgement {
    fn default() -> Self {
        LiaisonJudgement::Pending
    }
}

/// Alias for DataObjectInternal
pub type DataObject<T> = DataObjectInternal<
    MemberId<T>,
    <T as system::Trait>::BlockNumber,
    <T as timestamp::Trait>::Moment,
    <T as data_object_type_registry::Trait>::DataObjectTypeId,
    StorageProviderId<T>,
>;

/// Manages content ids, type and storage provider decision about it.
#[derive(Clone, Encode, Decode, PartialEq, Debug)]
pub struct DataObjectInternal<MemberId, BlockNumber, Moment, DataObjectTypeId, StorageProviderId> {
    /// Content owner.
    pub owner: MemberId,

    /// Content added at.
    pub added_at: BlockAndTime<BlockNumber, Moment>,

    /// Content type id.
    pub type_id: DataObjectTypeId,

    /// Content size in bytes.
    pub size: u64,

    /// Storage provider id of the liaison.
    pub liaison: StorageProviderId,

    /// Storage provider as liaison judgment.
    pub liaison_judgement: LiaisonJudgement,

    /// IPFS content id.
    pub ipfs_content_id: Vec<u8>,
}

/// A map collection of unique DataObjects keyed by the ContentId
pub type DataObjectsMap<T> = BTreeMap<<T as Trait>::ContentId, DataObject<T>>;

decl_storage! {
    trait Store for Module<T: Trait> as DataDirectory {
        /// List of ids known to the system.
        pub KnownContentIds get(known_content_ids): Vec<T::ContentId> = Vec::new();

        /// Maps data objects by their content id.
        pub DataObjectByContentId get(data_object_by_content_id):
            map T::ContentId => Option<DataObject<T>>;
    }
}

decl_event! {
    /// _Data directory_ events
    pub enum Event<T> where
        <T as Trait>::ContentId,
        MemberId = MemberId<T>,
        StorageProviderId = StorageProviderId<T>
    {
        /// Emits on adding of the content.
        /// Params:
        /// - Id of the relationship.
        /// - Id of the member.
        ContentAdded(ContentId, MemberId),

        /// Emits when the storage provider accepts a content.
        /// Params:
        /// - Id of the relationship.
        /// - Id of the storage provider.
        ContentAccepted(ContentId, StorageProviderId),

        /// Emits when the storage provider rejects a content.
        /// Params:
        /// - Id of the relationship.
        /// - Id of the storage provider.
        ContentRejected(ContentId, StorageProviderId),
    }
}

decl_module! {
    /// _Data directory_ substrate module.
    pub struct Module<T: Trait> for enum Call where origin: T::Origin {
        /// Default deposit_event() handler
        fn deposit_event() = default;

        /// Predefined errors.
        type Error = Error;

        /// Maximum objects allowed per inject_data_objects() transaction
        const MaxObjectsPerInjection: u32 = T::MaxObjectsPerInjection::get();

        /// Adds the content to the system. Member id should match its origin. The created DataObject
        /// awaits liaison to accept or reject it.
        pub fn add_content(
            origin,
            member_id: MemberId<T>,
            content_id: T::ContentId,
            type_id: <T as data_object_type_registry::Trait>::DataObjectTypeId,
            size: u64,
            ipfs_content_id: Vec<u8>
        ) {
<<<<<<< HEAD
            let who = ensure_signed(origin)?;
            ensure!(<membership::Module<T>>::is_member_account(&who), MSG_CREATOR_MUST_BE_MEMBER);
=======
            T::MemberOriginValidator::ensure_actor_origin(
                origin,
                member_id,
            )?;
>>>>>>> 3df1290b

            ensure!(T::IsActiveDataObjectType::is_active_data_object_type(&type_id),
                Error::DataObjectTypeMustBeActive);

            ensure!(!<DataObjectByContentId<T>>::exists(content_id),
                Error::DataObjectAlreadyAdded);

            let liaison = T::StorageProviderHelper::get_random_storage_provider()?;

            // Let's create the entry then
            let data: DataObject<T> = DataObjectInternal {
                type_id,
                size,
                added_at: common::current_block_time::<T>(),
                owner: member_id,
                liaison,
                liaison_judgement: LiaisonJudgement::Pending,
                ipfs_content_id,
            };

            //
            // == MUTATION SAFE ==
            //

            <DataObjectByContentId<T>>::insert(&content_id, data);
            Self::deposit_event(RawEvent::ContentAdded(content_id, member_id));
        }

        /// Storage provider accepts a content. Requires signed storage provider account and its id.
        /// The LiaisonJudgement can be updated, but only by the liaison.
        pub(crate) fn accept_content(
            origin,
            storage_provider_id: StorageProviderId<T>,
            content_id: T::ContentId
        ) {
            <StorageWorkingGroup<T>>::ensure_worker_signed(origin, &storage_provider_id)?;

            // == MUTATION SAFE ==

            Self::update_content_judgement(&storage_provider_id, content_id, LiaisonJudgement::Accepted)?;

            <KnownContentIds<T>>::mutate(|ids| ids.push(content_id));

            Self::deposit_event(RawEvent::ContentAccepted(content_id, storage_provider_id));
        }

        /// Storage provider rejects a content. Requires signed storage provider account and its id.
        /// The LiaisonJudgement can be updated, but only by the liaison.
        pub(crate) fn reject_content(
            origin,
            storage_provider_id: StorageProviderId<T>,
            content_id: T::ContentId
        ) {
            <StorageWorkingGroup<T>>::ensure_worker_signed(origin, &storage_provider_id)?;

            // == MUTATION SAFE ==

            Self::update_content_judgement(&storage_provider_id, content_id, LiaisonJudgement::Rejected)?;
            Self::deposit_event(RawEvent::ContentRejected(content_id, storage_provider_id));
        }

        // Sudo methods

        /// Removes the content id from the list of known content ids. Requires root privileges.
        fn remove_known_content_id(origin, content_id: T::ContentId) {
            ensure_root(origin)?;

            // == MUTATION SAFE ==

            let upd_content_ids: Vec<T::ContentId> = Self::known_content_ids()
                .into_iter()
                .filter(|&id| id != content_id)
                .collect();
            <KnownContentIds<T>>::put(upd_content_ids);
        }

        /// Injects a set of data objects and their corresponding content id into the directory.
        /// The operation is "silent" - no events will be emitted as objects are added.
        /// The number of objects that can be added per call is limited to prevent the dispatch
        /// from causing the block production to fail if it takes too much time to process.
        /// Existing data objects will be overwritten.
        pub(crate) fn inject_data_objects(origin, objects: DataObjectsMap<T>) {
            ensure_root(origin)?;

            // Must provide something to inject
            ensure!(objects.len() <= T::MaxObjectsPerInjection::get() as usize, Error::DataObjectsInjectionExceededLimit);

            for (id, object) in objects.into_iter() {
                // append to known content ids
                // duplicates will be removed at the end
                <KnownContentIds<T>>::mutate(|ids| ids.push(id));
                <DataObjectByContentId<T>>::insert(id, object);
            }

            // remove duplicate ids
            <KnownContentIds<T>>::mutate(|ids| {
                ids.sort();
                ids.dedup();
            });
        }
    }
}

impl<T: Trait> Module<T> {
    fn update_content_judgement(
        storage_provider_id: &StorageProviderId<T>,
        content_id: T::ContentId,
        judgement: LiaisonJudgement,
    ) -> Result<(), Error> {
        let mut data = Self::data_object_by_content_id(&content_id).ok_or(Error::CidNotFound)?;

        // Make sure the liaison matches
        ensure!(data.liaison == *storage_provider_id, Error::LiaisonRequired);

        data.liaison_judgement = judgement;
        <DataObjectByContentId<T>>::insert(content_id, data);

        Ok(())
    }
}

/// Provides random storage provider id. We use it when assign the content to the storage provider.
pub trait StorageProviderHelper<T: Trait> {
    /// Provides random storage provider id.
    fn get_random_storage_provider() -> Result<StorageProviderId<T>, &'static str>;
}

/// Content access helper.
pub trait ContentIdExists<T: Trait> {
    /// Verifies the content existence.
    fn has_content(id: &T::ContentId) -> bool;

    /// Returns the data object for the provided content id.
    fn get_data_object(id: &T::ContentId) -> Result<DataObject<T>, &'static str>;
}

impl<T: Trait> ContentIdExists<T> for Module<T> {
    fn has_content(content_id: &T::ContentId) -> bool {
        Self::data_object_by_content_id(*content_id).is_some()
    }

    fn get_data_object(content_id: &T::ContentId) -> Result<DataObject<T>, &'static str> {
        match Self::data_object_by_content_id(*content_id) {
            Some(data) => Ok(data),
            None => Err(Error::LiaisonRequired.into()),
        }
    }
}<|MERGE_RESOLUTION|>--- conflicted
+++ resolved
@@ -24,13 +24,6 @@
 use codec::{Decode, Encode};
 use rstd::collections::btree_map::BTreeMap;
 use rstd::prelude::*;
-<<<<<<< HEAD
-use sr_primitives::traits::{MaybeSerialize, Member, SimpleArithmetic};
-use srml_support::{decl_event, decl_module, decl_storage, dispatch, ensure, Parameter};
-use system::{self, ensure_root, ensure_signed};
-
-pub trait Trait: timestamp::Trait + system::Trait + DOTRTrait + membership::Trait {
-=======
 use sr_primitives::traits::{MaybeSerialize, Member};
 use srml_support::traits::Get;
 use srml_support::{decl_error, decl_event, decl_module, decl_storage, ensure, Parameter};
@@ -52,7 +45,6 @@
     + working_group::Trait<StorageWorkingGroupInstance>
 {
     /// _Data directory_ event type.
->>>>>>> 3df1290b
     type Event: From<Event<Self>> + Into<<Self as system::Trait>::Event>;
 
     /// Content id.
@@ -228,15 +220,10 @@
             size: u64,
             ipfs_content_id: Vec<u8>
         ) {
-<<<<<<< HEAD
-            let who = ensure_signed(origin)?;
-            ensure!(<membership::Module<T>>::is_member_account(&who), MSG_CREATOR_MUST_BE_MEMBER);
-=======
             T::MemberOriginValidator::ensure_actor_origin(
                 origin,
                 member_id,
             )?;
->>>>>>> 3df1290b
 
             ensure!(T::IsActiveDataObjectType::is_active_data_object_type(&type_id),
                 Error::DataObjectTypeMustBeActive);
