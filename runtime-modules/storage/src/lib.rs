--- conflicted
+++ resolved
@@ -2976,15 +2976,11 @@
             // == MUTATION SAFE ==
             //
 
-<<<<<<< HEAD
-            Self::upload_data_objects(params)?;
-=======
             if cfg!(feature = "staging_runtime") || cfg!(feature = "testing_runtime") {
                 Self::upload_data_objects(params)?;
             } else {
                 return Err(Error::<T>::CallDisabled.into());
             }
->>>>>>> 7f1388ac
         }
 
         /// Create a dynamic bag. Development mode.
