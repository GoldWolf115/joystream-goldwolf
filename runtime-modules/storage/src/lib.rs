//! # Storage module
//! Storage module for the Joystream platform.
//!
//! Initial spec links:
//! - [spec](https://github.com/Joystream/joystream/issues/2224)
//! - [utilization model](https://github.com/Joystream/joystream/issues/2359)
//!
//! Pallet functionality could be split in five distinct groups:
//! - extrinsics for the storage working group leader
//! - extrinsics for the distribution group leader
//! - extrinsics for the storage provider
//! - extrinsics for the distribution provider
//! - public methods for the pallet integration
//!
//! #### Storage working group leader extrinsics
//! - [create_storage_bucket](./struct.Module.html#method.create_storage_bucket) - creates storage
//! bucket.
//! - [update_storage_buckets_for_bag](./struct.Module.html#method.update_storage_buckets_for_bag) -
//! updates storage buckets for a bag.
//! - [delete_storage_bucket](./struct.Module.html#method.delete_storage_bucket) - deletes storage
//! bucket.
//! - [invite_storage_bucket_operator](./struct.Module.html#method.invite_storage_bucket_operator) -
//! invites storage bucket operator.
//! - [cancel_storage_bucket_operator_invite](./struct.Module.html#method.cancel_storage_bucket_operator_invite) -
//! cancels pending storage bucket invite.
//! - [remove_storage_bucket_operator](./struct.Module.html#method.remove_storage_bucket_operator) -
//! removes storage bucket operator.
//! - [update_uploading_blocked_status](./struct.Module.html#method.update_uploading_blocked_status) -
//! updates global uploading status.
//! - [update_data_size_fee](./struct.Module.html#method.update_data_size_fee) - updates size-based
//! pricing of new objects uploaded.
//! - [update_storage_buckets_per_bag_limit](./struct.Module.html#method.update_storage_buckets_per_bag_limit) -
//! updates "Storage buckets per bag" number limit.
//! - [update_storage_buckets_voucher_max_limits](./struct.Module.html#method.update_storage_buckets_voucher_max_limits) -
//! updates "Storage buckets voucher max limits".
//! - [update_number_of_storage_buckets_in_dynamic_bag_creation_policy](./struct.Module.html#method.update_number_of_storage_buckets_in_dynamic_bag_creation_policy) -
//! updates number of storage buckets used in given dynamic bag creation policy.
//! - [update_blacklist](./struct.Module.html#method.update_blacklist) - adds and removes hashes to
//! the current blacklist.
//! - [update_storage_bucket_status](./struct.Module.html#method.update_storage_bucket_status) -
//! updates whether new bags are being accepted for storage.
//! - [set_storage_bucket_voucher_limits](./struct.Module.html#method.set_storage_bucket_voucher_limits) -
//! sets storage bucket voucher limits.
//! - [update_dynamic_bag_deletion_prize](./struct.Module.html#method.update_dynamic_bag_deletion_prize) -
//! updates dynamic bag deletion prize value
//!
//!
//! #### Storage provider extrinsics
//! - [accept_storage_bucket_invitation](./struct.Module.html#method.accept_storage_bucket_invitation) -
//! accepts the storage bucket invitation.
//! - [set_storage_operator_metadata](./struct.Module.html#method.set_storage_operator_metadata) -
//! sets storage operator metadata.
//! - [accept_pending_data_objects](./struct.Module.html#method.accept_pending_data_objects) - a
//! storage provider signals that the data object was successfully uploaded to its storage.
//!
//! #### Distribution working group leader extrinsics
//! - [create_distribution_bucket_family](./struct.Module.html#method.create_distribution_bucket_family) -
//! creates distribution bucket family.
//! - [delete_distribution_bucket_family](./struct.Module.html#method.delete_distribution_bucket_family) -
//! deletes distribution bucket family.
//! - [create_distribution_bucket](./struct.Module.html#method.create_distribution_bucket) -
//! creates distribution bucket.
//! - [delete_distribution_bucket](./struct.Module.html#method.delete_distribution_bucket) -
//! deletes distribution bucket.
//! - [update_distribution_bucket_status](./struct.Module.html#method.update_distribution_bucket_status) -
//! updates distribution bucket status (accepting new bags).
//! - [update_distribution_buckets_for_bag](./struct.Module.html#method.update_distribution_buckets_for_bag) -
//! updates distribution buckets for a bag.
//! - [distribution_buckets_per_bag_limit](./struct.Module.html#method.distribution_buckets_per_bag_limit) -
//! updates "Distribution buckets per bag" number limit.
//! - [update_distribution_bucket_mode](./struct.Module.html#method.distribution_buckets_per_bag_limit) -
//! updates "distributing" flag for a distribution bucket.
//! - [update_families_in_dynamic_bag_creation_policy](./struct.Module.html#method.update_families_in_dynamic_bag_creation_policy) -
//!  updates distribution bucket families used in given dynamic bag creation policy.
//! - [invite_distribution_bucket_operator](./struct.Module.html#method.invite_distribution_bucket_operator) -
//!  invites a distribution bucket operator.
//! - [cancel_distribution_bucket_operator_invite](./struct.Module.html#method.cancel_distribution_bucket_operator_invite) -
//!  Cancels pending invite for a distribution bucket.
//! - [remove_distribution_bucket_operator](./struct.Module.html#method.remove_distribution_bucket_operator) -
//!  Removes a distribution bucket operator.
//! - [set_distribution_bucket_family_metadata](./struct.Module.html#method.set_distribution_bucket_family_metadata) -
//! Sets distribution bucket family metadata.
//!
//! #### Distribution provider extrinsics
//! - [accept_distribution_bucket_invitation](./struct.Module.html#method.accept_distribution_bucket_invitation) -
//!  Accepts pending invite for a distribution bucket.
//! - [set_distribution_operator_metadata](./struct.Module.html#method.set_distribution_operator_metadata) -
//!  Set distribution operator metadata for the distribution bucket.
//!
//! #### Public methods
//! Public integration methods are exposed via the [DataObjectStorage](./trait.DataObjectStorage.html)
//! - upload_data_objects
//! - can_move_data_objects
//! - move_data_objects
//! - delete_data_objects
//! - delete_dynamic_bag
//! - create_dynamic_bag
//! - upload_and_delete_data_objects

//!
//! ### Pallet constants
//! - DataObjectDeletionPrize
//! - BlacklistSizeLimit
//! - StorageBucketsPerBagValueConstraint
//! - DefaultMemberDynamicBagNumberOfStorageBuckets
//! - DefaultChannelDynamicBagNumberOfStorageBuckets
//! - MaxDistributionBucketFamilyNumber
//! - DistributionBucketsPerBagValueConstraint
//! - MaxNumberOfPendingInvitationsPerDistributionBucket

// Compiler demand.
#![recursion_limit = "256"]
// Ensure we're `no_std` when compiling for Wasm.
#![cfg_attr(not(feature = "std"), no_std)]
// #![warn(missing_docs)] // Cannot be enabled by default because of the Substrate issue.

// Internal Substrate warning (decl_event).
#![allow(clippy::unused_unit)]
// needed for step iteration over DataObjectId range
#![feature(step_trait)]
#[cfg(test)]
mod tests;

#[cfg(feature = "runtime-benchmarks")]
mod benchmarking;

use codec::{Codec, Decode, Encode};
use frame_support::dispatch::{DispatchError, DispatchResult};
use frame_support::traits::{Currency, ExistenceRequirement, Get};
use frame_support::{
    decl_error, decl_event, decl_module, decl_storage, ensure, IterableStorageDoubleMap, Parameter,
};
use frame_system::{ensure_root, ensure_signed};
#[cfg(feature = "std")]
use serde::{Deserialize, Serialize};
use sp_arithmetic::traits::{AtLeast32BitUnsigned, BaseArithmetic, One, Unsigned, Zero};
use sp_runtime::traits::{AccountIdConversion, MaybeSerialize, Member, Saturating};
use sp_runtime::{ModuleId, SaturatedConversion};
use sp_std::collections::btree_map::BTreeMap;
use sp_std::collections::btree_set::BTreeSet;
use sp_std::iter;
use sp_std::marker::PhantomData;
use sp_std::vec::Vec;

use common::constraints::BoundedValueConstraint;
use common::working_group::WorkingGroup;
use common::working_group::WorkingGroupAuthenticator;

/// Public interface for the storage module.
pub trait DataObjectStorage<T: Trait> {
    /// Upload new data objects.
    ///
    /// PRECONDITIONS:
    /// - params.object_creation_list is not empty or NoObjectsOnUpload error returned
    /// - params.expected_data_size_fee reflect the DataObjectPerMegabyteFee in storage or DataSizeFeeChanged error is returned
    /// - params.bag_id must exists or BagDoesntExist error returned
    /// - global uploading block not enabled or UploadingBlocked error returned
    /// - size of each objects less than MaxDataObjectSize or MaxDataObjectSizeExceeded error returned
    /// - size of each objects greater than 0 or ZeroObjectSize error returned
    /// - ipfs content id of each object not empty or EmptyContentId error returned
    /// - ipfs id of each object not black listed or DataObjectBlacklisted error returned
    /// - ALL storage bucket in the bag have enough size capacity for the new total objects size or StorageBucketObjectSizeLimitReached error  returned
    /// - ALL storage bucket in the bag have number capacity for the new total objects number or StorageBucketObjectNumberLimitReached error returned
    /// - caller must have enough balance to cover data size fee + deletion prize for each object otherwise InsufficientBalance error returned
    ///
    /// POSTCONDITIONS:
    /// - each storage bucket for the bag is updated
    /// - bag state is updated
    /// - balance of data size fee + total deletion prize is transferred from caller to treasury account
    fn upload_data_objects(params: UploadParameters<T>) -> DispatchResult;

    /// Validates moving objects parameters.
    /// Validates voucher usage for affected buckets.
    ///
    /// PRECONDITIONS
    /// - source bag id != destination bag id or SourceAndDestinationBagsAreEqual error returned
    /// - objects is not empty or DataObjectIdCollectionIsEmpty error returned
    /// - both specified source and destination bags must exists or BagDoesNotExist error returned in both cases
    /// - ALL objects ids specified must be valid or DataObjectDoesNotExist error returned
    /// - ALL storage bucket in the dest bag have enough size capacity for the new total objects size or StorageBucketObjectSizeLimitReached error  returned
    /// - ALL storage bucket in the dest bag have number capacity for the new total objects number or StorageBucketObjectNumberLimitReached error returned
    fn can_move_data_objects(
        src_bag_id: &BagId<T>,
        dest_bag_id: &BagId<T>,
        objects: &BTreeSet<T::DataObjectId>,
    ) -> DispatchResult;

    /// Move data objects to a new bag.
    /// PRECONDITIONS
    /// - can_move_data_objects::PRECONDITIONS
    ///
    /// POSTCONDITIONS:
    /// - specified objects are moved from source bag to destination bag
    fn move_data_objects(
        src_bag_id: BagId<T>,
        dest_bag_id: BagId<T>,
        objects: BTreeSet<T::DataObjectId>,
    ) -> DispatchResult;

    /// Delete storage objects. Transfer deletion prize to the provided account.
    ///
    /// PRECONDITIONS:
    /// - objects is not empty or DataObjectIdCollectionIsEmpty error returned
    /// - bag_id must exists or BagDoesntExist error returned
    /// - ALL specified data objects ids must be valid or DataObjectDoesntExist error returned
    /// - Storage Treasury must have sufficient balance for the cumulative deletion prize for all the object deleted or InsufficientTreasuryBalance error returned
    ///
    /// POSTCONDITIONS:
    /// - Data Objects are removed from storage
    /// - Bag state is updated as a result
    /// - Bag storage buckets are updated as a result
    /// - relevant balance is deposited from storage treasury to caller account
    fn delete_data_objects(
        deletion_prize_account_id: T::AccountId,
        bag_id: BagId<T>,
        objects: BTreeSet<T::DataObjectId>,
    ) -> DispatchResult;

    /// Delete dynamic bag. Updates related storage bucket vouchers.
    /// PRECONDITIONS:
    /// - bag_id must exists or BagDoesntExist error returned
    /// - Storage Treasury must have sufficient balance for the cumulative deletion prize for all the object deleted + bag deletion prize or InsufficientTreasuryBalance error returned
    ///
    /// POSTCONDITIONS:
    /// - All Data Objects stored by the bag are removed from storage
    /// - Bag is removed from storage
    /// - bag assignment is unregistered from storage buckets
    /// - bag assignment is unregistered from distribution buckets
    /// - relevant balance is deposited from storage treasury to caller account
    fn delete_dynamic_bag(
        deletion_prize_account_id: T::AccountId,
        bag_id: DynamicBagId<T>,
    ) -> DispatchResult;

<<<<<<< HEAD
    /// Validates `delete_dynamic_bag` parameters and conditions.
    fn can_delete_dynamic_bag(bag_id: &DynamicBagId<T>) -> DispatchResult;

    /// Validates `delete_dynamic_bag` without checking for num objects == 0
    fn can_delete_dynamic_bag_with_objects(bag_id: &DynamicBagId<T>) -> DispatchResult;

    /// Creates dynamic bag. BagId should provide the caller.
    fn create_dynamic_bag(
        bag_id: DynamicBagId<T>,
        deletion_prize: Option<DynamicBagDeletionPrize<T>>,
        storage_buckets: BTreeSet<T::StorageBucketId>,
        distribution_buckets: BTreeSet<DistributionBucketId<T>>,
    ) -> DispatchResult;

    /// Validates `create_dynamic_bag` parameters and conditions.
    fn can_create_dynamic_bag(
        bag_id: &DynamicBagId<T>,
        deletion_prize: &Option<DynamicBagDeletionPrize<T>>,
        storage_buckets: &BTreeSet<T::StorageBucketId>,
        distribution_buckets: &BTreeSet<DistributionBucketId<T>>,
    ) -> DispatchResult;

    /// Same as create_dynamic_bag but with caller provided objects/data
    fn create_dynamic_bag_with_objects_constraints(
        bag_id: DynamicBagId<T>,
        deletion_prize: Option<DynamicBagDeletionPrize<T>>,
        params: UploadParameters<T>,
        storage_buckets: BTreeSet<T::StorageBucketId>,
        distribution_buckets: BTreeSet<DistributionBucketId<T>>,
    ) -> DispatchResult;

    /// Same as can_create_dynamic_bag but with caller provided objects/data
    fn can_create_dynamic_bag_with_objects_constraints(
        bag_id: &DynamicBagId<T>,
        deletion_prize: &Option<DynamicBagDeletionPrize<T>>,
        params: &UploadParameters<T>,
        storage_buckets: &BTreeSet<T::StorageBucketId>,
        distribution_buckets: &BTreeSet<DistributionBucketId<T>>,
    ) -> DispatchResult;
=======
    /// Creates dynamic bag. BagId should provide the caller
    /// PRECONDITIONS:
    /// - params.bag_id must not exist yet or DynamicBagExists error returned
    /// - if objects to upload are specified:
    ///   - global uploading block not enabled or UploadingBlocked error returned
    ///   - size of each objects less than MaxDataObjectSize or MaxDataObjectSizeExceeded error returned
    ///   - size of each objects greater than 0 or ZeroObjectSize error returned
    ///   - ipfs content id of each object not empty or EmptyContentId error returned
    ///   - ipfs id of each object not black listed or DataObjectBlacklisted error returned
    ///   - ALL storage bucket in the bag have enough size capacity for the new total objects size or StorageBucketObjectSizeLimitReached error  returned
    ///   - ALL storage bucket in the bag have number capacity for the new total objects size or StorageBucketObjectNumberLimitReached error returned
    /// - caller must have enough balance to cover dynamic bag deletion prize + eventual data size fee + deletion prize for each object otherwise InsufficientBalance error returned
    ///
    /// POSTCONDITIONS
    /// - bag added to storage with correct object size/num if objects specified
    /// - bag registered for storage buckets with enough resource to hold bag size/num
    /// - bag registered for distribution buckets
    /// - relevant amount transferred from caller account to treasury account
    fn create_dynamic_bag(params: DynBagCreationParameters<T>) -> DispatchResult;
>>>>>>> 9a7dd7b8

    /// Checks if a bag does exists and returns it. Static Always exists
    fn ensure_bag_exists(bag_id: &BagId<T>) -> Result<Bag<T>, DispatchError>;

    /// Get all objects id in a bag, without checking its existence
    fn get_data_objects_id(bag_id: &BagId<T>) -> BTreeSet<T::DataObjectId>;

    /// Upload and delete objects at the same time
    /// - params.object_creation_list is not empty or NoObjectsOnUpload error returned
    /// - params.expected_data_size_fee reflect the DataObjectPerMegabyteFee in storage or DataSizeFeeChanged error is returned
    /// - params.bag_id must exists or BagDoesntExist error returned
    /// - global uploading block not enabled or UploadingBlocked error returned
    /// - size of each objects less than MaxDataObjectSize or MaxDataObjectSizeExceeded error returned
    /// - size of each objects greater than 0 or ZeroObjectSize error returned
    /// - ipfs content id of each object not empty or EmptyContentId error returned
    /// - ipfs id of each object not black listed or DataObjectBlacklisted error returned
    /// - ALL specified data objects ids must be valid or DataObjectDoesntExist error returned
    /// - ALL storage bucket in the bag have enough size capacity for the new total NET objects size or StorageBucketObjectSizeLimitReached error  returned
    /// - ALL storage bucket in the bag have number capacity for the new total NET objects number or StorageBucketObjectNumberLimitReached error returned
    /// - caller or treasury account must have enough balance to cover the net expense
    ///
    /// POSTCONDITIONS:
    /// - each storage bucket for the bag is updated
    /// - bag state is updated
    /// - relevant net balance is transferred
    fn upload_and_delete_data_objects(
        upload_parameters: UploadParameters<T>,
        objects_to_remove: BTreeSet<T::DataObjectId>,
    ) -> DispatchResult;
}

/// Storage trait.
pub trait Trait: frame_system::Trait + balances::Trait + common::MembershipTypes {
    /// Storage event type.
    type Event: From<Event<Self>> + Into<<Self as frame_system::Trait>::Event>;

    /// Content id representation.
    type ContentId: Parameter + Member + Codec + Default + Copy + MaybeSerialize + Ord + PartialEq;

    /// Data object ID type.
    type DataObjectId: Parameter
        + Member
        + BaseArithmetic
        + Codec
        + Default
        + Copy
        + MaybeSerialize
        + PartialEq
        + iter::Step; // needed for iteration

    /// Storage bucket ID type.
    type StorageBucketId: Parameter
        + Member
        + BaseArithmetic
        + Codec
        + Default
        + Copy
        + MaybeSerialize
        + PartialEq
        + Into<u64>
        + From<u64>;

    /// Distribution bucket index within a distribution bucket family type.
    type DistributionBucketIndex: Parameter
        + Member
        + BaseArithmetic
        + Codec
        + Default
        + Copy
        + MaybeSerialize
        + PartialEq
        + Into<u64>
        + From<u64>;

    /// Distribution bucket family ID type.
    type DistributionBucketFamilyId: Parameter
        + Member
        + BaseArithmetic
        + Codec
        + Default
        + Copy
        + MaybeSerialize
        + PartialEq;

    /// Channel ID type (part of the dynamic bag ID).
    type ChannelId: Parameter
        + Member
        + BaseArithmetic
        + Codec
        + Default
        + Copy
        + MaybeSerialize
        + PartialEq
        + From<u64>
        + Into<u64>;

    /// Distribution bucket operator ID type (relationship between distribution bucket and
    /// distribution operator).
    type DistributionBucketOperatorId: Parameter
        + Member
        + BaseArithmetic
        + Codec
        + Default
        + Copy
        + MaybeSerialize
        + PartialEq;

    /// Defines maximum size of the "hash blacklist" collection.
    type BlacklistSizeLimit: Get<u64>;

    /// The module id, used for deriving its sovereign account ID.
    type ModuleId: Get<ModuleId>;

    /// "Storage buckets per bag" value constraint.
    type StorageBucketsPerBagValueConstraint: Get<StorageBucketsPerBagValueConstraint>;

    /// "Distribution buckets per bag" value constraint.
    type DistributionBucketsPerBagValueConstraint: Get<DistributionBucketsPerBagValueConstraint>;

    /// Defines the default dynamic bag creation policy for members (storage bucket number).
    type DefaultMemberDynamicBagNumberOfStorageBuckets: Get<u64>;

    /// Defines the default dynamic bag creation policy for channels (storage bucket number).
    type DefaultChannelDynamicBagNumberOfStorageBuckets: Get<u64>;

    /// Defines max allowed distribution bucket family number.
    type MaxDistributionBucketFamilyNumber: Get<u64>;

    /// Max number of pending invitations per distribution bucket.
    type MaxNumberOfPendingInvitationsPerDistributionBucket: Get<u64>;

    /// Max data object size in bytes.
    type MaxDataObjectSize: Get<u64>;

    /// Storage working group pallet integration.
    type StorageWorkingGroup: common::working_group::WorkingGroupAuthenticator<Self>
        + common::working_group::WorkingGroupBudgetHandler<Self>;

    type DistributionWorkingGroup: common::working_group::WorkingGroupAuthenticator<Self>
        + common::working_group::WorkingGroupBudgetHandler<Self>;
}

/// Operations with local pallet account.
pub trait ModuleAccount<T: balances::Trait> {
    /// The module id, used for deriving its sovereign account ID.
    type ModuleId: Get<ModuleId>;

    /// The account ID of the module account.
    fn module_account_id() -> T::AccountId {
        Self::ModuleId::get().into_sub_account(Vec::<u8>::new())
    }

    /// Transfer tokens from the module account to the destination account (spends from
    /// module account).
    fn withdraw(dest_account_id: &T::AccountId, amount: BalanceOf<T>) -> DispatchResult {
        <Balances<T> as Currency<T::AccountId>>::transfer(
            &Self::module_account_id(),
            dest_account_id,
            amount,
            ExistenceRequirement::AllowDeath,
        )
    }

    /// Transfer tokens from the destination account to the module account (fills module account).
    fn deposit(src_account_id: &T::AccountId, amount: BalanceOf<T>) -> DispatchResult {
        <Balances<T> as Currency<T::AccountId>>::transfer(
            src_account_id,
            &Self::module_account_id(),
            amount,
            ExistenceRequirement::AllowDeath,
        )
    }

    /// Displays usable balance for the module account.
    fn usable_balance() -> BalanceOf<T> {
        <Balances<T>>::usable_balance(&Self::module_account_id())
    }
}

/// Implementation of the ModuleAccountHandler.
pub struct ModuleAccountHandler<T: balances::Trait, ModId: Get<ModuleId>> {
    /// Phantom marker for the trait.
    trait_marker: PhantomData<T>,

    /// Phantom marker for the module id type.
    module_id_marker: PhantomData<ModId>,
}

impl<T: balances::Trait, ModId: Get<ModuleId>> ModuleAccount<T> for ModuleAccountHandler<T, ModId> {
    type ModuleId = ModId;
}

/// Holds parameter values impacting how exactly the creation of a new dynamic bag occurs,
/// and there is one such policy for each type of dynamic bag.
/// It describes how many storage buckets should store the bag.
#[cfg_attr(feature = "std", derive(Serialize, Deserialize))]
#[derive(Encode, Decode, Default, Clone, PartialEq, Eq, Debug)]
pub struct DynamicBagCreationPolicy<DistributionBucketFamilyId: Ord> {
    /// The number of storage buckets which should replicate the new bag.
    pub number_of_storage_buckets: u64,

    /// The set of distribution bucket families which should be sampled
    /// to distribute bag, and for each the number of buckets in that family
    /// which should be used.
    pub families: BTreeMap<DistributionBucketFamilyId, u32>,
}

/// "Storage buckets per bag" value constraint type.
pub type StorageBucketsPerBagValueConstraint = BoundedValueConstraint<u64>;

/// "Distribution buckets per bag" value constraint type.
pub type DistributionBucketsPerBagValueConstraint = BoundedValueConstraint<u64>;

/// Local module account handler.
pub type StorageTreasury<T> = ModuleAccountHandler<T, <T as Trait>::ModuleId>;

/// IPFS hash type alias (content ID).
pub type Cid = Vec<u8>;

// Alias for the Substrate balances pallet.
type Balances<T> = balances::Module<T>;

/// Alias for the member id.
pub type MemberId<T> = <T as common::MembershipTypes>::MemberId;

/// Type identifier for worker role, which must be same as membership actor identifier
pub type WorkerId<T> = <T as common::MembershipTypes>::ActorId;

/// Balance alias for `balances` module.
pub type BalanceOf<T> = <T as balances::Trait>::Balance;

/// Type alias for the storage & distribution bucket ids pair
pub type BucketPair<T> = (
    BTreeSet<<T as Trait>::StorageBucketId>,
    BTreeSet<DistributionBucketId<T>>,
);

/// The fundamental concept in the system, which represents single static binary object in the
/// system. The main goal of the system is to retain an index of all such objects, including who
/// owns them, and information about what actors are currently tasked with storing and distributing
/// them to end users. The system is unaware of the underlying content represented by such an
/// object, as it is used by different parts of the Joystream system.
#[cfg_attr(feature = "std", derive(Serialize, Deserialize))]
#[derive(Encode, Decode, Default, Clone, PartialEq, Eq, Debug)]
pub struct DataObject<Balance> {
    /// Defines whether the data object was accepted by a liason.
    pub accepted: bool,

    /// A reward for the data object deletion.
    pub deletion_prize: Balance,

    /// Object size in bytes.
    pub size: u64,

    /// Content identifier presented as IPFS hash.
    pub ipfs_content_id: Vec<u8>,
}

/// Type alias for the BagRecord.
pub type Bag<T> = BagRecord<<T as Trait>::StorageBucketId, DistributionBucketId<T>, BalanceOf<T>>;

/// Bag container.
#[cfg_attr(feature = "std", derive(Serialize, Deserialize))]
#[derive(Encode, Decode, Default, Clone, PartialEq, Eq, Debug)]
pub struct BagRecord<StorageBucketId: Ord, DistributionBucketId: Ord, Balance> {
    /// Associated storage buckets.
    pub stored_by: BTreeSet<StorageBucketId>,

    /// Associated distribution buckets.
    pub distributed_by: BTreeSet<DistributionBucketId>,

    /// Bag deletion prize (valid for dynamic bags).
    pub deletion_prize: Option<Balance>,

    /// Total object size for bag.
    pub objects_total_size: u64,

    /// Total object number for bag.
    pub objects_number: u64,
}

impl<StorageBucketId: Ord, DistributionBucketId: Ord, Balance>
    BagRecord<StorageBucketId, DistributionBucketId, Balance>
{
    // Add and/or remove storage buckets.
    fn update_storage_buckets(
        &mut self,
        add_buckets: &mut BTreeSet<StorageBucketId>,
        remove_buckets: &BTreeSet<StorageBucketId>,
    ) {
        if !add_buckets.is_empty() {
            self.stored_by.append(add_buckets);
        }

        if !remove_buckets.is_empty() {
            for bucket_id in remove_buckets.iter() {
                self.stored_by.remove(bucket_id);
            }
        }
    }

    // Add and/or remove distribution buckets.
    fn update_distribution_buckets(
        &mut self,
        add_buckets: &mut BTreeSet<DistributionBucketId>,
        remove_buckets: &BTreeSet<DistributionBucketId>,
    ) {
        if !add_buckets.is_empty() {
            self.distributed_by.append(add_buckets);
        }

        if !remove_buckets.is_empty() {
            for bucket_id in remove_buckets.iter() {
                self.distributed_by.remove(bucket_id);
            }
        }
    }

    fn with_storage_buckets(self, stored_by: BTreeSet<StorageBucketId>) -> Self {
        Self { stored_by, ..self }
    }

    fn with_distribution_buckets(self, distributed_by: BTreeSet<DistributionBucketId>) -> Self {
        Self {
            distributed_by,
            ..self
        }
    }

    fn with_prize(self, deletion_prize: Balance) -> Self {
        // Option<T> defaults to None
        Self {
            deletion_prize: Some(deletion_prize),
            ..self
        }
    }
}

// Helper enum for performing bag operation: no default since it is non trivial
type ObjectsToUpload<DataObjectCreationParameters> = Vec<DataObjectCreationParameters>;
type ObjectsToRemove<ObjectId> = BTreeSet<ObjectId>;
#[derive(Clone, PartialEq, Eq, Debug)]
enum BagOperationParamsTypes<DeletionPrize: Unsigned, ObjectId: Clone> {
    /// Update operation: both upload and removal allowed
    Update(
        ObjectsToUpload<DataObjectCreationParameters>,
        ObjectsToRemove<ObjectId>,
    ),

    /// Create operation: Create bag with deletion prize & Upload Objects
    Create(DeletionPrize, ObjectsToUpload<DataObjectCreationParameters>),

    /// Delete Bag & its content
    Delete,
}

impl<Balance: Unsigned, ObjectId: Clone> BagOperationParamsTypes<Balance, ObjectId> {
    fn is_delete(&self) -> bool {
        matches!(self, Self::Delete)
    }
}

#[derive(Clone, PartialEq, Eq, Debug)]
struct BagOperationRecord<
    MemberId: Clone,
    ChannelId: Clone,
    DeletionPrize: Unsigned,
    ObjectId: Clone,
> {
    bag_id: BagIdType<MemberId, ChannelId>,
    params: BagOperationParamsTypes<DeletionPrize, ObjectId>,
}

type BagOperationParams<T> = BagOperationParamsTypes<BalanceOf<T>, <T as Trait>::DataObjectId>;
type BagOperation<T> = BagOperationRecord<
    MemberId<T>,
    <T as Trait>::ChannelId,
    BalanceOf<T>,
    <T as Trait>::DataObjectId,
>;

/// Parameters for the data object creation.
#[cfg_attr(feature = "std", derive(Serialize, Deserialize))]
#[derive(Encode, Decode, Clone, PartialEq, Eq, Debug)]
pub struct DataObjectCreationParameters {
    /// Object size in bytes.
    pub size: u64,

    /// Content identifier presented as IPFS hash.
    pub ipfs_content_id: Vec<u8>,
}

/// Type alias for the BagIdType.
pub type BagId<T> = BagIdType<MemberId<T>, <T as Trait>::ChannelId>;

/// Identifier for a bag.
#[cfg_attr(feature = "std", derive(Serialize, Deserialize))]
#[derive(Encode, Decode, Clone, PartialEq, Eq, Debug, PartialOrd, Ord)]
pub enum BagIdType<MemberId, ChannelId> {
    /// Static bag type.
    Static(StaticBagId),

    /// Dynamic bag type.
    Dynamic(DynamicBagIdType<MemberId, ChannelId>),
}

impl<MemberId, ChannelId> Default for BagIdType<MemberId, ChannelId> {
    fn default() -> Self {
        Self::Static(Default::default())
    }
}

/// Define dynamic bag types.
#[cfg_attr(feature = "std", derive(Serialize, Deserialize))]
#[derive(Encode, Decode, Clone, PartialEq, Eq, Debug, PartialOrd, Ord, Copy)]
pub enum DynamicBagType {
    /// Member dynamic bag type.
    Member,

    /// Channel dynamic bag type.
    Channel,
    // Modify 'delete_distribution_bucket_family' on adding the new type!
}

impl Default for DynamicBagType {
    fn default() -> Self {
        Self::Member
    }
}

/// A type for static bags ID.
#[cfg_attr(feature = "std", derive(Serialize, Deserialize))]
#[derive(Encode, Decode, Clone, PartialEq, Eq, Debug, PartialOrd, Ord)]
pub enum StaticBagId {
    /// Dedicated bag for a council.
    Council,

    /// Dedicated bag for some working group.
    WorkingGroup(WorkingGroup),
}

impl Default for StaticBagId {
    fn default() -> Self {
        Self::Council
    }
}

impl<MemberId, ChannelId> From<StaticBagId> for BagIdType<MemberId, ChannelId> {
    fn from(static_bag_id: StaticBagId) -> Self {
        BagIdType::Static(static_bag_id)
    }
}

/// Type alias for the DynamicBagIdType.
pub type DynamicBagId<T> = DynamicBagIdType<MemberId<T>, <T as Trait>::ChannelId>;

/// A type for dynamic bags ID.
#[cfg_attr(feature = "std", derive(Serialize, Deserialize))]
#[derive(Encode, Decode, Clone, PartialEq, Eq, Debug, PartialOrd, Ord)]
pub enum DynamicBagIdType<MemberId, ChannelId> {
    /// Dynamic bag assigned to a member.
    Member(MemberId),

    /// Dynamic bag assigned to media channel.
    Channel(ChannelId),
}

impl<MemberId: Default, ChannelId> Default for DynamicBagIdType<MemberId, ChannelId> {
    fn default() -> Self {
        Self::Member(Default::default())
    }
}

impl<MemberId, ChannelId> From<DynamicBagIdType<MemberId, ChannelId>>
    for BagIdType<MemberId, ChannelId>
{
    fn from(dynamic_bag_id: DynamicBagIdType<MemberId, ChannelId>) -> Self {
        BagIdType::Dynamic(dynamic_bag_id)
    }
}

impl<MemberId, ChannelId> BagIdType<MemberId, ChannelId> {
    fn ensure_is_dynamic_bag<T: Trait>(
        self,
    ) -> Result<DynamicBagIdType<MemberId, ChannelId>, DispatchError> {
        if let Self::Dynamic(dyn_bag_id) = self {
            Ok(dyn_bag_id)
        } else {
            Err(Error::<T>::DynamicBagDoesntExist.into())
        }
    }
}

#[allow(clippy::from_over_into)] // Cannot implement From using these types.
impl<MemberId: Default, ChannelId> Into<DynamicBagType> for DynamicBagIdType<MemberId, ChannelId> {
    fn into(self) -> DynamicBagType {
        match self {
            DynamicBagIdType::Member(_) => DynamicBagType::Member,
            DynamicBagIdType::Channel(_) => DynamicBagType::Channel,
        }
    }
}

/// Alias for the parameter record used in upload data
pub type UploadParameters<T> = UploadParametersRecord<
    BagIdType<MemberId<T>, <T as Trait>::ChannelId>,
    <T as frame_system::Trait>::AccountId,
    BalanceOf<T>,
>;

/// Alias for the parameter record used in create bag
pub type DynBagCreationParameters<T> =
    UploadParametersRecord<DynamicBagId<T>, <T as frame_system::Trait>::AccountId, BalanceOf<T>>;

/// Data wrapper structure. Helps passing the parameters to the `upload` extrinsic.
#[cfg_attr(feature = "std", derive(Serialize, Deserialize))]
#[derive(Encode, Decode, Default, Clone, PartialEq, Eq, Debug)]
pub struct UploadParametersRecord<BagId, AccountId, Balance> {
    /// Static or dynamic bag to upload data.
    pub bag_id: BagId,

    /// Data object parameters.
    pub object_creation_list: Vec<DataObjectCreationParameters>,

    /// Account for the data object deletion prize.
    pub deletion_prize_source_account_id: AccountId,

    /// Expected data size fee value for this extrinsic call.
    pub expected_data_size_fee: Balance,

    /// Commitment for the dynamic bag deletion prize for the storage pallet.
    pub expected_dynamic_bag_deletion_prize: Balance,

    /// Commitment for the data object deletion prize for the storage pallet.
    pub expected_data_object_deletion_prize: Balance,
}

/// Alias for the DynamicBagDeletionPrizeRecord
pub type DynamicBagDeletionPrize<T> =
    DynamicBagDeletionPrizeRecord<<T as frame_system::Trait>::AccountId, BalanceOf<T>>;

/// Deletion prize data for the dynamic bag. Requires on the dynamic bag creation.
#[cfg_attr(feature = "std", derive(Serialize, Deserialize))]
#[derive(Encode, Decode, Default, Clone, PartialEq, Eq, Debug)]
pub struct DynamicBagDeletionPrizeRecord<AccountId, Balance> {
    /// Account ID to withdraw the deletion prize.
    pub account_id: AccountId,

    /// Deletion prize value.
    pub prize: Balance,
}

/// Defines storage bucket parameters.
#[cfg_attr(feature = "std", derive(Serialize, Deserialize))]
#[derive(Encode, Decode, Default, Clone, PartialEq, Eq, Debug)]
pub struct Voucher {
    /// Total size limit.
    pub size_limit: u64,

    /// Object number limit.
    pub objects_limit: u64,

    /// Current size.
    pub size_used: u64,

    /// Current object number.
    pub objects_used: u64,
}

impl Voucher {
    fn try_update<T: Trait>(self, new_voucher: VoucherUpdate) -> Result<Self, Error<T>> {
        ensure!(
            new_voucher.objects_number <= self.objects_limit,
            Error::<T>::StorageBucketObjectNumberLimitReached,
        );
        ensure!(
            new_voucher.objects_total_size <= self.size_limit,
            Error::<T>::StorageBucketObjectSizeLimitReached,
        );
        Ok(Self {
            objects_used: new_voucher.objects_number,
            size_used: new_voucher.objects_total_size,
            ..self
        })
    }
}

// Defines whether we should increase or decrease parameters during some operation.
#[derive(Clone, PartialEq, Eq, Debug, Copy)]
enum OperationType {
    // Increase parameters.
    Increase,

    // Decrease parameters.
    Decrease,
}

// Helper-struct - defines voucher changes.
#[derive(Clone, PartialEq, Eq, Debug, Copy, Default)]
struct VoucherUpdate {
    /// Total number.
    pub objects_number: u64,

    /// Total objects size sum.
    pub objects_total_size: u64,
}

impl VoucherUpdate {
    fn add_objects_list<Balance>(self, list: &[DataObject<Balance>]) -> Self {
        list.iter().fold(self, |acc, obj| acc.add_object(obj.size))
    }

    fn sub_objects_list<Balance>(self, list: &[DataObject<Balance>]) -> Self {
        list.iter().fold(self, |acc, obj| acc.sub_object(obj.size))
    }

    fn get_updated_voucher(&self, voucher: &Voucher, voucher_operation: OperationType) -> Voucher {
        let (objects_used, size_used) = match voucher_operation {
            OperationType::Increase => (
                voucher.objects_used.saturating_add(self.objects_number),
                voucher.size_used.saturating_add(self.objects_total_size),
            ),
            OperationType::Decrease => (
                voucher.objects_used.saturating_sub(self.objects_number),
                voucher.size_used.saturating_sub(self.objects_total_size),
            ),
        };

        Voucher {
            size_used,
            objects_used,
            ..voucher.clone()
        }
    }

    // Adds a single object data to the voucher update (updates objects size and number).
    fn add_object(self, size: u64) -> Self {
        Self {
            objects_number: self.objects_number.saturating_add(1),
            objects_total_size: self.objects_total_size.saturating_add(size),
        }
    }

    fn sub_object(self, size: u64) -> Self {
        Self {
            objects_number: self.objects_number.saturating_sub(1),
            objects_total_size: self.objects_total_size.saturating_sub(size),
        }
    }
}

/// Utility enum used for balance accounting
#[derive(Clone, Copy, PartialEq, Eq, Debug)]
enum NetDeletionPrizeTypes<Balance: AtLeast32BitUnsigned + Default> {
    /// Net Deletion Prize to be withdrawn
    Pos(Balance),
    /// Net Deletion Prize to be Deposited
    Neg(Balance),
}

impl<Balance: AtLeast32BitUnsigned + Default> Default for NetDeletionPrizeTypes<Balance> {
    fn default() -> Self {
        Self::Pos(Balance::zero())
    }
}

impl<Balance: AtLeast32BitUnsigned + Default> NetDeletionPrizeTypes<Balance> {
    fn add_balance(self, balance: Balance) -> Self {
        match self {
            Self::Pos(b) => Self::Pos(b.saturating_add(balance)),
            Self::Neg(b) => {
                if b > balance {
                    Self::Neg(b.saturating_sub(balance))
                } else {
                    Self::Pos(balance.saturating_sub(b))
                }
            }
        }
    }

    fn sub_balance(self, balance: Balance) -> Self {
        match self {
            Self::Neg(b) => Self::Neg(b.saturating_add(balance)),
            Self::Pos(b) => {
                if b > balance {
                    Self::Pos(b.saturating_sub(balance))
                } else {
                    Self::Neg(balance.saturating_sub(b))
                }
            }
        }
    }
}

impl<Balance: AtLeast32BitUnsigned + Default> From<Balance> for NetDeletionPrizeTypes<Balance> {
    fn from(balance: Balance) -> Self {
        Self::Pos(balance)
    }
}

type NetDeletionPrize<T> = NetDeletionPrizeTypes<BalanceOf<T>>;

/// Defines the storage bucket connection to the storage operator (storage WG worker).
#[cfg_attr(feature = "std", derive(Serialize, Deserialize))]
#[derive(Encode, Decode, Clone, PartialEq, Eq, Debug)]
pub enum StorageBucketOperatorStatus<WorkerId, AccountId> {
    /// No connection.
    Missing,

    /// Storage operator was invited.
    InvitedStorageWorker(WorkerId),

    /// Storage operator accepted the invitation.
    StorageWorker(WorkerId, AccountId),
}

impl<WorkerId, AccountId> Default for StorageBucketOperatorStatus<WorkerId, AccountId> {
    fn default() -> Self {
        Self::Missing
    }
}

/// Type alias for the StorageBucketRecord.
pub type StorageBucket<T> = StorageBucketRecord<WorkerId<T>, <T as frame_system::Trait>::AccountId>;

/// A commitment to hold some set of bags for long term storage. A bucket may have a bucket
/// operator, which is a single worker in the storage working group.
#[cfg_attr(feature = "std", derive(Serialize, Deserialize))]
#[derive(Encode, Decode, Default, Clone, PartialEq, Eq, Debug)]
pub struct StorageBucketRecord<WorkerId, AccountId> {
    /// Current storage operator status.
    pub operator_status: StorageBucketOperatorStatus<WorkerId, AccountId>,

    /// Defines whether the bucket accepts new bags.
    pub accepting_new_bags: bool,

    /// Defines limits for a bucket.
    pub voucher: Voucher,

    /// Number of assigned bags.
    pub assigned_bags: u64,
}

impl<WorkerId, AccountId> StorageBucketRecord<WorkerId, AccountId> {
    // Increment the assigned bags number.
    fn register_bag_assignment(&mut self) {
        self.assigned_bags = self.assigned_bags.saturating_add(1);
    }

    // Decrement the assigned bags number.
    fn unregister_bag_assignment(&mut self) {
        self.assigned_bags = self.assigned_bags.saturating_sub(1);
    }

    // Checks the bag assignment number. Returns true if it equals zero.
    fn no_bags_assigned(&self) -> bool {
        self.assigned_bags == 0
    }
}

// Helper-struct for the data object uploading.
#[derive(Default, Clone, Debug)]
struct DataObjectCandidates<T: Trait> {
    // next data object ID to be saved in the storage.
    next_data_object_id: T::DataObjectId,

    // 'ID-data object' map.
    data_objects_map: BTreeMap<T::DataObjectId, DataObject<BalanceOf<T>>>,
}

// Helper struct for the dynamic bag changing.
#[derive(Clone, PartialEq, Eq, Debug, Copy, Default)]
struct BagUpdate<Balance> {
    // Voucher update for data objects
    voucher_update: VoucherUpdate,

    // Total deletion prize for data objects.
    total_deletion_prize: Balance,
}

impl<Balance: Saturating + Copy> BagUpdate<Balance> {
    // Adds a single object data to the voucher update (updates objects size, number)
    // and deletion prize.
    fn add_object(&mut self, size: u64, deletion_prize: Balance) -> Self {
        self.voucher_update = self.voucher_update.add_object(size);
        self.total_deletion_prize = self.total_deletion_prize.saturating_add(deletion_prize);

        *self
    }
}

/// Type alias for the DistributionBucketFamilyRecord.
pub type DistributionBucketFamily<T> =
    DistributionBucketFamilyRecord<<T as Trait>::DistributionBucketIndex>;

/// Distribution bucket family.
#[cfg_attr(feature = "std", derive(Serialize, Deserialize))]
#[derive(Encode, Decode, Default, Clone, PartialEq, Eq, Debug)]
pub struct DistributionBucketFamilyRecord<DistributionBucketIndex> {
    /// Next distribution bucket index.
    pub next_distribution_bucket_index: DistributionBucketIndex,
}

impl<DistributionBucketIndex: BaseArithmetic>
    DistributionBucketFamilyRecord<DistributionBucketIndex>
{
    // Increments the next distribution bucket index variable.
    fn increment_next_distribution_bucket_index_counter(&mut self) {
        self.next_distribution_bucket_index += One::one()
    }
}

/// Type alias for the DistributionBucketIdRecord.
pub type DistributionBucketId<T> = DistributionBucketIdRecord<
    <T as Trait>::DistributionBucketFamilyId,
    <T as Trait>::DistributionBucketIndex,
>;

/// Complex distribution bucket ID type.
/// Joins a distribution bucket family ID and a distribution bucket index within the family.
#[cfg_attr(feature = "std", derive(Serialize, Deserialize))]
#[derive(Encode, Decode, Default, Clone, PartialEq, Eq, Debug, PartialOrd, Ord)]
pub struct DistributionBucketIdRecord<DistributionBucketFamilyId: Ord, DistributionBucketIndex: Ord>
{
    /// Distribution bucket family ID.
    pub distribution_bucket_family_id: DistributionBucketFamilyId,

    /// Distribution bucket ID.
    pub distribution_bucket_index: DistributionBucketIndex,
}

/// Type alias for the DistributionBucketRecord.
pub type DistributionBucket<T> = DistributionBucketRecord<WorkerId<T>>;

/// Distribution bucket.
#[cfg_attr(feature = "std", derive(Serialize, Deserialize))]
#[derive(Encode, Decode, Default, Clone, PartialEq, Eq, Debug)]
pub struct DistributionBucketRecord<WorkerId: Ord> {
    /// Distribution bucket accepts new bags.
    pub accepting_new_bags: bool,

    /// Distribution bucket serves objects.
    pub distributing: bool,

    /// Pending invitations for workers to distribute the bucket.
    pub pending_invitations: BTreeSet<WorkerId>,

    /// Active operators to distribute the bucket.
    pub operators: BTreeSet<WorkerId>,

    /// Number of assigned bags.
    pub assigned_bags: u64,
}

impl<WorkerId: Ord> DistributionBucketRecord<WorkerId> {
    // Increment the assigned bags number.
    fn register_bag_assignment(&mut self) {
        self.assigned_bags = self.assigned_bags.saturating_add(1);
    }

    // Decrement the assigned bags number.
    fn unregister_bag_assignment(&mut self) {
        self.assigned_bags = self.assigned_bags.saturating_sub(1);
    }

    // Checks the bag assignment number. Returns true if it equals zero.
    fn no_bags_assigned(&self) -> bool {
        self.assigned_bags == 0
    }
}

decl_storage! {
    trait Store for Module<T: Trait> as Storage {
        /// Defines whether all new uploads blocked
        pub UploadingBlocked get(fn uploading_blocked): bool;

        /// Bags storage map.
        pub Bags get(fn bag): map hasher(blake2_128_concat) BagId<T> => Bag<T>;

        /// Storage bucket id counter. Starts at zero.
        pub NextStorageBucketId get(fn next_storage_bucket_id): T::StorageBucketId;

        /// Data object id counter. Starts at zero.
        pub NextDataObjectId get(fn next_data_object_id): T::DataObjectId;

        /// Storage buckets.
        pub StorageBucketById get (fn storage_bucket_by_id): map hasher(blake2_128_concat)
            T::StorageBucketId => StorageBucket<T>;

        /// Blacklisted data object hashes.
        pub Blacklist get (fn blacklist): map hasher(blake2_128_concat) Cid => ();

        /// Blacklist collection counter.
        pub CurrentBlacklistSize get (fn current_blacklist_size): u64;

        /// Size based pricing of new objects uploaded.
        pub DataObjectPerMegabyteFee get (fn data_object_per_mega_byte_fee): BalanceOf<T>;

        /// "Storage buckets per bag" number limit.
        pub StorageBucketsPerBagLimit get (fn storage_buckets_per_bag_limit): u64;

        /// "Max objects size for a storage bucket voucher" number limit.
        pub VoucherMaxObjectsSizeLimit get (fn voucher_max_objects_size_limit): u64;

        /// "Max objects number for a storage  bucket voucher" number limit.
        pub VoucherMaxObjectsNumberLimit get (fn voucher_max_objects_number_limit): u64;

        /// The deletion prize for the dynamic bags (helps preventing the state bloat).
        pub DynamicBagDeletionPrizeValue get (fn dynamic_bag_deletion_prize_value): BalanceOf<T>;

        /// The deletion prize for the data objects (helps preventing the state bloat).
        pub DataObjectDeletionPrizeValue get (fn data_object_deletion_prize_value): BalanceOf<T>;

        /// DynamicBagCreationPolicy by bag type storage map.
        pub DynamicBagCreationPolicies get (fn dynamic_bag_creation_policy): map
            hasher(blake2_128_concat) DynamicBagType =>
            DynamicBagCreationPolicy<T::DistributionBucketFamilyId>;

        /// 'Data objects for bags' storage double map.
        pub DataObjectsById get (fn data_object_by_id): double_map
            hasher(blake2_128_concat) BagId<T>,
            hasher(blake2_128_concat) T::DataObjectId => DataObject<BalanceOf<T>>;

        /// Distribution bucket family id counter. Starts at zero.
        pub NextDistributionBucketFamilyId get(fn next_distribution_bucket_family_id): T::DistributionBucketFamilyId;

        /// Distribution bucket families.
        pub DistributionBucketFamilyById get (fn distribution_bucket_family_by_id): map
            hasher(blake2_128_concat) T::DistributionBucketFamilyId => DistributionBucketFamily<T>;

        /// 'Distribution bucket' storage double map.
        pub DistributionBucketByFamilyIdById get (fn distribution_bucket_by_family_id_by_index): double_map
            hasher(blake2_128_concat) T::DistributionBucketFamilyId,
            hasher(blake2_128_concat) T::DistributionBucketIndex => DistributionBucket<T>;

        /// Total number of distribution bucket families in the system.
        pub DistributionBucketFamilyNumber get(fn distribution_bucket_family_number): u64;

        /// "Distribution buckets per bag" number limit.
        pub DistributionBucketsPerBagLimit get (fn distribution_buckets_per_bag_limit): u64;
    }
}

decl_event! {
    /// Storage events
    pub enum Event<T>
    where
        <T as Trait>::StorageBucketId,
    WorkerId = WorkerId<T>,
    <T as Trait>::DataObjectId,
    UploadParameters = UploadParameters<T>,
    BagId = BagId<T>,
    DynamicBagId = DynamicBagId<T>,
    <T as frame_system::Trait>::AccountId,
    Balance = BalanceOf<T>,
    <T as Trait>::DistributionBucketFamilyId,
    DistributionBucketId = DistributionBucketId<T>,
    <T as Trait>::DistributionBucketIndex,
    {
        /// Emits on creating the storage bucket.
        /// Params
        /// - storage bucket ID
        /// - invited worker
        /// - flag "accepting_new_bags"
        /// - size limit for voucher,
        /// - objects limit for voucher,
        StorageBucketCreated(StorageBucketId, Option<WorkerId>, bool, u64, u64),

        /// Emits on accepting the storage bucket invitation.
        /// Params
        /// - storage bucket ID
        /// - invited worker ID
        /// - transactor account ID
        StorageBucketInvitationAccepted(StorageBucketId, WorkerId, AccountId),

        /// Emits on updating storage buckets for bag.
        /// Params
        /// - bag ID
        /// - storage buckets to add ID collection
        /// - storage buckets to remove ID collection
        StorageBucketsUpdatedForBag(BagId, BTreeSet<StorageBucketId>, BTreeSet<StorageBucketId>),

        /// Emits on uploading data objects.
        /// Params
        /// - data objects IDs
        /// - initial uploading parameters
        /// - deletion prize for objects
        DataObjectsUploaded(Vec<DataObjectId>, UploadParameters, Balance),

        /// Emits on setting the storage operator metadata.
        /// Params
        /// - storage bucket ID
        /// - invited worker ID
        /// - metadata
        StorageOperatorMetadataSet(StorageBucketId, WorkerId, Vec<u8>),

        /// Emits on setting the storage bucket voucher limits.
        /// Params
        /// - storage bucket ID
        /// - new total objects size limit
        /// - new total objects number limit
        StorageBucketVoucherLimitsSet(StorageBucketId, u64, u64),

        /// Emits on accepting pending data objects.
        /// Params
        /// - storage bucket ID
        /// - worker ID (storage provider ID)
        /// - bag ID
        /// - pending data objects
        PendingDataObjectsAccepted(StorageBucketId, WorkerId, BagId, BTreeSet<DataObjectId>),

        /// Emits on cancelling the storage bucket invitation.
        /// Params
        /// - storage bucket ID
        StorageBucketInvitationCancelled(StorageBucketId),

        /// Emits on the storage bucket operator invitation.
        /// Params
        /// - storage bucket ID
        /// - operator worker ID (storage provider ID)
        StorageBucketOperatorInvited(StorageBucketId, WorkerId),

        /// Emits on the storage bucket operator removal.
        /// Params
        /// - storage bucket ID
        StorageBucketOperatorRemoved(StorageBucketId),

        /// Emits on changing the size-based pricing of new objects uploaded.
        /// Params
        /// - new status
        UploadingBlockStatusUpdated(bool),

        /// Emits on changing the size-based pricing of new objects uploaded.
        /// Params
        /// - new data size fee
        DataObjectPerMegabyteFeeUpdated(Balance),

        /// Emits on changing the "Storage buckets per bag" number limit.
        /// Params
        /// - new limit
        StorageBucketsPerBagLimitUpdated(u64),

        /// Emits on changing the "Storage buckets voucher max limits".
        /// Params
        /// - new objects size limit
        /// - new objects number limit
        StorageBucketsVoucherMaxLimitsUpdated(u64, u64),

        /// Emits on moving data objects between bags.
        /// Params
        /// - source bag ID
        /// - destination bag ID
        /// - data object IDs
        DataObjectsMoved(BagId, BagId, BTreeSet<DataObjectId>),

        /// Emits on data objects deletion from bags.
        /// Params
        /// - account ID for the deletion prize
        /// - bag ID
        /// - data object IDs
        DataObjectsDeleted(AccountId, BagId, BTreeSet<DataObjectId>),

        /// Emits on storage bucket status update.
        /// Params
        /// - storage bucket ID
        /// - new status
        StorageBucketStatusUpdated(StorageBucketId, bool),

        /// Emits on updating the blacklist with data hashes.
        /// Params
        /// - hashes to remove from the blacklist
        /// - hashes to add to the blacklist
        UpdateBlacklist(BTreeSet<Cid>, BTreeSet<Cid>),

        /// Emits on deleting a dynamic bag.
        /// Params
        /// - account ID for the deletion prize
        /// - dynamic bag ID
        DynamicBagDeleted(AccountId, DynamicBagId),

        /// Emits on creating a dynamic bag.
        /// Params
        /// - dynamic bag ID
        /// - optional DynamicBagDeletionPrize instance
        /// - assigned storage buckets' IDs
        /// - assigned distribution buckets' IDs
        DynamicBagCreated(
            DynamicBagId,
            Balance,
            BTreeSet<StorageBucketId>,
            BTreeSet<DistributionBucketId>,
        ),

        /// Emits on changing the voucher for a storage bucket.
        /// Params
        /// - storage bucket ID
        /// - new voucher
        VoucherChanged(StorageBucketId, Voucher),

        /// Emits on storage bucket deleting.
        /// Params
        /// - storage bucket ID
        StorageBucketDeleted(StorageBucketId),

        /// Emits on updating the number of storage buckets in dynamic bag creation policy.
        /// Params
        /// - dynamic bag type
        /// - new number of storage buckets
        NumberOfStorageBucketsInDynamicBagCreationPolicyUpdated(DynamicBagType, u64),

        /// Bag objects changed.
        /// Params
        /// - bag id
        /// - new total objects size
        /// - new total objects number
        BagObjectsChanged(BagId, u64, u64),

        /// Emits on creating distribution bucket family.
        /// Params
        /// - distribution family bucket ID
        DistributionBucketFamilyCreated(DistributionBucketFamilyId),

        /// Emits on deleting distribution bucket family.
        /// Params
        /// - distribution family bucket ID
        DistributionBucketFamilyDeleted(DistributionBucketFamilyId),

        /// Emits on creating distribution bucket.
        /// Params
        /// - distribution bucket family ID
        /// - accepting new bags
        /// - distribution bucket ID
        DistributionBucketCreated(DistributionBucketFamilyId, bool, DistributionBucketId),

        /// Emits on storage bucket status update (accepting new bags).
        /// Params
        /// - distribution bucket ID
        /// - new status (accepting new bags)
        DistributionBucketStatusUpdated(DistributionBucketId, bool),

        /// Emits on deleting distribution bucket.
        /// Params
        /// - distribution bucket ID
        DistributionBucketDeleted(DistributionBucketId),

        /// Emits on updating distribution buckets for bag.
        /// Params
        /// - bag ID
        /// - storage buckets to add ID collection
        /// - storage buckets to remove ID collection
        DistributionBucketsUpdatedForBag(
            BagId,
            DistributionBucketFamilyId,
            BTreeSet<DistributionBucketIndex>,
            BTreeSet<DistributionBucketIndex>
        ),

        /// Emits on changing the "Distribution buckets per bag" number limit.
        /// Params
        /// - new limit
        DistributionBucketsPerBagLimitUpdated(u64),

        /// Emits on storage bucket mode update (distributing flag).
        /// Params
        /// - distribution bucket ID
        /// - distributing
        DistributionBucketModeUpdated(DistributionBucketId, bool),

        /// Emits on dynamic bag creation policy update (distribution bucket families).
        /// Params
        /// - dynamic bag type
        /// - families and bucket numbers
        FamiliesInDynamicBagCreationPolicyUpdated(
            DynamicBagType,
            BTreeMap<DistributionBucketFamilyId, u32>
        ),

        /// Emits on creating a distribution bucket invitation for the operator.
        /// Params
        /// - distribution bucket ID
        /// - worker ID
        DistributionBucketOperatorInvited(
            DistributionBucketId,
            WorkerId,
        ),

        /// Emits on canceling a distribution bucket invitation for the operator.
        /// Params
        /// - distribution bucket ID
        /// - operator worker ID
        DistributionBucketInvitationCancelled(
            DistributionBucketId,
            WorkerId,
        ),

        /// Emits on accepting a distribution bucket invitation for the operator.
        /// Params
        /// - worker ID
        /// - distribution bucket ID
        DistributionBucketInvitationAccepted(
            WorkerId,
            DistributionBucketId,
        ),

        /// Emits on setting the metadata by a distribution bucket operator.
        /// Params
        /// - worker ID
        /// - distribution bucket ID
        /// - metadata
        DistributionBucketMetadataSet(
            WorkerId,
            DistributionBucketId,
            Vec<u8>
        ),

        /// Emits on the distribution bucket operator removal.
        /// Params
        /// - distribution bucket ID
        /// - distribution bucket operator ID
        DistributionBucketOperatorRemoved(
            DistributionBucketId,
            WorkerId
        ),

        /// Emits on setting the metadata by a distribution bucket family.
        /// Params
        /// - distribution bucket family ID
        /// - metadata
        DistributionBucketFamilyMetadataSet(
            DistributionBucketFamilyId,
            Vec<u8>
        ),

        /// Emits on updating the dynamic bag deletion prize.
        /// Params
        /// - deletion prize value
        DynamicBagDeletionPrizeValueUpdated(Balance),

        /// Emits on updating the data object deletion prize.
        /// Params
        /// - deletion prize value
        DataObjectDeletionPrizeValueUpdated(Balance),

        /// Emits on storage assets being uploaded and deleted at the same time
        /// Params
        /// - UploadParameters
        /// - Objects Id of assets to be removed
        DataObjectsUpdated(
            UploadParameters,
            BTreeSet<DataObjectId>,
        ),

        /// Emits on Storage Operator making a remark
        /// Params
        /// - operator's worker id
        /// - storage bucket id
        /// - remark message
        StorageOperatorRemarked(
            WorkerId,
            StorageBucketId,
            Vec<u8>,
        ),

        /// Emits on Distribution Operator making a remark
        /// Params
        /// - operator's worker id
        /// - distribution bucket id
        /// - remark message
        DistributionOperatorRemarked(
            WorkerId,
            DistributionBucketId,
            Vec<u8>,
        ),


    }
}

decl_error! {
    /// Storage module predefined errors
    pub enum Error for Module<T: Trait>{
        /// Empty "data object creation" collection.
        NoObjectsOnUpload,

        /// The requested storage bucket doesn't exist.
        StorageBucketDoesntExist,

        /// The requested storage bucket is not bound to a bag.
        StorageBucketIsNotBoundToBag,

        /// The requested storage bucket is already bound to a bag.
        StorageBucketIsBoundToBag,

        /// Invalid operation with invites: there is no storage bucket invitation.
        NoStorageBucketInvitation,

        /// Invalid operation with invites: storage provider was already set.
        StorageProviderAlreadySet,

        /// Storage provider must be set.
        StorageProviderMustBeSet,

        /// Invalid operation with invites: another storage provider was invited.
        DifferentStorageProviderInvited,

        /// Invalid operation with invites: storage provider was already invited.
        InvitedStorageProvider,

        /// Storage bucket id collections are empty.
        StorageBucketIdCollectionsAreEmpty,

        /// Storage bucket id collection provided contradicts the existing dynamic bag
        /// creation policy.
        StorageBucketsNumberViolatesDynamicBagCreationPolicy,

        /// Distribution bucket id collection provided contradicts the existing dynamic bag
        /// creation policy.
        DistributionBucketsViolatesDynamicBagCreationPolicy,

        /// Upload data error: empty content ID provided.
        EmptyContentId,

        /// Upload data error: zero object size.
        ZeroObjectSize,

        /// Upload data error: invalid deletion prize source account.
        InvalidDeletionPrizeSourceAccount,

        /// Invalid storage provider for bucket.
        InvalidStorageProvider,

        /// Insufficient balance for an operation.
        InsufficientBalance,

        /// Data object doesn't exist.
        DataObjectDoesntExist,

        /// Uploading of the new object is blocked.
        UploadingBlocked,

        /// Data object id collection is empty.
        DataObjectIdCollectionIsEmpty,

        /// Cannot move objects within the same bag.
        SourceAndDestinationBagsAreEqual,

        /// Data object hash is part of the blacklist.
        DataObjectBlacklisted,

        /// Blacklist size limit exceeded.
        BlacklistSizeLimitExceeded,

        /// Max object size limit exceeded for voucher.
        VoucherMaxObjectSizeLimitExceeded,

        /// Max object number limit exceeded for voucher.
        VoucherMaxObjectNumberLimitExceeded,

        /// Object number limit for the storage bucket reached.
        StorageBucketObjectNumberLimitReached,

        /// Objects total size limit for the storage bucket reached.
        StorageBucketObjectSizeLimitReached,

        /// Insufficient module treasury balance for an operation.
        InsufficientTreasuryBalance,

        /// Cannot delete a non-empty storage bucket.
        CannotDeleteNonEmptyStorageBucket,

        /// The `data_object_ids` extrinsic parameter collection is empty.
        DataObjectIdParamsAreEmpty,

        /// The new `StorageBucketsPerBagLimit` number is too low.
        StorageBucketsPerBagLimitTooLow,

        /// The new `StorageBucketsPerBagLimit` number is too high.
        StorageBucketsPerBagLimitTooHigh,

        /// `StorageBucketsPerBagLimit` was exceeded for a bag.
        StorageBucketPerBagLimitExceeded,

        /// The storage bucket doesn't accept new bags.
        StorageBucketDoesntAcceptNewBags,

        /// Cannot create the dynamic bag: dynamic bag exists.
        DynamicBagExists,

        /// Dynamic bag doesn't exist.
        DynamicBagDoesntExist,

        /// Storage provider operator doesn't exist.
        StorageProviderOperatorDoesntExist,

        /// Invalid extrinsic call: data size fee changed.
        DataSizeFeeChanged,

        /// Invalid extrinsic call: data object deletion prize changed.
        DataObjectDeletionPrizeChanged,

        /// Invalid extrinsic call: dynamic bag deletion prize changed.
        DynamicBagDeletionPrizeChanged,

        /// Cannot delete non empty dynamic bag.
        CannotDeleteNonEmptyDynamicBag,

        /// Max distribution bucket family number limit exceeded.
        MaxDistributionBucketFamilyNumberLimitExceeded,

        /// Distribution bucket family doesn't exist.
        DistributionBucketFamilyDoesntExist,

        /// Distribution bucket doesn't exist.
        DistributionBucketDoesntExist,

        /// Distribution bucket id collections are empty.
        DistributionBucketIdCollectionsAreEmpty,

        /// Distribution bucket doesn't accept new bags.
        DistributionBucketDoesntAcceptNewBags,

        /// Max distribution bucket number per bag limit exceeded.
        MaxDistributionBucketNumberPerBagLimitExceeded,

        /// Distribution bucket is not bound to a bag.
        DistributionBucketIsNotBoundToBag,

        /// Distribution bucket is bound to a bag.
        DistributionBucketIsBoundToBag,

        /// The new `DistributionBucketsPerBagLimit` number is too low.
        DistributionBucketsPerBagLimitTooLow,

        /// The new `DistributionBucketsPerBagLimit` number is too high.
        DistributionBucketsPerBagLimitTooHigh,

        /// Distribution provider operator doesn't exist.
        DistributionProviderOperatorDoesntExist,

        /// Distribution provider operator already invited.
        DistributionProviderOperatorAlreadyInvited,

        /// Distribution provider operator already set.
        DistributionProviderOperatorSet,

        /// No distribution bucket invitation.
        NoDistributionBucketInvitation,

        /// Invalid operations: must be a distribution provider operator for a bucket.
        MustBeDistributionProviderOperatorForBucket,

        /// Max number of pending invitations limit for a distribution bucket reached.
        MaxNumberOfPendingInvitationsLimitForDistributionBucketReached,

        /// Distribution family bound to a bag creation policy.
        DistributionFamilyBoundToBagCreationPolicy,

        /// Max data object size exceeded.
        MaxDataObjectSizeExceeded,

        /// Invalid transactor account ID for this bucket.
        InvalidTransactorAccount,

        /// Not allowed 'number of storage buckets'
        NumberOfStorageBucketsOutsideOfAllowedContraints,

        /// Not allowed 'number of distribution buckets'
        NumberOfDistributionBucketsOutsideOfAllowedContraints,
    }
}

decl_module! {
    /// _Storage_ substrate module.
    pub struct Module<T: Trait> for enum Call where origin: T::Origin {
        /// Default deposit_event() handler
        fn deposit_event() = default;

        /// Predefined errors.
        type Error = Error<T>;

        /// Exports const - maximum size of the "hash blacklist" collection.
        const BlacklistSizeLimit: u64 = T::BlacklistSizeLimit::get();

        /// Exports const - "Storage buckets per bag" value constraint.
        const StorageBucketsPerBagValueConstraint: StorageBucketsPerBagValueConstraint =
            T::StorageBucketsPerBagValueConstraint::get();

        /// Exports const - the default dynamic bag creation policy for members (storage bucket
        /// number).
        const DefaultMemberDynamicBagNumberOfStorageBuckets: u64 =
            T::DefaultMemberDynamicBagNumberOfStorageBuckets::get();

        /// Exports const - the default dynamic bag creation policy for channels (storage bucket
        /// number).
        const DefaultChannelDynamicBagNumberOfStorageBuckets: u64 =
            T::DefaultChannelDynamicBagNumberOfStorageBuckets::get();

        /// Exports const - max allowed distribution bucket family number.
        const MaxDistributionBucketFamilyNumber: u64 = T::MaxDistributionBucketFamilyNumber::get();

        /// Exports const - "Distribution buckets per bag" value constraint.
        const DistributionBucketsPerBagValueConstraint: DistributionBucketsPerBagValueConstraint =
            T::DistributionBucketsPerBagValueConstraint::get();

        /// Exports const - max number of pending invitations per distribution bucket.
        const MaxNumberOfPendingInvitationsPerDistributionBucket: u64 =
            T::MaxNumberOfPendingInvitationsPerDistributionBucket::get();

        /// Exports const - max data object size in bytes.
        const MaxDataObjectSize: u64 = T::MaxDataObjectSize::get();

        // ===== Storage Lead actions =====

        /// Delete storage bucket. Must be empty. Storage operator must be missing.
        #[weight = 10_000_000] // TODO: adjust weight
        pub fn delete_storage_bucket(
            origin,
            storage_bucket_id: T::StorageBucketId,
        ){
            <T as Trait>::StorageWorkingGroup::ensure_leader_origin(origin)?;

            let bucket = Self::ensure_storage_bucket_exists(&storage_bucket_id)?;

            ensure!(
                bucket.voucher.objects_used == 0,
                Error::<T>::CannotDeleteNonEmptyStorageBucket
            );

            // Check that no assigned bags left.
            ensure!(bucket.no_bags_assigned(), Error::<T>::StorageBucketIsBoundToBag);

            //
            // == MUTATION SAFE ==
            //

            <StorageBucketById<T>>::remove(storage_bucket_id);

            Self::deposit_event(
                RawEvent::StorageBucketDeleted(storage_bucket_id)
            );
        }

        /// Updates global uploading flag.
        #[weight = 10_000_000] // TODO: adjust weight
        pub fn update_uploading_blocked_status(origin, new_status: bool) {
            <T as Trait>::StorageWorkingGroup::ensure_leader_origin(origin)?;

            //
            // == MUTATION SAFE ==
            //

            UploadingBlocked::put(new_status);

            Self::deposit_event(RawEvent::UploadingBlockStatusUpdated(new_status));
        }

        /// Updates size-based pricing of new objects uploaded.
        #[weight = 10_000_000] // TODO: adjust weight
        pub fn update_data_size_fee(origin, new_data_size_fee: BalanceOf<T>) {
            <T as Trait>::StorageWorkingGroup::ensure_leader_origin(origin)?;

            //
            // == MUTATION SAFE ==
            //

            DataObjectPerMegabyteFee::<T>::put(new_data_size_fee);

            Self::deposit_event(RawEvent::DataObjectPerMegabyteFeeUpdated(new_data_size_fee));
        }

        /// Updates "Storage buckets per bag" number limit.
        #[weight = 10_000_000] // TODO: adjust weight
        pub fn update_storage_buckets_per_bag_limit(origin, new_limit: u64) {
            <T as Trait>::StorageWorkingGroup::ensure_leader_origin(origin)?;

            T::StorageBucketsPerBagValueConstraint::get().ensure_valid(
                new_limit,
                Error::<T>::StorageBucketsPerBagLimitTooLow,
                Error::<T>::StorageBucketsPerBagLimitTooHigh,
            )?;

            //
            // == MUTATION SAFE ==
            //

            StorageBucketsPerBagLimit::put(new_limit);

            Self::deposit_event(RawEvent::StorageBucketsPerBagLimitUpdated(new_limit));
        }

        /// Updates "Storage buckets voucher max limits".
        #[weight = 10_000_000] // TODO: adjust weight
        pub fn update_storage_buckets_voucher_max_limits(
            origin,
            new_objects_size: u64,
            new_objects_number: u64,
        ) {
            <T as Trait>::StorageWorkingGroup::ensure_leader_origin(origin)?;

            //
            // == MUTATION SAFE ==
            //

            VoucherMaxObjectsSizeLimit::put(new_objects_size);
            VoucherMaxObjectsNumberLimit::put(new_objects_number);

            Self::deposit_event(
                RawEvent::StorageBucketsVoucherMaxLimitsUpdated(new_objects_size, new_objects_number)
            );
        }

        /// Updates dynamic bag deletion prize value.
        #[weight = 10_000_000] // TODO: adjust weight
        pub fn update_dynamic_bag_deletion_prize(
            origin,
            deletion_prize: BalanceOf<T>,
        ) {
            T::StorageWorkingGroup::ensure_leader_origin(origin)?;

            //
            // == MUTATION SAFE ==
            //

            DynamicBagDeletionPrizeValue::<T>::put(deletion_prize);

            Self::deposit_event(
                RawEvent::DynamicBagDeletionPrizeValueUpdated(deletion_prize)
            );
        }

        /// Updates data object deletion prize value.
        #[weight = 10_000_000] // TODO: adjust weight
        pub fn update_data_object_deletion_prize(
            origin,
            deletion_prize: BalanceOf<T>,
        ) {
            T::StorageWorkingGroup::ensure_leader_origin(origin)?;

            //
            // == MUTATION SAFE ==
            //

            DataObjectDeletionPrizeValue::<T>::put(deletion_prize);

            Self::deposit_event(
                RawEvent::DataObjectDeletionPrizeValueUpdated(deletion_prize)
            );
        }

        /// Update number of storage buckets used in given dynamic bag creation policy.
        #[weight = 10_000_000] // TODO: adjust weight
        pub fn update_number_of_storage_buckets_in_dynamic_bag_creation_policy(
            origin,
            dynamic_bag_type: DynamicBagType,
            number_of_storage_buckets: u64,
        ) {
            <T as Trait>::StorageWorkingGroup::ensure_leader_origin(origin)?;

            T::StorageBucketsPerBagValueConstraint::get().ensure_valid(
                number_of_storage_buckets,
                Error::<T>::NumberOfStorageBucketsOutsideOfAllowedContraints,
                Error::<T>::NumberOfStorageBucketsOutsideOfAllowedContraints,
            )?;

            //
            // == MUTATION SAFE ==
            //

            let mut creation_policy = Self::get_dynamic_bag_creation_policy(dynamic_bag_type);

            creation_policy.number_of_storage_buckets = number_of_storage_buckets;

            DynamicBagCreationPolicies::<T>::insert(dynamic_bag_type, creation_policy);

            Self::deposit_event(
                RawEvent::NumberOfStorageBucketsInDynamicBagCreationPolicyUpdated(
                    dynamic_bag_type,
                    number_of_storage_buckets
                )
            );
        }

        /// Add and remove hashes to the current blacklist.
        #[weight = 10_000_000] // TODO: adjust weight
        pub fn update_blacklist(
            origin,
            remove_hashes: BTreeSet<Cid>,
            add_hashes: BTreeSet<Cid>
        ){
            <T as Trait>::StorageWorkingGroup::ensure_leader_origin(origin)?;

            // Get only hashes that exist in the blacklist.
            let verified_remove_hashes = Self::get_existing_hashes(&remove_hashes);

            // Get only hashes that doesn't exist in the blacklist.
            let verified_add_hashes = Self::get_nonexisting_hashes(&add_hashes);

            let updated_blacklist_size: u64 = Self::current_blacklist_size()
                .saturating_add(verified_add_hashes.len().saturated_into::<u64>())
                .saturating_sub(verified_remove_hashes.len().saturated_into::<u64>());

            ensure!(
                updated_blacklist_size <= T::BlacklistSizeLimit::get(),
                Error::<T>::BlacklistSizeLimitExceeded
            );

            //
            // == MUTATION SAFE ==
            //

            for cid in verified_remove_hashes.iter() {
                Blacklist::remove(cid);
            }

            for cid in verified_add_hashes.iter() {
                Blacklist::insert(cid, ());
            }

            CurrentBlacklistSize::put(updated_blacklist_size);

            Self::deposit_event(RawEvent::UpdateBlacklist(remove_hashes, add_hashes));
        }

        /// Create storage bucket.
        #[weight = 10_000_000] // TODO: adjust weight
        pub fn create_storage_bucket(
            origin,
            invite_worker: Option<WorkerId<T>>,
            accepting_new_bags: bool,
            size_limit: u64,
            objects_limit: u64,
        ) {
            <T as Trait>::StorageWorkingGroup::ensure_leader_origin(origin)?;

            let voucher = Voucher {
                size_limit,
                objects_limit,
                ..Default::default()
            };

            Self::can_create_storage_bucket(&voucher, &invite_worker)?;

            //
            // == MUTATION SAFE ==
            //

            let operator_status = invite_worker
                .map(StorageBucketOperatorStatus::InvitedStorageWorker)
                .unwrap_or(StorageBucketOperatorStatus::Missing);

            let storage_bucket = StorageBucket::<T> {
                operator_status,
                accepting_new_bags,
                voucher,
                assigned_bags: 0,
            };

            let storage_bucket_id = Self::next_storage_bucket_id();

            <NextStorageBucketId<T>>::put(storage_bucket_id + One::one());

            <StorageBucketById<T>>::insert(storage_bucket_id, storage_bucket);

            Self::deposit_event(
                RawEvent::StorageBucketCreated(
                    storage_bucket_id,
                    invite_worker,
                    accepting_new_bags,
                    size_limit,
                    objects_limit,
                )
            );
        }

        /// Updates storage buckets for a bag..
        #[weight = 10_000_000] // TODO: adjust weight
        pub fn update_storage_buckets_for_bag(
            origin,
            bag_id: BagId<T>,
            add_buckets: BTreeSet<T::StorageBucketId>,
            remove_buckets: BTreeSet<T::StorageBucketId>,
        ) {
            <T as Trait>::StorageWorkingGroup::ensure_leader_origin(origin)?;

            Self::ensure_bag_exists(&bag_id)?;

            let voucher_update = Self::validate_update_storage_buckets_for_bag_params(
                &bag_id,
                &add_buckets,
                &remove_buckets,
            )?;

            //
            // == MUTATION SAFE ==
            //

            // Update vouchers.
            if !add_buckets.is_empty() {
                Self::change_storage_buckets_vouchers(
                    &add_buckets,
                    &voucher_update,
                    OperationType::Increase
                );
            }
            if !remove_buckets.is_empty() {
                Self::change_storage_buckets_vouchers(
                    &remove_buckets,
                    &voucher_update,
                    OperationType::Decrease
                );
            }

            // Update bag counters.
            Self::change_bag_assignments_for_storage_buckets(&add_buckets, &remove_buckets);

            Bags::<T>::mutate(&bag_id, |bag| {
                bag.update_storage_buckets(&mut add_buckets.clone(), &remove_buckets);
            });

            Self::deposit_event(
                RawEvent::StorageBucketsUpdatedForBag(bag_id, add_buckets, remove_buckets)
            );
        }

        /// Cancel pending storage bucket invite. An invitation must be pending.
        #[weight = 10_000_000] // TODO: adjust weight
        pub fn cancel_storage_bucket_operator_invite(origin, storage_bucket_id: T::StorageBucketId){
            <T as Trait>::StorageWorkingGroup::ensure_leader_origin(origin)?;

            let bucket = Self::ensure_storage_bucket_exists(&storage_bucket_id)?;

            Self::ensure_bucket_pending_invitation_status(&bucket)?;

            //
            // == MUTATION SAFE ==
            //

            <StorageBucketById<T>>::mutate(storage_bucket_id, |bucket| {
                bucket.operator_status = StorageBucketOperatorStatus::Missing;
            });

            Self::deposit_event(
                RawEvent::StorageBucketInvitationCancelled(storage_bucket_id)
            );
        }

        /// Invite storage bucket operator. Must be missing.
        #[weight = 10_000_000] // TODO: adjust weight
        pub fn invite_storage_bucket_operator(
            origin,
            storage_bucket_id: T::StorageBucketId,
            operator_id: WorkerId<T>,
        ){
            <T as Trait>::StorageWorkingGroup::ensure_leader_origin(origin)?;

            let bucket = Self::ensure_storage_bucket_exists(&storage_bucket_id)?;

            Self::ensure_bucket_missing_invitation_status(&bucket)?;

            Self::ensure_storage_provider_operator_exists(&operator_id)?;

            //
            // == MUTATION SAFE ==
            //

            <StorageBucketById<T>>::mutate(storage_bucket_id, |bucket| {
                bucket.operator_status =
                    StorageBucketOperatorStatus::InvitedStorageWorker(operator_id);
            });

            Self::deposit_event(
                RawEvent::StorageBucketOperatorInvited(storage_bucket_id, operator_id)
            );
        }

        /// Removes storage bucket operator.
        #[weight = 10_000_000] // TODO: adjust weight
        pub fn remove_storage_bucket_operator(
            origin,
            storage_bucket_id: T::StorageBucketId,
        ){
            <T as Trait>::StorageWorkingGroup::ensure_leader_origin(origin)?;

            let bucket = Self::ensure_storage_bucket_exists(&storage_bucket_id)?;

            Self::ensure_bucket_storage_provider_invitation_status_for_removal(&bucket)?;

            //
            // == MUTATION SAFE ==
            //

            <StorageBucketById<T>>::mutate(storage_bucket_id, |bucket| {
                bucket.operator_status =
                    StorageBucketOperatorStatus::Missing;
            });

            Self::deposit_event(
                RawEvent::StorageBucketOperatorRemoved(storage_bucket_id)
            );
        }

        /// Update whether new bags are being accepted for storage.
        #[weight = 10_000_000] // TODO: adjust weight
        pub fn update_storage_bucket_status(
            origin,
            storage_bucket_id: T::StorageBucketId,
            accepting_new_bags: bool
        ) {
            <T as Trait>::StorageWorkingGroup::ensure_leader_origin(origin)?;

            Self::ensure_storage_bucket_exists(&storage_bucket_id)?;

            //
            // == MUTATION SAFE ==
            //

            <StorageBucketById<T>>::mutate(storage_bucket_id, |bucket| {
                bucket.accepting_new_bags = accepting_new_bags;
            });

            Self::deposit_event(
                RawEvent::StorageBucketStatusUpdated(storage_bucket_id, accepting_new_bags)
            );
        }

        /// Sets storage bucket voucher limits.
        #[weight = 10_000_000] // TODO: adjust weight
        pub fn set_storage_bucket_voucher_limits(
            origin,
            storage_bucket_id: T::StorageBucketId,
            new_objects_size_limit: u64,
            new_objects_number_limit: u64,
        ) {
            <T as Trait>::StorageWorkingGroup::ensure_leader_origin(origin)?;

            Self::ensure_storage_bucket_exists(&storage_bucket_id)?;

            ensure!(
                new_objects_size_limit <= Self::voucher_max_objects_size_limit(),
                Error::<T>::VoucherMaxObjectSizeLimitExceeded
            );

            ensure!(
                new_objects_number_limit <= Self::voucher_max_objects_number_limit(),
                Error::<T>::VoucherMaxObjectNumberLimitExceeded
            );

            //
            // == MUTATION SAFE ==
            //

            <StorageBucketById<T>>::mutate(storage_bucket_id, |bucket| {
                bucket.voucher = Voucher{
                    size_limit: new_objects_size_limit,
                    objects_limit: new_objects_number_limit,
                    ..bucket.voucher
                };
            });

            Self::deposit_event(
                RawEvent::StorageBucketVoucherLimitsSet(
                    storage_bucket_id,
                    new_objects_size_limit,
                    new_objects_number_limit
                )
            );
        }

        // ===== Storage Operator actions =====

        /// Accept the storage bucket invitation. An invitation must match the worker_id parameter.
        /// It accepts an additional account ID (transactor) for accepting data objects to prevent
        /// transaction nonce collisions.
        #[weight = 10_000_000] // TODO: adjust weight
        pub fn accept_storage_bucket_invitation(
            origin,
            worker_id: WorkerId<T>,
            storage_bucket_id: T::StorageBucketId,
            transactor_account_id: T::AccountId,
        ) {
            <T as Trait>::StorageWorkingGroup::ensure_worker_origin(origin, &worker_id)?;

            let bucket = Self::ensure_storage_bucket_exists(&storage_bucket_id)?;

            Self::ensure_bucket_storage_provider_invitation_status(&bucket, worker_id)?;

            //
            // == MUTATION SAFE ==
            //

            <StorageBucketById<T>>::mutate(storage_bucket_id, |bucket| {
                bucket.operator_status =
                    StorageBucketOperatorStatus::StorageWorker(
                        worker_id,
                        transactor_account_id.clone()
                    );
            });

            Self::deposit_event(
                RawEvent::StorageBucketInvitationAccepted(
                    storage_bucket_id,
                    worker_id,
                    transactor_account_id
                )
            );
        }

        /// Sets storage operator metadata (eg.: storage node URL).
        #[weight = 10_000_000] // TODO: adjust weight
        pub fn set_storage_operator_metadata(
            origin,
            worker_id: WorkerId<T>,
            storage_bucket_id: T::StorageBucketId,
            metadata: Vec<u8>
        ) {
            <T as Trait>::StorageWorkingGroup::ensure_worker_origin(origin, &worker_id)?;

            let bucket = Self::ensure_storage_bucket_exists(&storage_bucket_id)?;

            Self::ensure_bucket_invitation_accepted(&bucket, worker_id)?;

            //
            // == MUTATION SAFE ==
            //

            Self::deposit_event(
                RawEvent::StorageOperatorMetadataSet(storage_bucket_id, worker_id, metadata)
            );
        }

        /// A storage provider signals that the data object was successfully uploaded to its storage.
        #[weight = 10_000_000] // TODO: adjust weight
        pub fn accept_pending_data_objects(
            origin,
            worker_id: WorkerId<T>,
            storage_bucket_id: T::StorageBucketId,
            bag_id: BagId<T>,
            data_objects: BTreeSet<T::DataObjectId>,
        ) {
            let transactor_account_id = ensure_signed(origin)?;

            let bucket = Self::ensure_storage_bucket_exists(&storage_bucket_id)?;

            Self::ensure_bucket_transactor_access(&bucket, worker_id, transactor_account_id)?;

            Self::ensure_bag_exists(&bag_id)?;

            Self::validate_accept_pending_data_objects_params(
                &bag_id,
                &data_objects,
                &storage_bucket_id
            )?;

            //
            // == MUTATION SAFE ==
            //

            // Accept data objects for a bag.
            for data_object_id in data_objects.iter() {
                DataObjectsById::<T>::mutate(&bag_id, data_object_id, |data_object| {
                    data_object.accepted = true;
                });
            }

            Self::deposit_event(
                RawEvent::PendingDataObjectsAccepted(
                    storage_bucket_id,
                    worker_id,
                    bag_id,
                    data_objects
                )
            );
        }

        // ===== Distribution Lead actions =====

        /// Create a distribution bucket family.
        #[weight = 10_000_000] // TODO: adjust weight
        pub fn create_distribution_bucket_family(origin) {
            <T as Trait>::DistributionWorkingGroup::ensure_leader_origin(origin)?;

            ensure!(
                Self::distribution_bucket_family_number() <
                    T::MaxDistributionBucketFamilyNumber::get(),
                Error::<T>::MaxDistributionBucketFamilyNumberLimitExceeded
            );

            //
            // == MUTATION SAFE ==
            //

            Self::increment_distribution_family_number();

            let family = DistributionBucketFamily::<T>::default();

            let family_id = Self::next_distribution_bucket_family_id();

            <NextDistributionBucketFamilyId<T>>::put(family_id + One::one());

            <DistributionBucketFamilyById<T>>::insert(family_id, family);

            Self::deposit_event(RawEvent::DistributionBucketFamilyCreated(family_id));
        }

        /// Deletes a distribution bucket family.
        #[weight = 10_000_000] // TODO: adjust weight
        pub fn delete_distribution_bucket_family(origin, family_id: T::DistributionBucketFamilyId) {
            <T as Trait>::DistributionWorkingGroup::ensure_leader_origin(origin)?;

            Self::ensure_distribution_bucket_family_exists(&family_id)?;

            // Check that no assigned bags left.
            ensure!(Self::no_bags_assigned(&family_id), Error::<T>::DistributionBucketIsBoundToBag);

            Self::check_dynamic_bag_creation_policy_for_dependencies(
                &family_id,
                DynamicBagType::Member
            )?;
            Self::check_dynamic_bag_creation_policy_for_dependencies(
                &family_id,
                DynamicBagType::Channel
            )?;

            //
            // == MUTATION SAFE ==
            //

            Self::decrement_distribution_family_number();

            <DistributionBucketFamilyById<T>>::remove(family_id);

            Self::deposit_event(RawEvent::DistributionBucketFamilyDeleted(family_id));
        }

        /// Create a distribution bucket.
        #[weight = 10_000_000] // TODO: adjust weight
        pub fn create_distribution_bucket(
            origin,
            family_id: T::DistributionBucketFamilyId,
            accepting_new_bags: bool,
        ) {
            <T as Trait>::DistributionWorkingGroup::ensure_leader_origin(origin)?;

            let family = Self::ensure_distribution_bucket_family_exists(&family_id)?;

            //
            // == MUTATION SAFE ==
            //

            let bucket = DistributionBucket::<T> {
                accepting_new_bags,
                distributing: true,
                pending_invitations: BTreeSet::new(),
                operators: BTreeSet::new(),
                assigned_bags: 0,
            };

            let bucket_index = family.next_distribution_bucket_index;
            let bucket_id = Self::create_distribution_bucket_id(family_id, bucket_index);

            <DistributionBucketFamilyById<T>>::mutate(family_id, |family|{
                family.increment_next_distribution_bucket_index_counter();
            });

            <DistributionBucketByFamilyIdById<T>>::insert(family_id, bucket_index, bucket);

            Self::deposit_event(
                RawEvent::DistributionBucketCreated(family_id, accepting_new_bags, bucket_id)
            );
        }

        /// Updates a distribution bucket 'accepts new bags' flag.
        #[weight = 10_000_000] // TODO: adjust weight
        pub fn update_distribution_bucket_status(
            origin,
            bucket_id: DistributionBucketId<T>,
            accepting_new_bags: bool
        ) {
            <T as Trait>::DistributionWorkingGroup::ensure_leader_origin(origin)?;

            Self::ensure_distribution_bucket_exists(&bucket_id)?;

            //
            // == MUTATION SAFE ==
            //

            <DistributionBucketByFamilyIdById<T>>::mutate(
                bucket_id.distribution_bucket_family_id,
                bucket_id.distribution_bucket_index,
                |bucket| {
                    bucket.accepting_new_bags = accepting_new_bags;
                }
            );

            Self::deposit_event(
                RawEvent::DistributionBucketStatusUpdated(bucket_id, accepting_new_bags)
            );
        }

        /// Delete distribution bucket. Must be empty.
        #[weight = 10_000_000] // TODO: adjust weight
        pub fn delete_distribution_bucket(
            origin,
            bucket_id: DistributionBucketId<T>,
        ){
            <T as Trait>::DistributionWorkingGroup::ensure_leader_origin(origin)?;

            let bucket = Self::ensure_distribution_bucket_exists(&bucket_id)?;

            // Check that no assigned bags left.
            ensure!(bucket.no_bags_assigned(), Error::<T>::DistributionBucketIsBoundToBag);

            // Check that all operators were removed.
            ensure!(bucket.operators.is_empty(), Error::<T>::DistributionProviderOperatorSet);

            //
            // == MUTATION SAFE ==
            //

            <DistributionBucketByFamilyIdById<T>>::remove(
                &bucket_id.distribution_bucket_family_id,
                &bucket_id.distribution_bucket_index
            );

            Self::deposit_event(
                RawEvent::DistributionBucketDeleted(bucket_id)
            );
        }

        /// Updates distribution buckets for a bag.
        #[weight = 10_000_000] // TODO: adjust weight
        pub fn update_distribution_buckets_for_bag(
            origin,
            bag_id: BagId<T>,
            family_id: T::DistributionBucketFamilyId,
            add_buckets_indices: BTreeSet<T::DistributionBucketIndex>,
            remove_buckets_indices: BTreeSet<T::DistributionBucketIndex>,
        ) {
            <T as Trait>::DistributionWorkingGroup::ensure_leader_origin(origin)?;

            Self::validate_update_distribution_buckets_for_bag_params(
                &bag_id,
                &family_id,
                &add_buckets_indices,
                &remove_buckets_indices,
            )?;

            //
            // == MUTATION SAFE ==
            //

            let add_buckets_ids = add_buckets_indices
                .iter()
                .map(|idx| Self::create_distribution_bucket_id(family_id, *idx))
                .collect::<BTreeSet<_>>();

            let remove_buckets_ids = remove_buckets_indices
                .iter()
                .map(|idx| Self::create_distribution_bucket_id(family_id, *idx))
                .collect::<BTreeSet<_>>();

            Bags::<T>::mutate(&bag_id, |bag| {
                bag.update_distribution_buckets(&mut add_buckets_ids.clone(), &remove_buckets_ids);
            });

            Self::change_bag_assignments_for_distribution_buckets(
                &add_buckets_ids,
                &remove_buckets_ids
            );

            Self::deposit_event(
                RawEvent::DistributionBucketsUpdatedForBag(
                    bag_id,
                    family_id,
                    add_buckets_indices,
                    remove_buckets_indices
                )
            );
        }

        /// Updates "Distribution buckets per bag" number limit.
        #[weight = 10_000_000] // TODO: adjust weight
        pub fn update_distribution_buckets_per_bag_limit(origin, new_limit: u64) {
            <T as Trait>::DistributionWorkingGroup::ensure_leader_origin(origin)?;

            T::DistributionBucketsPerBagValueConstraint::get().ensure_valid(
                new_limit,
                Error::<T>::DistributionBucketsPerBagLimitTooLow,
                Error::<T>::DistributionBucketsPerBagLimitTooHigh,
            )?;

            //
            // == MUTATION SAFE ==
            //

            DistributionBucketsPerBagLimit::put(new_limit);

            Self::deposit_event(RawEvent::DistributionBucketsPerBagLimitUpdated(new_limit));
        }

        /// Updates 'distributing' flag for the distributing flag.
        #[weight = 10_000_000] // TODO: adjust weight
        pub fn update_distribution_bucket_mode(
            origin,
            bucket_id: DistributionBucketId<T>,
            distributing: bool
        ) {
            <T as Trait>::DistributionWorkingGroup::ensure_leader_origin(origin)?;

            Self::ensure_distribution_bucket_exists(&bucket_id)?;

            //
            // == MUTATION SAFE ==
            //

            <DistributionBucketByFamilyIdById<T>>::mutate(
                bucket_id.distribution_bucket_family_id,
                bucket_id.distribution_bucket_index,
                |bucket| {
                    bucket.distributing = distributing;
                }
            );

            Self::deposit_event(
                RawEvent::DistributionBucketModeUpdated(bucket_id, distributing)
            );
        }

        /// Update number of distributed buckets used in given dynamic bag creation policy.
        #[weight = 10_000_000] // TODO: adjust weight
        pub fn update_families_in_dynamic_bag_creation_policy(
            origin,
            dynamic_bag_type: DynamicBagType,
            families: BTreeMap<T::DistributionBucketFamilyId, u32>
        ) {
            <T as Trait>::DistributionWorkingGroup::ensure_leader_origin(origin)?;

            Self::validate_update_families_in_dynamic_bag_creation_policy_params(&families)?;

            //
            // == MUTATION SAFE ==
            //

            // We initialize the default storage bucket number here if no policy exists.
            let mut new_policy = Self::get_dynamic_bag_creation_policy(dynamic_bag_type);
            new_policy.families = families.clone();

            DynamicBagCreationPolicies::<T>::insert(dynamic_bag_type, new_policy);

            Self::deposit_event(
                RawEvent::FamiliesInDynamicBagCreationPolicyUpdated(
                    dynamic_bag_type,
                    families
                )
            );
        }

        /// Invite an operator. Must be missing.
        #[weight = 10_000_000] // TODO: adjust weight
        pub fn invite_distribution_bucket_operator(
            origin,
            bucket_id: DistributionBucketId<T>,
            operator_worker_id: WorkerId<T>
        ) {
            <T as Trait>::DistributionWorkingGroup::ensure_leader_origin(origin)?;

            let bucket = Self::ensure_distribution_bucket_exists(&bucket_id)?;

            Self::ensure_distribution_provider_can_be_invited(&bucket, &operator_worker_id)?;

            //
            // == MUTATION SAFE ==
            //

            <DistributionBucketByFamilyIdById<T>>::mutate(
                bucket_id.distribution_bucket_family_id,
                bucket_id.distribution_bucket_index,
                |bucket| {
                    bucket.pending_invitations.insert(operator_worker_id);
                }
            );

            Self::deposit_event(
                RawEvent::DistributionBucketOperatorInvited(bucket_id, operator_worker_id)
            );
        }

        /// Cancel pending invite. Must be pending.
        #[weight = 10_000_000] // TODO: adjust weight
        pub fn cancel_distribution_bucket_operator_invite(
            origin,
            bucket_id: DistributionBucketId<T>,
            operator_worker_id: WorkerId<T>
        ) {
            <T as Trait>::DistributionWorkingGroup::ensure_leader_origin(origin)?;

            let bucket = Self::ensure_distribution_bucket_exists(&bucket_id)?;

            ensure!(
                bucket.pending_invitations.contains(&operator_worker_id),
                Error::<T>::NoDistributionBucketInvitation
            );

            //
            // == MUTATION SAFE ==
            //

            <DistributionBucketByFamilyIdById<T>>::mutate(
                bucket_id.distribution_bucket_family_id,
                bucket_id.distribution_bucket_index,
                |bucket| {
                    bucket.pending_invitations.remove(&operator_worker_id);
                }
            );

            Self::deposit_event(
                RawEvent::DistributionBucketInvitationCancelled(
                    bucket_id,
                    operator_worker_id
                )
            );
        }

        /// Removes distribution bucket operator.
        #[weight = 10_000_000] // TODO: adjust weight
        pub fn remove_distribution_bucket_operator(
            origin,
            bucket_id: DistributionBucketId<T>,
            operator_worker_id: WorkerId<T>,
        ){
            <T as Trait>::DistributionWorkingGroup::ensure_leader_origin(origin)?;

            let bucket = Self::ensure_distribution_bucket_exists(&bucket_id)?;

            ensure!(
                bucket.operators.contains(&operator_worker_id),
                Error::<T>::MustBeDistributionProviderOperatorForBucket
            );


            //
            // == MUTATION SAFE ==
            //

            <DistributionBucketByFamilyIdById<T>>::mutate(
                bucket_id.distribution_bucket_family_id,
                bucket_id.distribution_bucket_index,
                |bucket| {
                    bucket.operators.remove(&operator_worker_id);
                }
            );

            Self::deposit_event(
                RawEvent::DistributionBucketOperatorRemoved(bucket_id, operator_worker_id)
            );
        }

        /// Set distribution bucket family metadata.
        #[weight = 10_000_000] // TODO: adjust weight
        pub fn set_distribution_bucket_family_metadata(
            origin,
            family_id: T::DistributionBucketFamilyId,
            metadata: Vec<u8>,
        ) {
            <T as Trait>::DistributionWorkingGroup::ensure_leader_origin(origin)?;

            Self::ensure_distribution_bucket_family_exists(&family_id)?;

            //
            // == MUTATION SAFE ==
            //

            Self::deposit_event(
                RawEvent::DistributionBucketFamilyMetadataSet(
                    family_id,
                    metadata
                )
            );
        }


        // ===== Distribution Operator actions =====

        /// Accept pending invite.
        #[weight = 10_000_000] // TODO: adjust weight
        pub fn accept_distribution_bucket_invitation(
            origin,
            worker_id: WorkerId<T>,
            bucket_id: DistributionBucketId<T>,
        ) {
            <T as Trait>::DistributionWorkingGroup::ensure_worker_origin(origin, &worker_id)?;

            let bucket = Self::ensure_distribution_bucket_exists(&bucket_id)?;

            ensure!(
                bucket.pending_invitations.contains(&worker_id),
                Error::<T>::NoDistributionBucketInvitation
            );

            //
            // == MUTATION SAFE ==
            //

            <DistributionBucketByFamilyIdById<T>>::mutate(
                bucket_id.distribution_bucket_family_id,
                bucket_id.distribution_bucket_index,
                |bucket| {
                    bucket.pending_invitations.remove(&worker_id);
                    bucket.operators.insert(worker_id);
                }
            );

            Self::deposit_event(
                RawEvent::DistributionBucketInvitationAccepted(worker_id, bucket_id)
            );
        }

        /// Set distribution operator metadata for the distribution bucket.
        #[weight = 10_000_000] // TODO: adjust weight
        pub fn set_distribution_operator_metadata(
            origin,
            worker_id: WorkerId<T>,
            bucket_id: DistributionBucketId<T>,
            metadata: Vec<u8>,
        ) {
            <T as Trait>::DistributionWorkingGroup::ensure_worker_origin(origin, &worker_id)?;

            let bucket = Self::ensure_distribution_bucket_exists(&bucket_id)?;

            ensure!(
                bucket.operators.contains(&worker_id),
                Error::<T>::MustBeDistributionProviderOperatorForBucket
            );

            //
            // == MUTATION SAFE ==
            //

            Self::deposit_event(
                RawEvent::DistributionBucketMetadataSet(worker_id, bucket_id, metadata)
            );
        }

        // ===== Sudo actions (development mode) =====

        /// Upload new data objects. Development mode.
        #[weight = 10_000_000] // TODO: adjust weight
        pub fn sudo_upload_data_objects(origin, params: UploadParameters<T>) {
            ensure_root(origin)?;

            //
            // == MUTATION SAFE ==
            //

            Self::upload_data_objects(params)?;
        }

        /// Create a dynamic bag. Development mode.
        #[weight = 10_000_000] // TODO: adjust weight
        pub fn sudo_create_dynamic_bag(
            origin,
<<<<<<< HEAD
            bag_id: DynamicBagId<T>,
            deletion_prize: Option<DynamicBagDeletionPrize<T>>,
            storage_buckets: BTreeSet<T::StorageBucketId>,
            distribution_buckets: BTreeSet<DistributionBucketId<T>>,
        ) {
            ensure_root(origin)?;

            Self::create_dynamic_bag(bag_id, deletion_prize, storage_buckets, distribution_buckets)?;
=======
            params: DynBagCreationParameters<T>,
        ) {
            ensure_root(origin)?;

            Self::create_dynamic_bag(params)?;
        }

        /// Create a dynamic bag. Development mode.
        #[weight = 10_000_000] // TODO: adjust weight
        pub fn storage_operator_remark(
            origin,
            worker_id: WorkerId<T>,
            storage_bucket_id: T::StorageBucketId,
            msg: Vec<u8>,
        ) {
            <T as Trait>::StorageWorkingGroup::ensure_worker_origin(origin, &worker_id)?;
            let bucket = Self::ensure_storage_bucket_exists(&storage_bucket_id)?;
            Self::ensure_bucket_invitation_accepted(&bucket, worker_id)?;

            //
            // == MUTATION SAFE ==
            //

            Self::deposit_event(RawEvent::StorageOperatorRemarked(worker_id, storage_bucket_id, msg));
        }

        /// Create a dynamic bag. Development mode.
        #[weight = 10_000_000] // TODO: adjust weight
        pub fn distribution_operator_remark(
            origin,
            worker_id: WorkerId<T>,
            distribution_bucket_id: DistributionBucketId<T>,
            msg: Vec<u8>,
        ) {
            <T as Trait>::DistributionWorkingGroup::ensure_worker_origin(origin, &worker_id)?;
            let bucket = Self::ensure_distribution_bucket_exists(&distribution_bucket_id)?;
            ensure!(
                bucket.operators.contains(&worker_id),
                Error::<T>::MustBeDistributionProviderOperatorForBucket
            );

            //
            // == MUTATION SAFE ==
            //

            Self::deposit_event(RawEvent::DistributionOperatorRemarked(worker_id, distribution_bucket_id, msg));
>>>>>>> 9a7dd7b8
        }

    }
}

// Public methods
impl<T: Trait> DataObjectStorage<T> for Module<T> {
    fn upload_data_objects(params: UploadParameters<T>) -> DispatchResult {
        // size check:
        ensure!(
            !params.object_creation_list.is_empty(),
            Error::<T>::NoObjectsOnUpload
        );

        // ensure specified data fee == storage data fee
        ensure!(
            params.expected_data_size_fee == DataObjectPerMegabyteFee::<T>::get(),
            Error::<T>::DataSizeFeeChanged,
        );

        // ensure data object deletion prize
        ensure!(
            params.expected_data_object_deletion_prize == Self::data_object_deletion_prize_value(),
            Error::<T>::DataObjectDeletionPrizeChanged,
        );

        let start = NextDataObjectId::<T>::get();
        Self::try_mutating_storage_state(
            params.deletion_prize_source_account_id.clone(),
            BagOperation::<T> {
                bag_id: params.bag_id.clone(),
                params: BagOperationParams::<T>::Update(
                    params.object_creation_list.clone(),
                    Default::default(),
                ),
            },
        )?;
        let end = NextDataObjectId::<T>::get();

        let deletion_prize = Self::data_object_deletion_prize_value();
        Self::deposit_event(RawEvent::DataObjectsUploaded(
            (start..end).collect(),
            params,
            deletion_prize,
        ));

        Ok(())
    }

    fn can_move_data_objects(
        src_bag_id: &BagId<T>,
        dest_bag_id: &BagId<T>,
        objects: &BTreeSet<<T as Trait>::DataObjectId>,
    ) -> DispatchResult {
        Self::validate_data_objects_on_moving(src_bag_id, dest_bag_id, objects).map(|_| ())
    }

    fn move_data_objects(
        src_bag_id: BagId<T>,
        dest_bag_id: BagId<T>,
        objects: BTreeSet<T::DataObjectId>,
    ) -> DispatchResult {
        let src_bag = Self::ensure_bag_exists(&src_bag_id)?;
        let dest_bag = Self::ensure_bag_exists(&dest_bag_id)?;

        let bag_change =
            Self::validate_data_objects_on_moving(&src_bag_id, &dest_bag_id, &objects)?;

        //
        // == MUTATION SAFE ==
        //

        for object_id in objects.iter() {
            DataObjectsById::<T>::swap(&src_bag_id, &object_id, &dest_bag_id, &object_id);
        }

        // Change source bag.
        Self::change_storage_bucket_vouchers_for_bag(
            &src_bag_id,
            &src_bag,
            &bag_change.voucher_update,
            OperationType::Decrease,
        );

        // Change destination bag.
        Self::change_storage_bucket_vouchers_for_bag(
            &dest_bag_id,
            &dest_bag,
            &bag_change.voucher_update,
            OperationType::Increase,
        );

        Self::deposit_event(RawEvent::DataObjectsMoved(src_bag_id, dest_bag_id, objects));

        Ok(())
    }

    fn delete_data_objects(
        deletion_prize_account_id: T::AccountId,
        bag_id: BagId<T>,
        objects: BTreeSet<T::DataObjectId>,
    ) -> DispatchResult {
        ensure!(
            !objects.is_empty(),
            Error::<T>::DataObjectIdCollectionIsEmpty
        );

        Self::try_mutating_storage_state(
            deletion_prize_account_id.clone(),
            BagOperation::<T> {
                bag_id: bag_id.clone(),
                params: BagOperationParams::<T>::Update(Default::default(), objects.clone()),
            },
        )?;

        Self::deposit_event(RawEvent::DataObjectsDeleted(
            deletion_prize_account_id,
            bag_id,
            objects,
        ));

        Ok(())
    }

    fn upload_and_delete_data_objects(
        upload_parameters: UploadParameters<T>,
        objects_to_remove: BTreeSet<T::DataObjectId>,
    ) -> DispatchResult {
        if !upload_parameters.object_creation_list.is_empty() {
            ensure!(
                upload_parameters.expected_data_size_fee == DataObjectPerMegabyteFee::<T>::get(),
                Error::<T>::DataSizeFeeChanged,
            );

            // ensure data object deletion prize
            ensure!(
                upload_parameters.expected_data_object_deletion_prize
                    == Self::data_object_deletion_prize_value(),
                Error::<T>::DataObjectDeletionPrizeChanged,
            );
        }
        Self::try_mutating_storage_state(
            upload_parameters.deletion_prize_source_account_id.clone(),
            BagOperation::<T> {
                bag_id: upload_parameters.bag_id.clone(),
                params: BagOperationParams::<T>::Update(
                    upload_parameters.object_creation_list.clone(),
                    objects_to_remove.clone(),
                ),
            },
        )?;

        Self::deposit_event(RawEvent::DataObjectsUpdated(
            upload_parameters,
            objects_to_remove,
        ));
        Ok(())
    }

    fn delete_dynamic_bag(
        deletion_prize_account_id: T::AccountId,
        dynamic_bag_id: DynamicBagId<T>,
    ) -> DispatchResult {
        let bag_id: BagId<T> = dynamic_bag_id.clone().into();
        Self::try_mutating_storage_state(
            deletion_prize_account_id.clone(),
            BagOperation::<T> {
                bag_id,
                params: BagOperationParams::<T>::Delete,
            },
        )?;

        Self::deposit_event(RawEvent::DynamicBagDeleted(
            deletion_prize_account_id,
            dynamic_bag_id,
        ));

        Ok(())
    }

<<<<<<< HEAD
    fn create_dynamic_bag(
        dynamic_bag_id: DynamicBagId<T>,
        deletion_prize: Option<DynamicBagDeletionPrize<T>>,
        storage_buckets: BTreeSet<T::StorageBucketId>,
        distribution_buckets: BTreeSet<DistributionBucketId<T>>,
    ) -> DispatchResult {
        // validate params and get storage & distribution buckets
        Self::validate_create_dynamic_bag_params(
            &dynamic_bag_id,
            &deletion_prize,
            &None,
            &storage_buckets,
            &distribution_buckets,
        )?;

        //
        // == MUTATION SAFE ==
        //

        Self::create_dynamic_bag_inner(
            &dynamic_bag_id,
            &deletion_prize,
            storage_buckets,
            distribution_buckets,
        )?;

        Ok(())
    }

    fn create_dynamic_bag_with_objects_constraints(
        dynamic_bag_id: DynamicBagId<T>,
        deletion_prize: Option<DynamicBagDeletionPrize<T>>,
        params: UploadParameters<T>,
        storage_buckets: BTreeSet<T::StorageBucketId>,
        distribution_buckets: BTreeSet<DistributionBucketId<T>>,
    ) -> DispatchResult {
        Self::validate_create_dynamic_bag_params(
            &dynamic_bag_id,
            &deletion_prize,
            &Some(params),
            &storage_buckets,
            &distribution_buckets,
        )?;

        //
        // == MUTATION SAFE ==
        //

        Self::create_dynamic_bag_inner(
            &dynamic_bag_id,
            &deletion_prize,
            storage_buckets,
            distribution_buckets,
        )?;

        Ok(())
    }

    fn can_create_dynamic_bag(
        bag_id: &DynamicBagId<T>,
        deletion_prize: &Option<DynamicBagDeletionPrize<T>>,
        storage_buckets: &BTreeSet<T::StorageBucketId>,
        distribution_buckets: &BTreeSet<DistributionBucketId<T>>,
    ) -> DispatchResult {
        Self::validate_create_dynamic_bag_params(
            bag_id,
            deletion_prize,
            &None,
            storage_buckets,
            distribution_buckets,
        )
    }

    fn can_create_dynamic_bag_with_objects_constraints(
        dynamic_bag_id: &DynamicBagId<T>,
        deletion_prize: &Option<DynamicBagDeletionPrize<T>>,
        params: &UploadParameters<T>,
        storage_buckets: &BTreeSet<T::StorageBucketId>,
        distribution_buckets: &BTreeSet<DistributionBucketId<T>>,
    ) -> DispatchResult {
        Self::validate_create_dynamic_bag_params(
            dynamic_bag_id,
            deletion_prize,
            &Some(params.clone()),
            storage_buckets,
            distribution_buckets,
        )
=======
    fn create_dynamic_bag(params: DynBagCreationParameters<T>) -> DispatchResult {
        let deletion_prize = Self::dynamic_bag_deletion_prize_value();
        let bag_id: BagId<T> = params.bag_id.clone().into();

        // ensure dynamic bag deletion prize
        ensure!(
            params.expected_dynamic_bag_deletion_prize == Self::dynamic_bag_deletion_prize_value(),
            Error::<T>::DynamicBagDeletionPrizeChanged,
        );

        // ensure data object deletion prize
        ensure!(
            params.expected_data_object_deletion_prize == Self::data_object_deletion_prize_value(),
            Error::<T>::DataObjectDeletionPrizeChanged,
        );

        // ensure specified data fee == storage data fee
        ensure!(
            params.expected_data_size_fee == DataObjectPerMegabyteFee::<T>::get(),
            Error::<T>::DataSizeFeeChanged,
        );

        Self::try_mutating_storage_state(
            params.deletion_prize_source_account_id.clone(),
            BagOperation::<T> {
                bag_id: bag_id.clone(),
                params: BagOperationParams::<T>::Create(
                    deletion_prize,
                    params.object_creation_list,
                ),
            },
        )?;

        let Bag::<T> {
            stored_by,
            distributed_by,
            ..
        } = Bags::<T>::get(&bag_id);

        Self::deposit_event(RawEvent::DynamicBagCreated(
            params.bag_id,
            deletion_prize,
            stored_by,
            distributed_by,
        ));

        Ok(())
>>>>>>> 9a7dd7b8
    }

    fn ensure_bag_exists(bag_id: &BagId<T>) -> Result<Bag<T>, DispatchError> {
        Self::ensure_bag_exists(bag_id)
    }

    fn get_data_objects_id(bag_id: &BagId<T>) -> BTreeSet<T::DataObjectId> {
        DataObjectsById::<T>::iter_prefix(&bag_id)
            .map(|x| x.0)
            .collect()
    }
}

impl<T: Trait> Module<T> {
<<<<<<< HEAD
    // dynamic bag creation logic
    fn create_dynamic_bag_inner(
        dynamic_bag_id: &DynamicBagId<T>,
        deletion_prize: &Option<DynamicBagDeletionPrize<T>>,
        storage_buckets: BTreeSet<T::StorageBucketId>,
        distribution_buckets: BTreeSet<DistributionBucketId<T>>,
    ) -> DispatchResult {
        if let Some(deletion_prize) = deletion_prize.clone() {
            <StorageTreasury<T>>::deposit(&deletion_prize.account_id, deletion_prize.prize)?;
        }

        let bag = Bag::<T> {
            stored_by: storage_buckets.clone(),
            deletion_prize: deletion_prize.clone().map(|dp| dp.prize),
            distributed_by: distribution_buckets.clone(),
            ..Default::default()
        };

        let bag_id: BagId<T> = dynamic_bag_id.clone().into();

        <Bags<T>>::insert(&bag_id, bag);

        Self::change_bag_assignments_for_distribution_buckets(
            &distribution_buckets,
            &BTreeSet::new(),
        );

        Self::change_bag_assignments_for_storage_buckets(&storage_buckets, &BTreeSet::new());

        Self::deposit_event(RawEvent::DynamicBagCreated(
            dynamic_bag_id.clone(),
            deletion_prize.clone(),
            storage_buckets,
            distribution_buckets,
        ));

        Ok(())
    }

    fn upload_data_objects_inner(
        params: &UploadParameters<T>,
        bag_change: &BagUpdate<BalanceOf<T>>,
        bag: &Bag<T>,
    ) -> DispatchResult {
        let data = Self::create_data_objects(params.object_creation_list.clone());

        //
        // == MUTATION SAFE ==
        //

        <StorageTreasury<T>>::deposit(
            &params.deletion_prize_source_account_id,
            bag_change.total_deletion_prize,
        )?;

        Self::slash_data_size_fee(
            &params.deletion_prize_source_account_id,
            bag_change.voucher_update.objects_total_size,
        );

        // Save next object id.
        <NextDataObjectId<T>>::put(data.next_data_object_id);

        // Insert new objects.
        for (data_object_id, data_object) in data.data_objects_map.iter() {
            DataObjectsById::<T>::insert(&params.bag_id, &data_object_id, data_object);
        }

        Self::change_storage_bucket_vouchers_for_bag(
            &params.bag_id,
            &bag,
            &bag_change.voucher_update,
            OperationType::Increase,
        );

        Self::deposit_event(RawEvent::DataObjectsUploaded(
            data.data_objects_map.keys().cloned().collect(),
            params.clone(),
            T::DataObjectDeletionPrize::get(),
        ));

        Ok(())
    }

=======
>>>>>>> 9a7dd7b8
    // Increment distribution family number in the storage.
    fn increment_distribution_family_number() {
        DistributionBucketFamilyNumber::put(Self::distribution_bucket_family_number() + 1);
    }

    // Decrement distribution family number in the storage. No effect on zero number.
    fn decrement_distribution_family_number() {
        if Self::distribution_bucket_family_number() > 0 {
            DistributionBucketFamilyNumber::put(Self::distribution_bucket_family_number() - 1);
        }
    }

<<<<<<< HEAD
    // Validates dynamic bag creation params and conditions.
    fn validate_create_dynamic_bag_params(
        dynamic_bag_id: &DynamicBagId<T>,
        deletion_prize: &Option<DynamicBagDeletionPrize<T>>,
        upload_params: &Option<UploadParameters<T>>,
        storage_buckets: &BTreeSet<T::StorageBucketId>,
        distribution_buckets: &BTreeSet<DistributionBucketId<T>>,
    ) -> DispatchResult {
        let bag_id: BagId<T> = dynamic_bag_id.clone().into();
        ensure!(
            !<Bags<T>>::contains_key(bag_id.clone()),
            Error::<T>::DynamicBagExists
        );

        let bag_change = upload_params
            .as_ref()
            .map(|params| {
                // ensure coherent account ids & bag ids
                if let Some(deletion_prize) = deletion_prize {
                    ensure!(
                        params.deletion_prize_source_account_id == deletion_prize.account_id,
                        Error::<T>::AccountsNotCoherent,
                    );
                }
                ensure!(bag_id == params.bag_id, Error::<T>::BagsNotCoherent);

                Self::validate_bag_change(params)
            })
            .transpose()?;

        // check that fees are sufficient
        let total_upload_fee = deletion_prize
            .as_ref()
            .map_or(Zero::zero(), |del_prize| del_prize.prize)
            .saturating_add(bag_change.as_ref().map_or(Zero::zero(), |bag_change| {
                Self::compute_upload_fees(bag_change)
            }));

        // either bag_prize account or objects_prize account used (provided they are the same)
        let designated_account = deletion_prize
            .as_ref()
            .map(|dp| dp.account_id.clone())
            .or_else(|| {
                upload_params
                    .as_ref()
                    .map(|p| p.deletion_prize_source_account_id.clone())
            });

        Self::ensure_sufficient_balance_for_upload(designated_account, total_upload_fee)?;

        let creation_policy = Self::get_dynamic_bag_creation_policy(dynamic_bag_id.clone().into());

        // Validate storage bucket IDs
        ensure!(
            creation_policy.number_of_storage_buckets == storage_buckets.len() as u64,
            Error::<T>::StorageBucketsNumberViolatesDynamicBagCreationPolicy
        );

        for storage_bucket_id in storage_buckets {
            Self::ensure_storage_bucket_exists(&storage_bucket_id)?;
        }

        if let Some(bag_change) = bag_change.as_ref() {
            Self::check_buckets_for_overflow(storage_buckets, &bag_change.voucher_update)?;
        }

        // Validate distribution bucket IDs
        // We use this temp variable to validate provided distribution buckets.
        let mut families_match = BTreeMap::new();

        for distribution_bucket_id in distribution_buckets {
            *families_match
                .entry(distribution_bucket_id.distribution_bucket_family_id)
                .or_insert(0u32) += 1u32;
        }

        ensure!(
            families_match == creation_policy.families,
            Error::<T>::DistributionBucketsViolatesDynamicBagCreationPolicy
        );

        for distribution_bucket_id in distribution_buckets {
            Self::ensure_distribution_bucket_exists(&distribution_bucket_id)?;
        }

        Ok(())
    }

    fn ensure_sufficient_balance_for_upload(
        deletion_prize_source_account_id: Option<T::AccountId>,
        required_balance: BalanceOf<T>,
    ) -> DispatchResult {
        let usable_balance = deletion_prize_source_account_id.map_or(Zero::zero(), |account_id| {
            Balances::<T>::usable_balance(account_id)
        });

        ensure!(
            usable_balance >= required_balance,
            Error::<T>::InsufficientBalance
        );
        Ok(())
    }

    // Validates dynamic bag deletion params and conditions. Returns bag's deletion prize.
    fn validate_delete_dynamic_bag_params(
        dynamic_bag_id: &DynamicBagId<T>,
        with_objects: bool,
    ) -> Result<Option<BalanceOf<T>>, DispatchError> {
        Self::ensure_dynamic_bag_exists(dynamic_bag_id)?;

        let dynamic_bag = Self::dynamic_bag(dynamic_bag_id);

        // deletion prize = bag.deletion_prize + total_objects fees if any
        let deletion_prize = if !with_objects {
            ensure!(
                dynamic_bag.objects_number == 0,
                Error::<T>::CannotDeleteNonEmptyDynamicBag
            );
            dynamic_bag.deletion_prize.unwrap_or_else(Zero::zero)
        } else {
            let bag_id: BagId<T> = dynamic_bag_id.clone().into();
            let objects_del_prize = <DataObjectsById<T>>::iter_prefix(bag_id)
                .fold(BalanceOf::<T>::zero(), |acc, (_, data_object)| {
                    acc.saturating_add(data_object.deletion_prize)
                });

            dynamic_bag
                .deletion_prize
                .unwrap_or_else(Zero::zero)
                .saturating_add(objects_del_prize)
        };

        ensure!(
            <StorageTreasury<T>>::usable_balance() >= deletion_prize,
            Error::<T>::InsufficientTreasuryBalance
        );

        Ok(dynamic_bag.deletion_prize)
    }

=======
>>>>>>> 9a7dd7b8
    // Ensures the existence of the storage bucket.
    // Returns the StorageBucket object or error.
    fn ensure_storage_bucket_exists(
        storage_bucket_id: &T::StorageBucketId,
    ) -> Result<StorageBucket<T>, Error<T>> {
        ensure!(
            <StorageBucketById<T>>::contains_key(storage_bucket_id),
            Error::<T>::StorageBucketDoesntExist
        );

        Ok(Self::storage_bucket_by_id(storage_bucket_id))
    }

    // Ensures the correct invitation for the storage bucket and storage provider. Storage provider
    // must be invited.
    fn ensure_bucket_storage_provider_invitation_status(
        bucket: &StorageBucket<T>,
        worker_id: WorkerId<T>,
    ) -> DispatchResult {
        match bucket.operator_status {
            StorageBucketOperatorStatus::Missing => {
                Err(Error::<T>::NoStorageBucketInvitation.into())
            }
            StorageBucketOperatorStatus::StorageWorker(..) => {
                Err(Error::<T>::StorageProviderAlreadySet.into())
            }
            StorageBucketOperatorStatus::InvitedStorageWorker(invited_worker_id) => {
                ensure!(
                    worker_id == invited_worker_id,
                    Error::<T>::DifferentStorageProviderInvited
                );

                Ok(())
            }
        }
    }

    // Ensures the correct invitation for the storage bucket and storage provider for removal.
    // Must be invited storage provider.
    fn ensure_bucket_storage_provider_invitation_status_for_removal(
        bucket: &StorageBucket<T>,
    ) -> DispatchResult {
        if let StorageBucketOperatorStatus::StorageWorker(..) = bucket.operator_status {
            Ok(())
        } else {
            Err(Error::<T>::StorageProviderMustBeSet.into())
        }
    }

    // Ensures the correct invitation for the storage bucket and storage provider. Must be pending.
    fn ensure_bucket_pending_invitation_status(bucket: &StorageBucket<T>) -> DispatchResult {
        match bucket.operator_status {
            StorageBucketOperatorStatus::Missing => {
                Err(Error::<T>::NoStorageBucketInvitation.into())
            }
            StorageBucketOperatorStatus::StorageWorker(..) => {
                Err(Error::<T>::StorageProviderAlreadySet.into())
            }
            StorageBucketOperatorStatus::InvitedStorageWorker(_) => Ok(()),
        }
    }

    // Ensures the missing invitation for the storage bucket and storage provider.
    fn ensure_bucket_missing_invitation_status(bucket: &StorageBucket<T>) -> DispatchResult {
        match bucket.operator_status {
            StorageBucketOperatorStatus::Missing => Ok(()),
            StorageBucketOperatorStatus::StorageWorker(..) => {
                Err(Error::<T>::StorageProviderAlreadySet.into())
            }
            StorageBucketOperatorStatus::InvitedStorageWorker(_) => {
                Err(Error::<T>::InvitedStorageProvider.into())
            }
        }
    }

    // Ensures correct storage provider for the storage bucket.
    fn ensure_bucket_invitation_accepted(
        bucket: &StorageBucket<T>,
        worker_id: WorkerId<T>,
    ) -> DispatchResult {
        match bucket.operator_status {
            StorageBucketOperatorStatus::Missing => {
                Err(Error::<T>::StorageProviderMustBeSet.into())
            }
            StorageBucketOperatorStatus::InvitedStorageWorker(_) => {
                Err(Error::<T>::InvalidStorageProvider.into())
            }
            StorageBucketOperatorStatus::StorageWorker(invited_worker_id, _) => {
                ensure!(
                    worker_id == invited_worker_id,
                    Error::<T>::InvalidStorageProvider
                );

                Ok(())
            }
        }
    }

    // Ensures correct storage provider transactor account for the storage bucket.
    fn ensure_bucket_transactor_access(
        bucket: &StorageBucket<T>,
        worker_id: WorkerId<T>,
        transactor_account_id: T::AccountId,
    ) -> DispatchResult {
        match bucket.operator_status.clone() {
            StorageBucketOperatorStatus::Missing => {
                Err(Error::<T>::StorageProviderMustBeSet.into())
            }
            StorageBucketOperatorStatus::InvitedStorageWorker(_) => {
                Err(Error::<T>::InvalidStorageProvider.into())
            }
            StorageBucketOperatorStatus::StorageWorker(
                invited_worker_id,
                bucket_transactor_account_id,
            ) => {
                ensure!(
                    worker_id == invited_worker_id,
                    Error::<T>::InvalidStorageProvider
                );

                ensure!(
                    transactor_account_id == bucket_transactor_account_id,
                    Error::<T>::InvalidTransactorAccount
                );

                Ok(())
            }
        }
    }

    // Ensures validity of the `accept_pending_data_objects` extrinsic parameters
    fn validate_accept_pending_data_objects_params(
        bag_id: &BagId<T>,
        data_objects: &BTreeSet<T::DataObjectId>,
        storage_bucket_id: &T::StorageBucketId,
    ) -> DispatchResult {
        ensure!(
            !data_objects.is_empty(),
            Error::<T>::DataObjectIdParamsAreEmpty
        );

        let bag = Self::ensure_bag_exists(bag_id)?;
        Self::ensure_storage_bucket_bound(&bag, storage_bucket_id)?;

        for data_object_id in data_objects.iter() {
            Self::ensure_data_object_exists(bag_id, data_object_id)?;
        }

        Ok(())
    }

    // Ensures validity of the `update_storage_buckets_for_bag` extrinsic parameters
    fn validate_update_storage_buckets_for_bag_params(
        bag_id: &BagId<T>,
        add_buckets: &BTreeSet<T::StorageBucketId>,
        remove_buckets: &BTreeSet<T::StorageBucketId>,
    ) -> Result<VoucherUpdate, DispatchError> {
        ensure!(
            !add_buckets.is_empty() || !remove_buckets.is_empty(),
            Error::<T>::StorageBucketIdCollectionsAreEmpty
        );

        let bag = Self::ensure_bag_exists(&bag_id)?;

        let new_bucket_number = bag
            .stored_by
            .len()
            .saturating_add(add_buckets.len())
            .saturating_sub(remove_buckets.len())
            .saturated_into::<u64>();

        ensure!(
            new_bucket_number <= Self::storage_buckets_per_bag_limit(),
            Error::<T>::StorageBucketPerBagLimitExceeded
        );

        for bucket_id in remove_buckets.iter() {
            ensure!(
                <StorageBucketById<T>>::contains_key(&bucket_id),
                Error::<T>::StorageBucketDoesntExist
            );

            ensure!(
                bag.stored_by.contains(&bucket_id),
                Error::<T>::StorageBucketIsNotBoundToBag
            );
        }

        for bucket_id in add_buckets.iter() {
            let bucket = Self::ensure_storage_bucket_exists(bucket_id)?;

            ensure!(
                bucket.accepting_new_bags,
                Error::<T>::StorageBucketDoesntAcceptNewBags
            );

            ensure!(
                !bag.stored_by.contains(&bucket_id),
                Error::<T>::StorageBucketIsBoundToBag
            );
        }

        let voucher_update = VoucherUpdate {
            objects_number: bag.objects_number,
            objects_total_size: bag.objects_total_size,
        };

        Self::check_buckets_for_overflow(&add_buckets, &voucher_update)?;

        Ok(voucher_update)
    }

    // Validate the "Move data objects between bags" operation data.
    fn validate_data_objects_on_moving(
        src_bag_id: &BagId<T>,
        dest_bag_id: &BagId<T>,
        object_ids: &BTreeSet<T::DataObjectId>,
    ) -> Result<BagUpdate<BalanceOf<T>>, DispatchError> {
        ensure!(
            *src_bag_id != *dest_bag_id,
            Error::<T>::SourceAndDestinationBagsAreEqual
        );

        ensure!(
            !object_ids.is_empty(),
            Error::<T>::DataObjectIdCollectionIsEmpty
        );

        Self::ensure_bag_exists(&src_bag_id)?;
        let dest_bag = Self::ensure_bag_exists(&dest_bag_id)?;

        let mut bag_change = BagUpdate::<BalanceOf<T>>::default();

        for object_id in object_ids.iter() {
            let data_object = Self::ensure_data_object_exists(&src_bag_id, object_id)?;

            bag_change.add_object(data_object.size, data_object.deletion_prize);
        }

        Self::check_bag_for_buckets_overflow(&dest_bag, &bag_change.voucher_update)?;

        Ok(bag_change)
    }

    // Returns only existing hashes in the blacklist from the original collection.
    #[allow(clippy::redundant_closure)] // doesn't work with Substrate storage functions.
    fn get_existing_hashes(hashes: &BTreeSet<Cid>) -> BTreeSet<Cid> {
        Self::get_hashes_by_predicate(hashes, |cid| Blacklist::contains_key(cid))
    }

    // Returns only nonexisting hashes in the blacklist from the original collection.
    fn get_nonexisting_hashes(hashes: &BTreeSet<Cid>) -> BTreeSet<Cid> {
        Self::get_hashes_by_predicate(hashes, |cid| !Blacklist::contains_key(cid))
    }

    // Returns hashes from the original collection selected by predicate.
    fn get_hashes_by_predicate<P: FnMut(&&Cid) -> bool>(
        hashes: &BTreeSet<Cid>,
        predicate: P,
    ) -> BTreeSet<Cid> {
        hashes
            .iter()
            .filter(predicate)
            .cloned()
            .collect::<BTreeSet<_>>()
    }

    // Ensure the new bucket could be created. It also validates some parameters.
    fn can_create_storage_bucket(
        voucher: &Voucher,
        invited_worker: &Option<WorkerId<T>>,
    ) -> DispatchResult {
        ensure!(
            voucher.size_limit <= Self::voucher_max_objects_size_limit(),
            Error::<T>::VoucherMaxObjectSizeLimitExceeded
        );

        ensure!(
            voucher.objects_limit <= Self::voucher_max_objects_number_limit(),
            Error::<T>::VoucherMaxObjectNumberLimitExceeded
        );

        if let Some(operator_id) = invited_worker {
            Self::ensure_storage_provider_operator_exists(operator_id)?;
        }

        Ok(())
    }

    // Update total objects size and number for all storage buckets assigned to a bag
    // and bag counters.
    fn change_storage_bucket_vouchers_for_bag(
        bag_id: &BagId<T>,
        bag: &Bag<T>,
        voucher_update: &VoucherUpdate,
        voucher_operation: OperationType,
    ) {
        // Change bag object and size counters.
        Bags::<T>::mutate(&bag_id, |bag| {
            match voucher_operation {
                OperationType::Increase => {
                    bag.objects_total_size = bag
                        .objects_total_size
                        .saturating_add(voucher_update.objects_total_size);
                    bag.objects_number = bag
                        .objects_number
                        .saturating_add(voucher_update.objects_number);
                }
                OperationType::Decrease => {
                    bag.objects_total_size = bag
                        .objects_total_size
                        .saturating_sub(voucher_update.objects_total_size);
                    bag.objects_number = bag
                        .objects_number
                        .saturating_sub(voucher_update.objects_number);
                }
            }

            Self::deposit_event(RawEvent::BagObjectsChanged(
                bag_id.clone(),
                bag.objects_total_size,
                bag.objects_number,
            ));
        });

        // Change related buckets' vouchers.
        Self::change_storage_buckets_vouchers(&bag.stored_by, voucher_update, voucher_operation);
    }

    // Update total objects size and number for provided storage buckets.
    fn change_storage_buckets_vouchers(
        bucket_ids: &BTreeSet<T::StorageBucketId>,
        voucher_update: &VoucherUpdate,
        voucher_operation: OperationType,
    ) {
        for bucket_id in bucket_ids.iter() {
            <StorageBucketById<T>>::mutate(bucket_id, |bucket| {
                bucket.voucher =
                    voucher_update.get_updated_voucher(&bucket.voucher, voucher_operation);

                Self::deposit_event(RawEvent::VoucherChanged(*bucket_id, bucket.voucher.clone()));
            });
        }
    }

    fn upload_data_objects_checks(obj: &DataObjectCreationParameters) -> DispatchResult {
        ensure!(!Self::uploading_blocked(), Error::<T>::UploadingBlocked);
        ensure!(
            obj.size <= T::MaxDataObjectSize::get(),
            Error::<T>::MaxDataObjectSizeExceeded,
        );
        ensure!(obj.size != 0, Error::<T>::ZeroObjectSize,);
        ensure!(!obj.ipfs_content_id.is_empty(), Error::<T>::EmptyContentId);
        ensure!(
            !Blacklist::contains_key(obj.ipfs_content_id.clone()),
            Error::<T>::DataObjectBlacklisted,
        );
        Ok(())
    }

    // objects number and total objects size.
    fn check_bag_for_buckets_overflow(
        bag: &Bag<T>,
        voucher_update: &VoucherUpdate,
    ) -> DispatchResult {
        Self::check_buckets_for_overflow(&bag.stored_by, voucher_update)
    }

    // Iterates through buckets. Verifies voucher parameters to fit the new limits:
    // objects number and total objects size.
    fn check_buckets_for_overflow(
        bucket_ids: &BTreeSet<T::StorageBucketId>,
        voucher_update: &VoucherUpdate,
    ) -> DispatchResult {
        for bucket_id in bucket_ids.iter() {
            let bucket = Self::storage_bucket_by_id(bucket_id);

            // Total object number limit is not exceeded.
            ensure!(
                voucher_update.objects_number + bucket.voucher.objects_used
                    <= bucket.voucher.objects_limit,
                Error::<T>::StorageBucketObjectNumberLimitReached
            );

            // Total object size limit is not exceeded.
            ensure!(
                voucher_update.objects_total_size + bucket.voucher.size_used
                    <= bucket.voucher.size_limit,
                Error::<T>::StorageBucketObjectSizeLimitReached
            );
        }

        Ok(())
    }

    // Calculate data storage fee based on size. Fee-value uses megabytes as measure value.
    // Data size will be rounded to nearest greater MB integer.
    pub(crate) fn calculate_data_storage_fee(bytes: u64) -> BalanceOf<T> {
        let mb_fee = Self::data_object_per_mega_byte_fee();

        const ONE_MB: u64 = 1_048_576;

        let mut megabytes = bytes / ONE_MB;

        if bytes % ONE_MB > 0 {
            megabytes += 1; // rounding to the nearest greater integer
        }

        mb_fee.saturating_mul(megabytes.saturated_into())
    }

<<<<<<< HEAD
    // Slash data size fee if fee value is set to non-zero.
    fn slash_data_size_fee(account_id: &T::AccountId, bytes: u64) {
        let fee = Self::calculate_data_storage_fee(bytes);

        if fee != Zero::zero() {
            let _ = Balances::<T>::slash(account_id, fee);
        }
    }

=======
>>>>>>> 9a7dd7b8
    // Get default dynamic bag policy by bag type.
    fn get_default_dynamic_bag_creation_policy(
        bag_type: DynamicBagType,
    ) -> DynamicBagCreationPolicy<T::DistributionBucketFamilyId> {
        let number_of_storage_buckets = match bag_type {
            DynamicBagType::Member => T::DefaultMemberDynamicBagNumberOfStorageBuckets::get(),
            DynamicBagType::Channel => T::DefaultChannelDynamicBagNumberOfStorageBuckets::get(),
        };

        DynamicBagCreationPolicy::<T::DistributionBucketFamilyId> {
            number_of_storage_buckets,
            ..Default::default()
        }
    }

    // Loads dynamic bag creation policy or use default values.
    pub(crate) fn get_dynamic_bag_creation_policy(
        bag_type: DynamicBagType,
    ) -> DynamicBagCreationPolicy<T::DistributionBucketFamilyId> {
        if DynamicBagCreationPolicies::<T>::contains_key(bag_type) {
            return Self::dynamic_bag_creation_policy(bag_type);
        }

        Self::get_default_dynamic_bag_creation_policy(bag_type)
    }

    // Verifies storage operator existence.
    fn ensure_storage_provider_operator_exists(operator_id: &WorkerId<T>) -> DispatchResult {
        ensure!(
            <T as Trait>::StorageWorkingGroup::worker_exists(&operator_id),
            Error::<T>::StorageProviderOperatorDoesntExist
        );

        Ok(())
    }

    // Returns the bag by the static bag id.
    #[cfg(test)]
    pub(crate) fn static_bag(static_bag_id: &StaticBagId) -> Bag<T> {
        let bag_id: BagId<T> = static_bag_id.clone().into();

        Self::bag(&bag_id)
    }

    // Check the dynamic bag existence. Static bags always exist.
    fn ensure_bag_exists(bag_id: &BagId<T>) -> Result<Bag<T>, DispatchError> {
        if let BagId::<T>::Dynamic(_) = &bag_id {
            ensure!(
                <Bags<T>>::contains_key(&bag_id),
                Error::<T>::DynamicBagDoesntExist
            );
        }

        Ok(Self::bag(&bag_id))
    }

    // Check the storage bucket binding for a bag.
    fn ensure_storage_bucket_bound(
        bag: &Bag<T>,
        storage_bucket_id: &T::StorageBucketId,
    ) -> DispatchResult {
        ensure!(
            bag.stored_by.contains(storage_bucket_id),
            Error::<T>::StorageBucketIsNotBoundToBag
        );

        Ok(())
    }

    // Check the data object existence inside a bag.
    pub(crate) fn ensure_data_object_exists(
        bag_id: &BagId<T>,
        data_object_id: &T::DataObjectId,
    ) -> Result<DataObject<BalanceOf<T>>, DispatchError> {
        ensure!(
            <DataObjectsById<T>>::contains_key(bag_id, data_object_id),
            Error::<T>::DataObjectDoesntExist
        );

        Ok(Self::data_object_by_id(bag_id, data_object_id))
    }

    // Ensures the existence of the distribution bucket family.
    // Returns the DistributionBucketFamily object or error.
    fn ensure_distribution_bucket_family_exists(
        family_id: &T::DistributionBucketFamilyId,
    ) -> Result<DistributionBucketFamily<T>, Error<T>> {
        ensure!(
            <DistributionBucketFamilyById<T>>::contains_key(family_id),
            Error::<T>::DistributionBucketFamilyDoesntExist
        );

        Ok(Self::distribution_bucket_family_by_id(family_id))
    }

    // Ensures the existence of the distribution bucket.
    // Returns the DistributionBucket object or error.
    fn ensure_distribution_bucket_exists(
        bucket_id: &DistributionBucketId<T>,
    ) -> Result<DistributionBucket<T>, Error<T>> {
        ensure!(
            <DistributionBucketByFamilyIdById<T>>::contains_key(
                bucket_id.distribution_bucket_family_id,
                bucket_id.distribution_bucket_index
            ),
            Error::<T>::DistributionBucketDoesntExist
        );

        Ok(Self::distribution_bucket_by_family_id_by_index(
            bucket_id.distribution_bucket_family_id,
            bucket_id.distribution_bucket_index,
        ))
    }

    // Ensures validity of the `update_distribution_buckets_for_bag` extrinsic parameters
    fn validate_update_distribution_buckets_for_bag_params(
        bag_id: &BagId<T>,
        family_id: &T::DistributionBucketFamilyId,
        add_buckets: &BTreeSet<T::DistributionBucketIndex>,
        remove_buckets: &BTreeSet<T::DistributionBucketIndex>,
    ) -> DispatchResult {
        ensure!(
            !add_buckets.is_empty() || !remove_buckets.is_empty(),
            Error::<T>::DistributionBucketIdCollectionsAreEmpty
        );

        let bag = Self::ensure_bag_exists(bag_id)?;

        Self::ensure_distribution_bucket_family_exists(family_id)?;

        let new_bucket_number = bag
            .distributed_by
            .len()
            .saturating_add(add_buckets.len())
            .saturating_sub(remove_buckets.len())
            .saturated_into::<u64>();

        ensure!(
            new_bucket_number <= Self::distribution_buckets_per_bag_limit(),
            Error::<T>::MaxDistributionBucketNumberPerBagLimitExceeded
        );

        for bucket_index in remove_buckets.iter() {
            let bucket_id = Self::create_distribution_bucket_id(*family_id, *bucket_index);
            Self::ensure_distribution_bucket_exists(&bucket_id)?;

            ensure!(
                bag.distributed_by.contains(&bucket_id),
                Error::<T>::DistributionBucketIsNotBoundToBag
            );
        }

        for bucket_index in add_buckets.iter() {
            let bucket_id = Self::create_distribution_bucket_id(*family_id, *bucket_index);
            let bucket = Self::ensure_distribution_bucket_exists(&bucket_id)?;

            ensure!(
                bucket.accepting_new_bags,
                Error::<T>::DistributionBucketDoesntAcceptNewBags
            );

            ensure!(
                !bag.distributed_by.contains(&bucket_id),
                Error::<T>::DistributionBucketIsBoundToBag
            );
        }

        Ok(())
    }

    // Ensures validity of the `update_families_in_dynamic_bag_creation_policy` extrinsic parameters
    fn validate_update_families_in_dynamic_bag_creation_policy_params(
        families: &BTreeMap<T::DistributionBucketFamilyId, u32>,
    ) -> DispatchResult {
        let number_of_distribution_buckets: u32 = families.iter().map(|(_, num)| num).sum();
        T::DistributionBucketsPerBagValueConstraint::get().ensure_valid(
            number_of_distribution_buckets,
            Error::<T>::NumberOfDistributionBucketsOutsideOfAllowedContraints,
            Error::<T>::NumberOfDistributionBucketsOutsideOfAllowedContraints,
        )?;

        for (family_id, _) in families.iter() {
            Self::ensure_distribution_bucket_family_exists(family_id)?;
        }

        Ok(())
    }

    // Verify parameters for the `invite_distribution_bucket_operator` extrinsic.
    fn ensure_distribution_provider_can_be_invited(
        bucket: &DistributionBucket<T>,
        worker_id: &WorkerId<T>,
    ) -> DispatchResult {
        ensure!(
            <T as Trait>::DistributionWorkingGroup::worker_exists(worker_id),
            Error::<T>::DistributionProviderOperatorDoesntExist
        );

        ensure!(
            !bucket.pending_invitations.contains(worker_id),
            Error::<T>::DistributionProviderOperatorAlreadyInvited
        );

        ensure!(
            !bucket.operators.contains(worker_id),
            Error::<T>::DistributionProviderOperatorSet
        );

        ensure!(
            bucket.pending_invitations.len().saturated_into::<u64>()
                < T::MaxNumberOfPendingInvitationsPerDistributionBucket::get(),
            Error::<T>::MaxNumberOfPendingInvitationsLimitForDistributionBucketReached
        );

        Ok(())
    }

    // Verify that dynamic bag creation policies has no dependencies on given distribution bucket
    // family for all bag types.
    fn check_dynamic_bag_creation_policy_for_dependencies(
        family_id: &T::DistributionBucketFamilyId,
        dynamic_bag_type: DynamicBagType,
    ) -> DispatchResult {
        let creation_policy = Self::get_dynamic_bag_creation_policy(dynamic_bag_type);

        ensure!(
            !creation_policy.families.contains_key(family_id),
            Error::<T>::DistributionFamilyBoundToBagCreationPolicy
        );

        Ok(())
    }

    // Add and/or remove distribution buckets assignments to bags.
    fn change_bag_assignments_for_distribution_buckets(
        add_buckets: &BTreeSet<DistributionBucketId<T>>,
        remove_buckets: &BTreeSet<DistributionBucketId<T>>,
    ) {
        for bucket_id in add_buckets.iter() {
            if DistributionBucketByFamilyIdById::<T>::contains_key(
                bucket_id.distribution_bucket_family_id,
                bucket_id.distribution_bucket_index,
            ) {
                DistributionBucketByFamilyIdById::<T>::mutate(
                    bucket_id.distribution_bucket_family_id,
                    bucket_id.distribution_bucket_index,
                    |bucket| {
                        bucket.register_bag_assignment();
                    },
                )
            }
        }

        for bucket_id in remove_buckets.iter() {
            if DistributionBucketByFamilyIdById::<T>::contains_key(
                bucket_id.distribution_bucket_family_id,
                bucket_id.distribution_bucket_index,
            ) {
                DistributionBucketByFamilyIdById::<T>::mutate(
                    bucket_id.distribution_bucket_family_id,
                    bucket_id.distribution_bucket_index,
                    |bucket| {
                        bucket.unregister_bag_assignment();
                    },
                )
            }
        }
    }

    // Add and/or remove storage buckets assignments to bags.
    fn change_bag_assignments_for_storage_buckets(
        add_buckets: &BTreeSet<T::StorageBucketId>,
        remove_buckets: &BTreeSet<T::StorageBucketId>,
    ) {
        for bucket_id in add_buckets.iter() {
            if StorageBucketById::<T>::contains_key(bucket_id) {
                StorageBucketById::<T>::mutate(bucket_id, |bucket| {
                    bucket.register_bag_assignment();
                })
            }
        }

        for bucket_id in remove_buckets.iter() {
            if StorageBucketById::<T>::contains_key(bucket_id) {
                StorageBucketById::<T>::mutate(bucket_id, |bucket| {
                    bucket.unregister_bag_assignment();
                })
            }
        }
    }

    // Checks distribution buckets for bag assignment number. Returns true only if all 'assigned_bags' are
    // zero.
    fn no_bags_assigned(family_id: &T::DistributionBucketFamilyId) -> bool {
        DistributionBucketByFamilyIdById::<T>::iter_prefix_values(family_id)
            .all(|b| b.no_bags_assigned())
    }

    // Creates distribution bucket ID from family ID and bucket index.
    pub(crate) fn create_distribution_bucket_id(
        distribution_bucket_family_id: T::DistributionBucketFamilyId,
        distribution_bucket_index: T::DistributionBucketIndex,
    ) -> DistributionBucketId<T> {
        DistributionBucketId::<T> {
            distribution_bucket_family_id,
            distribution_bucket_index,
        }
    }

    fn update_storage_buckets(
        bucket_ids: &BTreeSet<T::StorageBucketId>,
        new_voucher_update: VoucherUpdate,
        op: &BagOperationParams<T>,
    ) -> Result<BTreeMap<T::StorageBucketId, StorageBucket<T>>, Error<T>> {
        // create temporary iterator of bucket
        let tmp = bucket_ids
            .iter()
            // discard non existing bucket and build a (bucket_id, bucket) map
            .filter_map(|id| {
                Self::ensure_storage_bucket_exists(&id)
                    .map(|bk| (*id, bk))
                    .ok()
            })
            // attempt to update bucket voucher
            .map(|(id, bk)| {
                bk.voucher
                    .clone()
                    .try_update(new_voucher_update)
                    .map(|voucher| (id, StorageBucket::<T> { voucher, ..bk }))
            });

        match op {
            BagOperationParams::<T>::Create(..) => {
                let correct = tmp
                    .filter_map(|r| {
                        r.map(|(id, mut bk)| {
                            bk.register_bag_assignment();
                            (id, bk)
                        })
                        .ok()
                    })
                    .collect::<BTreeMap<_, _>>();
                ensure!(
                    !correct.is_empty(),
                    Error::<T>::StorageBucketIdCollectionsAreEmpty
                );
                Ok(correct)
            }
            BagOperationParams::<T>::Update(..) => tmp.collect(),
            BagOperationParams::<T>::Delete => tmp
                .map(|r| {
                    r.map(|(id, mut bk)| {
                        bk.unregister_bag_assignment();
                        (id, bk)
                    })
                })
                .collect(),
        }
    }

    fn update_distribution_buckets(
        bucket_ids: &BTreeSet<DistributionBucketId<T>>,
        op: &BagOperationParams<T>,
    ) -> BTreeMap<DistributionBucketId<T>, DistributionBucket<T>> {
        bucket_ids
            .iter()
            .filter_map(|id| {
                Self::ensure_distribution_bucket_exists(id)
                    .map(|mut bk| match op {
                        BagOperationParams::<T>::Create(..) => {
                            bk.register_bag_assignment();
                            (id.clone(), bk)
                        }
                        BagOperationParams::<T>::Delete => {
                            bk.unregister_bag_assignment();
                            (id.clone(), bk)
                        }
                        _ => (id.clone(), bk), // no op in case of objects upload/delete operation
                    })
                    .ok()
            })
            .collect()
    }

    fn compute_net_prize(
        init_value: NetDeletionPrize<T>,
        num_obj_to_create: usize,
        num_obj_to_delete: usize,
    ) -> NetDeletionPrize<T> {
        let amnt = Self::data_object_deletion_prize_value();
        let num_obj_to_create_bal: BalanceOf<T> = num_obj_to_create.saturated_into();
        let num_obj_to_delete_bal: BalanceOf<T> = num_obj_to_delete.saturated_into();
        init_value
            .add_balance(amnt * num_obj_to_create_bal)
            .sub_balance(amnt * num_obj_to_delete_bal)
    }

    /// Utility function that checks existence for bag deletion / update &
    /// verifies that dynamic bag does not exists in case of bag creation
    /// returning a new one
    fn retrieve_dynamic_bag(bag_op: &BagOperation<T>) -> Result<Bag<T>, DispatchError> {
        if let BagOperationParams::<T>::Create(deletion_prize, _) = bag_op.params {
            let dyn_bag_id = bag_op.bag_id.clone().ensure_is_dynamic_bag::<T>()?;

            Self::ensure_bag_exists(&bag_op.bag_id).map_or_else(
                |_| {
                    Ok(Bag::<T>::default()
                        .with_prize(deletion_prize)
                        .with_storage_buckets(StorageBucketPicker::<T>::pick_storage_buckets(
                            dyn_bag_id.clone().into(),
                        ))
                        .with_distribution_buckets(
                            DistributionBucketPicker::<T>::pick_distribution_buckets(
                                dyn_bag_id.into(),
                            ),
                        ))
                },
                |_| Err(Error::<T>::DynamicBagExists.into()),
            )
        } else {
            Self::ensure_bag_exists(&bag_op.bag_id)
        }
    }

    /// Utility function that does the bulk of bag / data objects operation
    fn try_mutating_storage_state(
        account_id: T::AccountId,
        bag_op: BagOperation<T>,
    ) -> DispatchResult {
        // attempt retrieve existing or create new one if operation is create
        let Bag::<T> {
            stored_by,
            distributed_by,
            deletion_prize,
            objects_total_size,
            objects_number,
        } = Self::retrieve_dynamic_bag(&bag_op)?;

        // check and generate any objects to add/remove from storage
        let object_creation_list = Self::construct_objects_to_upload(&bag_op)?;
        let objects_removal_list = Self::construct_objects_to_remove(&bag_op)?;

        // new candidate voucher
        let new_voucher_update = VoucherUpdate {
            objects_total_size,
            objects_number,
        }
        .add_objects_list(object_creation_list.as_slice())
        .sub_objects_list(objects_removal_list.as_slice());

        // new candidate storage buckets
        let new_storage_buckets =
            Self::update_storage_buckets(&stored_by, new_voucher_update, &bag_op.params)?;
        // new candidate distribution buckets
        let new_distribution_buckets =
            Self::update_distribution_buckets(&distributed_by, &bag_op.params);

        // check that user or treasury account have enough balance
        let (net_prize, storage_fee) = Self::ensure_sufficient_balance(
            &bag_op,
            new_voucher_update,
            deletion_prize,
            &account_id,
        )?;

        //
        // == MUTATION SAFE ==
        //

        // refund or request deletion prize first: no-op if amnt = 0
        match net_prize {
            NetDeletionPrize::<T>::Neg(amnt) => <StorageTreasury<T>>::withdraw(&account_id, amnt)?,
            NetDeletionPrize::<T>::Pos(amnt) => <StorageTreasury<T>>::deposit(&account_id, amnt)?,
        }

        //  slash: no-op if storage_fee = 0
        let _ = Balances::<T>::slash(&account_id, storage_fee);

        // insert candidate storage buckets: no op if new_storage_buckets is empty
        new_storage_buckets.iter().for_each(|(id, bucket)| {
            StorageBucketById::<T>::insert(&id, bucket.clone());
            Self::deposit_event(RawEvent::VoucherChanged(*id, bucket.voucher.clone()));
        });

        // insert candidate distribution buckets: no op if new_distribution_buckets is empty
        new_distribution_buckets.iter().for_each(|(id, bucket)| {
            DistributionBucketByFamilyIdById::<T>::insert(
                &id.distribution_bucket_family_id,
                &id.distribution_bucket_index,
                bucket,
            )
        });

        // remove objects: no-op if list.is_empty() or during bag creation
        match &bag_op.params {
            BagOperationParams::<T>::Delete => DataObjectsById::<T>::remove_prefix(&bag_op.bag_id),
            BagOperationParams::<T>::Update(_, list) => list
                .iter()
                .for_each(|id| DataObjectsById::<T>::remove(&bag_op.bag_id, id)),
            _ => (),
        }

        // add objects: no-op if list is_empty() or during bag deletion
        if !bag_op.params.is_delete() {
            object_creation_list.iter().for_each(|obj| {
                let obj_id = NextDataObjectId::<T>::get();
                DataObjectsById::<T>::insert(&bag_op.bag_id, obj_id, obj);
                NextDataObjectId::<T>::put(obj_id.saturating_add(One::one()));
            })
        };

        // mutate bags set
        if bag_op.params.is_delete() {
            // remove bag for deletion: delegate event to caller
            Bags::<T>::remove(&bag_op.bag_id);
        } else {
            // else insert updated bag: signalling the change
            Bags::<T>::insert(
                &bag_op.bag_id,
                Bag::<T> {
                    stored_by: new_storage_buckets
                        .into_iter()
                        .map(|(id, _)| id)
                        .collect::<BTreeSet<_>>(),
                    distributed_by: new_distribution_buckets
                        .into_iter()
                        .map(|(id, _)| id)
                        .collect::<BTreeSet<_>>(),
                    deletion_prize,
                    objects_total_size: new_voucher_update.objects_total_size,
                    objects_number: new_voucher_update.objects_number,
                },
            );

            Self::deposit_event(RawEvent::BagObjectsChanged(
                bag_op.bag_id,
                new_voucher_update.objects_total_size,
                new_voucher_update.objects_number,
            ));
        };

        Ok(())
    }

    fn construct_objects_to_upload(
        op: &BagOperation<T>,
    ) -> Result<Vec<DataObject<BalanceOf<T>>>, DispatchError> {
        match &op.params {
            BagOperationParams::<T>::Delete => Ok(Default::default()),
            BagOperationParams::<T>::Create(_, list) => Self::construct_objects_from_list(list),
            BagOperationParams::<T>::Update(list, _) => Self::construct_objects_from_list(list),
        }
    }

    fn construct_objects_from_list(
        list: &[DataObjectCreationParameters],
    ) -> Result<Vec<DataObject<BalanceOf<T>>>, DispatchError> {
        list.iter()
            .map(|param| {
                Self::upload_data_objects_checks(param).and({
                    Ok(DataObject {
                        accepted: false,
                        deletion_prize: Self::data_object_deletion_prize_value(),
                        size: param.size,
                        ipfs_content_id: param.ipfs_content_id.clone(),
                    })
                })
            })
            .collect()
    }

    fn construct_objects_to_remove(
        op: &BagOperation<T>,
    ) -> Result<Vec<DataObject<BalanceOf<T>>>, DispatchError> {
        match &op.params {
            BagOperationParams::<T>::Delete => Ok(DataObjectsById::<T>::iter_prefix(&op.bag_id)
                .map(|(_, obj)| obj)
                .collect()),
            BagOperationParams::<T>::Create(..) => Ok(Default::default()),
            BagOperationParams::<T>::Update(_, list) => list
                .iter()
                .map(|id| Self::ensure_data_object_exists(&op.bag_id, id))
                .collect(),
        }
    }

    fn ensure_sufficient_balance(
        op: &BagOperation<T>,
        new_voucher_update: VoucherUpdate,
        deletion_prize: Option<BalanceOf<T>>,
        account_id: &T::AccountId,
    ) -> Result<(NetDeletionPrize<T>, BalanceOf<T>), DispatchError> {
        let init_net_prize = deletion_prize.map_or(Default::default(), |dp| match &op.params {
            BagOperationParams::<T>::Delete => NetDeletionPrize::<T>::Neg(dp),
            BagOperationParams::<T>::Create(..) => NetDeletionPrize::<T>::Pos(dp),
            _ => Default::default(),
        });

        let net_prize = match &op.params {
            BagOperationParams::<T>::Create(_, list) => {
                Self::compute_net_prize(init_net_prize, list.len(), 0)
            }
            BagOperationParams::<T>::Update(creation_list, removal_list) => {
                Self::compute_net_prize(init_net_prize, creation_list.len(), removal_list.len())
            }
            BagOperationParams::<T>::Delete => Self::compute_net_prize(
                init_net_prize,
                0,
                Bags::<T>::get(&op.bag_id).objects_number as usize,
            ),
        };

        // storage fee: zero if VoucherUpdate is default
        let storage_fee = Self::calculate_data_storage_fee(new_voucher_update.objects_total_size);
        match net_prize.add_balance(storage_fee) {
            NetDeletionPrize::<T>::Pos(b) => ensure!(
                Balances::<T>::usable_balance(account_id) >= b,
                Error::<T>::InsufficientBalance
            ),
            NetDeletionPrize::<T>::Neg(b) => {
                ensure!(
                    <StorageTreasury<T>>::usable_balance() >= b,
                    Error::<T>::InsufficientTreasuryBalance
                )
            }
        }
        Ok((net_prize, storage_fee))
    }
}<|MERGE_RESOLUTION|>--- conflicted
+++ resolved
@@ -133,7 +133,7 @@
 use frame_system::{ensure_root, ensure_signed};
 #[cfg(feature = "std")]
 use serde::{Deserialize, Serialize};
-use sp_arithmetic::traits::{AtLeast32BitUnsigned, BaseArithmetic, One, Unsigned, Zero};
+use sp_arithmetic::traits::{AtLeast32BitUnsigned, BaseArithmetic, One, Unsigned};
 use sp_runtime::traits::{AccountIdConversion, MaybeSerialize, Member, Saturating};
 use sp_runtime::{ModuleId, SaturatedConversion};
 use sp_std::collections::btree_map::BTreeMap;
@@ -232,47 +232,6 @@
         bag_id: DynamicBagId<T>,
     ) -> DispatchResult;
 
-<<<<<<< HEAD
-    /// Validates `delete_dynamic_bag` parameters and conditions.
-    fn can_delete_dynamic_bag(bag_id: &DynamicBagId<T>) -> DispatchResult;
-
-    /// Validates `delete_dynamic_bag` without checking for num objects == 0
-    fn can_delete_dynamic_bag_with_objects(bag_id: &DynamicBagId<T>) -> DispatchResult;
-
-    /// Creates dynamic bag. BagId should provide the caller.
-    fn create_dynamic_bag(
-        bag_id: DynamicBagId<T>,
-        deletion_prize: Option<DynamicBagDeletionPrize<T>>,
-        storage_buckets: BTreeSet<T::StorageBucketId>,
-        distribution_buckets: BTreeSet<DistributionBucketId<T>>,
-    ) -> DispatchResult;
-
-    /// Validates `create_dynamic_bag` parameters and conditions.
-    fn can_create_dynamic_bag(
-        bag_id: &DynamicBagId<T>,
-        deletion_prize: &Option<DynamicBagDeletionPrize<T>>,
-        storage_buckets: &BTreeSet<T::StorageBucketId>,
-        distribution_buckets: &BTreeSet<DistributionBucketId<T>>,
-    ) -> DispatchResult;
-
-    /// Same as create_dynamic_bag but with caller provided objects/data
-    fn create_dynamic_bag_with_objects_constraints(
-        bag_id: DynamicBagId<T>,
-        deletion_prize: Option<DynamicBagDeletionPrize<T>>,
-        params: UploadParameters<T>,
-        storage_buckets: BTreeSet<T::StorageBucketId>,
-        distribution_buckets: BTreeSet<DistributionBucketId<T>>,
-    ) -> DispatchResult;
-
-    /// Same as can_create_dynamic_bag but with caller provided objects/data
-    fn can_create_dynamic_bag_with_objects_constraints(
-        bag_id: &DynamicBagId<T>,
-        deletion_prize: &Option<DynamicBagDeletionPrize<T>>,
-        params: &UploadParameters<T>,
-        storage_buckets: &BTreeSet<T::StorageBucketId>,
-        distribution_buckets: &BTreeSet<DistributionBucketId<T>>,
-    ) -> DispatchResult;
-=======
     /// Creates dynamic bag. BagId should provide the caller
     /// PRECONDITIONS:
     /// - params.bag_id must not exist yet or DynamicBagExists error returned
@@ -292,7 +251,6 @@
     /// - bag registered for distribution buckets
     /// - relevant amount transferred from caller account to treasury account
     fn create_dynamic_bag(params: DynBagCreationParameters<T>) -> DispatchResult;
->>>>>>> 9a7dd7b8
 
     /// Checks if a bag does exists and returns it. Static Always exists
     fn ensure_bag_exists(bag_id: &BagId<T>) -> Result<Bag<T>, DispatchError>;
@@ -635,7 +593,12 @@
 type ObjectsToUpload<DataObjectCreationParameters> = Vec<DataObjectCreationParameters>;
 type ObjectsToRemove<ObjectId> = BTreeSet<ObjectId>;
 #[derive(Clone, PartialEq, Eq, Debug)]
-enum BagOperationParamsTypes<DeletionPrize: Unsigned, ObjectId: Clone> {
+enum BagOperationParamsTypes<
+    DeletionPrize: Unsigned,
+    ObjectId: Clone,
+    StorageBucketId: Ord,
+    DistributionBucketId: Ord,
+> {
     /// Update operation: both upload and removal allowed
     Update(
         ObjectsToUpload<DataObjectCreationParameters>,
@@ -643,13 +606,24 @@
     ),
 
     /// Create operation: Create bag with deletion prize & Upload Objects
-    Create(DeletionPrize, ObjectsToUpload<DataObjectCreationParameters>),
+    Create(
+        /// Bag deletion prize.
+        DeletionPrize,
+        /// Objects' creation parameters
+        ObjectsToUpload<DataObjectCreationParameters>,
+        /// Storage bucket IDs collection
+        BTreeSet<StorageBucketId>,
+        /// Distribution bucket IDs collection
+        BTreeSet<DistributionBucketId>,
+    ),
 
     /// Delete Bag & its content
     Delete,
 }
 
-impl<Balance: Unsigned, ObjectId: Clone> BagOperationParamsTypes<Balance, ObjectId> {
+impl<Balance: Unsigned, ObjectId: Clone, StorageBucketId: Ord, DistributionBucketId: Ord>
+    BagOperationParamsTypes<Balance, ObjectId, StorageBucketId, DistributionBucketId>
+{
     fn is_delete(&self) -> bool {
         matches!(self, Self::Delete)
     }
@@ -661,17 +635,26 @@
     ChannelId: Clone,
     DeletionPrize: Unsigned,
     ObjectId: Clone,
+    StorageBucketId: Ord,
+    DistributionBucketId: Ord,
 > {
     bag_id: BagIdType<MemberId, ChannelId>,
-    params: BagOperationParamsTypes<DeletionPrize, ObjectId>,
-}
-
-type BagOperationParams<T> = BagOperationParamsTypes<BalanceOf<T>, <T as Trait>::DataObjectId>;
+    params: BagOperationParamsTypes<DeletionPrize, ObjectId, StorageBucketId, DistributionBucketId>,
+}
+
+type BagOperationParams<T> = BagOperationParamsTypes<
+    BalanceOf<T>,
+    <T as Trait>::DataObjectId,
+    <T as Trait>::StorageBucketId,
+    DistributionBucketId<T>,
+>;
 type BagOperation<T> = BagOperationRecord<
     MemberId<T>,
     <T as Trait>::ChannelId,
     BalanceOf<T>,
     <T as Trait>::DataObjectId,
+    <T as Trait>::StorageBucketId,
+    DistributionBucketId<T>,
 >;
 
 /// Parameters for the data object creation.
@@ -801,16 +784,29 @@
     BagIdType<MemberId<T>, <T as Trait>::ChannelId>,
     <T as frame_system::Trait>::AccountId,
     BalanceOf<T>,
+    <T as Trait>::StorageBucketId,
+    DistributionBucketId<T>,
 >;
 
 /// Alias for the parameter record used in create bag
-pub type DynBagCreationParameters<T> =
-    UploadParametersRecord<DynamicBagId<T>, <T as frame_system::Trait>::AccountId, BalanceOf<T>>;
+pub type DynBagCreationParameters<T> = UploadParametersRecord<
+    DynamicBagId<T>,
+    <T as frame_system::Trait>::AccountId,
+    BalanceOf<T>,
+    <T as Trait>::StorageBucketId,
+    DistributionBucketId<T>,
+>;
 
 /// Data wrapper structure. Helps passing the parameters to the `upload` extrinsic.
 #[cfg_attr(feature = "std", derive(Serialize, Deserialize))]
 #[derive(Encode, Decode, Default, Clone, PartialEq, Eq, Debug)]
-pub struct UploadParametersRecord<BagId, AccountId, Balance> {
+pub struct UploadParametersRecord<
+    BagId,
+    AccountId,
+    Balance,
+    StorageBucketId: Ord,
+    DistributionBucketId: Ord,
+> {
     /// Static or dynamic bag to upload data.
     pub bag_id: BagId,
 
@@ -823,26 +819,17 @@
     /// Expected data size fee value for this extrinsic call.
     pub expected_data_size_fee: Balance,
 
-    /// Commitment for the dynamic bag deletion prize for the storage pallet.
+    /// Expected for the dynamic bag deletion prize for the storage pallet.
     pub expected_dynamic_bag_deletion_prize: Balance,
 
-    /// Commitment for the data object deletion prize for the storage pallet.
+    /// Expected for the data object deletion prize for the storage pallet.
     pub expected_data_object_deletion_prize: Balance,
-}
-
-/// Alias for the DynamicBagDeletionPrizeRecord
-pub type DynamicBagDeletionPrize<T> =
-    DynamicBagDeletionPrizeRecord<<T as frame_system::Trait>::AccountId, BalanceOf<T>>;
-
-/// Deletion prize data for the dynamic bag. Requires on the dynamic bag creation.
-#[cfg_attr(feature = "std", derive(Serialize, Deserialize))]
-#[derive(Encode, Decode, Default, Clone, PartialEq, Eq, Debug)]
-pub struct DynamicBagDeletionPrizeRecord<AccountId, Balance> {
-    /// Account ID to withdraw the deletion prize.
-    pub account_id: AccountId,
-
-    /// Deletion prize value.
-    pub prize: Balance,
+
+    /// Chosen storage buckets to assign on the dynamic bag creation.
+    pub storage_buckets: BTreeSet<StorageBucketId>,
+
+    /// Chosen distribution buckets to assign on the dynamic bag creation.
+    pub distribution_buckets: BTreeSet<DistributionBucketId>,
 }
 
 /// Defines storage bucket parameters.
@@ -2854,16 +2841,6 @@
         #[weight = 10_000_000] // TODO: adjust weight
         pub fn sudo_create_dynamic_bag(
             origin,
-<<<<<<< HEAD
-            bag_id: DynamicBagId<T>,
-            deletion_prize: Option<DynamicBagDeletionPrize<T>>,
-            storage_buckets: BTreeSet<T::StorageBucketId>,
-            distribution_buckets: BTreeSet<DistributionBucketId<T>>,
-        ) {
-            ensure_root(origin)?;
-
-            Self::create_dynamic_bag(bag_id, deletion_prize, storage_buckets, distribution_buckets)?;
-=======
             params: DynBagCreationParameters<T>,
         ) {
             ensure_root(origin)?;
@@ -2910,7 +2887,6 @@
             //
 
             Self::deposit_event(RawEvent::DistributionOperatorRemarked(worker_id, distribution_bucket_id, msg));
->>>>>>> 9a7dd7b8
         }
 
     }
@@ -3091,95 +3067,6 @@
         Ok(())
     }
 
-<<<<<<< HEAD
-    fn create_dynamic_bag(
-        dynamic_bag_id: DynamicBagId<T>,
-        deletion_prize: Option<DynamicBagDeletionPrize<T>>,
-        storage_buckets: BTreeSet<T::StorageBucketId>,
-        distribution_buckets: BTreeSet<DistributionBucketId<T>>,
-    ) -> DispatchResult {
-        // validate params and get storage & distribution buckets
-        Self::validate_create_dynamic_bag_params(
-            &dynamic_bag_id,
-            &deletion_prize,
-            &None,
-            &storage_buckets,
-            &distribution_buckets,
-        )?;
-
-        //
-        // == MUTATION SAFE ==
-        //
-
-        Self::create_dynamic_bag_inner(
-            &dynamic_bag_id,
-            &deletion_prize,
-            storage_buckets,
-            distribution_buckets,
-        )?;
-
-        Ok(())
-    }
-
-    fn create_dynamic_bag_with_objects_constraints(
-        dynamic_bag_id: DynamicBagId<T>,
-        deletion_prize: Option<DynamicBagDeletionPrize<T>>,
-        params: UploadParameters<T>,
-        storage_buckets: BTreeSet<T::StorageBucketId>,
-        distribution_buckets: BTreeSet<DistributionBucketId<T>>,
-    ) -> DispatchResult {
-        Self::validate_create_dynamic_bag_params(
-            &dynamic_bag_id,
-            &deletion_prize,
-            &Some(params),
-            &storage_buckets,
-            &distribution_buckets,
-        )?;
-
-        //
-        // == MUTATION SAFE ==
-        //
-
-        Self::create_dynamic_bag_inner(
-            &dynamic_bag_id,
-            &deletion_prize,
-            storage_buckets,
-            distribution_buckets,
-        )?;
-
-        Ok(())
-    }
-
-    fn can_create_dynamic_bag(
-        bag_id: &DynamicBagId<T>,
-        deletion_prize: &Option<DynamicBagDeletionPrize<T>>,
-        storage_buckets: &BTreeSet<T::StorageBucketId>,
-        distribution_buckets: &BTreeSet<DistributionBucketId<T>>,
-    ) -> DispatchResult {
-        Self::validate_create_dynamic_bag_params(
-            bag_id,
-            deletion_prize,
-            &None,
-            storage_buckets,
-            distribution_buckets,
-        )
-    }
-
-    fn can_create_dynamic_bag_with_objects_constraints(
-        dynamic_bag_id: &DynamicBagId<T>,
-        deletion_prize: &Option<DynamicBagDeletionPrize<T>>,
-        params: &UploadParameters<T>,
-        storage_buckets: &BTreeSet<T::StorageBucketId>,
-        distribution_buckets: &BTreeSet<DistributionBucketId<T>>,
-    ) -> DispatchResult {
-        Self::validate_create_dynamic_bag_params(
-            dynamic_bag_id,
-            deletion_prize,
-            &Some(params.clone()),
-            storage_buckets,
-            distribution_buckets,
-        )
-=======
     fn create_dynamic_bag(params: DynBagCreationParameters<T>) -> DispatchResult {
         let deletion_prize = Self::dynamic_bag_deletion_prize_value();
         let bag_id: BagId<T> = params.bag_id.clone().into();
@@ -3201,6 +3088,37 @@
             params.expected_data_size_fee == DataObjectPerMegabyteFee::<T>::get(),
             Error::<T>::DataSizeFeeChanged,
         );
+
+        let creation_policy = Self::get_dynamic_bag_creation_policy(params.bag_id.clone().into());
+
+        // Validate storage bucket IDs
+        ensure!(
+            creation_policy.number_of_storage_buckets == params.storage_buckets.len() as u64,
+            Error::<T>::StorageBucketsNumberViolatesDynamicBagCreationPolicy
+        );
+
+        for storage_bucket_id in params.storage_buckets.clone() {
+            Self::ensure_storage_bucket_exists(&storage_bucket_id)?;
+        }
+
+        // Validate distribution bucket IDs
+        // We use this temp variable to validate provided distribution buckets.
+        let mut families_match = BTreeMap::new();
+
+        for distribution_bucket_id in params.distribution_buckets.clone() {
+            *families_match
+                .entry(distribution_bucket_id.distribution_bucket_family_id)
+                .or_insert(0u32) += 1u32;
+        }
+
+        ensure!(
+            families_match == creation_policy.families,
+            Error::<T>::DistributionBucketsViolatesDynamicBagCreationPolicy
+        );
+
+        for distribution_bucket_id in params.distribution_buckets.clone() {
+            Self::ensure_distribution_bucket_exists(&distribution_bucket_id)?;
+        }
 
         Self::try_mutating_storage_state(
             params.deletion_prize_source_account_id.clone(),
@@ -3209,6 +3127,8 @@
                 params: BagOperationParams::<T>::Create(
                     deletion_prize,
                     params.object_creation_list,
+                    params.storage_buckets,
+                    params.distribution_buckets,
                 ),
             },
         )?;
@@ -3227,7 +3147,6 @@
         ));
 
         Ok(())
->>>>>>> 9a7dd7b8
     }
 
     fn ensure_bag_exists(bag_id: &BagId<T>) -> Result<Bag<T>, DispatchError> {
@@ -3242,93 +3161,6 @@
 }
 
 impl<T: Trait> Module<T> {
-<<<<<<< HEAD
-    // dynamic bag creation logic
-    fn create_dynamic_bag_inner(
-        dynamic_bag_id: &DynamicBagId<T>,
-        deletion_prize: &Option<DynamicBagDeletionPrize<T>>,
-        storage_buckets: BTreeSet<T::StorageBucketId>,
-        distribution_buckets: BTreeSet<DistributionBucketId<T>>,
-    ) -> DispatchResult {
-        if let Some(deletion_prize) = deletion_prize.clone() {
-            <StorageTreasury<T>>::deposit(&deletion_prize.account_id, deletion_prize.prize)?;
-        }
-
-        let bag = Bag::<T> {
-            stored_by: storage_buckets.clone(),
-            deletion_prize: deletion_prize.clone().map(|dp| dp.prize),
-            distributed_by: distribution_buckets.clone(),
-            ..Default::default()
-        };
-
-        let bag_id: BagId<T> = dynamic_bag_id.clone().into();
-
-        <Bags<T>>::insert(&bag_id, bag);
-
-        Self::change_bag_assignments_for_distribution_buckets(
-            &distribution_buckets,
-            &BTreeSet::new(),
-        );
-
-        Self::change_bag_assignments_for_storage_buckets(&storage_buckets, &BTreeSet::new());
-
-        Self::deposit_event(RawEvent::DynamicBagCreated(
-            dynamic_bag_id.clone(),
-            deletion_prize.clone(),
-            storage_buckets,
-            distribution_buckets,
-        ));
-
-        Ok(())
-    }
-
-    fn upload_data_objects_inner(
-        params: &UploadParameters<T>,
-        bag_change: &BagUpdate<BalanceOf<T>>,
-        bag: &Bag<T>,
-    ) -> DispatchResult {
-        let data = Self::create_data_objects(params.object_creation_list.clone());
-
-        //
-        // == MUTATION SAFE ==
-        //
-
-        <StorageTreasury<T>>::deposit(
-            &params.deletion_prize_source_account_id,
-            bag_change.total_deletion_prize,
-        )?;
-
-        Self::slash_data_size_fee(
-            &params.deletion_prize_source_account_id,
-            bag_change.voucher_update.objects_total_size,
-        );
-
-        // Save next object id.
-        <NextDataObjectId<T>>::put(data.next_data_object_id);
-
-        // Insert new objects.
-        for (data_object_id, data_object) in data.data_objects_map.iter() {
-            DataObjectsById::<T>::insert(&params.bag_id, &data_object_id, data_object);
-        }
-
-        Self::change_storage_bucket_vouchers_for_bag(
-            &params.bag_id,
-            &bag,
-            &bag_change.voucher_update,
-            OperationType::Increase,
-        );
-
-        Self::deposit_event(RawEvent::DataObjectsUploaded(
-            data.data_objects_map.keys().cloned().collect(),
-            params.clone(),
-            T::DataObjectDeletionPrize::get(),
-        ));
-
-        Ok(())
-    }
-
-=======
->>>>>>> 9a7dd7b8
     // Increment distribution family number in the storage.
     fn increment_distribution_family_number() {
         DistributionBucketFamilyNumber::put(Self::distribution_bucket_family_number() + 1);
@@ -3341,149 +3173,6 @@
         }
     }
 
-<<<<<<< HEAD
-    // Validates dynamic bag creation params and conditions.
-    fn validate_create_dynamic_bag_params(
-        dynamic_bag_id: &DynamicBagId<T>,
-        deletion_prize: &Option<DynamicBagDeletionPrize<T>>,
-        upload_params: &Option<UploadParameters<T>>,
-        storage_buckets: &BTreeSet<T::StorageBucketId>,
-        distribution_buckets: &BTreeSet<DistributionBucketId<T>>,
-    ) -> DispatchResult {
-        let bag_id: BagId<T> = dynamic_bag_id.clone().into();
-        ensure!(
-            !<Bags<T>>::contains_key(bag_id.clone()),
-            Error::<T>::DynamicBagExists
-        );
-
-        let bag_change = upload_params
-            .as_ref()
-            .map(|params| {
-                // ensure coherent account ids & bag ids
-                if let Some(deletion_prize) = deletion_prize {
-                    ensure!(
-                        params.deletion_prize_source_account_id == deletion_prize.account_id,
-                        Error::<T>::AccountsNotCoherent,
-                    );
-                }
-                ensure!(bag_id == params.bag_id, Error::<T>::BagsNotCoherent);
-
-                Self::validate_bag_change(params)
-            })
-            .transpose()?;
-
-        // check that fees are sufficient
-        let total_upload_fee = deletion_prize
-            .as_ref()
-            .map_or(Zero::zero(), |del_prize| del_prize.prize)
-            .saturating_add(bag_change.as_ref().map_or(Zero::zero(), |bag_change| {
-                Self::compute_upload_fees(bag_change)
-            }));
-
-        // either bag_prize account or objects_prize account used (provided they are the same)
-        let designated_account = deletion_prize
-            .as_ref()
-            .map(|dp| dp.account_id.clone())
-            .or_else(|| {
-                upload_params
-                    .as_ref()
-                    .map(|p| p.deletion_prize_source_account_id.clone())
-            });
-
-        Self::ensure_sufficient_balance_for_upload(designated_account, total_upload_fee)?;
-
-        let creation_policy = Self::get_dynamic_bag_creation_policy(dynamic_bag_id.clone().into());
-
-        // Validate storage bucket IDs
-        ensure!(
-            creation_policy.number_of_storage_buckets == storage_buckets.len() as u64,
-            Error::<T>::StorageBucketsNumberViolatesDynamicBagCreationPolicy
-        );
-
-        for storage_bucket_id in storage_buckets {
-            Self::ensure_storage_bucket_exists(&storage_bucket_id)?;
-        }
-
-        if let Some(bag_change) = bag_change.as_ref() {
-            Self::check_buckets_for_overflow(storage_buckets, &bag_change.voucher_update)?;
-        }
-
-        // Validate distribution bucket IDs
-        // We use this temp variable to validate provided distribution buckets.
-        let mut families_match = BTreeMap::new();
-
-        for distribution_bucket_id in distribution_buckets {
-            *families_match
-                .entry(distribution_bucket_id.distribution_bucket_family_id)
-                .or_insert(0u32) += 1u32;
-        }
-
-        ensure!(
-            families_match == creation_policy.families,
-            Error::<T>::DistributionBucketsViolatesDynamicBagCreationPolicy
-        );
-
-        for distribution_bucket_id in distribution_buckets {
-            Self::ensure_distribution_bucket_exists(&distribution_bucket_id)?;
-        }
-
-        Ok(())
-    }
-
-    fn ensure_sufficient_balance_for_upload(
-        deletion_prize_source_account_id: Option<T::AccountId>,
-        required_balance: BalanceOf<T>,
-    ) -> DispatchResult {
-        let usable_balance = deletion_prize_source_account_id.map_or(Zero::zero(), |account_id| {
-            Balances::<T>::usable_balance(account_id)
-        });
-
-        ensure!(
-            usable_balance >= required_balance,
-            Error::<T>::InsufficientBalance
-        );
-        Ok(())
-    }
-
-    // Validates dynamic bag deletion params and conditions. Returns bag's deletion prize.
-    fn validate_delete_dynamic_bag_params(
-        dynamic_bag_id: &DynamicBagId<T>,
-        with_objects: bool,
-    ) -> Result<Option<BalanceOf<T>>, DispatchError> {
-        Self::ensure_dynamic_bag_exists(dynamic_bag_id)?;
-
-        let dynamic_bag = Self::dynamic_bag(dynamic_bag_id);
-
-        // deletion prize = bag.deletion_prize + total_objects fees if any
-        let deletion_prize = if !with_objects {
-            ensure!(
-                dynamic_bag.objects_number == 0,
-                Error::<T>::CannotDeleteNonEmptyDynamicBag
-            );
-            dynamic_bag.deletion_prize.unwrap_or_else(Zero::zero)
-        } else {
-            let bag_id: BagId<T> = dynamic_bag_id.clone().into();
-            let objects_del_prize = <DataObjectsById<T>>::iter_prefix(bag_id)
-                .fold(BalanceOf::<T>::zero(), |acc, (_, data_object)| {
-                    acc.saturating_add(data_object.deletion_prize)
-                });
-
-            dynamic_bag
-                .deletion_prize
-                .unwrap_or_else(Zero::zero)
-                .saturating_add(objects_del_prize)
-        };
-
-        ensure!(
-            <StorageTreasury<T>>::usable_balance() >= deletion_prize,
-            Error::<T>::InsufficientTreasuryBalance
-        );
-
-        Ok(dynamic_bag.deletion_prize)
-    }
-
-=======
->>>>>>> 9a7dd7b8
     // Ensures the existence of the storage bucket.
     // Returns the StorageBucket object or error.
     fn ensure_storage_bucket_exists(
@@ -3895,18 +3584,6 @@
         mb_fee.saturating_mul(megabytes.saturated_into())
     }
 
-<<<<<<< HEAD
-    // Slash data size fee if fee value is set to non-zero.
-    fn slash_data_size_fee(account_id: &T::AccountId, bytes: u64) {
-        let fee = Self::calculate_data_storage_fee(bytes);
-
-        if fee != Zero::zero() {
-            let _ = Balances::<T>::slash(account_id, fee);
-        }
-    }
-
-=======
->>>>>>> 9a7dd7b8
     // Get default dynamic bag policy by bag type.
     fn get_default_dynamic_bag_creation_policy(
         bag_type: DynamicBagType,
@@ -4308,21 +3985,21 @@
     /// verifies that dynamic bag does not exists in case of bag creation
     /// returning a new one
     fn retrieve_dynamic_bag(bag_op: &BagOperation<T>) -> Result<Bag<T>, DispatchError> {
-        if let BagOperationParams::<T>::Create(deletion_prize, _) = bag_op.params {
-            let dyn_bag_id = bag_op.bag_id.clone().ensure_is_dynamic_bag::<T>()?;
+        if let BagOperationParams::<T>::Create(
+            deletion_prize,
+            _,
+            ref storage_buckets,
+            ref distribution_buckets,
+        ) = bag_op.params
+        {
+            bag_op.bag_id.clone().ensure_is_dynamic_bag::<T>()?;
 
             Self::ensure_bag_exists(&bag_op.bag_id).map_or_else(
                 |_| {
                     Ok(Bag::<T>::default()
                         .with_prize(deletion_prize)
-                        .with_storage_buckets(StorageBucketPicker::<T>::pick_storage_buckets(
-                            dyn_bag_id.clone().into(),
-                        ))
-                        .with_distribution_buckets(
-                            DistributionBucketPicker::<T>::pick_distribution_buckets(
-                                dyn_bag_id.into(),
-                            ),
-                        ))
+                        .with_storage_buckets(storage_buckets.clone())
+                        .with_distribution_buckets(distribution_buckets.clone()))
                 },
                 |_| Err(Error::<T>::DynamicBagExists.into()),
             )
@@ -4456,7 +4133,9 @@
     ) -> Result<Vec<DataObject<BalanceOf<T>>>, DispatchError> {
         match &op.params {
             BagOperationParams::<T>::Delete => Ok(Default::default()),
-            BagOperationParams::<T>::Create(_, list) => Self::construct_objects_from_list(list),
+            BagOperationParams::<T>::Create(_, list, _, _) => {
+                Self::construct_objects_from_list(list)
+            }
             BagOperationParams::<T>::Update(list, _) => Self::construct_objects_from_list(list),
         }
     }
@@ -4506,7 +4185,7 @@
         });
 
         let net_prize = match &op.params {
-            BagOperationParams::<T>::Create(_, list) => {
+            BagOperationParams::<T>::Create(_, list, _, _) => {
                 Self::compute_net_prize(init_net_prize, list.len(), 0)
             }
             BagOperationParams::<T>::Update(creation_list, removal_list) => {
