#![cfg(test)]

pub(crate) use crate::Module as Utilities;
use crate::*;
use common::working_group::{WorkingGroup, WorkingGroupBudgetHandler};
use frame_support::dispatch::DispatchError;
use frame_support::traits::{LockIdentifier, OnFinalize, OnInitialize};
use frame_support::{impl_outer_event, impl_outer_origin, parameter_types};
use frame_system::{EnsureOneOf, EnsureRoot, EnsureSigned, EventRecord, RawOrigin};
use sp_core::H256;
use sp_runtime::DispatchResult;
use sp_runtime::{
    testing::Header,
    traits::{BlakeTwo256, IdentityLookup},
    Perbill,
};
use staking_handler::{LockComparator, StakingManager};

pub(crate) fn assert_last_event(generic_event: <Test as Trait>::Event) {
    let events = System::events();
    let system_event: <Test as frame_system::Trait>::Event = generic_event.into();
    assert!(
        events.len() > 0,
        "If you are checking for last event there must be at least 1 event"
    );

    let EventRecord { event, .. } = &events[events.len() - 1];
    assert_eq!(event, &system_event);
}

impl_outer_origin! {
    pub enum Origin for Test {}
}

mod utilities {
    pub use crate::Event;
}

impl_outer_event! {
    pub enum TestEvent for Test {
        utilities<T>,
        frame_system<T>,
        balances<T>,
        council<T>,
        membership<T>,
        referendum Instance0 <T>,
        working_group Instance0 <T>,
        working_group Instance1 <T>,
        working_group Instance2 <T>,
        working_group Instance3 <T>,
        working_group Instance4 <T>,
    }
}

pub struct ReferendumWeightInfo;
impl referendum::WeightInfo for ReferendumWeightInfo {
    fn on_initialize_revealing(_: u32) -> Weight {
        0
    }
    fn on_initialize_voting() -> Weight {
        0
    }
    fn vote() -> Weight {
        0
    }
    fn reveal_vote_space_for_new_winner(_: u32) -> Weight {
        0
    }
    fn reveal_vote_space_not_in_winners(_: u32) -> Weight {
        0
    }
    fn reveal_vote_space_replace_last_winner(_: u32) -> Weight {
        0
    }
    fn reveal_vote_already_existing(_: u32) -> Weight {
        0
    }
    fn release_vote_stake() -> Weight {
        0
    }
}

#[derive(Clone, PartialEq, Eq, Debug)]
pub struct Test;

parameter_types! {
    pub const ExistentialDeposit: u32 = 10;
}

impl balances::Trait for Test {
    type Balance = u64;
    type DustRemoval = ();
    type Event = TestEvent;
    type ExistentialDeposit = ExistentialDeposit;
    type AccountStore = System;
    type WeightInfo = ();
    type MaxLocks = ();
}

parameter_types! {
    pub const BlockHashCount: u64 = 250;
    pub const MaximumBlockWeight: u32 = 1024;
    pub const MaximumBlockLength: u32 = 2 * 1024;
    pub const AvailableBlockRatio: Perbill = Perbill::one();
}

macro_rules! call_wg {
    ($working_group:ident<$T:ty>, $function:ident $(,$x:expr)*) => {{
        match $working_group {
            WorkingGroup::Content =>
                <working_group::Module::<$T, ContentDirectoryWorkingGroupInstance> as WorkingGroupBudgetHandler<Test>>::$function($($x,)*),

            WorkingGroup::Storage =>
                <working_group::Module::<$T, StorageWorkingGroupInstance> as WorkingGroupBudgetHandler<Test>>::$function($($x,)*),

            WorkingGroup::Forum =>
                <working_group::Module::<$T, ForumWorkingGroupInstance> as WorkingGroupBudgetHandler<Test>>::$function($($x,)*),

            WorkingGroup::Membership =>
                <working_group::Module::<$T, MembershipWorkingGroupInstance> as WorkingGroupBudgetHandler<Test>>::$function($($x,)*),
        }
    }};
}

// The forum working group instance alias.
pub type ForumWorkingGroupInstance = working_group::Instance1;

// The storage working group instance alias.
pub type StorageWorkingGroupInstance = working_group::Instance2;

// The content directory working group instance alias.
pub type ContentDirectoryWorkingGroupInstance = working_group::Instance3;

// The membership working group instance alias.
pub type MembershipWorkingGroupInstance = working_group::Instance4;

impl frame_system::Trait for Test {
    type BaseCallFilter = ();
    type Origin = Origin;
    type Call = ();
    type Index = u64;
    type BlockNumber = u64;
    type Hash = H256;
    type Hashing = BlakeTwo256;
    type AccountId = u64;
    type Lookup = IdentityLookup<Self::AccountId>;
    type Header = Header;
    type Event = TestEvent;
    type BlockHashCount = BlockHashCount;
    type MaximumBlockWeight = MaximumBlockWeight;
    type DbWeight = ();
    type BlockExecutionWeight = ();
    type ExtrinsicBaseWeight = ();
    type MaximumExtrinsicWeight = ();
    type MaximumBlockLength = MaximumBlockLength;
    type AvailableBlockRatio = AvailableBlockRatio;
    type Version = ();
    type AccountData = balances::AccountData<u64>;
    type OnNewAccount = ();
    type OnKilledAccount = ();
    type PalletInfo = ();
    type SystemWeightInfo = ();
}

impl Trait for Test {
    type Event = TestEvent;

    type WeightInfo = ();

    fn get_working_group_budget(working_group: WorkingGroup) -> BalanceOf<Test> {
        call_wg!(working_group<Test>, get_budget)
    }

    fn set_working_group_budget(working_group: WorkingGroup, budget: BalanceOf<Test>) {
        call_wg!(working_group<Test>, set_budget, budget)
    }
}

impl WeightInfo for () {
    fn execute_signal_proposal(_: u32) -> Weight {
        0
    }
    fn update_working_group_budget_positive_forum() -> Weight {
        0
    }
    fn update_working_group_budget_negative_forum() -> Weight {
        0
    }
    fn update_working_group_budget_positive_storage() -> Weight {
        0
    }
    fn update_working_group_budget_negative_storage() -> Weight {
        0
    }
    fn update_working_group_budget_positive_content() -> Weight {
        0
    }
    fn update_working_group_budget_negative_content() -> Weight {
        0
    }
    fn update_working_group_budget_positive_membership() -> Weight {
        0
    }
    fn update_working_group_budget_negative_membership() -> Weight {
        0
    }
    fn burn_account_tokens() -> Weight {
        0
    }
}

parameter_types! {
    pub const MinimumPeriod: u64 = 5;
}

impl pallet_timestamp::Trait for Test {
    type Moment = u64;
    type OnTimestampSet = ();
    type MinimumPeriod = MinimumPeriod;
    type WeightInfo = ();
}

parameter_types! {
    pub const DefaultMembershipPrice: u64 = 100;
    pub const InvitedMemberLockId: [u8; 8] = [2; 8];
<<<<<<< HEAD
    pub const ReferralCutMaximumPercent: u8 = 50;
=======
    pub const StakingCandidateLockId: [u8; 8] = [3; 8];
    pub const CandidateStake: u64 = 100;
>>>>>>> 4f4fb3e7
}

impl membership::Trait for Test {
    type Event = TestEvent;
    type DefaultMembershipPrice = DefaultMembershipPrice;
    type WorkingGroup = ();
    type WeightInfo = Weights;
    type DefaultInitialInvitationBalance = ();
    type InvitedMemberStakingHandler = staking_handler::StakingManager<Self, InvitedMemberLockId>;
<<<<<<< HEAD
    type ReferralCutMaximumPercent = ReferralCutMaximumPercent;
=======
    type StakingCandidateStakingHandler =
        staking_handler::StakingManager<Self, StakingCandidateLockId>;
    type CandidateStake = CandidateStake;
>>>>>>> 4f4fb3e7
}

impl common::working_group::WorkingGroupBudgetHandler<Test> for () {
    fn get_budget() -> u64 {
        unimplemented!()
    }

    fn set_budget(_new_value: u64) {
        unimplemented!()
    }
}

impl common::working_group::WorkingGroupAuthenticator<Test> for () {
    fn ensure_worker_origin(
        _origin: <Test as frame_system::Trait>::Origin,
        _worker_id: &<Test as common::Trait>::ActorId,
    ) -> DispatchResult {
        unimplemented!();
    }

    fn ensure_leader_origin(_origin: <Test as frame_system::Trait>::Origin) -> DispatchResult {
        unimplemented!()
    }

    fn get_leader_member_id() -> Option<<Test as common::Trait>::MemberId> {
        unimplemented!();
    }

    fn is_leader_account_id(_account_id: &<Test as frame_system::Trait>::AccountId) -> bool {
        unimplemented!()
    }

    fn is_worker_account_id(
        _account_id: &<Test as frame_system::Trait>::AccountId,
        _worker_id: &<Test as common::Trait>::ActorId,
    ) -> bool {
        unimplemented!()
    }
}

pub struct Weights;
impl membership::WeightInfo for Weights {
    fn buy_membership_without_referrer(_: u32, _: u32) -> Weight {
        unimplemented!()
    }
    fn buy_membership_with_referrer(_: u32, _: u32) -> Weight {
        unimplemented!()
    }
    fn update_profile(_: u32) -> Weight {
        unimplemented!()
    }
    fn update_accounts_none() -> Weight {
        unimplemented!()
    }
    fn update_accounts_root() -> Weight {
        unimplemented!()
    }
    fn update_accounts_controller() -> Weight {
        unimplemented!()
    }
    fn update_accounts_both() -> Weight {
        unimplemented!()
    }
    fn set_referral_cut() -> Weight {
        unimplemented!()
    }
    fn transfer_invites() -> Weight {
        unimplemented!()
    }
    fn invite_member(_: u32, _: u32) -> Weight {
        unimplemented!()
    }
    fn set_membership_price() -> Weight {
        unimplemented!()
    }
    fn update_profile_verification() -> Weight {
        unimplemented!()
    }
    fn set_leader_invitation_quota() -> Weight {
        unimplemented!()
    }
    fn set_initial_invitation_balance() -> Weight {
        unimplemented!()
    }
    fn set_initial_invitation_count() -> Weight {
        unimplemented!()
    }
    fn add_staking_account_candidate() -> Weight {
        unimplemented!()
    }
    fn confirm_staking_account() -> Weight {
        unimplemented!()
    }
    fn remove_staking_account() -> Weight {
        unimplemented!()
    }
}

parameter_types! {
    pub const MaxWorkerNumberLimit: u32 = 100;
    pub const LockId1: [u8; 8] = [1; 8];
    pub const LockId2: [u8; 8] = [2; 8];
    pub const MinimumStakeForOpening: u32 = 50;
}

pub struct WorkingGroupWeightInfo;
impl working_group::Trait<ContentDirectoryWorkingGroupInstance> for Test {
    type Event = TestEvent;
    type MaxWorkerNumberLimit = MaxWorkerNumberLimit;
    type StakingHandler = StakingManager<Self, LockId1>;
    type StakingAccountValidator = membership::Module<Test>;
    type MemberOriginValidator = ();
    type MinUnstakingPeriodLimit = ();
    type RewardPeriod = ();
    type WeightInfo = WorkingGroupWeightInfo;
    type MinimumStakeForOpening = MinimumStakeForOpening;
}

impl working_group::WeightInfo for WorkingGroupWeightInfo {
    fn on_initialize_leaving(_: u32) -> Weight {
        0
    }
    fn on_initialize_rewarding_with_missing_reward(_: u32) -> Weight {
        0
    }
    fn on_initialize_rewarding_with_missing_reward_cant_pay(_: u32) -> Weight {
        0
    }
    fn on_initialize_rewarding_without_missing_reward(_: u32) -> Weight {
        0
    }
    fn apply_on_opening(_: u32) -> Weight {
        0
    }
    fn fill_opening_lead() -> Weight {
        0
    }
    fn fill_opening_worker(_: u32) -> Weight {
        0
    }
    fn update_role_account() -> Weight {
        0
    }
    fn cancel_opening() -> Weight {
        0
    }
    fn withdraw_application() -> Weight {
        0
    }
    fn slash_stake(_: u32) -> Weight {
        0
    }
    fn terminate_role_worker(_: u32) -> Weight {
        0
    }
    fn terminate_role_lead(_: u32) -> Weight {
        0
    }
    fn increase_stake() -> Weight {
        0
    }
    fn decrease_stake() -> Weight {
        0
    }
    fn spend_from_budget() -> Weight {
        0
    }
    fn update_reward_amount() -> Weight {
        0
    }
    fn set_status_text(_: u32) -> Weight {
        0
    }
    fn update_reward_account() -> Weight {
        0
    }
    fn set_budget() -> Weight {
        0
    }
    fn add_opening(_: u32) -> Weight {
        0
    }
    fn leave_role(_: u32) -> Weight {
        0
    }
}

impl working_group::Trait<StorageWorkingGroupInstance> for Test {
    type Event = TestEvent;
    type MaxWorkerNumberLimit = MaxWorkerNumberLimit;
    type StakingHandler = StakingManager<Self, LockId2>;
    type StakingAccountValidator = membership::Module<Test>;
    type MemberOriginValidator = ();
    type MinUnstakingPeriodLimit = ();
    type RewardPeriod = ();
    type WeightInfo = WorkingGroupWeightInfo;
    type MinimumStakeForOpening = MinimumStakeForOpening;
}

impl working_group::Trait<ForumWorkingGroupInstance> for Test {
    type Event = TestEvent;
    type MaxWorkerNumberLimit = MaxWorkerNumberLimit;
    type StakingHandler = staking_handler::StakingManager<Self, LockId2>;
    type StakingAccountValidator = membership::Module<Test>;
    type MemberOriginValidator = ();
    type MinUnstakingPeriodLimit = ();
    type RewardPeriod = ();
    type WeightInfo = WorkingGroupWeightInfo;
    type MinimumStakeForOpening = MinimumStakeForOpening;
}

impl working_group::Trait<MembershipWorkingGroupInstance> for Test {
    type Event = TestEvent;
    type MaxWorkerNumberLimit = MaxWorkerNumberLimit;
    type StakingHandler = StakingManager<Self, LockId2>;
    type StakingAccountValidator = membership::Module<Test>;
    type MemberOriginValidator = ();
    type MinUnstakingPeriodLimit = ();
    type RewardPeriod = ();
    type WeightInfo = WorkingGroupWeightInfo;
    type MinimumStakeForOpening = MinimumStakeForOpening;
}

parameter_types! {
    pub const MinNumberOfExtraCandidates: u64 = 1;
    pub const AnnouncingPeriodDuration: u64 = 15;
    pub const IdlePeriodDuration: u64 = 27;
    pub const CouncilSize: u64 = 3;
    pub const MinCandidateStake: u64 = 11000;
    pub const CandidacyLockId: LockIdentifier = *b"council1";
    pub const CouncilorLockId: LockIdentifier = *b"council2";
    pub const ElectedMemberRewardPeriod: u64 = 10;
    pub const BudgetRefillAmount: u64 = 1000;
    // intentionally high number that prevents side-effecting tests other than  budget refill tests
    pub const BudgetRefillPeriod: u64 = 1000;
}

pub struct CouncilWeightInfo;
impl council::WeightInfo for CouncilWeightInfo {
    fn try_process_budget() -> Weight {
        0
    }
    fn try_progress_stage_idle() -> Weight {
        0
    }
    fn try_progress_stage_announcing_start_election(_: u32) -> Weight {
        0
    }
    fn try_progress_stage_announcing_restart() -> Weight {
        0
    }
    fn announce_candidacy() -> Weight {
        0
    }
    fn release_candidacy_stake() -> Weight {
        0
    }
    fn set_candidacy_note(_: u32) -> Weight {
        0
    }
    fn withdraw_candidacy() -> Weight {
        0
    }
    fn set_budget() -> Weight {
        0
    }
    fn plan_budget_refill() -> Weight {
        0
    }
    fn set_budget_increment() -> Weight {
        0
    }
    fn set_councilor_reward() -> Weight {
        0
    }
    fn funding_request(_: u32) -> Weight {
        0
    }
}

pub type ReferendumInstance = referendum::Instance0;

parameter_types! {
    pub const VoteStageDuration: u64 = 19;
    pub const RevealStageDuration: u64 = 23;
    pub const MinimumVotingStake: u64 = 10000;
    pub const MaxSaltLength: u64 = 32; // use some multiple of 8 for ez testing
    pub const VotingLockId: LockIdentifier = *b"referend";
    pub const MaxWinnerTargetCount: u64 = 10;
}

impl referendum::Trait<ReferendumInstance> for Test {
    type Event = TestEvent;

    type MaxSaltLength = MaxSaltLength;

    type StakingHandler = staking_handler::StakingManager<Self, VotingLockId>;
    type ManagerOrigin =
        EnsureOneOf<Self::AccountId, EnsureSigned<Self::AccountId>, EnsureRoot<Self::AccountId>>;

    type VotePower = u64;

    type VoteStageDuration = VoteStageDuration;
    type RevealStageDuration = RevealStageDuration;

    type MinimumStake = MinimumVotingStake;

    type WeightInfo = ReferendumWeightInfo;

    type MaxWinnerTargetCount = MaxWinnerTargetCount;

    fn calculate_vote_power(
        _: &<Self as frame_system::Trait>::AccountId,
        _: &Self::Balance,
    ) -> Self::VotePower {
        1
    }

    fn can_unlock_vote_stake(
        _: &referendum::CastVote<Self::Hash, Self::Balance, Self::MemberId>,
    ) -> bool {
        true
    }

    fn process_results(winners: &[referendum::OptionResult<Self::MemberId, Self::VotePower>]) {
        let tmp_winners: Vec<referendum::OptionResult<Self::MemberId, Self::VotePower>> = winners
            .iter()
            .map(|item| referendum::OptionResult {
                option_id: item.option_id,
                vote_power: item.vote_power.into(),
            })
            .collect();
        <council::Module<Test> as council::ReferendumConnection<Test>>::recieve_referendum_results(
            tmp_winners.as_slice(),
        );
    }

    fn is_valid_option_id(option_index: &u64) -> bool {
        <council::Module<Test> as council::ReferendumConnection<Test>>::is_valid_candidate_id(
            option_index,
        )
    }

    fn get_option_power(option_id: &u64) -> Self::VotePower {
        <council::Module<Test> as council::ReferendumConnection<Test>>::get_option_power(option_id)
    }

    fn increase_option_power(option_id: &u64, amount: &Self::VotePower) {
        <council::Module<Test> as council::ReferendumConnection<Test>>::increase_option_power(
            option_id, amount,
        );
    }
}

pub struct BurnTokensFixture {
    account_id: u64,
    account_initial_balance: u64,
    burn_balance: u64,
}

impl Default for BurnTokensFixture {
    fn default() -> Self {
        BurnTokensFixture {
            account_id: 0,
            account_initial_balance: 1_000,
            burn_balance: 100,
        }
    }
}

impl BurnTokensFixture {
    pub fn with_account_initial_balance(mut self, balance: u64) -> Self {
        self.account_initial_balance = balance;
        self
    }

    pub fn with_burn_balance(mut self, balance: u64) -> Self {
        self.burn_balance = balance;
        self
    }

    pub fn execute_and_assert(&self, result: DispatchResult) {
        let initial_balance: u64 = Balances::<Test>::total_issuance();

        let _ = Balances::<Test>::deposit_creating(&self.account_id, self.account_initial_balance);
        assert_eq!(
            Balances::<Test>::total_issuance(),
            initial_balance + self.account_initial_balance
        );
        assert_eq!(
            Balances::<Test>::usable_balance(&self.account_id),
            self.account_initial_balance
        );
        assert_eq!(
            Utilities::<Test>::burn_account_tokens(
                RawOrigin::Signed(self.account_id).into(),
                self.burn_balance
            ),
            result
        );
        if result.is_ok() {
            assert_eq!(
                Balances::<Test>::usable_balance(&self.account_id),
                self.account_initial_balance - self.burn_balance
            );
            assert_eq!(
                Balances::<Test>::total_issuance(),
                initial_balance + self.account_initial_balance - self.burn_balance
            );
            assert_last_event(RawEvent::TokensBurned(self.account_id, self.burn_balance).into());
        } else {
            assert_eq!(
                Balances::<Test>::usable_balance(&self.account_id),
                self.account_initial_balance
            );
            assert_eq!(
                Balances::<Test>::total_issuance(),
                initial_balance + self.account_initial_balance
            );
        }
    }
}

impl council::Trait for Test {
    type Event = TestEvent;

    type Referendum = referendum::Module<Test, ReferendumInstance>;

    type MinNumberOfExtraCandidates = MinNumberOfExtraCandidates;
    type CouncilSize = CouncilSize;
    type AnnouncingPeriodDuration = AnnouncingPeriodDuration;
    type IdlePeriodDuration = IdlePeriodDuration;
    type MinCandidateStake = MinCandidateStake;

    type CandidacyLock = StakingManager<Self, CandidacyLockId>;
    type CouncilorLock = StakingManager<Self, CouncilorLockId>;

    type ElectedMemberRewardPeriod = ElectedMemberRewardPeriod;

    type BudgetRefillPeriod = BudgetRefillPeriod;

    type StakingAccountValidator = ();
    type WeightInfo = CouncilWeightInfo;

    fn new_council_elected(_: &[council::CouncilMemberOf<Self>]) {}

    type MemberOriginValidator = ();
}

impl common::StakingAccountValidator<Test> for () {
    fn is_member_staking_account(_: &u64, _: &u64) -> bool {
        true
    }
}

impl common::origin::MemberOriginValidator<Origin, u64, u64> for () {
    fn ensure_member_controller_account_origin(
        origin: Origin,
        _: u64,
    ) -> Result<u64, DispatchError> {
        let account_id = frame_system::ensure_signed(origin)?;

        Ok(account_id)
    }

    fn is_member_controller_account(member_id: &u64, account_id: &u64) -> bool {
        member_id == account_id
    }
}

impl common::origin::CouncilOriginValidator<Origin, u64, u64> for () {
    fn ensure_member_consulate(origin: Origin, _: u64) -> DispatchResult {
        frame_system::ensure_signed(origin)?;

        Ok(())
    }
}

impl common::Trait for Test {
    type MemberId = u64;
    type ActorId = u64;
}

impl LockComparator<<Test as balances::Trait>::Balance> for Test {
    fn are_locks_conflicting(
        _new_lock: &LockIdentifier,
        _existing_locks: &[LockIdentifier],
    ) -> bool {
        false
    }
}

pub fn initial_test_ext() -> sp_io::TestExternalities {
    let t = frame_system::GenesisConfig::default()
        .build_storage::<Test>()
        .unwrap();

    let mut result = Into::<sp_io::TestExternalities>::into(t.clone());

    // Make sure we are not in block 1 where no events are emitted
    // see https://substrate.dev/recipes/2-appetizers/4-events.html#emitting-events
    result.execute_with(|| {
        let mut block_number = frame_system::Module::<Test>::block_number();
        <System as OnFinalize<u64>>::on_finalize(block_number);
        block_number = block_number + 1;
        System::set_block_number(block_number);
        <System as OnInitialize<u64>>::on_initialize(block_number);
    });

    result
}

pub type System = frame_system::Module<Test>;<|MERGE_RESOLUTION|>--- conflicted
+++ resolved
@@ -223,12 +223,9 @@
 parameter_types! {
     pub const DefaultMembershipPrice: u64 = 100;
     pub const InvitedMemberLockId: [u8; 8] = [2; 8];
-<<<<<<< HEAD
     pub const ReferralCutMaximumPercent: u8 = 50;
-=======
     pub const StakingCandidateLockId: [u8; 8] = [3; 8];
     pub const CandidateStake: u64 = 100;
->>>>>>> 4f4fb3e7
 }
 
 impl membership::Trait for Test {
@@ -238,13 +235,10 @@
     type WeightInfo = Weights;
     type DefaultInitialInvitationBalance = ();
     type InvitedMemberStakingHandler = staking_handler::StakingManager<Self, InvitedMemberLockId>;
-<<<<<<< HEAD
     type ReferralCutMaximumPercent = ReferralCutMaximumPercent;
-=======
     type StakingCandidateStakingHandler =
         staking_handler::StakingManager<Self, StakingCandidateLockId>;
     type CandidateStake = CandidateStake;
->>>>>>> 4f4fb3e7
 }
 
 impl common::working_group::WorkingGroupBudgetHandler<Test> for () {
