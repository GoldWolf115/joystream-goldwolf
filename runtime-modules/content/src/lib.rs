--- conflicted
+++ resolved
@@ -1333,21 +1333,8 @@
             // ensure provided num_objects_to_delete is valid
             Self::ensure_valid_video_num_objects_to_delete(&video, num_objects_to_delete)?;
 
-<<<<<<< HEAD
-            // Verify storage buckets num witness
-            if !num_objects_to_delete.is_zero() {
-                match storage_buckets_num_witness {
-                    Some(witness) => Self::verify_storage_buckets_num_witness(channel_id, witness),
-                    None => Err(Error::<T>::MissingStorageBucketsNumWitness.into()),
-                }?;
-            }
-
             // Try removing the video, repay the bloat bond
-            Self::try_to_perform_video_deletion(&sender, channel_id, video_id, &video, false)?;
-=======
-            // Try removing the video
-            Self::try_to_perform_video_deletion(&sender, channel_id, video_id, &video, storage_buckets_num_witness)?;
->>>>>>> 1e2b2ea6
+            Self::try_to_perform_video_deletion(&sender, channel_id, video_id, &video, false, storage_buckets_num_witness)?;
 
             //
             // == MUTATION SAFE ==
@@ -1464,13 +1451,9 @@
             // ensure provided num_objects_to_delete is valid
             Self::ensure_valid_video_num_objects_to_delete(&video, num_objects_to_delete)?;
 
-<<<<<<< HEAD
+
             // Try removing the video, slash the bloat bond
-            Self::try_to_perform_video_deletion(&sender, channel_id, video_id, &video, true)?;
-=======
-            // Try removing the video
-            Self::try_to_perform_video_deletion(&sender, channel_id, video_id, &video, storage_buckets_num_witness)?;
->>>>>>> 1e2b2ea6
+            Self::try_to_perform_video_deletion(&sender, channel_id, video_id, &video, true, storage_buckets_num_witness)?;
 
             //
             // == MUTATION SAFE ==
@@ -3719,11 +3702,8 @@
         channel_id: T::ChannelId,
         video_id: T::VideoId,
         video: &Video<T>,
-<<<<<<< HEAD
         slash_bloat_bond: bool,
-=======
         storage_buckets_num_witness: Option<u32>,
->>>>>>> 1e2b2ea6
     ) -> DispatchResult {
         // delete assets from storage with upload and rollback semantics
         if !video.data_objects.is_empty() {
@@ -4441,7 +4421,6 @@
         }
     }
 
-<<<<<<< HEAD
     fn channel_account_withdrawable_balance(
         channel_account: &T::AccountId,
         channel: &Channel<T>,
@@ -4482,7 +4461,8 @@
             true => RepayableBloatBond::new(amount, None),
             false => RepayableBloatBond::new(amount, Some(from.clone())),
         })
-=======
+    }
+
     // Calculates weight for set_channel_paused_features_as_moderator extrinsic.
     fn set_channel_paused_features_as_moderator_weight(rationale: &Vec<u8>) -> Weight {
         let a = (*rationale).len() as u32;
@@ -4573,7 +4553,6 @@
 
             WeightInfoContent::<T>::delete_video_as_moderator_without_assets(a)
         }
->>>>>>> 1e2b2ea6
     }
 }
 
