// Ensure we're `no_std` when compiling for Wasm.
#![cfg_attr(not(feature = "std"), no_std)]
#![recursion_limit = "256"]
// Internal Substrate warning (decl_event).
#![allow(clippy::unused_unit, clippy::all)]

#[cfg(test)]
mod tests;

mod errors;
mod nft;
mod permissions;
mod types;

pub use errors::*;
pub use nft::*;
pub use permissions::*;
pub use types::*;

use core::hash::Hash;

use codec::Codec;
use codec::{Decode, Encode};

pub use storage::{
    BagIdType, DataObjectCreationParameters, DataObjectStorage, DynamicBagIdType, UploadParameters,
    UploadParametersRecord,
};

use frame_support::{
    decl_event, decl_module, decl_storage, dispatch::DispatchResult, ensure, traits::Get, Parameter,
};
use frame_system::ensure_signed;
#[cfg(feature = "std")]
pub use serde::{Deserialize, Serialize};
use sp_arithmetic::traits::{BaseArithmetic, One, Zero};
use sp_runtime::traits::{MaybeSerializeDeserialize, Member};
pub use sp_runtime::Perbill;
use sp_std::collections::btree_set::BTreeSet;
use sp_std::vec::Vec;

pub use common::{
    currency::{BalanceOf, GovernanceCurrency},
    working_group::WorkingGroup,
    AssetUrls, MembershipTypes, StorageOwnership,
};
use frame_support::traits::{Currency, ReservableCurrency};

type Storage<T> = storage::Module<T>;

/// Type, used in diffrent numeric constraints representations
pub type MaxNumber = u32;

/// A numeric identifier trait
pub trait NumericIdentifier:
    Parameter
    + Member
    + BaseArithmetic
    + Codec
    + Default
    + Copy
    + Clone
    + Hash
    + MaybeSerializeDeserialize
    + Eq
    + PartialEq
    + Ord
    + Zero
{
}

impl NumericIdentifier for u64 {}

/// Module configuration trait for Content Directory Module
pub trait Trait:
    membership::Trait + ContentActorAuthenticator + Clone + GovernanceCurrency + storage::Trait
{
    /// The overarching event type.
    type Event: From<Event<Self>> + Into<<Self as frame_system::Trait>::Event>;

    /// Channel Transfer Payments Escrow Account seed for ModuleId to compute deterministic AccountId
    type ChannelOwnershipPaymentEscrowId: Get<[u8; 8]>;

    /// Type of identifier for Videos
    type VideoId: NumericIdentifier;

    /// Type of identifier for Video Categories
    type VideoCategoryId: NumericIdentifier;

    /// Type of identifier for Channel Categories
    type ChannelCategoryId: NumericIdentifier;

    /// Type of identifier for Playlists
    type PlaylistId: NumericIdentifier;

    /// Type of identifier for Persons
    type PersonId: NumericIdentifier;

    /// Type of identifier for Channels
    type SeriesId: NumericIdentifier;

    /// Type of identifier for Channel transfer requests
    type ChannelOwnershipTransferRequestId: NumericIdentifier;

    /// The maximum number of curators per group constraint
    type MaxNumberOfCuratorsPerGroup: Get<MaxNumber>;
}

decl_storage! {
    trait Store for Module<T: Trait> as Content {
        pub ChannelById get(fn channel_by_id): map hasher(blake2_128_concat) T::ChannelId => Channel<T>;

        pub ChannelCategoryById get(fn channel_category_by_id): map hasher(blake2_128_concat) T::ChannelCategoryId => ChannelCategory;

        pub VideoById get(fn video_by_id): map hasher(blake2_128_concat) T::VideoId => Video<T>;

        pub VideoCategoryById get(fn video_category_by_id): map hasher(blake2_128_concat) T::VideoCategoryId => VideoCategory;

        pub PlaylistById get(fn playlist_by_id): map hasher(blake2_128_concat) T::PlaylistId => Playlist<T::ChannelId>;

        pub SeriesById get(fn series_by_id): map hasher(blake2_128_concat) T::SeriesId => Series<T::ChannelId, T::VideoId>;

        pub PersonById get(fn person_by_id): map hasher(blake2_128_concat) T::PersonId => Person<T::MemberId>;

        pub ChannelOwnershipTransferRequestById get(fn channel_ownership_transfer_request_by_id):
            map hasher(blake2_128_concat) T::ChannelOwnershipTransferRequestId => ChannelOwnershipTransferRequest<T>;

        pub NextChannelCategoryId get(fn next_channel_category_id) config(): T::ChannelCategoryId;

        pub NextChannelId get(fn next_channel_id) config(): T::ChannelId;

        pub NextVideoCategoryId get(fn next_video_category_id) config(): T::VideoCategoryId;

        pub NextVideoId get(fn next_video_id) config(): T::VideoId;

        pub NextPlaylistId get(fn next_playlist_id) config(): T::PlaylistId;

        pub NextPersonId get(fn next_person_id) config(): T::PersonId;

        pub NextSeriesId get(fn next_series_id) config(): T::SeriesId;

        pub NextChannelOwnershipTransferRequestId get(fn next_channel_transfer_request_id) config(): T::ChannelOwnershipTransferRequestId;

        pub NextCuratorGroupId get(fn next_curator_group_id) config(): T::CuratorGroupId;

        /// Map, representing  CuratorGroupId -> CuratorGroup relation
        pub CuratorGroupById get(fn curator_group_by_id): map hasher(blake2_128_concat) T::CuratorGroupId => CuratorGroup<T>;

        /// Min auction duration
        pub MinAuctionDuration get(fn min_auction_duration) config(): T::BlockNumber;

        /// Max auction duration
        pub MaxAuctionDuration get(fn max_auction_duration) config(): T::BlockNumber;

        /// Min auction extension period
        pub MinAuctionExtensionPeriod get(fn min_auction_extension_period) config(): T::BlockNumber;

        /// Max auction extension period
        pub MaxAuctionExtensionPeriod get(fn max_auction_extension_period) config(): T::BlockNumber;

        /// Min bid lock duration
        pub MinBidLockDuration get(fn min_bid_lock_duration) config(): T::BlockNumber;

        /// Max bid lock duration
        pub MaxBidLockDuration get(fn max_bid_lock_duration) config(): T::BlockNumber;

        /// Min auction staring price
        pub MinStartingPrice get(fn min_starting_price) config(): BalanceOf<T>;

        /// Max auction staring price
        pub MaxStartingPrice get(fn max_starting_price) config(): BalanceOf<T>;

        /// Min creator royalty percentage
        pub MinCreatorRoyalty get(fn min_creator_royalty) config(): Perbill;

        /// Max creator royalty percentage
        pub MaxCreatorRoyalty get(fn max_creator_royalty) config(): Perbill;

        /// Min auction bid step
        pub MinBidStep get(fn min_bid_step) config(): BalanceOf<T>;

        /// Max auction bid step
        pub MaxBidStep get(fn max_bid_step) config(): BalanceOf<T>;

        /// Auction platform fee percentage
        pub AuctionFeePercentage get(fn auction_fee_percentage) config(): Perbill;

        /// Max delta between current block and starts at
        pub AuctionStartsAtMaxDelta get(fn auction_starts_at_max_delta) config(): T::BlockNumber;
    }
}

decl_module! {
    pub struct Module<T: Trait> for enum Call where origin: T::Origin {
        /// Predefined errors
        type Error = Error<T>;

        /// Initializing events
        fn deposit_event() = default;

        /// Exports const -  max number of curators per group
        const MaxNumberOfCuratorsPerGroup: MaxNumber = T::MaxNumberOfCuratorsPerGroup::get();

        // ======
        // Next set of extrinsics can only be invoked by lead.
        // ======

        /// Add new curator group to runtime storage
        #[weight = 10_000_000] // TODO: adjust weight
        pub fn create_curator_group(
            origin,
        ) {

            // Ensure given origin is lead
            ensure_is_lead::<T>(origin)?;

            //
            // == MUTATION SAFE ==
            //

            let curator_group_id = Self::next_curator_group_id();

            // Insert empty curator group with `active` parameter set to false
            <CuratorGroupById<T>>::insert(curator_group_id, CuratorGroup::<T>::default());

            // Increment the next curator curator_group_id:
            <NextCuratorGroupId<T>>::mutate(|n| *n += T::CuratorGroupId::one());

            // Trigger event
            Self::deposit_event(RawEvent::CuratorGroupCreated(curator_group_id));
        }

        /// Set `is_active` status for curator group under given `curator_group_id`
        #[weight = 10_000_000] // TODO: adjust weight
        pub fn set_curator_group_status(
            origin,
            curator_group_id: T::CuratorGroupId,
            is_active: bool,
        ) {

            // Ensure given origin is lead
            ensure_is_lead::<T>(origin)?;

            // Ensure curator group under provided curator_group_id already exist
            Self::ensure_curator_group_under_given_id_exists(&curator_group_id)?;

            //
            // == MUTATION SAFE ==
            //

            // Set `is_active` status for curator group under given `curator_group_id`
            <CuratorGroupById<T>>::mutate(curator_group_id, |curator_group| {
                curator_group.set_status(is_active)
            });

            // Trigger event
            Self::deposit_event(RawEvent::CuratorGroupStatusSet(curator_group_id, is_active));
        }

        /// Add curator to curator group under given `curator_group_id`
        #[weight = 10_000_000] // TODO: adjust weight
        pub fn add_curator_to_group(
            origin,
            curator_group_id: T::CuratorGroupId,
            curator_id: T::CuratorId,
        ) {

            // Ensure given origin is lead
            ensure_is_lead::<T>(origin)?;

            // Ensure curator group under provided curator_group_id already exist, retrieve corresponding one
            let curator_group = Self::ensure_curator_group_exists(&curator_group_id)?;

            // Ensure that curator_id is infact a worker in content working group
            ensure_is_valid_curator_id::<T>(&curator_id)?;

            // Ensure max number of curators per group limit not reached yet
            curator_group.ensure_max_number_of_curators_limit_not_reached()?;

            // Ensure curator under provided curator_id isn`t a CuratorGroup member yet
            curator_group.ensure_curator_in_group_does_not_exist(&curator_id)?;

            //
            // == MUTATION SAFE ==
            //

            // Insert curator_id into curator_group under given curator_group_id
            <CuratorGroupById<T>>::mutate(curator_group_id, |curator_group| {
                curator_group.get_curators_mut().insert(curator_id);
            });

            // Trigger event
            Self::deposit_event(RawEvent::CuratorAdded(curator_group_id, curator_id));
        }

        /// Remove curator from a given curator group
        #[weight = 10_000_000] // TODO: adjust weight
        pub fn remove_curator_from_group(
            origin,
            curator_group_id: T::CuratorGroupId,
            curator_id: T::CuratorId,
        ) {

            // Ensure given origin is lead
            ensure_is_lead::<T>(origin)?;

            // Ensure curator group under provided curator_group_id already exist, retrieve corresponding one
            let curator_group = Self::ensure_curator_group_exists(&curator_group_id)?;

            // Ensure curator under provided curator_id is CuratorGroup member
            curator_group.ensure_curator_in_group_exists(&curator_id)?;

            //
            // == MUTATION SAFE ==
            //

            // Remove curator_id from curator_group under given curator_group_id
            <CuratorGroupById<T>>::mutate(curator_group_id, |curator_group| {
                curator_group.get_curators_mut().remove(&curator_id);
            });

            // Trigger event
            Self::deposit_event(RawEvent::CuratorRemoved(curator_group_id, curator_id));
        }

        // TODO: Add Option<reward_account> to ChannelCreationParameters ?
        #[weight = 10_000_000] // TODO: adjust weight
        pub fn create_channel(
            origin,
            actor: ContentActor<T::CuratorGroupId, T::CuratorId, T::MemberId>,
            params: ChannelCreationParameters<T>,
        ) {
            ensure_actor_authorized_to_create_channel::<T>(
                origin.clone(),
                &actor,
            )?;

            // channel creator account
            let sender = ensure_signed(origin)?;

            // The channel owner will be..
            let channel_owner = Self::actor_to_channel_owner(&actor)?;


            // next channel id
            let channel_id = NextChannelId::<T>::get();

            // get uploading parameters if assets have to be saved on storage
            let maybe_upload_parameters = Self::pick_upload_parameters_from_assets(
                &params.assets,
                &channel_id,
                &sender,
            );

            // number of assets succesfully uploaded
            let num_assets = maybe_upload_parameters
                .map_or(Ok(0u64), |upload_parameters| {
                Storage::<T>::upload_data_objects(upload_parameters.clone())
                    .map(|_| {
                        upload_parameters
                        .object_creation_list
                        .len() as u64
                })
            })?;

            //
            // == MUTATION SAFE ==
            //

            // Only increment next channel id if adding content was successful
            NextChannelId::<T>::mutate(|id| *id += T::ChannelId::one());

            // channel creation
            let channel: Channel<T> = ChannelRecord {
                owner: channel_owner,
                // a newly create channel has zero videos ??
                num_videos: 0u64,
                is_censored: false,
                reward_account: params.reward_account.clone(),
                // number of assets uploaded
                num_assets,
                // setting the channel owner account as the prize funds account
                deletion_prize_source_account_id: sender,
            };

            // add channel to onchain state
            ChannelById::<T>::insert(channel_id, channel.clone());

            Self::deposit_event(RawEvent::ChannelCreated(actor, channel_id, channel, params));
        }

        // Include Option<AccountId> in ChannelUpdateParameters to update reward_account
        #[weight = 10_000_000] // TODO: adjust weight
        pub fn update_channel(
            origin,
            actor: ContentActor<T::CuratorGroupId, T::CuratorId, T::MemberId>,
            channel_id: T::ChannelId,
            params: ChannelUpdateParameters<T>,
        ) {
            let sender = ensure_signed(origin.clone())?;

            // check that channel exists
            let channel = Self::ensure_channel_exists(&channel_id)?;

            ensure_actor_authorized_to_update_channel::<T>(
                origin,
                &actor,
                &channel.owner,
            )?;

            let maybe_upload_parameters = params.assets.clone()
                .and_then(|assets| {Self::pick_upload_parameters_from_assets(
                   &assets,
                    &channel_id,
            &sender,
            )});

            // number of assets succesfully uploaded
            let maybe_num_assets = maybe_upload_parameters.as_ref()
                    .map_or(
                        Ok(Some(0u64)),
                        |upload_parameters| {
                        Storage::<T>::upload_data_objects(upload_parameters.clone())
                     .map(|_| {
                        Some(upload_parameters.object_creation_list.len() as u64)
             })
            })?;
            //
            // == MUTATION SAFE ==
            //

            let mut channel = channel;

            // Maybe update the reward account
            if let Some(reward_account) = &params.reward_account {
                channel.reward_account = reward_account.clone();
            }

            // Maybe update asset num
            if let Some(num_assets) = maybe_num_assets {
                channel.num_assets = channel.num_assets.saturating_add(num_assets);
            }

            // Update the channel
            ChannelById::<T>::insert(channel_id, channel.clone());

            Self::deposit_event(RawEvent::ChannelUpdated(actor, channel_id, channel, params));
        }

            // extrinsics for channel deletion
        #[weight = 10_000_000] // TODO: adjust weight
        pub fn delete_channel(
            origin,
            actor: ContentActor<T::CuratorGroupId, T::CuratorId, T::MemberId>,
            channel_id: T::ChannelId,
        ) -> DispatchResult {
            // check that channel exists
            let channel = Self::ensure_channel_exists(&channel_id)?;

            // ensure permissions
            ensure_actor_authorized_to_update_channel::<T>(
                origin,
                &actor,
                &channel.owner,
            )?;

            // check that channel assets are 0
            ensure!(channel.num_assets == 0, Error::<T>::ChannelContainsAssets);

            // check that channel videos are 0
            ensure!(channel.num_videos == 0, Error::<T>::ChannelContainsVideos);

            // delete channel dynamic bag
            let dyn_bag = DynamicBagIdType::<T::MemberId, T::ChannelId>::Channel(channel_id);
            Storage::<T>::delete_dynamic_bag(
                channel.deletion_prize_source_account_id,
                dyn_bag
            )?;

            // remove channel from on chain state
            ChannelById::<T>::remove(channel_id);

            // deposit event
            Self::deposit_event(RawEvent::ChannelDeleted(actor, channel_id));

            Ok(())
        }

        /// Remove assets of a channel from storage
        #[weight = 10_000_000] // TODO: adjust weight
        pub fn remove_channel_assets(
            origin,
            actor: ContentActor<T::CuratorGroupId, T::CuratorId, T::MemberId>,
            channel_id: T::ChannelId,
            assets: BTreeSet<<T as storage::Trait>::DataObjectId>,
        ) {
            // check that channel exists
            let channel = Self::ensure_channel_exists(&channel_id)?;

            ensure_actor_authorized_to_update_channel::<T>(
                origin,
                &actor,
                &channel.owner,
            )?;

            // ensure that the provided assets are not empty
            ensure!(!assets.is_empty(), Error::<T>::NoAssetsSpecified);

            let num_assets_to_remove = assets.len() as u64;

            // cannot remove more asset than those already present
            ensure!(
                num_assets_to_remove <= channel.num_assets,
                Error::<T>::InvalidAssetsProvided
            );

            // remove assets from storage
            Storage::<T>::delete_data_objects(
                channel.deletion_prize_source_account_id.clone(),
                Self::bag_id_for_channel(&channel_id),
                assets.clone(),
            )?;

            //
            // == MUTATION SAFE ==
            //

            // update onchain channel status
            let mut channel = channel;
            channel.num_assets = channel.num_assets.saturating_sub(num_assets_to_remove);
            ChannelById::<T>::insert(channel_id, channel.clone());


            Self::deposit_event(RawEvent::ChannelAssetsRemoved(actor, channel_id, assets, channel));
        }

        #[weight = 10_000_000] // TODO: adjust weight
        pub fn update_channel_censorship_status(
            origin,
            actor: ContentActor<T::CuratorGroupId, T::CuratorId, T::MemberId>,
            channel_id: T::ChannelId,
            is_censored: bool,
            rationale: Vec<u8>,
        ) {
            // check that channel exists
            let channel = Self::ensure_channel_exists(&channel_id)?;

            ensure_actor_authorized_to_censor::<T>(
                origin,
                &actor,
                &channel.owner,
            )?;

            // Ensure censorship status have been changed
            channel.ensure_censorship_status_changed::<T>(is_censored)?;

            //
            // == MUTATION SAFE ==
            //

            ChannelById::<T>::mutate(channel_id, |channel| {
                channel.is_censored = is_censored
            });

            // TODO: unset the reward account ? so no revenue can be earned for censored channels?

            Self::deposit_event(RawEvent::ChannelCensorshipStatusUpdated(actor, channel_id, is_censored, rationale));
        }

        #[weight = 10_000_000] // TODO: adjust weight
        pub fn create_channel_category(
            origin,
            actor: ContentActor<T::CuratorGroupId, T::CuratorId, T::MemberId>,
            params: ChannelCategoryCreationParameters,
        ) {
            ensure_actor_authorized_to_manage_categories::<T>(
                origin,
                &actor
            )?;

            //
            // == MUTATION SAFE ==
            //

            let category_id = Self::next_channel_category_id();
            NextChannelCategoryId::<T>::mutate(|id| *id += T::ChannelCategoryId::one());

            let category = ChannelCategory {};
            ChannelCategoryById::<T>::insert(category_id, category.clone());

            Self::deposit_event(RawEvent::ChannelCategoryCreated(category_id, category, params));
        }

        #[weight = 10_000_000] // TODO: adjust weight
        pub fn update_channel_category(
            origin,
            actor: ContentActor<T::CuratorGroupId, T::CuratorId, T::MemberId>,
            category_id: T::ChannelCategoryId,
            params: ChannelCategoryUpdateParameters,
        ) {
            ensure_actor_authorized_to_manage_categories::<T>(
                origin,
                &actor
            )?;

            Self::ensure_channel_category_exists(&category_id)?;

            Self::deposit_event(RawEvent::ChannelCategoryUpdated(actor, category_id, params));
        }

        #[weight = 10_000_000] // TODO: adjust weight
        pub fn delete_channel_category(
            origin,
            actor: ContentActor<T::CuratorGroupId, T::CuratorId, T::MemberId>,
            category_id: T::ChannelCategoryId,
        ) {
            ensure_actor_authorized_to_manage_categories::<T>(
                origin,
                &actor
            )?;

            Self::ensure_channel_category_exists(&category_id)?;

            ChannelCategoryById::<T>::remove(&category_id);

            Self::deposit_event(RawEvent::ChannelCategoryDeleted(actor, category_id));
        }

        #[weight = 10_000_000] // TODO: adjust weight
        pub fn request_channel_transfer(
            _origin,
            _actor: ContentActor<T::CuratorGroupId, T::CuratorId, T::MemberId>,
            _request: ChannelOwnershipTransferRequest<T>,
        ) {
            // requester must be new_owner
            Self::not_implemented()?;
        }

        #[weight = 10_000_000] // TODO: adjust weight
        pub fn cancel_channel_transfer_request(
            _origin,
            _request_id: T::ChannelOwnershipTransferRequestId,
        ) {
            // origin must be original requester (ie. proposed new channel owner)
            Self::not_implemented()?;
        }

        #[weight = 10_000_000] // TODO: adjust weight
        pub fn accept_channel_transfer(
            _origin,
            _actor: ContentActor<T::CuratorGroupId, T::CuratorId, T::MemberId>,
            _request_id: T::ChannelOwnershipTransferRequestId,
        ) {
            // only current owner of channel can approve
            Self::not_implemented()?;
        }

        #[weight = 10_000_000] // TODO: adjust weight
        pub fn create_video(
            origin,
            actor: ContentActor<T::CuratorGroupId, T::CuratorId, T::MemberId>,
            channel_id: T::ChannelId,
            params: VideoCreationParameters<T>,
        ) {

            let sender = ensure_signed(origin.clone())?;

            // check that channel exists
            let channel = Self::ensure_channel_exists(&channel_id)?;

            ensure_actor_authorized_to_update_channel::<T>(
                origin,
                &actor,
                &channel.owner,
            )?;

            // next video id
            let video_id = NextVideoId::<T>::get();

            // adding the content to storage node if uploading is needed
            let maybe_upload_parameters = Self::pick_upload_parameters_from_assets(
                &params.assets,
                &channel_id,
        &sender,
            );

            // if storaged uploading is required save t he object id for the video
            let maybe_data_objects_ids = maybe_upload_parameters
                .map_or(
                    Ok(None),
                    |upload_parameters| {
                     // beginning object id
                        let beg = Storage::<T>::next_data_object_id();

                        // upload objects and return their indexes
                        Storage::<T>::upload_data_objects(upload_parameters)
                        .map(|_| Storage::<T>::next_data_object_id()) // ending index
                        .map(|end| Some((beg..end).collect::<BTreeSet<_>>())) // create collection
                })?;

            //
            // == MUTATION SAFE ==
            //

            // create the video struct
            let video: Video<T> = VideoRecord {
                in_channel: channel_id,
                // keep track of which season the video is in if it is an 'episode'
                // - prevent removing a video if it is in a season (because order is important)
                in_series: None,
                /// Whether the curators have censored the video or not.
                is_censored: false,
                /// Newly created video has no nft
                nft_status: None,
                /// storage parameters for later storage deletion
                maybe_data_objects_id_set: maybe_data_objects_ids,
            };

            // add it to the onchain state
            VideoById::<T>::insert(video_id, video);

            // Only increment next video id if adding content was successful
            NextVideoId::<T>::mutate(|id| *id += T::VideoId::one());

            // Add recently added video id to the channel
            ChannelById::<T>::mutate(channel_id, |channel| {
                channel.num_videos = channel.num_videos.saturating_add(1);
            });

            Self::deposit_event(RawEvent::VideoCreated(actor, channel_id, video_id, params));

        }

        #[weight = 10_000_000] // TODO: adjust weight
        pub fn update_video(
            origin,
            actor: ContentActor<T::CuratorGroupId, T::CuratorId, T::MemberId>,
            video_id: T::VideoId,
            params: VideoUpdateParameters<T>,
        ) {
            let sender = ensure_signed(origin.clone())?;

            // check that video exists, retrieve corresponding channel id.
            let channel_id = Self::ensure_video_exists(&video_id)?.in_channel;

            ensure_actor_authorized_to_update_channel::<T>(
                origin,
                &actor,
                &Self::channel_by_id(channel_id).owner,
            )?;

            // Pick the assets to be uploaded to storage frame_system out
            if let Some(assets) = &params.assets {
                // adding content to storage if needed
               let maybe_upload_parameters = Self::pick_upload_parameters_from_assets(
                   assets,
                   &channel_id,
                   &sender,
               );

              if let Some(upload_parameters) = maybe_upload_parameters{
                 Storage::<T>::upload_data_objects(upload_parameters)?;
              }
            }

            //
            // == MUTATION SAFE ==
            //

            // increase the number of video the selected channel by 1
            ChannelById::<T>::mutate(channel_id, |channel| {
                channel.num_videos = channel.num_videos.saturating_add(1);
            });

            Self::deposit_event(RawEvent::VideoUpdated(actor, video_id, params));
        }

        #[weight = 10_000_000] // TODO: adjust weight
        pub fn delete_video(
            origin,
            actor: ContentActor<T::CuratorGroupId, T::CuratorId, T::MemberId>,
            video_id: T::VideoId,
        ) {

            // check that video exists
            let video = Self::ensure_video_exists(&video_id)?;

            // get information regarding channel
            let channel_id = video.in_channel;
            let channel = ChannelById::<T>::get(channel_id);


            ensure_actor_authorized_to_update_channel::<T>(
                origin,
                &actor,
                // The channel owner will be..
                &channel.owner,
            )?;

            Self::ensure_video_can_be_removed(&video)?;

            // If video is on storage, remove it
            if let Some(data_objects_id_set) = video.maybe_data_objects_id_set {
                Storage::<T>::delete_data_objects(
                    channel.deletion_prize_source_account_id,
                    Self::bag_id_for_channel(&channel_id),
                    data_objects_id_set,
                )?;
            }

            //
            // == MUTATION SAFE ==
            //

            // Remove video
            VideoById::<T>::remove(video_id);

            // Decrease video count for the channel
            ChannelById::<T>::mutate(channel_id, |channel| {
                channel.num_videos = channel.num_videos.saturating_sub(1)
            });

            Self::deposit_event(RawEvent::VideoDeleted(actor, video_id));
        }

        #[weight = 10_000_000] // TODO: adjust weight
        pub fn create_playlist(
            _origin,
            _actor: ContentActor<T::CuratorGroupId, T::CuratorId, T::MemberId>,
            _channel_id: T::ChannelId,
            _params: PlaylistCreationParameters,
        ) {
            Self::not_implemented()?;
        }

        #[weight = 10_000_000] // TODO: adjust weight
        pub fn update_playlist(
            _origin,
            _actor: ContentActor<T::CuratorGroupId, T::CuratorId, T::MemberId>,
            _playlist: T::PlaylistId,
            _params: PlaylistUpdateParameters,
        ) {
            Self::not_implemented()?;
        }

        #[weight = 10_000_000] // TODO: adjust weight
        pub fn delete_playlist(
            _origin,
            _actor: ContentActor<T::CuratorGroupId, T::CuratorId, T::MemberId>,
            _channel_id: T::ChannelId,
            _playlist: T::PlaylistId,
        ) {
            Self::not_implemented()?;
        }

        #[weight = 10_000_000] // TODO: adjust weight
        pub fn set_featured_videos(
            origin,
            actor: ContentActor<T::CuratorGroupId, T::CuratorId, T::MemberId>,
            list: Vec<T::VideoId>
        ) {
            // can only be set by lead
            ensure_actor_authorized_to_set_featured_videos::<T>(
                origin,
                &actor,
            )?;

            //
            // == MUTATION SAFE ==
            //

            Self::deposit_event(RawEvent::FeaturedVideosSet(actor, list));
        }

        #[weight = 10_000_000] // TODO: adjust weight
        pub fn create_video_category(
            origin,
            actor: ContentActor<T::CuratorGroupId, T::CuratorId, T::MemberId>,
            params: VideoCategoryCreationParameters,
        ) {
            ensure_actor_authorized_to_manage_categories::<T>(
                origin,
                &actor
            )?;

            //
            // == MUTATION SAFE ==
            //

            let category_id = Self::next_video_category_id();
            NextVideoCategoryId::<T>::mutate(|id| *id += T::VideoCategoryId::one());

            let category = VideoCategory {};
            VideoCategoryById::<T>::insert(category_id, category);

            Self::deposit_event(RawEvent::VideoCategoryCreated(actor, category_id, params));
        }

        #[weight = 10_000_000] // TODO: adjust weight
        pub fn update_video_category(
            origin,
            actor: ContentActor<T::CuratorGroupId, T::CuratorId, T::MemberId>,
            category_id: T::VideoCategoryId,
            params: VideoCategoryUpdateParameters,
        ) {
            ensure_actor_authorized_to_manage_categories::<T>(
                origin,
                &actor
            )?;

            Self::ensure_video_category_exists(&category_id)?;

            Self::deposit_event(RawEvent::VideoCategoryUpdated(actor, category_id, params));
        }

        #[weight = 10_000_000] // TODO: adjust weight
        pub fn delete_video_category(
            origin,
            actor: ContentActor<T::CuratorGroupId, T::CuratorId, T::MemberId>,
            category_id: T::VideoCategoryId,
        ) {
            ensure_actor_authorized_to_manage_categories::<T>(
                origin,
                &actor
            )?;

            Self::ensure_video_category_exists(&category_id)?;

            VideoCategoryById::<T>::remove(&category_id);

            Self::deposit_event(RawEvent::VideoCategoryDeleted(actor, category_id));
        }

        #[weight = 10_000_000] // TODO: adjust weight
        pub fn create_person(
            _origin,
            _actor: PersonActor<T::MemberId, T::CuratorId>,
            _params: PersonCreationParameters<NewAssets<T>>,
        ) {
            Self::not_implemented()?;
        }

        #[weight = 10_000_000] // TODO: adjust weight
        pub fn update_person(
            _origin,
            _actor: PersonActor<T::MemberId, T::CuratorId>,
            _person: T::PersonId,
            _params: PersonUpdateParameters<NewAssets<T>>,
        ) {
            Self::not_implemented()?;
        }

        #[weight = 10_000_000] // TODO: adjust weight
        pub fn delete_person(
            _origin,
            _actor: PersonActor<T::MemberId, T::CuratorId>,
            _person: T::PersonId,
        ) {
            Self::not_implemented()?;
        }

        #[weight = 10_000_000] // TODO: adjust weight
        pub fn add_person_to_video(
            _origin,
            _actor: ContentActor<T::CuratorGroupId, T::CuratorId, T::MemberId>,
            _video_id: T::VideoId,
            _person: T::PersonId
        ) {
            Self::not_implemented()?;
        }

        #[weight = 10_000_000] // TODO: adjust weight
        pub fn remove_person_from_video(
            _origin,
            _actor: ContentActor<T::CuratorGroupId, T::CuratorId, T::MemberId>,
            _video_id: T::VideoId
        ) {
            Self::not_implemented()?;
        }

        #[weight = 10_000_000] // TODO: adjust weight
        pub fn update_video_censorship_status(
            origin,
            actor: ContentActor<T::CuratorGroupId, T::CuratorId, T::MemberId>,
            video_id: T::VideoId,
            is_censored: bool,
            rationale: Vec<u8>,
        ) {
            // check that video exists
            let video = Self::ensure_video_exists(&video_id)?;

            ensure_actor_authorized_to_censor::<T>(
                origin,
                &actor,
                // The channel owner will be..
                &Self::channel_by_id(video.in_channel).owner,
            )?;

            // Ensure censorship status have been changed
            video.ensure_censorship_status_changed::<T>(is_censored)?;

            //
            // == MUTATION SAFE ==
            //

            // update
            VideoById::<T>::mutate(video_id, |video| {
                video.is_censored = is_censored;
            });

            Self::deposit_event(RawEvent::VideoCensorshipStatusUpdated(actor, video_id, is_censored, rationale));
        }

        #[weight = 10_000_000] // TODO: adjust weight
        pub fn create_series(
            _origin,
            _actor: ContentActor<T::CuratorGroupId, T::CuratorId, T::MemberId>,
            _channel_id: T::ChannelId,
            _params: SeriesParameters<T::VideoId, NewAssets<T>>
        ) {
            Self::not_implemented()?;
        }

        #[weight = 10_000_000] // TODO: adjust weight
        pub fn update_series(
            _origin,
            _actor: ContentActor<T::CuratorGroupId, T::CuratorId, T::MemberId>,
            _channel_id: T::ChannelId,
            _params: SeriesParameters<T::VideoId, NewAssets<T>>
        ) {
            Self::not_implemented()?;
        }

        #[weight = 10_000_000] // TODO: adjust weight
        pub fn delete_series(
            _origin,
            _actor: ContentActor<T::CuratorGroupId, T::CuratorId, T::MemberId>,
            _series: T::SeriesId,
        ) {
            Self::not_implemented()?;
        }

        /// Issue NFT
        #[weight = 10_000_000] // TODO: adjust weight
        pub fn issue_nft(
            origin,
            actor: ContentActor<CuratorGroupId<T>, CuratorId<T>, MemberId<T>>,
            video_id: T::VideoId,
            royalty: Option<Royalty>,
            metadata: Metadata,
            to: Option<T::MemberId>,
        ) {

            // Ensure given video exists
            let video = Self::ensure_video_exists(&video_id)?;

            // Ensure have not been issued yet
            video.ensure_nft_is_not_issued::<T>()?;

            // Ensure channel exists, retrieve channel owner
            let channel_owner = Self::ensure_channel_exists(&video.in_channel)?.owner;

            ensure_actor_authorized_to_update_channel::<T>(origin, &actor, &channel_owner)?;

            // The content owner will be..
            let nft_owner = if let Some(to) = to {
                NFTOwner::Member(to)
            } else {
                // if `to` set to None, actor issues to ChannelOwner
                NFTOwner::ChannelOwner
            };

            // Enure royalty bounds satisfied, if provided
            if let Some(royalty) = royalty {
                Self::ensure_royalty_bounds_satisfied(royalty)?;
            }

            //
            // == MUTATION SAFE ==
            //

            // Issue NFT
            let video = video.set_nft_status(OwnedNFT::new(nft_owner, royalty));

            // Update the video
            VideoById::<T>::insert(video_id, video);

            Self::deposit_event(RawEvent::NftIssued(
                actor,
                video_id,
                royalty,
                metadata,
                to,
            ));
        }

        /// Start video nft auction
        #[weight = 10_000_000] // TODO: adjust weight
        pub fn start_nft_auction(
            origin,
            owner_id: ContentActor<T::CuratorGroupId, T::CuratorId, T::MemberId>,
            auction_params: AuctionParams<T::VideoId, T::BlockNumber, BalanceOf<T>, T::MemberId>,
        ) {

            let video_id = auction_params.video_id;

            // Ensure given video exists
            let video = Self::ensure_video_exists(&video_id)?;

            // Ensure nft is already issued
            let nft = video.ensure_nft_is_issued::<T>()?;

            // Authorize nft owner
            ensure_actor_authorized_to_manage_nft::<T>(origin, &owner_id, &nft.owner, video.in_channel)?;

            // Ensure there nft transactional status is set to idle.
            nft.ensure_nft_transactional_status_is_idle::<T>()?;

            // Validate round_duration & starting_price
            Self::validate_auction_params(&auction_params)?;

            //
            // == MUTATION SAFE ==
            //

            // Create new auction
            let mut auction = AuctionRecord::new(auction_params.clone());

            // If starts_at is not set, set it to now
            if auction_params.starts_at.is_none() {
                auction.starts_at = <frame_system::Module<T>>::block_number();
            }

            let nft = nft.set_auction_transactional_status(auction);
            let video = video.set_nft_status(nft);

            // Update the video
            VideoById::<T>::insert(video_id, video);

            // Trigger event
            Self::deposit_event(RawEvent::AuctionStarted(owner_id, auction_params));
        }

        /// Cancel video nft auction
        #[weight = 10_000_000] // TODO: adjust weight
        pub fn cancel_nft_auction(
            origin,
            owner_id: ContentActor<T::CuratorGroupId, T::CuratorId, T::MemberId>,
            video_id: T::VideoId,
        ) {

            // Ensure given video exists
            let video = Self::ensure_video_exists(&video_id)?;

            // Ensure nft is already issued
            let nft = video.ensure_nft_is_issued::<T>()?;

            // Authorize nft owner
            ensure_actor_authorized_to_manage_nft::<T>(origin, &owner_id, &nft.owner, video.in_channel)?;

            // Ensure auction for given video id exists
            let auction = nft.ensure_auction_state::<T>()?;

            // Ensure given auction can be canceled
            auction.ensure_auction_can_be_canceled::<T>()?;

            if let Some(last_bid) = auction.last_bid {
                let last_bidder_account_id = Self::ensure_member_controller_account_id(last_bid.bidder)?;

                //
                // == MUTATION SAFE ==
                //

                // Unreserve previous bidder balance
                T::Currency::unreserve(&last_bidder_account_id, last_bid.amount);

                // Cancel auction
                let nft = nft.set_idle_transactional_status();
                let video = video.set_nft_status(nft);

                VideoById::<T>::insert(video_id, video);

                // Trigger event
                Self::deposit_event(RawEvent::AuctionCancelled(owner_id, video_id));
            }
        }

        /// Make auction bid
        #[weight = 10_000_000] // TODO: adjust weight
        pub fn make_bid(
            origin,
            participant_id: T::MemberId,
            video_id: T::VideoId,
            bid: BalanceOf<T>,
            metadata: Metadata,
        ) {

            // Authorize participant under given member id
            let participant_account_id = ensure_signed(origin)?;
            ensure_member_auth_success::<T>(&participant_id, &participant_account_id)?;

            // Ensure bidder have sufficient balance amount to reserve for bid
            Self::ensure_has_sufficient_balance(&participant_account_id, bid)?;

            // Ensure given video exists
            let video = Self::ensure_video_exists(&video_id)?;

            // Ensure nft is already issued
            let nft = video.ensure_nft_is_issued::<T>()?;

            // Ensure auction for given video id exists
            let auction = nft.ensure_auction_state::<T>()?;

            let current_block = <frame_system::Module<T>>::block_number();

            // Ensure nft auction not expired
            auction.ensure_nft_auction_not_expired::<T>(current_block)?;

            // Ensure auction have been already started
            auction.ensure_auction_started::<T>(current_block)?;

            // Ensure participant have been already added to whitelist if set
            auction.ensure_whitelisted_participant::<T>(participant_id)?;

            // Ensure new bid is greater then last bid + minimal bid step
            auction.ensure_is_valid_bid::<T>(bid)?;

            let last_bid_data = if let Some(last_bid) = &auction.last_bid {
                let last_bidder_account_id = Self::ensure_member_controller_account_id(last_bid.bidder)?;
                Some((last_bidder_account_id, last_bid.amount))
            } else {
                None
            };

            // Used fo immediate auction completion
            let owner_account_id = match auction.buy_now_price {
                // Do not charge more then buy now
                Some(buy_now_price) if bid >= buy_now_price => {
                    Some(Self::ensure_owner_account_id(&video, &nft)?)
                },
                _ => None,
            };

            //
            // == MUTATION SAFE ==
            //

            // Unreserve previous bidder balance
            if let Some((last_bidder_account_id, last_bid_amount)) = &last_bid_data {
                T::Currency::unreserve(last_bidder_account_id, *last_bid_amount);
            }

            // Make auction bid & update auction data
            match auction.buy_now_price {
                // Complete auction immediately
                // Do not charge more then buy now
                Some(buy_now_price) if bid >= buy_now_price => {

<<<<<<< HEAD
                    if let Some(auction) = video.get_nft_auction_ref_mut() {
                        auction.make_bid(participant_id, bid, current_block);
                    }
=======
                    let auction = auction.make_bid(participant_id, bid, current_block);
>>>>>>> d00d6c00

                    if let (Some((last_bidder_account_id, _)), Some(owner_account_id)) = (last_bid_data, owner_account_id) {
                        let nft = Self::complete_auction(video.in_channel, nft, auction, last_bidder_account_id, owner_account_id);
                        let video = video.set_nft_status(nft);

                        // Update the video
                        VideoById::<T>::insert(video_id, video);

                        // Trigger event
                        Self::deposit_event(RawEvent::AuctionCompleted(participant_id, video_id, metadata));
                    }
                },
                _ => {
                    // Reseve balance for current bid
                    // Can not fail, needed check made
                    T::Currency::reserve(&participant_account_id, bid)?;

                    let auction = auction.make_bid(participant_id, bid, current_block);
                    let nft = nft.set_auction_transactional_status(auction);
                    let video = video.set_nft_status(nft);

                    VideoById::<T>::insert(video_id, video);

                    // Trigger event
                    Self::deposit_event(RawEvent::AuctionBidMade(participant_id, video_id, bid, metadata));
                },
            };
        }

        /// Cancel open auction bid
        #[weight = 10_000_000] // TODO: adjust weight
        pub fn cancel_open_auction_bid(
            origin,
            participant_id: T::MemberId,
            video_id: T::VideoId,
        ) {

            // Authorize participant under given member id
            let participant_account_id = ensure_signed(origin)?;
            ensure_member_auth_success::<T>(&participant_id, &participant_account_id)?;

            // Ensure given video exists
            let video = Self::ensure_video_exists(&video_id)?;

            // Ensure nft is already issued
            let nft = video.ensure_nft_is_issued::<T>()?;

            // Ensure auction for given video id exists
            let auction = nft.ensure_auction_state::<T>()?;

            let current_block = <frame_system::Module<T>>::block_number();

            // Ensure participant can cancel last bid
            auction.ensure_bid_can_be_canceled::<T>(participant_id, current_block)?;

            //
            // == MUTATION SAFE ==
            //

            // Cancel last auction bid & update auction data
            let auction = auction.cancel_bid();
            let nft = nft.set_auction_transactional_status(auction);
            let video = video.set_nft_status(nft);

            VideoById::<T>::insert(video_id, video);

            // Trigger event
            Self::deposit_event(RawEvent::AuctionBidCanceled(participant_id, video_id));
        }

        /// Complete auction
        #[weight = 10_000_000] // TODO: adjust weight
        pub fn complete_nft_auction(
            origin,
            member_id: T::MemberId,
            video_id: T::VideoId,
            metadata: Metadata,
        ) {

            // Ensure given video exists
            let video = Self::ensure_video_exists(&video_id)?;

            // Ensure nft is already issued
            let nft = video.ensure_nft_is_issued::<T>()?;

            // Ensure auction for given video id exists, retrieve corresponding one
            let auction = nft.ensure_auction_state::<T>()?;

            let last_bid = auction.ensure_last_bid_exists::<T>()?;

            // Ensure actor authorized to complete auction.
            Self::ensure_actor_is_last_bidder(origin, member_id, &auction)?;

            // Ensure auction can be completed
            Self::ensure_auction_can_be_completed(&auction)?;

            let owner_account_id = Self::ensure_owner_account_id(&video, &nft)?;

            let last_bidder_account_id = Self::ensure_member_controller_account_id(last_bid.bidder)?;

            //
            // == MUTATION SAFE ==
            //

            let nft = Self::complete_auction(video.in_channel, nft, auction, last_bidder_account_id, owner_account_id);
            let video = video.set_nft_status(nft);

            // Update the video
            VideoById::<T>::insert(video_id, video);

            // Trigger event
            Self::deposit_event(RawEvent::AuctionCompleted(member_id, video_id, metadata));
        }

        /// Accept open auction bid
        #[weight = 10_000_000] // TODO: adjust weight
        pub fn settle_open_auction(
            origin,
            owner_id: ContentActor<T::CuratorGroupId, T::CuratorId, T::MemberId>,
            video_id: T::VideoId,
            metadata: Metadata,
        ) {

            // Ensure given video exists
            let video = Self::ensure_video_exists(&video_id)?;

            // Ensure nft is already issued
            let nft = video.ensure_nft_is_issued::<T>()?;

            // Ensure actor is authorized to accept open auction bid
            ensure_actor_authorized_to_manage_nft::<T>(origin, &owner_id, &nft.owner, video.in_channel)?;

            // Ensure auction for given video id exists, retrieve corresponding one
            let auction = nft.ensure_auction_state::<T>()?;

            // Ensure open type auction
            auction.ensure_is_open_auction::<T>()?;

            // Ensure there is a bid to accept
            let last_bid = auction.ensure_last_bid_exists::<T>()?;

            let owner_account_id = Self::ensure_owner_account_id(&video, &nft)?;

            let last_bidder_account_id = Self::ensure_member_controller_account_id(last_bid.bidder)?;

            //
            // == MUTATION SAFE ==
            //

            let nft = Self::complete_auction(video.in_channel, nft, auction, last_bidder_account_id, owner_account_id);
            let video = video.set_nft_status(nft);

            // Update the video
            VideoById::<T>::insert(video_id, video);

            // Trigger event
            Self::deposit_event(RawEvent::OpenAuctionBidAccepted(owner_id, video_id, metadata));
        }

        /// Offer NFT
        #[weight = 10_000_000] // TODO: adjust weight
        pub fn offer_nft(
            origin,
            video_id: T::VideoId,
            owner_id: ContentActor<CuratorGroupId<T>, CuratorId<T>, MemberId<T>>,
            to: MemberId<T>,
            price: Option<BalanceOf<T>>,
        ) {

            // Ensure given video exists
            let video = Self::ensure_video_exists(&video_id)?;

            // Ensure nft is already issued
            let nft = video.ensure_nft_is_issued::<T>()?;

            // Authorize nft owner
            ensure_actor_authorized_to_manage_nft::<T>(origin, &owner_id, &nft.owner, video.in_channel)?;


            // Ensure there is no pending offer or existing auction for given nft.
            nft.ensure_nft_transactional_status_is_idle::<T>()?;

            //
            // == MUTATION SAFE ==
            //

            // Set nft transactional status to InitiatedOfferToMember
            let nft = nft.set_pending_offer_transactional_status(to, price);
            let video = video.set_nft_status(nft);

            VideoById::<T>::insert(video_id, video);

            // Trigger event
            Self::deposit_event(RawEvent::OfferStarted(video_id, owner_id, to, price));
        }

        /// Cancel NFT offer
        #[weight = 10_000_000] // TODO: adjust weight
        pub fn cancel_offer(
            origin,
            owner_id: ContentActor<CuratorGroupId<T>, CuratorId<T>, MemberId<T>>,
            video_id: T::VideoId,
        ) {
            // Ensure given video exists
            let video = Self::ensure_video_exists(&video_id)?;

            // Ensure nft is already issued
            let nft = video.ensure_nft_is_issued::<T>()?;

            // Authorize nft owner
            ensure_actor_authorized_to_manage_nft::<T>(origin, &owner_id, &nft.owner, video.in_channel)?;


            // Ensure given pending offer exists
            nft.ensure_pending_offer_exists::<T>()?;

            //
            // == MUTATION SAFE ==
            //

            // Cancel pending offer
            let nft = nft.set_idle_transactional_status();
            let video = video.set_nft_status(nft);

            VideoById::<T>::insert(video_id, video);

            // Trigger event
            Self::deposit_event(RawEvent::OfferCancelled(video_id, owner_id));
        }

        /// Accept incoming NFT offer
        #[weight = 10_000_000] // TODO: adjust weight
        pub fn accept_incoming_offer(
            origin,
            video_id: T::VideoId,
            recipient_id: MemberId<T>,
        ) {

            // Authorize participant under given member id
            let receiver_account_id = ensure_signed(origin)?;
            ensure_member_auth_success::<T>(&recipient_id, &receiver_account_id)?;

            // Ensure given video exists
            let video = Self::ensure_video_exists(&video_id)?;

            // Ensure nft is already issued
            let nft = video.ensure_nft_is_issued::<T>()?;

            // Ensure new pending offer is available to proceed
            Self::ensure_new_pending_offer_available_to_proceed(&nft, recipient_id, &receiver_account_id)?;

            let owner_account_id = Self::ensure_owner_account_id(&video, &nft)?;

            //
            // == MUTATION SAFE ==
            //

            // Complete nft offer
            let nft = Self::complete_nft_offer(nft, owner_account_id, receiver_account_id);
            let video = video.set_nft_status(nft);

            VideoById::<T>::insert(video_id, video);

            // Trigger event
            Self::deposit_event(RawEvent::OfferAccepted(video_id, recipient_id));
        }

        /// Sell NFT
        #[weight = 10_000_000] // TODO: adjust weight
        pub fn sell_nft(
            origin,
            video_id: T::VideoId,
            owner_id: ContentActor<CuratorGroupId<T>, CuratorId<T>, MemberId<T>>,
            price: BalanceOf<T>,
        ) {

            // Ensure given video exists
            let video = Self::ensure_video_exists(&video_id)?;

            // Ensure nft is already issued
            let nft = video.ensure_nft_is_issued::<T>()?;

            // Authorize nft owner
            ensure_actor_authorized_to_manage_nft::<T>(origin, &owner_id, &nft.owner, video.in_channel)?;

            // Ensure there is no pending transfer or existing auction for given nft.
            nft.ensure_nft_transactional_status_is_idle::<T>()?;

            //
            // == MUTATION SAFE ==
            //

            // Place nft sell order
            let nft = nft.set_buy_now_transactionl_status(price);
            let video = video.set_nft_status(nft);

            VideoById::<T>::insert(video_id, video);

            // Trigger event
            Self::deposit_event(RawEvent::NFTSellOrderMade(video_id, owner_id, price));
        }

        /// Buy NFT
        #[weight = 10_000_000] // TODO: adjust weight
        pub fn buy_nft(
            origin,
            video_id: T::VideoId,
            participant_id: MemberId<T>,
            metadata: Metadata,
        ) {

            // Authorize participant under given member id
            let participant_account_id = ensure_signed(origin)?;
            ensure_member_auth_success::<T>(&participant_id, &participant_account_id)?;

            // Ensure given video exists
            let video = Self::ensure_video_exists(&video_id)?;

            // Ensure nft is already issued
            let nft = video.ensure_nft_is_issued::<T>()?;

            // Ensure given participant can buy nft now
            Self::ensure_can_buy_now(&nft, &participant_account_id)?;

            let owner_account_id = Self::ensure_owner_account_id(&video, &nft)?;

            //
            // == MUTATION SAFE ==
            //

            // Buy nft
            let nft = Self::buy_now(nft, owner_account_id, participant_account_id, participant_id);
            let video = video.set_nft_status(nft);

            VideoById::<T>::insert(video_id, video);

            // Trigger event
            Self::deposit_event(RawEvent::NFTBought(video_id, participant_id, metadata));
        }
    }
}

impl<T: Trait> Module<T> {
    /// Ensure `CuratorGroup` under given id exists
    fn ensure_curator_group_under_given_id_exists(
        curator_group_id: &T::CuratorGroupId,
    ) -> Result<(), Error<T>> {
        ensure!(
            <CuratorGroupById<T>>::contains_key(curator_group_id),
            Error::<T>::CuratorGroupDoesNotExist
        );
        Ok(())
    }

    /// Ensure `CuratorGroup` under given id exists, return corresponding one
    fn ensure_curator_group_exists(
        curator_group_id: &T::CuratorGroupId,
    ) -> Result<CuratorGroup<T>, Error<T>> {
        Self::ensure_curator_group_under_given_id_exists(curator_group_id)?;
        Ok(Self::curator_group_by_id(curator_group_id))
    }

    fn ensure_channel_exists(channel_id: &T::ChannelId) -> Result<Channel<T>, Error<T>> {
        ensure!(
            ChannelById::<T>::contains_key(channel_id),
            Error::<T>::ChannelDoesNotExist
        );
        Ok(ChannelById::<T>::get(channel_id))
    }

    fn ensure_video_exists(video_id: &T::VideoId) -> Result<Video<T>, Error<T>> {
        ensure!(
            VideoById::<T>::contains_key(video_id),
            Error::<T>::VideoDoesNotExist
        );
        Ok(VideoById::<T>::get(video_id))
    }

    // Ensure given video is not in season
    fn ensure_video_can_be_removed(video: &Video<T>) -> DispatchResult {
        ensure!(video.in_series.is_none(), Error::<T>::VideoInSeason);
        Ok(())
    }

    fn ensure_channel_category_exists(
        channel_category_id: &T::ChannelCategoryId,
    ) -> Result<ChannelCategory, Error<T>> {
        ensure!(
            ChannelCategoryById::<T>::contains_key(channel_category_id),
            Error::<T>::CategoryDoesNotExist
        );
        Ok(ChannelCategoryById::<T>::get(channel_category_id))
    }

    fn ensure_video_category_exists(
        video_category_id: &T::VideoCategoryId,
    ) -> Result<VideoCategory, Error<T>> {
        ensure!(
            VideoCategoryById::<T>::contains_key(video_category_id),
            Error::<T>::CategoryDoesNotExist
        );
        Ok(VideoCategoryById::<T>::get(video_category_id))
    }

    fn pick_upload_parameters_from_assets(
        assets: &NewAssets<T>,
        channel_id: &T::ChannelId,
        sender: &T::AccountId,
    ) -> Option<UploadParameters<T>> {
        // dynamic bag for a media object
        let dyn_bag = DynamicBagIdType::<T::MemberId, T::ChannelId>::Channel(*channel_id);
        let bag_id = BagIdType::from(dyn_bag.clone());

        if !storage::Bags::<T>::contains_key(bag_id.clone()) {
            // create_dynamic_bag checks automatically satifsfied with None as second parameter
            Storage::<T>::create_dynamic_bag(dyn_bag, None).unwrap();
        }

        if let NewAssets::<T>::Upload(creation_upload_params) = assets {
            Some(UploadParametersRecord {
                bag_id,
                object_creation_list: creation_upload_params.object_creation_list.clone(),
                deletion_prize_source_account_id: sender.clone(),
                expected_data_size_fee: creation_upload_params.expected_data_size_fee,
            })
        } else {
            None
        }
    }

    fn actor_to_channel_owner(
        actor: &ContentActor<T::CuratorGroupId, T::CuratorId, T::MemberId>,
    ) -> ActorToChannelOwnerResult<T> {
        match actor {
            // Lead should use their member or curator role to authorize
            ContentActor::Lead => Err(Error::<T>::ActorCannotBeLead),
            ContentActor::Curator(
                curator_group_id,
                _curator_id
            ) => {
                Ok(ChannelOwner::CuratorGroup(*curator_group_id))
            }
            ContentActor::Member(member_id) => {
                Ok(ChannelOwner::Member(*member_id))
            }
            // TODO:
            // ContentActor::Dao(id) => Ok(ChannelOwner::Dao(id)),
        }
    }

    /// Ensure owner account id exists, retreive corresponding one.
    pub fn ensure_owner_account_id(
        video: &Video<T>,
        owned_nft: &Nft<T>,
    ) -> Result<T::AccountId, Error<T>> {
        if let NFTOwner::Member(member_id) = owned_nft.owner {
            Self::ensure_member_controller_account_id(member_id)
        } else if let Some(reward_account) = Self::channel_by_id(video.in_channel).reward_account {
            Ok(reward_account)
        } else {
            Err(Error::<T>::RewardAccountIsNotSet)
        }
    }

    /// Ensure member controller account id exists, retrieve corresponding one.
    pub fn ensure_member_controller_account_id(
        member_id: T::MemberId,
    ) -> Result<T::AccountId, Error<T>> {
        let membership = <membership::Module<T>>::ensure_membership(member_id)
            .map_err(|_| Error::<T>::MemberProfileNotFound)?;
        Ok(membership.controller_account)
    }

    fn bag_id_for_channel(channel_id: &T::ChannelId) -> storage::BagId<T> {
        // retrieve bag id from channel id
        let dyn_bag = DynamicBagIdType::<T::MemberId, T::ChannelId>::Channel(*channel_id);
        BagIdType::from(dyn_bag)
    }

    fn not_implemented() -> DispatchResult {
        Err(Error::<T>::FeatureNotImplemented.into())
    }
}

decl_event!(
    pub enum Event<T>
    where
        ContentActor = ContentActor<
            <T as ContentActorAuthenticator>::CuratorGroupId,
            <T as ContentActorAuthenticator>::CuratorId,
            MemberId<T>,
        >,
        MemberId = MemberId<T>,
        CuratorGroupId = <T as ContentActorAuthenticator>::CuratorGroupId,
        CuratorId = <T as ContentActorAuthenticator>::CuratorId,
        VideoId = <T as Trait>::VideoId,
        VideoCategoryId = <T as Trait>::VideoCategoryId,
        ChannelId = <T as storage::Trait>::ChannelId,
        ChannelCategoryId = <T as Trait>::ChannelCategoryId,
        ChannelOwnershipTransferRequestId = <T as Trait>::ChannelOwnershipTransferRequestId,
        PlaylistId = <T as Trait>::PlaylistId,
        SeriesId = <T as Trait>::SeriesId,
        PersonId = <T as Trait>::PersonId,
        ChannelOwnershipTransferRequest = ChannelOwnershipTransferRequest<T>,
        Series = Series<<T as storage::Trait>::ChannelId, <T as Trait>::VideoId>,
        Channel = Channel<T>,
        DataObjectId = <T as storage::Trait>::DataObjectId,
        IsCensored = bool,
        AuctionParams = AuctionParams<
            <T as Trait>::VideoId,
            <T as frame_system::Trait>::BlockNumber,
            BalanceOf<T>,
            MemberId<T>,
        >,
        Balance = BalanceOf<T>,
        ChannelCreationParameters = ChannelCreationParameters<T>,
        ChannelUpdateParameters = ChannelUpdateParameters<T>,
        VideoCreationParameters = VideoCreationParameters<T>,
        VideoUpdateParameters = VideoUpdateParameters<T>,
        NewAssets = NewAssets<T>,
    {
        // Curators
        CuratorGroupCreated(CuratorGroupId),
        CuratorGroupStatusSet(CuratorGroupId, bool /* active status */),
        CuratorAdded(CuratorGroupId, CuratorId),
        CuratorRemoved(CuratorGroupId, CuratorId),

        // Channels
        ChannelCreated(ContentActor, ChannelId, Channel, ChannelCreationParameters),
        ChannelUpdated(ContentActor, ChannelId, Channel, ChannelUpdateParameters),
        ChannelAssetsRemoved(ContentActor, ChannelId, BTreeSet<DataObjectId>, Channel),

        ChannelCensorshipStatusUpdated(
            ContentActor,
            ChannelId,
            IsCensored,
            Vec<u8>, /* rationale */
        ),

        // Channel Ownership Transfers
        ChannelOwnershipTransferRequested(
            ContentActor,
            ChannelOwnershipTransferRequestId,
            ChannelOwnershipTransferRequest,
        ),
        ChannelOwnershipTransferRequestWithdrawn(ContentActor, ChannelOwnershipTransferRequestId),
        ChannelOwnershipTransferred(ContentActor, ChannelOwnershipTransferRequestId),

        // Channel Categories
        ChannelCategoryCreated(
            ChannelCategoryId,
            ChannelCategory,
            ChannelCategoryCreationParameters,
        ),
        ChannelCategoryUpdated(
            ContentActor,
            ChannelCategoryId,
            ChannelCategoryUpdateParameters,
        ),
        ChannelCategoryDeleted(ContentActor, ChannelCategoryId),

        // Videos
        VideoCategoryCreated(
            ContentActor,
            VideoCategoryId,
            VideoCategoryCreationParameters,
        ),
        VideoCategoryUpdated(ContentActor, VideoCategoryId, VideoCategoryUpdateParameters),
        VideoCategoryDeleted(ContentActor, VideoCategoryId),

        VideoCreated(ContentActor, ChannelId, VideoId, VideoCreationParameters),
        VideoUpdated(ContentActor, VideoId, VideoUpdateParameters),
        VideoDeleted(ContentActor, VideoId),

        VideoCensorshipStatusUpdated(
            ContentActor,
            VideoId,
            IsCensored,
            Vec<u8>, /* rationale */
        ),

        // Featured Videos
        FeaturedVideosSet(ContentActor, Vec<VideoId>),

        // Video Playlists
        PlaylistCreated(ContentActor, PlaylistId, PlaylistCreationParameters),
        PlaylistUpdated(ContentActor, PlaylistId, PlaylistUpdateParameters),
        PlaylistDeleted(ContentActor, PlaylistId),

        // Series
        SeriesCreated(
            ContentActor,
            SeriesId,
            NewAssets,
            SeriesParameters<VideoId, NewAssets>,
            Series,
        ),
        SeriesUpdated(
            ContentActor,
            SeriesId,
            NewAssets,
            SeriesParameters<VideoId, NewAssets>,
            Series,
        ),
        SeriesDeleted(ContentActor, SeriesId),

        // Persons
        PersonCreated(
            ContentActor,
            PersonId,
            NewAssets,
            PersonCreationParameters<NewAssets>,
        ),
        PersonUpdated(
            ContentActor,
            PersonId,
            NewAssets,
            PersonUpdateParameters<NewAssets>,
        ),
        PersonDeleted(ContentActor, PersonId),
        ChannelDeleted(ContentActor, ChannelId),

        // NFT auction
        AuctionStarted(ContentActor, AuctionParams),
        NftIssued(
            ContentActor,
            VideoId,
            Option<Royalty>,
            Metadata,
            Option<MemberId>,
        ),
        AuctionBidMade(MemberId, VideoId, Balance, Metadata),
        AuctionBidCanceled(MemberId, VideoId),
        AuctionCancelled(ContentActor, VideoId),
        AuctionCompleted(MemberId, VideoId, Metadata),
        OpenAuctionBidAccepted(ContentActor, VideoId, Metadata),
        OfferStarted(VideoId, ContentActor, MemberId, Option<Balance>),
        OfferCancelled(VideoId, ContentActor),
        OfferAccepted(VideoId, MemberId),
        NFTSellOrderMade(VideoId, ContentActor, Balance),
        NFTBought(VideoId, MemberId, Metadata),
    }
);<|MERGE_RESOLUTION|>--- conflicted
+++ resolved
@@ -1256,13 +1256,7 @@
                 // Do not charge more then buy now
                 Some(buy_now_price) if bid >= buy_now_price => {
 
-<<<<<<< HEAD
-                    if let Some(auction) = video.get_nft_auction_ref_mut() {
-                        auction.make_bid(participant_id, bid, current_block);
-                    }
-=======
                     let auction = auction.make_bid(participant_id, bid, current_block);
->>>>>>> d00d6c00
 
                     if let (Some((last_bidder_account_id, _)), Some(owner_account_id)) = (last_bid_data, owner_account_id) {
                         let nft = Self::complete_auction(video.in_channel, nft, auction, last_bidder_account_id, owner_account_id);
@@ -1354,7 +1348,7 @@
             let last_bid = auction.ensure_last_bid_exists::<T>()?;
 
             // Ensure actor authorized to complete auction.
-            Self::ensure_actor_is_last_bidder(origin, member_id, &auction)?;
+            Self::ensure_member_is_last_bidder(origin, member_id, &auction)?;
 
             // Ensure auction can be completed
             Self::ensure_auction_can_be_completed(&auction)?;
