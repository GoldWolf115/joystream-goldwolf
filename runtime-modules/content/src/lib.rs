// Ensure we're `no_std` when compiling for Wasm.
#![cfg_attr(not(feature = "std"), no_std)]
#![recursion_limit = "256"]

#[cfg(test)]
mod tests;
use core::marker::PhantomData;
mod errors;
mod nft;
mod permissions;
mod types;

use sp_std::cmp::max;
use sp_std::mem::size_of;

pub use errors::*;
pub use nft::*;
pub use permissions::*;
pub use types::*;

use codec::Codec;
use codec::{Decode, Encode};

pub use storage::{
    BagIdType, DataObjectCreationParameters, DataObjectStorage, DynBagCreationParameters,
    DynamicBagIdType, UploadParameters,
};

pub use common::{
    currency::GovernanceCurrency, membership::MembershipInfoProvider, working_group::WorkingGroup,
    MembershipTypes, StorageOwnership, Url,
};
use frame_support::{
    decl_event, decl_module, decl_storage,
    dispatch::{DispatchError, DispatchResult},
    ensure,
    traits::{Currency, ExistenceRequirement, Get, ReservableCurrency},
    Parameter,
};

use frame_system::ensure_signed;

#[cfg(feature = "std")]
pub use serde::{Deserialize, Serialize};
use sp_arithmetic::{
    traits::{BaseArithmetic, One, Saturating, Zero},
    Perbill,
};
use sp_runtime::{
    traits::{AccountIdConversion, Hash, MaybeSerializeDeserialize, Member},
    ModuleId,
};
use sp_std::{collections::btree_set::BTreeSet, vec::Vec};
/// Module configuration trait for Content Directory Module
pub trait Trait:
    frame_system::Trait
    + ContentActorAuthenticator
    + Clone
    + membership::Trait
    + balances::Trait
    + storage::Trait
    + GovernanceCurrency
{
    /// The overarching event type.
    type Event: From<Event<Self>> + Into<<Self as frame_system::Trait>::Event>;

    /// Type of identifier for Videos
    type VideoId: NumericIdentifier;

    /// Type of identifier for OpenAuction
    type OpenAuctionId: NumericIdentifier;

    /// Type of identifier for Video Categories
    type VideoCategoryId: NumericIdentifier;

    /// Type of identifier for Channel Categories
    type ChannelCategoryId: NumericIdentifier;

    /// The maximum number of curators per group constraint
    type MaxNumberOfCuratorsPerGroup: Get<MaxNumber>;

    /// The storage type used
    type DataObjectStorage: storage::DataObjectStorage<Self>;

    /// Type of VideoPostId
    type VideoPostId: NumericIdentifier;

    /// Type of VideoPostId
    type ReactionId: NumericIdentifier;

    /// Max Number of moderators
    type MaxModerators: Get<u64>;

    /// Price per byte
    type PricePerByte: Get<<Self as balances::Trait>::Balance>;

    /// Cleanup Margin used in bloat bond calculation
    type CleanupMargin: Get<<Self as balances::Trait>::Balance>;

    /// Cleanup Cost used in bloat bond calculation
    type CleanupCost: Get<<Self as balances::Trait>::Balance>;

    /// Content Module Id
    type ModuleId: Get<ModuleId>;

    /// Refund cap during cleanup
    type BloatBondCap: Get<u32>;

    /// Deletion prize to be set when creating a dynamic bag
    type BagDeletionPrize: Get<<Self as balances::Trait>::Balance>;

    /// Type in order to retrieve controller account from channel member owner
    type MemberAuthenticator: MembershipInfoProvider<Self>;
}

decl_storage! {
    trait Store for Module<T: Trait> as Content {
        pub ChannelById get(fn channel_by_id): map hasher(blake2_128_concat) T::ChannelId => Channel<T>;

        pub ChannelCategoryById get(fn channel_category_by_id):
        map hasher(blake2_128_concat) T::ChannelCategoryId => ChannelCategory;

        pub VideoById get(fn video_by_id): map hasher(blake2_128_concat) T::VideoId => Video<T>;

        pub VideoCategoryById get(fn video_category_by_id):
        map hasher(blake2_128_concat) T::VideoCategoryId => VideoCategory;

        pub NextChannelCategoryId get(fn next_channel_category_id) config(): T::ChannelCategoryId;

        pub NextChannelId get(fn next_channel_id) config(): T::ChannelId;

        pub NextVideoCategoryId get(fn next_video_category_id) config(): T::VideoCategoryId;

        pub NextVideoId get(fn next_video_id) config(): T::VideoId;

        pub NextCuratorGroupId get(fn next_curator_group_id) config(): T::CuratorGroupId;

        pub CuratorGroupById get(fn curator_group_by_id):
        map hasher(blake2_128_concat) T::CuratorGroupId => CuratorGroup<T>;

        pub VideoPostById get(fn video_post_by_id) : double_map hasher(blake2_128_concat) T::VideoId,
        hasher(blake2_128_concat) T::VideoPostId => VideoPost<T>;

        pub NextVideoPostId get(fn next_video_post_id) config(): T::VideoPostId;

        pub Commitment get(fn commitment): <T as frame_system::Trait>::Hash;

        pub MaxRewardAllowed get(fn max_reward_allowed) config(): BalanceOf<T>;

        pub MinCashoutAllowed get(fn min_cashout_allowed) config(): BalanceOf<T>;

        /// Min auction duration
        pub MinAuctionDuration get(fn min_auction_duration) config(): T::BlockNumber;

        /// Max auction duration
        pub MaxAuctionDuration get(fn max_auction_duration) config(): T::BlockNumber;

        /// Min auction extension period
        pub MinAuctionExtensionPeriod get(fn min_auction_extension_period) config(): T::BlockNumber;

        /// Max auction extension period
        pub MaxAuctionExtensionPeriod get(fn max_auction_extension_period) config(): T::BlockNumber;

        /// Min bid lock duration
        pub MinBidLockDuration get(fn min_bid_lock_duration) config(): T::BlockNumber;

        /// Max bid lock duration
        pub MaxBidLockDuration get(fn max_bid_lock_duration) config(): T::BlockNumber;

        /// Min auction staring price
        pub MinStartingPrice get(fn min_starting_price) config(): CurrencyOf<T>;

        /// Max auction staring price
        pub MaxStartingPrice get(fn max_starting_price) config(): CurrencyOf<T>;

        /// Min creator royalty percentage
        pub MinCreatorRoyalty get(fn min_creator_royalty) config(): Perbill;

        /// Max creator royalty percentage
        pub MaxCreatorRoyalty get(fn max_creator_royalty) config(): Perbill;

        /// Min auction bid step
        pub MinBidStep get(fn min_bid_step) config(): CurrencyOf<T>;

        /// Max auction bid step
        pub MaxBidStep get(fn max_bid_step) config(): CurrencyOf<T>;

        /// Platform fee percentage
        pub PlatfromFeePercentage get(fn platform_fee_percentage) config(): Perbill;

        /// Max delta between current block and starts at
        pub AuctionStartsAtMaxDelta get(fn auction_starts_at_max_delta) config(): T::BlockNumber;

        /// Max nft auction whitelist length
        pub MaxAuctionWhiteListLength get(fn max_auction_whitelist_length) config(): MaxNumber;

        /// Bids for open auctions
        pub OpenAuctionBidByVideoAndMember get(fn open_auction_bid_by_video_and_member):
        double_map hasher(blake2_128_concat) T::VideoId,
        hasher(blake2_128_concat) T::MemberId => OpenAuctionBid<T>;
    }
}

decl_module! {
    pub struct Module<T: Trait> for enum Call where origin: T::Origin {
        /// Predefined errors
        type Error = Error<T>;

        /// Initializing events
        fn deposit_event() = default;

        /// Exports const -  max number of curators per group
        const MaxNumberOfCuratorsPerGroup: MaxNumber = T::MaxNumberOfCuratorsPerGroup::get();

        // ======
        // Next set of extrinsics can only be invoked by lead.
        // ======

        /// Add new curator group to runtime storage
        #[weight = 10_000_000] // TODO: adjust weight
        pub fn create_curator_group(
            origin,
        ) {

            let sender = ensure_signed(origin)?;
            // Ensure given origin is lead
            ensure_lead_auth_success::<T>(&sender)?;

            //
            // == MUTATION SAFE ==
            //

            let curator_group_id = Self::next_curator_group_id();

            // Insert empty curator group with `active` parameter set to false
            <CuratorGroupById<T>>::insert(curator_group_id, CuratorGroup::<T>::default());

            // Increment the next curator curator_group_id:
            <NextCuratorGroupId<T>>::mutate(|n| *n += T::CuratorGroupId::one());

            // Trigger event
            Self::deposit_event(RawEvent::CuratorGroupCreated(curator_group_id));
        }

        /// Set `is_active` status for curator group under given `curator_group_id`
        #[weight = 10_000_000] // TODO: adjust weight
        pub fn set_curator_group_status(
            origin,
            curator_group_id: T::CuratorGroupId,
            is_active: bool,
        ) {

            // Ensure given origin is lead
            let sender = ensure_signed(origin)?;
            // Ensure given origin is lead
            ensure_lead_auth_success::<T>(&sender)?;

            // Ensure curator group under provided curator_group_id already exist
            Self::ensure_curator_group_under_given_id_exists(&curator_group_id)?;

            //
            // == MUTATION SAFE ==
            //

            // Set `is_active` status for curator group under given `curator_group_id`
            <CuratorGroupById<T>>::mutate(curator_group_id, |curator_group| {
                curator_group.set_status(is_active)
            });

            // Trigger event
            Self::deposit_event(RawEvent::CuratorGroupStatusSet(curator_group_id, is_active));
        }

        /// Add curator to curator group under given `curator_group_id`
        #[weight = 10_000_000] // TODO: adjust weight
        pub fn add_curator_to_group(
            origin,
            curator_group_id: T::CuratorGroupId,
            curator_id: T::CuratorId,
        ) {

            // Ensure given origin is lead
            let sender = ensure_signed(origin)?;
            // Ensure given origin is lead
            ensure_lead_auth_success::<T>(&sender)?;

            // Ensure curator group under provided curator_group_id already exist, retrieve corresponding one
            let curator_group = Self::ensure_curator_group_exists(&curator_group_id)?;

            // Ensure that curator_id is infact a worker in content working group
            ensure_is_valid_curator_id::<T>(&curator_id)?;

            // Ensure max number of curators per group limit not reached yet
            curator_group.ensure_max_number_of_curators_limit_not_reached()?;

            // Ensure curator under provided curator_id isn`t a CuratorGroup member yet
            curator_group.ensure_curator_in_group_does_not_exist(&curator_id)?;

            //
            // == MUTATION SAFE ==
            //

            // Insert curator_id into curator_group under given curator_group_id
            <CuratorGroupById<T>>::mutate(curator_group_id, |curator_group| {
                curator_group.get_curators_mut().insert(curator_id);
            });

            // Trigger event
            Self::deposit_event(RawEvent::CuratorAdded(curator_group_id, curator_id));
        }

        /// Remove curator from a given curator group
        #[weight = 10_000_000] // TODO: adjust weight
        pub fn remove_curator_from_group(
            origin,
            curator_group_id: T::CuratorGroupId,
            curator_id: T::CuratorId,
        ) {

            // Ensure given origin is lead
            let sender = ensure_signed(origin)?;
            // Ensure given origin is lead
            ensure_lead_auth_success::<T>(&sender)?;

            // Ensure curator group under provided curator_group_id already exist, retrieve corresponding one
            let curator_group = Self::ensure_curator_group_exists(&curator_group_id)?;

            // Ensure curator under provided curator_id is CuratorGroup member
            curator_group.ensure_curator_in_group_exists(&curator_id)?;

            //
            // == MUTATION SAFE ==
            //

            // Remove curator_id from curator_group under given curator_group_id
            <CuratorGroupById<T>>::mutate(curator_group_id, |curator_group| {
                curator_group.get_curators_mut().remove(&curator_id);
            });

            // Trigger event
            Self::deposit_event(RawEvent::CuratorRemoved(curator_group_id, curator_id));
        }

        #[weight = 10_000_000] // TODO: adjust weight
        pub fn create_channel(
            origin,
            actor: ContentActor<T::CuratorGroupId, T::CuratorId, T::MemberId>,
            params: ChannelCreationParameters<T>,
        ) {
            // channel creator account
            let sender = ensure_signed(origin)?;

            ensure_actor_authorized_to_create_channel::<T>(
                &sender,
                &actor,
            )?;

            // The channel owner will be..
            let channel_owner = actor_to_channel_owner::<T>(&actor)?;

            // next channel id
            let channel_id = NextChannelId::<T>::get();

<<<<<<< HEAD
            let upload_params = params.assets.as_ref().map(|assets| {
                Self::construct_upload_parameters(
                    assets,
                    &channel_id,
                    &sender
                )});

            let channel_bag_id = Self::bag_id_for_channel(&channel_id);

            let deletion_prize = storage::DynamicBagDeletionPrize::<T> {
                prize: Zero::zero(), // put 0 for Giza release
                account_id: sender,
=======
            // ensure collaborator & moderator member ids are valid
            Self::validate_member_set(&params.moderators)?;
            Self::validate_member_set(&params.collaborators)?;

            let storage_assets = params.assets.clone().unwrap_or_default();
            let bag_creation_params = DynBagCreationParameters::<T> {
                bag_id: DynBagId::<T>::Channel(channel_id),
                object_creation_list: storage_assets.object_creation_list,
                deletion_prize_source_account_id: sender,
                expected_data_size_fee: storage_assets.expected_data_size_fee,
>>>>>>> 591c179f
            };
            //
            // == MUTATION SAFE ==
            //

            // create channel bag
            Storage::<T>::create_dynamic_bag(
                bag_creation_params,
                T::BagDeletionPrize::get(),
            )?;

            // Only increment next channel id if adding content was successful
            NextChannelId::<T>::mutate(|id| *id += T::ChannelId::one());

            // channel creation
            let channel: Channel<T> = ChannelRecord {
                owner: channel_owner,
                num_videos: 0u64,
                is_censored: false,
                reward_account: params.reward_account.clone(),
                collaborators: params.collaborators.clone(),
                moderators: params.moderators.clone(),
                cumulative_payout_earned: BalanceOf::<T>::zero(),
                transfer_status: ChannelTransferStatus::NoActiveTransfer,
            };

            // add channel to onchain state
            ChannelById::<T>::insert(channel_id, channel.clone());

            Self::deposit_event(RawEvent::ChannelCreated(actor, channel_id, channel, params));
        }

        #[weight = 10_000_000] // TODO: adjust weight
        pub fn update_channel(
            origin,
            actor: ContentActor<T::CuratorGroupId, T::CuratorId, T::MemberId>,
            channel_id: T::ChannelId,
            params: ChannelUpdateParameters<T>,
        ) {
            let sender = ensure_signed(origin)?;

            // check that channel exists
            let mut channel = Self::ensure_channel_exists(&channel_id)?;

            channel.ensure_has_no_active_transfer::<T>()?;

            ensure_actor_authorized_to_update_channel_assets::<T>(
                &sender,
                &actor,
                &channel,
            )?;

            // maybe update the reward account if actor is not a collaborator
            if let Some(reward_account) = params.reward_account.as_ref() {
                ensure_actor_can_manage_reward_account::<T>(&sender, &channel.owner, &actor)?;
                channel.reward_account = reward_account.clone();
            }

            // update collaborator set if actor is not a collaborator
            if let Some(new_collabs) = params.collaborators.as_ref() {
                ensure_actor_can_manage_collaborators::<T>(&sender, &channel.owner, &actor)?;

                channel.collaborators = new_collabs.clone();
            }

            //
            // == MUTATION SAFE ==
            //

            let upload_parameters = UploadParameters::<T> {
                bag_id: Self::bag_id_for_channel(&channel_id),
                object_creation_list: params.assets_to_upload.clone()
                    .map_or(Default::default(), |assets| assets.object_creation_list),
                deletion_prize_source_account_id: sender,
                expected_data_size_fee: params.assets_to_upload.clone()
                    .map_or(Default::default(), |assets| assets.expected_data_size_fee)
            };

            Storage::<T>::upload_and_delete_data_objects(
                upload_parameters,
                params.assets_to_remove.clone(),
            )?;

            // Update the channel
            ChannelById::<T>::insert(channel_id, channel.clone());

            Self::deposit_event(RawEvent::ChannelUpdated(actor, channel_id, channel, params));
        }

        // extrinsics for channel deletion
        #[weight = 10_000_000] // TODO: adjust weight
        pub fn delete_channel(
            origin,
            actor: ContentActor<T::CuratorGroupId, T::CuratorId, T::MemberId>,
            channel_id: T::ChannelId,
            num_objects_to_delete: u64,
        ) -> DispatchResult {
            let sender = ensure_signed(origin)?;

            // check that channel exists
            let channel = Self::ensure_channel_exists(&channel_id)?;

            ensure_actor_authorized_to_delete_channel::<T>(
                &sender,
                &actor,
                &channel.owner,
            )?;

            // check that channel videos are 0
            ensure!(channel.num_videos == 0, Error::<T>::ChannelContainsVideos);

            // get bag id for the channel
            let dyn_bag = DynamicBagIdType::<T::MemberId, T::ChannelId>::Channel(channel_id);
            let bag_id = storage::BagIdType::from(dyn_bag.clone());

            // channel has a dynamic bag associated to it -> remove assets from storage
            if let Ok(bag) = T::DataObjectStorage::ensure_bag_exists(&bag_id) {
                // ensure that bag size provided is valid
                ensure!(
                    bag.objects_number == num_objects_to_delete,
                    Error::<T>::InvalidBagSizeSpecified
                );

                //
                // == MUTATION SAFE ==
                //

                // delete channel dynamic bag or fail
                Storage::<T>::delete_dynamic_bag(
                    sender,
                    dyn_bag,
                )?;
            }

            // remove channel from on chain state
            ChannelById::<T>::remove(channel_id);

            // deposit event
            Self::deposit_event(RawEvent::ChannelDeleted(actor, channel_id));

            Ok(())
        }

        #[weight = 10_000_000] // TODO: adjust weight
        pub fn update_channel_censorship_status(
            origin,
            actor: ContentActor<T::CuratorGroupId, T::CuratorId, T::MemberId>,
            channel_id: T::ChannelId,
            is_censored: bool,
            rationale: Vec<u8>,
        ) {
            // check that channel exists
            let channel = Self::ensure_channel_exists(&channel_id)?;

            channel.ensure_has_no_active_transfer::<T>()?;

            ensure_actor_authorized_to_censor::<T>(
                origin,
                &actor,
                &channel.owner,
            )?;

            // Ensure censorship status have been changed
            channel.ensure_censorship_status_changed::<T>(is_censored)?;

            //
            // == MUTATION SAFE ==
            //

            ChannelById::<T>::mutate(channel_id, |channel| {
                channel.is_censored = is_censored
            });

            Self::deposit_event(RawEvent::ChannelCensorshipStatusUpdated(actor, channel_id, is_censored, rationale));
        }

        #[weight = 10_000_000] // TODO: adjust weight
        pub fn create_channel_category(
            origin,
            actor: ContentActor<T::CuratorGroupId, T::CuratorId, T::MemberId>,
            params: ChannelCategoryCreationParameters,
        ) {
            ensure_actor_authorized_to_manage_categories::<T>(
                origin,
                &actor
            )?;

            //
            // == MUTATION SAFE ==
            //

            let category_id = Self::next_channel_category_id();
            NextChannelCategoryId::<T>::mutate(|id| *id += T::ChannelCategoryId::one());

            let category = ChannelCategory {};
            ChannelCategoryById::<T>::insert(category_id, category.clone());

            Self::deposit_event(RawEvent::ChannelCategoryCreated(category_id, category, params));
        }

        #[weight = 10_000_000] // TODO: adjust weight
        pub fn update_channel_category(
            origin,
            actor: ContentActor<T::CuratorGroupId, T::CuratorId, T::MemberId>,
            category_id: T::ChannelCategoryId,
            params: ChannelCategoryUpdateParameters,
        ) {
            ensure_actor_authorized_to_manage_categories::<T>(
                origin,
                &actor
            )?;

            Self::ensure_channel_category_exists(&category_id)?;

            Self::deposit_event(RawEvent::ChannelCategoryUpdated(actor, category_id, params));
        }

        #[weight = 10_000_000] // TODO: adjust weight
        pub fn delete_channel_category(
            origin,
            actor: ContentActor<T::CuratorGroupId, T::CuratorId, T::MemberId>,
            category_id: T::ChannelCategoryId,
        ) {
            ensure_actor_authorized_to_manage_categories::<T>(
                origin,
                &actor
            )?;

            Self::ensure_channel_category_exists(&category_id)?;

            ChannelCategoryById::<T>::remove(&category_id);

            Self::deposit_event(RawEvent::ChannelCategoryDeleted(actor, category_id));
        }

        #[weight = 10_000_000] // TODO: adjust weight
        pub fn create_video(
            origin,
            actor: ContentActor<T::CuratorGroupId, T::CuratorId, T::MemberId>,
            channel_id: T::ChannelId,
            params: VideoCreationParameters<T>,
        ) {
            let sender = ensure_signed(origin)?;

            // check that channel exists
            let channel = Self::ensure_channel_exists(&channel_id)?;
            channel.ensure_has_no_active_transfer::<T>()?;

            ensure_actor_authorized_to_update_channel_assets::<T>(
                &sender,
                &actor,
                &channel,
            )?;

            // next video id
            let video_id = NextVideoId::<T>::get();

            let nft_status = params.auto_issue_nft
                .as_ref()
                .map_or(
                    Ok(None),
                    |issuance_params| {
                        Some(Self::construct_owned_nft(issuance_params,video_id)).transpose()
                    }
                )?;

            // create the video struct
            let video: Video<T> = VideoRecord {
                in_channel: channel_id,
                is_censored: false,
                enable_comments: params.enable_comments,
                video_post_id:  None,
                nft_status,
            };

            if let Some(upload_assets) = params.assets.as_ref() {
                let params = Self::construct_upload_parameters(
                    upload_assets,
                    &channel_id,
                    &sender
                );
                Storage::<T>::upload_data_objects(params)?;
            }

            //
            // == MUTATION SAFE ==
            //


            // add it to the onchain state
            VideoById::<T>::insert(video_id, video);

            // Only increment next video id
            NextVideoId::<T>::mutate(|id| *id += T::VideoId::one());

            // Add recently added video id to the channel

            ChannelById::<T>::mutate(channel_id, |channel| {
                channel.num_videos = channel.num_videos.saturating_add(1);
            });

            Self::deposit_event(RawEvent::VideoCreated(actor, channel_id, video_id, params));

        }

        #[weight = 10_000_000] // TODO: adjust weight
        pub fn update_video(
            origin,
            actor: ContentActor<T::CuratorGroupId, T::CuratorId, T::MemberId>,
            video_id: T::VideoId,
            params: VideoUpdateParameters<T>,
        ) {
            let sender = ensure_signed(origin)?;
            // check that video exists, retrieve corresponding channel id.
            let video = Self::ensure_video_exists(&video_id)?;

            let channel_id = video.in_channel;
            let channel = Self::ensure_channel_exists(&channel_id)?;
            channel.ensure_has_no_active_transfer::<T>()?;

            // Check for permission to update channel assets
            ensure_actor_authorized_to_update_channel_assets::<T>(
                &sender,
                &actor,
                &channel,
            )?;


            let nft_status = params.auto_issue_nft
                .as_ref()
                .map_or(
                    Ok(None),
                    |issuance_params| {
                        ensure!(video.nft_status.is_none(), Error::<T>::NftAlreadyExists);
                        Some(Self::construct_owned_nft(issuance_params, video_id)).transpose()
                    }
                )?;


            //
            // == MUTATION SAFE ==
            //

            // upload/delete video assets from storage with commit or rollback semantics
            let upload_parameters = UploadParameters::<T> {
                bag_id: Self::bag_id_for_channel(&channel_id),
                object_creation_list: params.assets_to_upload.clone()
                    .map_or(Default::default(), |assets| assets.object_creation_list),
                deletion_prize_source_account_id: sender,
                expected_data_size_fee: params.assets_to_upload.clone()
                    .map_or(Default::default(), |assets| assets.expected_data_size_fee)
            };

            Storage::<T>::upload_and_delete_data_objects(
                upload_parameters,
                params.assets_to_remove.clone(),
                )?;

            if nft_status.is_some() {
                VideoById::<T>::mutate(&video_id, |video| video.nft_status = nft_status);
            }

            Self::deposit_event(RawEvent::VideoUpdated(actor, video_id, params));
        }

        #[weight = 10_000_000] // TODO: adjust weight
        pub fn delete_video(
            origin,
            actor: ContentActor<T::CuratorGroupId, T::CuratorId, T::MemberId>,
            video_id: T::VideoId,
            assets_to_remove: BTreeSet<DataObjectId<T>>,
        ) {
            let sender = ensure_signed(origin)?;

            // check that video exists
            let video = Self::ensure_video_exists(&video_id)?;

            // get information regarding channel
            let channel_id = video.in_channel;
            let channel = ChannelById::<T>::get(channel_id);
            channel.ensure_has_no_active_transfer::<T>()?;

            ensure_actor_authorized_to_update_channel_assets::<T>(
                &sender,
                &actor,
                &channel,
            )?;

            // Ensure nft for this video have not been issued
            video.ensure_nft_is_not_issued::<T>()?;

            // bloat bond logic: channel owner is refunded
            video.video_post_id.as_ref().map(
                |video_post_id| Self::video_deletion_refund_logic(&sender, &video_id, &video_post_id)
            ).transpose()?;

            //
            // == MUTATION SAFE ==
            //

            // delete assets from storage with upload and rollback semantics
            if !assets_to_remove.is_empty() {
                Storage::<T>::delete_data_objects(
                    sender,
                    Self::bag_id_for_channel(&channel_id),
                    assets_to_remove,
                )?;
            }

            // Remove video
            VideoById::<T>::remove(video_id);

            // Remove all comments related
            <VideoPostById<T>>::remove_prefix(video_id);

            // Update corresponding channel
            // Remove recently deleted video from the channel
            ChannelById::<T>::mutate(channel_id, |channel| {
                channel.num_videos = channel.num_videos.saturating_sub(1)
            });

            Self::deposit_event(RawEvent::VideoDeleted(actor, video_id));
        }

        #[weight = 10_000_000] // TODO: adjust weight
        pub fn set_featured_videos(
            origin,
            actor: ContentActor<T::CuratorGroupId, T::CuratorId, T::MemberId>,
            list: Vec<T::VideoId>
        ) {
            // can only be set by lead
            ensure_actor_authorized_to_set_featured_videos::<T>(
                origin,
                &actor,
            )?;

            //
            // == MUTATION SAFE ==
            //

            Self::deposit_event(RawEvent::FeaturedVideosSet(actor, list));
        }

        #[weight = 10_000_000] // TODO: adjust weight
        pub fn create_video_category(
            origin,
            actor: ContentActor<T::CuratorGroupId, T::CuratorId, T::MemberId>,
            params: VideoCategoryCreationParameters,
        ) {
            ensure_actor_authorized_to_manage_categories::<T>(
                origin,
                &actor
            )?;

            //
            // == MUTATION SAFE ==
            //

            let category_id = Self::next_video_category_id();
            NextVideoCategoryId::<T>::mutate(|id| *id += T::VideoCategoryId::one());

            let category = VideoCategory {};
            VideoCategoryById::<T>::insert(category_id, category);

            Self::deposit_event(RawEvent::VideoCategoryCreated(actor, category_id, params));
        }

        #[weight = 10_000_000] // TODO: adjust weight
        pub fn update_video_category(
            origin,
            actor: ContentActor<T::CuratorGroupId, T::CuratorId, T::MemberId>,
            category_id: T::VideoCategoryId,
            params: VideoCategoryUpdateParameters,
        ) {
            ensure_actor_authorized_to_manage_categories::<T>(
                origin,
                &actor
            )?;

            Self::ensure_video_category_exists(&category_id)?;

            Self::deposit_event(RawEvent::VideoCategoryUpdated(actor, category_id, params));
        }

        #[weight = 10_000_000] // TODO: adjust weight
        pub fn delete_video_category(
            origin,
            actor: ContentActor<T::CuratorGroupId, T::CuratorId, T::MemberId>,
            category_id: T::VideoCategoryId,
        ) {
            ensure_actor_authorized_to_manage_categories::<T>(
                origin,
                &actor
            )?;

            Self::ensure_video_category_exists(&category_id)?;

            VideoCategoryById::<T>::remove(&category_id);

            Self::deposit_event(RawEvent::VideoCategoryDeleted(actor, category_id));
        }
        #[weight = 10_000_000] // TODO: adjust weight
        pub fn update_video_censorship_status(
            origin,
            actor: ContentActor<T::CuratorGroupId, T::CuratorId, T::MemberId>,
            video_id: T::VideoId,
            is_censored: bool,
            rationale: Vec<u8>,
        ) -> DispatchResult {
            // check that video exists
            let video = Self::ensure_video_exists(&video_id)?;

            ensure_actor_authorized_to_censor::<T>(
                origin,
                &actor,
                // The channel owner will be..
                &Self::channel_by_id(video.in_channel).owner,
            )?;

            // Ensure censorship status have been changed
            video.ensure_censorship_status_changed::<T>(is_censored)?;

            //
            // == MUTATION SAFE ==
            //

            // update
            VideoById::<T>::mutate(video_id, |video| {
                video.is_censored = is_censored;
            });

            Self::deposit_event(
                RawEvent::VideoCensorshipStatusUpdated(
                    actor,
                    video_id,
                    is_censored,
                    rationale
                ));

            Ok(())
        }

        #[weight = 10_000_000] // TODO: adjust weight
        pub fn create_post(
            origin,
            actor: ContentActor<T::CuratorGroupId, T::CuratorId, T::MemberId>,
            params: VideoPostCreationParameters<T>,
        ) -> DispatchResult {

            let sender = ensure_signed(origin)?;

            // ensure channel is valid
            let video = Self::ensure_video_exists(&params.video_reference)?;
            let owner = ChannelById::<T>::get(video.in_channel).owner;

            match params.post_type {
                VideoPostType::<T>::Comment(parent_id) => {
                    ensure!(video.enable_comments, Error::<T>::CommentsDisabled);
                    Self::ensure_post_exists( params.video_reference, parent_id).map(|_| ())?;
                    ensure_actor_authorized_to_add_comment::<T>(&sender, &actor)?
                },
                VideoPostType::<T>::Description => ensure_actor_authorized_to_add_video_post::<T>(
                    &sender,
                    &actor,
                    &owner
                )?
            };

            let initial_bloat_bond = Self::compute_initial_bloat_bond();
            let post_id = <NextVideoPostId<T>>::get();

            let post = VideoPost::<T> {
                author: actor,
                bloat_bond: initial_bloat_bond,
                replies_count: T::VideoPostId::zero(),
                video_reference: params.video_reference,
                post_type: params.post_type.clone(),
            };

            ensure!(
                Balances::<T>::usable_balance(&sender) >= initial_bloat_bond,
                Error::<T>::UnsufficientBalance,
            );
            //
            // == MUTATION SAFE ==
            //

            <ContentTreasury<T>>::deposit(&sender, initial_bloat_bond)?;

            <NextVideoPostId<T>>::mutate(|x| *x = x.saturating_add(One::one()));
            <VideoPostById<T>>::insert(&params.video_reference, &post_id, post.clone());

            // increment replies count in the parent post
            match params.post_type {
                VideoPostType::<T>::Comment(parent_id) => <VideoPostById<T>>::mutate(
                    &params.video_reference,
                    parent_id,
                    |x| x.replies_count = x.replies_count.saturating_add(One::one())),
                VideoPostType::<T>::Description => VideoById::<T>::mutate(
                    &params.video_reference,
                    |video| video.video_post_id = Some(post_id)),
            };

            // deposit event
            Self::deposit_event(RawEvent::VideoPostCreated(post, post_id));

            Ok(())
        }

        #[weight = 10_000_000] // TODO: adjust weight
        pub fn edit_post_text(
            origin,
            video_id: T::VideoId,
            post_id: T::VideoPostId,
            actor: ContentActor<T::CuratorGroupId, T::CuratorId, T::MemberId>,
            new_text: Vec<u8>,
        ) {
            let sender = ensure_signed(origin)?;
            let post = Self::ensure_post_exists(video_id, post_id)?;
            let video = VideoById::<T>::get(video_id);
            let channel = ChannelById::<T>::get(video.in_channel);
            channel.ensure_has_no_active_transfer::<T>()?;

            match post.post_type {
                VideoPostType::<T>::Description => ensure_actor_authorized_to_edit_video_post::<T>(
                    &sender,
                    &actor,
                    &channel.owner
                )?,
                VideoPostType::<T>::Comment(_) => ensure_actor_authorized_to_edit_comment::<T>(
                    &sender,
                    &actor,
                    &post
                )?
            };

            // deposit event
            Self::deposit_event(RawEvent::VideoPostTextUpdated(actor, new_text, post_id, video_id));
        }

        #[weight = 10_000_000] // TODO: adjust weight
        pub fn delete_post(
            origin,
            post_id: T::VideoPostId,
            video_id: T::VideoId,
            actor: ContentActor<T::CuratorGroupId, T::CuratorId, T::MemberId>,
            params: VideoPostDeletionParameters<T>,
        ) {
            let sender = ensure_signed(origin)?;
            let post = Self::ensure_post_exists(video_id, post_id)?;
            let video = VideoById::<T>::get(video_id);
            let channel = ChannelById::<T>::get(video.in_channel);
            channel.ensure_has_no_active_transfer::<T>()?;

            let cleanup_actor = match post.post_type {
                VideoPostType::<T>::Description => {
                    Self::ensure_witness_verification(
                        params.witness,
                        post.replies_count,
                    )?;
                    ensure_actor_authorized_to_remove_video_post::<T>(&sender, &actor, &channel)?;
                    CleanupActor::VideoPostAuthor
                },
                VideoPostType::<T>::Comment(_) => {
                    let cleanup_actor = ensure_actor_authorized_to_remove_comment::<T>(
                        &sender,
                        &actor,
                        &channel,
                        &post
                    )?;
                    if let CleanupActor::Moderator = &cleanup_actor {
                        ensure!(
                            params.rationale.is_some(),
                            Error::<T>::RationaleNotProvidedByModerator
                        );
                    }
                    cleanup_actor
                }
            };

            ensure!(
                ContentTreasury::<T>::usable_balance() >= post.bloat_bond,
                Error::<T>::InsufficientTreasuryBalance,
            );

            //
            // == MUTATION_SAFE ==
            //

            Self::refund(&sender, cleanup_actor, post.bloat_bond)?;

            match post.post_type {
                VideoPostType::<T>::Comment(parent_id) => {
                    VideoPostById::<T>::remove(&video_id, &post_id);
                    // parent post might have been already deleted
                    if let Ok(mut parent_post) = Self::ensure_post_exists(
                        video_id,
                        parent_id,
                    ){
                        parent_post.replies_count =
                            parent_post.replies_count.saturating_sub(T::VideoPostId::one());
                        VideoPostById::<T>::insert(&video_id, &parent_id, parent_post);
                    }
                }
                VideoPostType::<T>::Description => VideoPostById::<T>::remove_prefix(&video_id),
            }

            // deposit event
            Self::deposit_event(
                RawEvent::VideoPostDeleted(
                    post,
                    post_id,
                    actor,
                ));
        }

        #[weight = 10_000_000] // TODO: adjust weight
        fn react_to_post(
            origin,
            member_id: T::MemberId,
            video_id: T::VideoId,
            post_id: T::VideoPostId,
            reaction_id: T::ReactionId,
        ) {
            // post existence verification purposely avoided
            let sender = ensure_signed(origin)?;
            ensure_member_auth_success::<T>(&sender, &member_id)?;

            //
            // == MUTATION_SAFE ==
            //

            Self::deposit_event(RawEvent::ReactionToVideoPost(member_id, video_id, post_id, reaction_id));
        }

        #[weight = 10_000_000] // TODO: adjust weight
        fn react_to_video(
            origin,
            member_id: T::MemberId,
            video_id: T::VideoId,
            reaction_id: T::ReactionId,
        ) {
            // video existence verification purposely avoided
            let sender = ensure_signed(origin)?;
            ensure_member_auth_success::<T>(&sender, &member_id)?;

            //
            // == MUTATION_SAFE ==
            //

            Self::deposit_event(RawEvent::ReactionToVideo(member_id, video_id, reaction_id));
        }

        #[weight = 10_000_000] // TODO: adjust weight
        fn update_moderator_set(
            origin,
            actor: ContentActor<T::CuratorGroupId, T::CuratorId, T::MemberId>,
            new_moderators: BTreeSet<T::MemberId>,
            channel_id: T::ChannelId
        ) {
            // ensure (origin, actor) is channel owner
            let sender = ensure_signed(origin)?;
            let channel = Self::ensure_channel_exists(&channel_id)?;
            channel.ensure_has_no_active_transfer::<T>()?;

            let owner = channel.owner;

            ensure_actor_can_manage_moderators::<T>(
                &sender,
                &owner,
                &actor,
            )?;

            //
            // == MUTATION_SAFE ==
            //

            <ChannelById<T>>::mutate(channel_id, |x| x.moderators = new_moderators.clone());

            Self::deposit_event(
                RawEvent::ModeratorSetUpdated(
                    channel_id,
                    new_moderators
                ));
        }

        #[weight = 10_000_000] // TODO: adjust Weight
        pub fn update_commitment(
            origin,
            new_commitment: <T as frame_system::Trait>::Hash,
        ) {
            let sender = ensure_signed(origin)?;
            ensure_authorized_to_update_commitment::<T>(&sender)?;

            <Commitment<T>>::put(new_commitment);
            Self::deposit_event(RawEvent::CommitmentUpdated(new_commitment));
        }

        #[weight = 10_000_000] // TODO: adjust Weight
        pub fn claim_channel_reward(
            origin,
            actor: ContentActor<T::CuratorGroupId, T::CuratorId, T::MemberId>,
            proof: Vec<ProofElement<T>>,
            item: PullPayment<T>,
        ) -> DispatchResult {
            let channel = Self::ensure_channel_exists(&item.channel_id)?;
            channel.ensure_has_no_active_transfer::<T>()?;

            let reward_account = Self::ensure_reward_account(&channel)?;

            ensure_actor_authorized_to_claim_payment::<T>(origin, &actor, &channel.owner)?;

            let cashout = item
                .cumulative_payout_claimed
                .saturating_sub(channel.cumulative_payout_earned);

            ensure!(
                <MaxRewardAllowed<T>>::get() > item.cumulative_payout_claimed,
                Error::<T>::TotalRewardLimitExceeded
            );
            ensure!(<MinCashoutAllowed<T>>::get() < cashout, Error::<T>::UnsufficientCashoutAmount);
            Self::verify_proof(&proof, &item)?;

            ContentTreasury::<T>::transfer_reward(&reward_account, cashout);
            ChannelById::<T>::mutate(
                &item.channel_id,
                |channel| channel.cumulative_payout_earned =
                    channel.cumulative_payout_earned.saturating_add(item.cumulative_payout_claimed)
            );

            Self::deposit_event(RawEvent::ChannelRewardUpdated(item.cumulative_payout_claimed, item.channel_id));

            Ok(())
        }

        #[weight = 10_000_000] // TODO: adjust Weight
        pub fn update_max_reward_allowed(origin, amount: BalanceOf<T>) {
            let sender = ensure_signed(origin)?;
            ensure_authorized_to_update_max_reward::<T>(&sender)?;
            <MaxRewardAllowed<T>>::put(amount);
            Self::deposit_event(RawEvent::MaxRewardUpdated(amount));
        }

        #[weight = 10_000_000] // TODO: adjust Weight
        pub fn update_min_cashout_allowed(origin, amount: BalanceOf<T>) {
            let sender = ensure_signed(origin)?;
            ensure_authorized_to_update_min_cashout::<T>(&sender)?;
            <MinCashoutAllowed<T>>::put(amount);
            Self::deposit_event(RawEvent::MinCashoutUpdated(amount));
        }

        /// Issue NFT
        #[weight = 10_000_000] // TODO: adjust weight
        pub fn issue_nft(
            origin,
            actor: ContentActor<T::CuratorGroupId, T::CuratorId, T::MemberId>,
            video_id: T::VideoId,
            params: NftIssuanceParameters<T>
<<<<<<< HEAD
        ) -> DispatchResult {
            // TODO: add `channel.ensure_has_no_active_transfer::<T>()?;` on restoring the method
            // TODO RHODES: remove after open auction fix
            Err(DispatchError::Other("nft issuance disabled"))

            // let sender = ensure_signed(origin)?;
=======
        ) {
>>>>>>> 591c179f

            let sender = ensure_signed(origin)?;

            // Ensure given video exists
            let video = Self::ensure_video_exists(&video_id)?;

            // Ensure have not been issued yet
            video.ensure_nft_is_not_issued::<T>()?;

            let channel_id = video.in_channel;

            // Ensure channel exists, retrieve channel owner
            let channel = Self::ensure_channel_exists(&channel_id)?;

            ensure_actor_authorized_to_update_channel_assets::<T>(&sender, &actor, &channel)?;

            // The content owner will be..
            let nft_status = Self::construct_owned_nft(&params, video_id)?;

            //
            // == MUTATION SAFE ==
            //

            // Update the video
            VideoById::<T>::mutate(video_id, |v| v.set_nft_status(nft_status));

            Self::deposit_event(RawEvent::NftIssued(
                actor,
                video_id,
                params,
            ));
        }

        /// Start video nft open auction
        #[weight = 10_000_000] // TODO: adjust weight
        pub fn start_open_auction(
            origin,
            owner_id: ContentActor<T::CuratorGroupId, T::CuratorId, T::MemberId>,
            video_id: T::VideoId,
            auction_params: OpenAuctionParams<T>,
        ) {
            // Ensure given video exists
            let video = Self::ensure_video_exists(&video_id)?;

            // Ensure nft is already issued
            let nft = video.ensure_nft_is_issued::<T>()?;

            // Authorize nft owner
            ensure_actor_authorized_to_manage_nft::<T>(origin, &owner_id, &nft.owner, video.in_channel)?;

            // Ensure there nft transactional status is set to idle.
            Self::ensure_nft_transactional_status_is_idle(&nft)?;

            // Validate round_duration & starting_price
            Self::validate_open_auction_params(&auction_params)?;

            //
            // == MUTATION SAFE ==
            //

            // Create new auction
            let new_nonce = nft.open_auctions_nonce.saturating_add(One::one());
            let auction = OpenAuction::<T>::new(auction_params.clone(), new_nonce);

            // Update the video
            let new_nft = nft
                .with_transactional_status(TransactionalStatus::<T>::OpenAuction(auction))
                .increment_open_auction_count();

            VideoById::<T>::mutate(
                video_id,
                |v| v.set_nft_status(new_nft)
            );

            // Trigger event
            Self::deposit_event(RawEvent::OpenAuctionStarted(owner_id, video_id, auction_params, new_nonce));
        }

        /// Start video nft english auction
        #[weight = 10_000_000] // TODO: adjust weight
        pub fn start_english_auction(
            origin,
            owner_id: ContentActor<T::CuratorGroupId, T::CuratorId, T::MemberId>,
            video_id: T::VideoId,
            auction_params: EnglishAuctionParams<T>,
        ) {
            // Ensure given video exists
            let video = Self::ensure_video_exists(&video_id)?;

            // Ensure nft is already issued
            let nft = video.ensure_nft_is_issued::<T>()?;

            // Authorize nft owner
            ensure_actor_authorized_to_manage_nft::<T>(origin, &owner_id, &nft.owner, video.in_channel)?;

            // Ensure there nft transactional status is set to idle.
            Self::ensure_nft_transactional_status_is_idle(&nft)?;

            // Validate round_duration & starting_price
            Self::validate_english_auction_params(&auction_params)?;

            //
            // == MUTATION SAFE ==
            //

            // Create new auction
            let auction = EnglishAuction::<T>::new(auction_params.clone());

            // Update the video
            VideoById::<T>::mutate(
                video_id,
                |v| v.set_nft_status(nft.with_transactional_status(TransactionalStatus::<T>::EnglishAuction(auction))));

            // Trigger event
            Self::deposit_event(RawEvent::EnglishAuctionStarted(owner_id, video_id, auction_params));
        }

        // Cancel video nft english auction
        #[weight = 10_000_000] // TODO: adjust weight
        pub fn cancel_english_auction(
            origin,
            owner_id: ContentActor<T::CuratorGroupId, T::CuratorId, T::MemberId>,
            video_id: T::VideoId,
        ) {
            // Ensure given video exists
            let video = Self::ensure_video_exists(&video_id)?;

            // Ensure nft is already issued
            let nft = video.ensure_nft_is_issued::<T>()?;

            // Authorize nft owner
            ensure_actor_authorized_to_manage_nft::<T>(origin, &owner_id, &nft.owner, video.in_channel)?;

            // Ensure auction state that can be canceled
            Self::ensure_in_english_auction_state(&nft)
                .and_then(|eng| eng.ensure_auction_can_be_canceled::<T>())?;

            //
            // == MUTATION SAFE ==
            //

            // Cancel auction
            let updated_nft = nft.with_transactional_status(TransactionalStatus::<T>::Idle);

            VideoById::<T>::mutate(video_id, |v| v.set_nft_status(updated_nft));

            // Trigger event
            Self::deposit_event(RawEvent::AuctionCanceled(owner_id, video_id));
        }

        // Cancel video nft english auction
        #[weight = 10_000_000] // TODO: adjust weight
        pub fn cancel_open_auction(
            origin,
            owner_id: ContentActor<T::CuratorGroupId, T::CuratorId, T::MemberId>,
            video_id: T::VideoId,
        ) {
            // Ensure given video exists
            let video = Self::ensure_video_exists(&video_id)?;

            // Ensure nft is already issued
            let nft = video.ensure_nft_is_issued::<T>()?;

            // Authorize nft owner
            ensure_actor_authorized_to_manage_nft::<T>(origin, &owner_id, &nft.owner, video.in_channel)?;

            // Ensure auction state that can be canceled
            Self::ensure_in_open_auction_state(&nft)?;

            //
            // == MUTATION SAFE ==
            //

            // Cancel auction
            let updated_nft = nft.with_transactional_status(TransactionalStatus::<T>::Idle);

            VideoById::<T>::mutate(video_id, |v| v.set_nft_status(updated_nft));

            // Trigger event
            Self::deposit_event(RawEvent::AuctionCanceled(owner_id, video_id));
        }

        /// Cancel Nft offer
        #[weight = 10_000_000] // TODO: adjust weight
        pub fn cancel_offer(
            origin,
            owner_id: ContentActor<T::CuratorGroupId, T::CuratorId, T::MemberId>,
            video_id: T::VideoId,
        ) {
            // Ensure given video exists
            let video = Self::ensure_video_exists(&video_id)?;

            // Ensure nft is already issued
            let nft = video.ensure_nft_is_issued::<T>()?;

            // Authorize nft owner
            ensure_actor_authorized_to_manage_nft::<T>(origin, &owner_id, &nft.owner, video.in_channel)?;

            // Ensure nft in pending offer state
            Self::ensure_in_pending_offer_state(&nft)?;

            //
            // == MUTATION SAFE ==
            //

            // Cancel pending offer
            let updated_nft = nft.with_transactional_status(TransactionalStatus::<T>::Idle);
            VideoById::<T>::mutate(video_id, |v| v.set_nft_status(updated_nft));

            // Trigger event
            Self::deposit_event(RawEvent::OfferCanceled(video_id, owner_id));
        }

        /// Cancel Nft sell order
        #[weight = 10_000_000] // TODO: adjust weight
        pub fn cancel_buy_now(
            origin,
            owner_id: ContentActor<T::CuratorGroupId, T::CuratorId, T::MemberId>,
            video_id: T::VideoId,
        ) {
            // Ensure given video exists
            let video = Self::ensure_video_exists(&video_id)?;

            // Ensure nft is already issued
            let nft = video.ensure_nft_is_issued::<T>()?;

            // Authorize nft owner
            ensure_actor_authorized_to_manage_nft::<T>(origin, &owner_id, &nft.owner, video.in_channel)?;

            // Ensure nft in buy now state
            Self::ensure_in_buy_now_state(&nft)?;

            //
            // == MUTATION SAFE ==
            //

            // Cancel sell order
            let updated_nft = nft.with_transactional_status(TransactionalStatus::<T>::Idle);
            VideoById::<T>::mutate(video_id, |v| v.set_nft_status(updated_nft));

            // Trigger event
            Self::deposit_event(RawEvent::BuyNowCanceled(video_id, owner_id));
        }

        /// Update Buy now nft price
        #[weight = 10_000_000] // TODO: adjust weight
        pub fn update_buy_now_price(
            origin,
            owner_id: ContentActor<T::CuratorGroupId, T::CuratorId, T::MemberId>,
            video_id: T::VideoId,
            new_price: CurrencyOf<T>,
        ) {
            // Ensure given video exists
            let video = Self::ensure_video_exists(&video_id)?;

            // Ensure nft is already issued
            let nft = video.ensure_nft_is_issued::<T>()?;

            // Authorize nft owner
            ensure_actor_authorized_to_manage_nft::<T>(origin, &owner_id, &nft.owner, video.in_channel)?;

            // Ensure nft in buy now state
            let _ = Self::ensure_in_buy_now_state(&nft)?;

            //
            // == MUTATION SAFE ==
            //

            // Cancel sell order & update nft
            VideoById::<T>::mutate(video_id, |v| v.set_nft_status(Nft::<T> {
                transactional_status: TransactionalStatus::<T>::BuyNow(new_price),
                ..nft
            }));

            // Trigger event
            Self::deposit_event(RawEvent::BuyNowPriceUpdated(video_id, owner_id, new_price));
        }


        /// Make auction bid
        #[weight = 10_000_000] // TODO: adjust weight
        pub fn make_open_auction_bid(
            origin,
            participant_id: T::MemberId,
            video_id: T::VideoId,
            bid_amount: CurrencyOf<T>,
        ) {
            // Authorize participant under given member id
            let participant_account_id = ensure_signed(origin)?;
            ensure_member_auth_success::<T>(&participant_account_id, &participant_id)?;

            // Balance check
            Self::ensure_has_sufficient_balance(&participant_account_id, bid_amount)?;

            // Ensure nft is already issued
            let video = Self::ensure_video_exists(&video_id)?;
            let nft = video.ensure_nft_is_issued::<T>()?;

            // Validate parameters & return english auction
            let open_auction =  Self::ensure_in_open_auction_state(&nft)?;

            // check whitelisted participant
            open_auction.ensure_whitelisted_participant::<T>(participant_id)?;

            // ensure bid can be made
            let current_block = <frame_system::Module<T>>::block_number();
            let maybe_old_bid = Self::ensure_open_bid_exists(video_id, participant_id).ok();
            open_auction.ensure_can_make_bid::<T>(current_block, bid_amount, &maybe_old_bid)?;

            //
            // == MUTATION_SAFE ==
            //

            let (nft, event) = match open_auction.buy_now_price {
                Some(buy_now_price) if bid_amount >= buy_now_price => {
                    // complete auction @ buy_now_price
                    let updated_nft = Self::complete_auction(
                        nft,
                        video.in_channel,
                        participant_account_id,
                        participant_id,
                        buy_now_price,
                    );

                    // remove eventual superseeded bid
                    if maybe_old_bid.is_some() {
                        OpenAuctionBidByVideoAndMember::<T>::remove(
                            video_id,
                            participant_id,
                        )
                    }

                    (
                        updated_nft,
                        RawEvent::BidMadeCompletingAuction(participant_id, video_id),
                    )
                },
                _ =>  {
                    maybe_old_bid.map_or((), |bid| {
                            T::Currency::unreserve(
                                &participant_account_id,
                                bid.amount
                            );
                        });

                    // unfallible: can_reserve already called
                    T::Currency::reserve(&participant_account_id, bid_amount)?;

                    OpenAuctionBidByVideoAndMember::<T>::insert(
                        video_id,
                        participant_id,
                        open_auction.make_bid(bid_amount, current_block),
                    );

                    (nft,RawEvent::AuctionBidMade(participant_id, video_id, bid_amount))
                }
            };

            // update video
            VideoById::<T>::mutate(video_id, |v| v.set_nft_status(nft));

            // Trigger event
            Self::deposit_event(event);

        }

        /// Make auction bid
        #[weight = 10_000_000] // TODO: adjust weight
        pub fn make_english_auction_bid(
            origin,
            participant_id: T::MemberId,
            video_id: T::VideoId,
            bid_amount: CurrencyOf<T>,
        ) {
            // Authorize participant under given member id
            let participant_account_id = ensure_signed(origin)?;
            ensure_member_auth_success::<T>(&participant_account_id, &participant_id)?;

            // Balance check
            Self::ensure_has_sufficient_balance(&participant_account_id, bid_amount)?;

            // Ensure nft is already issued
            let video = Self::ensure_video_exists(&video_id)?;
            let nft = video.ensure_nft_is_issued::<T>()?;

            // Validate parameters & return english auction
            let eng_auction =  Self::ensure_in_english_auction_state(&nft)?;

            // Ensure auction is not expired
            let current_block = <frame_system::Module<T>>::block_number();
            eng_auction.ensure_auction_is_not_expired::<T>(current_block)?;

            // ensure bidder is whitelisted
            eng_auction.ensure_whitelisted_participant::<T>(participant_id)?;

            // ensure constraints on bid amount are satisfied
            eng_auction.ensure_constraints_on_bid_amount::<T>(bid_amount)?;

            //
            // == MUTATION_SAFE ==
            //

            let (updated_nft, event) = match eng_auction.buy_now_price {
                Some(buy_now_price) if bid_amount >= buy_now_price => {
                    // complete auction @ buy_now_price
                    let updated_nft = Self::complete_auction(
                        nft,
                        video.in_channel,
                        participant_account_id,
                        participant_id,
                        buy_now_price,
                    );

                    (
                        updated_nft,
                        RawEvent::BidMadeCompletingAuction(participant_id, video_id),
                    )
                },
                _ => {
                    // unreseve balance from previous bid
                    if let Some(ref bid) = eng_auction.top_bid {
                        if bid.bidder_id == participant_id {
                            T::Currency::unreserve(
                                &participant_account_id,
                                bid.amount
                            );
                        }
                    }

                    // Reserve amount for new bid
                    T::Currency::reserve(&participant_account_id, bid_amount)?;

                    // update nft auction state
                    let updated_auction = eng_auction.with_bid(bid_amount, participant_id, current_block);

                    (
                        nft.with_transactional_status(
                            TransactionalStatus::<T>::EnglishAuction(updated_auction)),
                        RawEvent::AuctionBidMade(participant_id, video_id, bid_amount)
                    )
                }
            };

            // update video
            VideoById::<T>::mutate(video_id, |v| v.set_nft_status(updated_nft));

            // Trigger event
            Self::deposit_event(event);

        }

        /// Cancel open auction bid
        #[weight = 10_000_000] // TODO: adjust weight
        pub fn cancel_open_auction_bid(
            origin,
            participant_id: T::MemberId,
            video_id: T::VideoId,
        ) {

            // Authorize participant under given member id
            let participant_account_id = ensure_signed(origin)?;
            ensure_member_auth_success::<T>(&participant_account_id, &participant_id)?;

            // ensure nft exists
            let nft = Self::ensure_nft_exists(video_id)?;

            // ensure bid exists
            let old_bid = Self::ensure_open_bid_exists(video_id, participant_id)?;

            // if open auction is ongoing
            if let Ok(open_auction) = Self::ensure_in_open_auction_state(&nft) {

                // ensure conditions for canceling a bid are met
                let current_block = <frame_system::Module<T>>::block_number();
                open_auction.ensure_bid_can_be_canceled::<T>(current_block, &old_bid)?;
            } // else old bid

            //
            // == MUTATION SAFE ==
            //

            // unreserve amount
            T::Currency::unreserve(&participant_account_id, old_bid.amount);

            // remove
            OpenAuctionBidByVideoAndMember::<T>::remove(&video_id, &participant_id);

            // Trigger event
            Self::deposit_event(RawEvent::AuctionBidCanceled(participant_id, video_id));
        }

        /// Claim won english auction
        /// Can be called by anyone
        #[weight = 10_000_000] // TODO: adjust weight
        pub fn claim_won_english_auction(
            origin,
            member_id: T::MemberId,
            video_id: T::VideoId,
        ) {
            // Authorize member under given member id
            let member_account_id = ensure_signed(origin)?;
            ensure_member_auth_success::<T>(&member_account_id, &member_id)?;

            // Ensure nft is already issued
            let video = Self::ensure_video_exists(&video_id)?;
            let nft = video.ensure_nft_is_issued::<T>()?;

            // Ensure nft & english auction validity for nft exists, retrieve top bid
            let english_auction = Self::ensure_in_english_auction_state(&nft)?;

            // Ensure top bid exists
            let top_bid = english_auction.ensure_top_bid_exists::<T>()?;

            // Ensure auction expired
            let current_block = <frame_system::Module<T>>::block_number();
            english_auction.ensure_auction_can_be_completed::<T>(current_block)?;

            //
            // == MUTATION SAFE ==
            //

            // Complete auction
            let updated_nft = Self::complete_auction(
                nft,
                video.in_channel,
                member_account_id,
                member_id,
                top_bid.amount
            );

            // Update the video
            VideoById::<T>::mutate(video_id, |v| v.set_nft_status(updated_nft));

            // Trigger event
            Self::deposit_event(RawEvent::EnglishAuctionCompleted(member_id, video_id));
        }

        /// Accept open auction bid
        /// Should only be called by auctioneer
        #[weight = 10_000_000] // TODO: adjust weight
        pub fn pick_open_auction_winner(
            origin,
            owner_id: ContentActor<T::CuratorGroupId, T::CuratorId, T::MemberId>,
            video_id: T::VideoId,
            winner_id: T::MemberId,
            commit: CurrencyOf<T>, // amount the auctioner is committed to
        ) {
            let winner_account_id = T::MemberAuthenticator::controller_account_id(winner_id)?;
            // Ensure video exists
            let video = Self::ensure_video_exists(&video_id)?;

            // Ensure nft is issued
            let nft = video.ensure_nft_is_issued::<T>()?;

            // Ensure auction for given video id exists, retrieve corresponding one
            let auction = Self::ensure_in_open_auction_state(&nft)?;

            // Ensure actor is authorized to accept open auction bid
            ensure_actor_authorized_to_manage_nft::<T>(origin, &owner_id, &nft.owner, video.in_channel)?;

            // Ensure open auction bid exists
            let bid = Self::ensure_open_bid_exists(video_id, winner_id)?;

            // Ensure bid is related to ongoing auction
            bid.ensure_bid_is_relevant::<T>(auction.auction_id)?;

            // Ensure commit matches amount
            bid.ensure_valid_bid_commit::<T>(commit)?;

            //
            // == MUTATION SAFE ==
            //

            let updated_nft = Self::complete_auction(
                nft,
                video.in_channel,
                winner_account_id,
                winner_id,
                bid.amount,
            );

            // remove bid
            OpenAuctionBidByVideoAndMember::<T>::remove(video_id, winner_id);

            // Update the video
            VideoById::<T>::mutate(video_id, |v| v.set_nft_status(updated_nft));

            // Trigger event
            Self::deposit_event(RawEvent::OpenAuctionBidAccepted(owner_id, video_id, bid.amount));
        }

        /// Offer Nft
        #[weight = 10_000_000] // TODO: adjust weight
        pub fn offer_nft(
            origin,
            video_id: T::VideoId,
            owner_id: ContentActor<T::CuratorGroupId, T::CuratorId, T::MemberId>,
            to: T::MemberId,
            price: Option<CurrencyOf<T>>,
        ) {

            // Ensure given video exists
            let video = Self::ensure_video_exists(&video_id)?;

            // Ensure nft is already issued
            let nft = video.ensure_nft_is_issued::<T>()?;

            // Authorize nft owner
            ensure_actor_authorized_to_manage_nft::<T>(origin, &owner_id, &nft.owner, video.in_channel)?;

            // Ensure there is no pending offer or existing auction for given nft.
            Self::ensure_nft_transactional_status_is_idle(&nft)?;

            //
            // == MUTATION SAFE ==
            //

            // Set nft transactional status to InitiatedOfferToMember
            VideoById::<T>::mutate(
                video_id,
                |v| v.set_nft_status(Nft::<T> {
                    transactional_status:
                    TransactionalStatus::<T>::InitiatedOfferToMember(to, price),
                    ..nft
                })
            );

            // Trigger event
            Self::deposit_event(RawEvent::OfferStarted(video_id, owner_id, to, price));
        }

        /// Return Nft back to the original artist at no cost
        #[weight = 10_000_000] // TODO: adjust weight
        pub fn sling_nft_back(
            origin,
            video_id: T::VideoId,
            owner_id: ContentActor<T::CuratorGroupId, T::CuratorId, T::MemberId>,
        ) {

            // Ensure given video exists
            let video = Self::ensure_video_exists(&video_id)?;

            // Ensure nft is already issued
            let nft = video.ensure_nft_is_issued::<T>()?;

            // Authorize nft owner
            ensure_actor_authorized_to_manage_nft::<T>(origin, &owner_id, &nft.owner, video.in_channel)?;

            // Ensure there is no pending offer or existing auction for given nft.
            Self::ensure_nft_transactional_status_is_idle(&nft)?;

            //
            // == MUTATION SAFE ==
            //

            // Set nft owner to ChannelOwner
            VideoById::<T>::mutate(
                video_id,
                |v| v.set_nft_status(Nft::<T> {
                    owner: NftOwner::ChannelOwner,
                    ..nft
                })
            );

            // Trigger event
            Self::deposit_event(RawEvent::NftSlingedBackToTheOriginalArtist(video_id, owner_id));
        }

        /// Accept incoming Nft offer
        #[weight = 10_000_000] // TODO: adjust weight
        pub fn accept_incoming_offer(
            origin,
            video_id: T::VideoId,
        ) {
            let receiver_account_id = ensure_signed(origin)?;

            // Ensure given video exists
            let video = Self::ensure_video_exists(&video_id)?;

            // Ensure nft is already issued
            let nft = video.ensure_nft_is_issued::<T>()?;

            // Ensure new pending offer is available to proceed
            Self::ensure_new_pending_offer_available_to_proceed(&nft, &receiver_account_id)?;

            let owner_account_id = Self::ensure_owner_account_id(video.in_channel, &nft)?;

            //
            // == MUTATION SAFE ==
            //

            // Complete nft offer
            let nft = Self::complete_nft_offer(video.in_channel, nft, owner_account_id, receiver_account_id);

            VideoById::<T>::mutate(video_id, |v| v.set_nft_status(nft));

            // Trigger event
            Self::deposit_event(RawEvent::OfferAccepted(video_id));
        }

        /// Sell Nft
        #[weight = 10_000_000] // TODO: adjust weight
        pub fn sell_nft(
            origin,
            video_id: T::VideoId,
            owner_id: ContentActor<T::CuratorGroupId, T::CuratorId, T::MemberId>,
            price: CurrencyOf<T>,
        ) {

            // Ensure given video exists
            let video = Self::ensure_video_exists(&video_id)?;

            // Ensure nft is already issued
            let nft = video.ensure_nft_is_issued::<T>()?;

            // Authorize nft owner
            ensure_actor_authorized_to_manage_nft::<T>(origin, &owner_id, &nft.owner, video.in_channel)?;

            // Ensure there is no pending transfer or existing auction for given nft.
            Self::ensure_nft_transactional_status_is_idle(&nft)?;

            //
            // == MUTATION SAFE ==
            //

            // Place nft sell order
            VideoById::<T>::mutate(
                video_id,
                |v| v.set_nft_status(Nft::<T> {
                    transactional_status: TransactionalStatus::<T>::BuyNow(price),
                    ..nft
                })
            );

            // Trigger event
            Self::deposit_event(RawEvent::NftSellOrderMade(video_id, owner_id, price));
        }

        /// Buy Nft
        #[weight = 10_000_000] // TODO: adjust weight
        pub fn buy_nft(
            origin,
            video_id: T::VideoId,
            participant_id: T::MemberId,
            price_commit: CurrencyOf<T>, // in order to avoid front running
        ) {

            // Authorize participant under given member id
            let participant_account_id = ensure_signed(origin)?;
            ensure_member_auth_success::<T>(&participant_account_id, &participant_id)?;

            // Ensure given video exists
            let video = Self::ensure_video_exists(&video_id)?;

            // Ensure nft is already issued
            let nft = video.ensure_nft_is_issued::<T>()?;

            // Ensure given participant can buy nft now
            Self::ensure_can_buy_now(&nft, &participant_account_id, price_commit)?;

            let channel = Self::channel_by_id(&video.in_channel);
            let owner_account_id =  Self::ensure_reward_account(&channel)?;

            //
            // == MUTATION SAFE ==
            //

            // Buy nft
            let nft = Self::buy_now(video.in_channel, nft, owner_account_id, participant_account_id, participant_id);

            VideoById::<T>::mutate(video_id, |v| v.set_nft_status(nft));

            // Trigger event
            Self::deposit_event(RawEvent::NftBought(video_id, participant_id));
        }

        /// Channel owner remark
        #[weight = 10_000_000] // TODO: adjust weight
        pub fn channel_owner_remark(origin, actor: ContentActor<T::CuratorGroupId, T::CuratorId, T::MemberId>, channel_id: T::ChannelId, msg: Vec<u8>) {
            let sender = ensure_signed(origin)?;
            let channel = Self::ensure_channel_exists(&channel_id)?;
            ensure_actor_auth_success::<T>(&sender, &actor)?;
            ensure_actor_is_channel_owner::<T>(&actor, &channel.owner)?;

            //
            // == MUTATION SAFE ==
            //

            Self::deposit_event(RawEvent::ChannelOwnerRemarked(actor, channel_id, msg));
        }

        /// Channel collaborator remark
        #[weight = 10_000_000] // TODO: adjust weight
        pub fn channel_collaborator_remark(origin, actor: ContentActor<T::CuratorGroupId, T::CuratorId, T::MemberId>, channel_id: T::ChannelId, msg: Vec<u8>) {
            let sender = ensure_signed(origin)?;
            let channel = Self::ensure_channel_exists(&channel_id)?;
            ensure_actor_authorized_to_update_channel_assets::<T>(&sender, &actor, &channel)?;
            //
            // == MUTATION SAFE ==
            //

            Self::deposit_event(RawEvent::ChannelCollaboratorRemarked(actor, channel_id, msg));
        }

        /// Channel moderator remark
        #[weight = 10_000_000] // TODO: adjust weight
        pub fn channel_moderator_remark(origin, actor: ContentActor<T::CuratorGroupId, T::CuratorId, T::MemberId>, channel_id: T::ChannelId, msg: Vec<u8>) {
            let sender = ensure_signed(origin)?;
            let channel = Self::ensure_channel_exists(&channel_id)?;
            ensure_actor_auth_success::<T>(&sender, &actor)?;
            ensure_actor_is_moderator::<T>(&actor, &channel.moderators)?;

            //
            // == MUTATION SAFE ==
            //

            Self::deposit_event(RawEvent::ChannelModeratorRemarked(actor, channel_id, msg));
        }

        /// NFT owner remark
        #[weight = 10_000_000] // TODO: adjust weight
        pub fn nft_owner_remark(origin, actor: ContentActor<T::CuratorGroupId, T::CuratorId, T::MemberId>, video_id: T::VideoId, msg: Vec<u8>) {
            let video = Self::ensure_video_exists(&video_id)?;
            let nft = video.ensure_nft_is_issued::<T>()?;
            ensure_actor_authorized_to_manage_nft::<T>(origin, &actor, &nft.owner, video.in_channel)?;

            //
            // == MUTATION SAFE ==
            //

            Self::deposit_event(RawEvent::NftOwnerRemarked(actor, video_id, msg));
        }

        /// Updates channel transfer status to whatever the current owner wants.
        #[weight = 10_000_000] // TODO: adjust weight
        pub fn update_channel_transfer_status(
            origin,
            channel_id: T::ChannelId,
            actor: ContentActor<T::CuratorGroupId, T::CuratorId, T::MemberId>,
            new_transfer_status: ChannelTransferStatus<T::MemberId, T::CuratorGroupId, BalanceOf<T>>
        ) {
            let channel = Self::ensure_channel_exists(&channel_id)?;
            ensure_actor_authorized_to_transfer_channel::<T>(origin, &actor, &channel.owner)?;

            //
            // == MUTATION SAFE ==
            //

            ChannelById::<T>::mutate(&channel_id,
                |channel| channel.transfer_status = new_transfer_status.clone()
            );

            Self::deposit_event(
                RawEvent::UpdateChannelTransferStatus(channel_id, actor, new_transfer_status)
            );
        }

        /// Accepts channel transfer.
        /// `commitment_params` is required to prevent changing the transfer conditions.
        #[weight = 10_000_000] // TODO: adjust weight
        pub fn accept_channel_transfer(
            origin,
            channel_id: T::ChannelId,
            actor: ContentActor<T::CuratorGroupId, T::CuratorId, T::MemberId>,
            commitment_params: TransferParameters<T::MemberId, BalanceOf<T>>
        ) {
            let channel = Self::ensure_channel_exists(&channel_id)?;
            ensure_actor_authorized_to_accept_channel::<T>(origin, &actor, &channel.owner)?;

            if let ChannelTransferStatus::PendingTransfer(ref params) = channel.transfer_status {
                ensure!(
                    params.transfer_params == commitment_params,
                    Error::<T>::InvalidChannelTransferCommitmentParams
                );
            } else {
                return Err(Error::<T>::InvalidChannelTransferStatus.into())
            }

            //
            // == MUTATION SAFE ==
            //

            if let ChannelTransferStatus::PendingTransfer(params) = channel.transfer_status {
                ChannelById::<T>::mutate(&channel_id, |channel| {
                    channel.transfer_status = ChannelTransferStatus::NoActiveTransfer;
                    channel.owner = params.new_owner.clone();
                });

                Self::deposit_event(
                    RawEvent::ChannelTransferAccepted(channel_id, actor, commitment_params)
                );
            }
        }

    }
}

impl<T: Trait> Module<T> {
    /// Ensure `CuratorGroup` under given id exists
    fn ensure_curator_group_under_given_id_exists(
        curator_group_id: &T::CuratorGroupId,
    ) -> Result<(), Error<T>> {
        ensure!(
            <CuratorGroupById<T>>::contains_key(curator_group_id),
            Error::<T>::CuratorGroupDoesNotExist
        );
        Ok(())
    }

    /// Ensure `CuratorGroup` under given id exists, return corresponding one
    fn ensure_curator_group_exists(
        curator_group_id: &T::CuratorGroupId,
    ) -> Result<CuratorGroup<T>, Error<T>> {
        Self::ensure_curator_group_under_given_id_exists(curator_group_id)?;
        Ok(Self::curator_group_by_id(curator_group_id))
    }

    fn ensure_channel_category_exists(
        channel_category_id: &T::ChannelCategoryId,
    ) -> Result<ChannelCategory, Error<T>> {
        ensure!(
            ChannelCategoryById::<T>::contains_key(channel_category_id),
            Error::<T>::CategoryDoesNotExist
        );
        Ok(ChannelCategoryById::<T>::get(channel_category_id))
    }

    fn ensure_video_category_exists(
        video_category_id: &T::VideoCategoryId,
    ) -> Result<VideoCategory, Error<T>> {
        ensure!(
            VideoCategoryById::<T>::contains_key(video_category_id),
            Error::<T>::CategoryDoesNotExist
        );
        Ok(VideoCategoryById::<T>::get(video_category_id))
    }

    fn ensure_video_exists(video_id: &T::VideoId) -> Result<Video<T>, Error<T>> {
        ensure!(
            VideoById::<T>::contains_key(video_id),
            Error::<T>::VideoDoesNotExist
        );
        Ok(VideoById::<T>::get(video_id))
    }

    fn ensure_channel_exists(channel_id: &T::ChannelId) -> Result<Channel<T>, Error<T>> {
        ensure!(
            ChannelById::<T>::contains_key(channel_id),
            Error::<T>::ChannelDoesNotExist
        );
        Ok(ChannelById::<T>::get(channel_id))
    }

    fn ensure_post_exists(
        video_id: T::VideoId,
        post_id: T::VideoPostId,
    ) -> Result<VideoPost<T>, Error<T>> {
        ensure!(
            VideoPostById::<T>::contains_key(video_id, post_id),
            Error::<T>::VideoPostDoesNotExist
        );
        Ok(VideoPostById::<T>::get(video_id, post_id))
    }

    fn refund(
        sender: &<T as frame_system::Trait>::AccountId,
        cleanup_actor: CleanupActor,
        bloat_bond: <T as balances::Trait>::Balance,
    ) -> DispatchResult {
        match cleanup_actor {
            CleanupActor::VideoPostAuthor => {
                let cap = <T as balances::Trait>::Balance::from(T::BloatBondCap::get());

                if bloat_bond > cap {
                    let diff = bloat_bond.saturating_sub(cap);
                    ContentTreasury::<T>::withdraw(sender, cap)?;
                    let _ = balances::Module::<T>::burn(diff);
                } else {
                    ContentTreasury::<T>::withdraw(sender, bloat_bond)?;
                }
            }
            _ => {
                let _ = balances::Module::<T>::burn(bloat_bond);
            }
        }
        Ok(())
    }

    /// Convert InitTransactionalStatus to TransactionalStatus after checking requirements on the Auction variant
    fn ensure_valid_init_transactional_status(
        init_status: &InitTransactionalStatus<T>,
        video_id: T::VideoId,
    ) -> Result<TransactionalStatus<T>, DispatchError> {
        match init_status {
            InitTransactionalStatus::<T>::Idle => Ok(TransactionalStatus::<T>::Idle),
            InitTransactionalStatus::<T>::InitiatedOfferToMember(member, balance) => Ok(
                TransactionalStatus::<T>::InitiatedOfferToMember(*member, *balance),
            ),
            InitTransactionalStatus::<T>::BuyNow(balance) => {
                Ok(TransactionalStatus::<T>::BuyNow(*balance))
            }
            InitTransactionalStatus::<T>::EnglishAuction(ref params) => {
                Self::validate_english_auction_params(params)?;
                Ok(TransactionalStatus::<T>::EnglishAuction(
                    EnglishAuction::<T>::new(params.clone()),
                ))
            }
            InitTransactionalStatus::<T>::OpenAuction(ref params) => {
                Self::validate_open_auction_params(params)?;
                let new_nonce = Self::ensure_nft_exists(video_id)
                    .map(|nft| nft.open_auctions_nonce.saturating_add(One::one()))?;
                Ok(TransactionalStatus::<T>::OpenAuction(
                    OpenAuction::<T>::new(params.clone(), new_nonce),
                ))
            }
        }
    }

    /// Construct the Nft that is intended to be issued
    pub fn construct_owned_nft(
        issuance_params: &NftIssuanceParameters<T>,
        video_id: T::VideoId,
    ) -> Result<Nft<T>, DispatchError> {
        let transactional_status = Self::ensure_valid_init_transactional_status(
            &issuance_params.init_transactional_status,
            video_id,
        )?;
        // The content owner will be..
        let nft_owner = if let Some(to) = issuance_params.non_channel_owner {
            NftOwner::Member(to)
        } else {
            // if `to` set to None, actor issues to ChannelOwner
            NftOwner::ChannelOwner
        };

        // Enure royalty bounds satisfied, if provided
        if let Some(royalty) = issuance_params.royalty.as_ref() {
            Self::ensure_royalty_bounds_satisfied(*royalty)?;
        }

        Ok(Nft::<T>::new(
            nft_owner,
            issuance_params.royalty,
            transactional_status,
        ))
    }

    fn bag_id_for_channel(channel_id: &T::ChannelId) -> storage::BagId<T> {
        // retrieve bag id from channel id
        let dyn_bag = DynamicBagIdType::<T::MemberId, T::ChannelId>::Channel(*channel_id);
        BagIdType::from(dyn_bag)
    }

    fn video_deletion_refund_logic(
        sender: &T::AccountId,
        video_id: &T::VideoId,
        video_post_id: &T::VideoPostId,
    ) -> DispatchResult {
        let bloat_bond = <VideoPostById<T>>::get(video_id, video_post_id).bloat_bond;
        Self::refund(&sender, CleanupActor::VideoPostAuthor, bloat_bond)?;
        Ok(())
    }

    fn compute_initial_bloat_bond() -> BalanceOf<T> {
        let storage_price =
            T::PricePerByte::get().saturating_mul((size_of::<VideoPost<T>>() as u32).into());

        let cleanup_cost = T::CleanupCost::get().saturating_add(T::CleanupMargin::get());

        max(storage_price, cleanup_cost)
    }

    // If we are trying to delete a video post we need witness verification
    fn ensure_witness_verification(
        witness: Option<<T as frame_system::Trait>::Hash>,
        replies_count: T::VideoPostId,
    ) -> DispatchResult {
        let wit_hash = witness.ok_or(Error::<T>::WitnessNotProvided)?;
        ensure!(
            <T as frame_system::Trait>::Hashing::hash_of(&replies_count) == wit_hash,
            Error::<T>::WitnessVerificationFailed,
        );
        Ok(())
    }

    // construct parameters to be upload to storage
    fn construct_upload_parameters(
        assets: &StorageAssets<T>,
        channel_id: &T::ChannelId,
        prize_source_account: &T::AccountId,
    ) -> UploadParameters<T> {
        UploadParameters::<T> {
            bag_id: Self::bag_id_for_channel(channel_id),
            object_creation_list: assets.object_creation_list.clone(),
            deletion_prize_source_account_id: prize_source_account.clone(),
            expected_data_size_fee: assets.expected_data_size_fee,
        }
    }

    fn verify_proof(proof: &[ProofElement<T>], item: &PullPayment<T>) -> DispatchResult {
        let candidate_root = proof.iter().fold(
            <T as frame_system::Trait>::Hashing::hash_of(item),
            |hash_v, el| match el.side {
                Side::Right => <T as frame_system::Trait>::Hashing::hash_of(&[hash_v, el.hash]),
                Side::Left => <T as frame_system::Trait>::Hashing::hash_of(&[el.hash, hash_v]),
            },
        );
        ensure!(
            candidate_root == Commitment::<T>::get(),
            Error::<T>::PaymentProofVerificationFailed
        );

        Ok(())
    }

    pub(crate) fn ensure_reward_account(
        channel: &Channel<T>,
    ) -> Result<T::AccountId, DispatchError> {
        if let Some(reward_account) = &channel.reward_account {
            Ok(reward_account.clone())
        } else {
            match &channel.owner {
                ChannelOwner::CuratorGroup(..) => Err(Error::<T>::RewardAccountIsNotSet.into()),
                ChannelOwner::Member(member_id) => {
                    T::MemberAuthenticator::controller_account_id(*member_id)
                }
            }
        }
    }

    pub(crate) fn ensure_open_bid_exists(
        video_id: T::VideoId,
        member_id: T::MemberId,
    ) -> Result<OpenAuctionBid<T>, DispatchError> {
        ensure!(
            OpenAuctionBidByVideoAndMember::<T>::contains_key(video_id, member_id),
            Error::<T>::BidDoesNotExist,
        );
        Ok(Self::open_auction_bid_by_video_and_member(
            video_id, member_id,
        ))
    }
}

decl_event!(
    pub enum Event<T>
    where
        ContentActor = ContentActor<
            <T as ContentActorAuthenticator>::CuratorGroupId,
            <T as ContentActorAuthenticator>::CuratorId,
            <T as common::MembershipTypes>::MemberId,
        >,
        MemberId = <T as common::MembershipTypes>::MemberId,
        CuratorGroupId = <T as ContentActorAuthenticator>::CuratorGroupId,
        CuratorId = <T as ContentActorAuthenticator>::CuratorId,
        VideoId = <T as Trait>::VideoId,
        VideoCategoryId = <T as Trait>::VideoCategoryId,
        ChannelId = <T as storage::Trait>::ChannelId,
        ChannelCategoryId = <T as Trait>::ChannelCategoryId,
        Channel = Channel<T>,
        DataObjectId = DataObjectId<T>,
        IsCensored = bool,
        EnglishAuctionParams = EnglishAuctionParams<T>,
        OpenAuctionParams = OpenAuctionParams<T>,
        OpenAuctionId = <T as Trait>::OpenAuctionId,
        NftIssuanceParameters = NftIssuanceParameters<T>,
        Balance = BalanceOf<T>,
        CurrencyAmount = CurrencyOf<T>,
        ChannelCreationParameters = ChannelCreationParameters<T>,
        ChannelUpdateParameters = ChannelUpdateParameters<T>,
        VideoCreationParameters = VideoCreationParameters<T>,
        VideoUpdateParameters = VideoUpdateParameters<T>,
        VideoPost = VideoPost<T>,
        VideoPostId = <T as Trait>::VideoPostId,
        ReactionId = <T as Trait>::ReactionId,
        ModeratorSet = BTreeSet<<T as MembershipTypes>::MemberId>,
        Hash = <T as frame_system::Trait>::Hash,
<<<<<<< HEAD
        IsExtended = bool,
        ChannelTransferStatus = ChannelTransferStatus<
            <T as common::MembershipTypes>::MemberId,
            <T as ContentActorAuthenticator>::CuratorGroupId,
            BalanceOf<T>,
        >,
        TransferParameters =
            TransferParameters<<T as common::MembershipTypes>::MemberId, BalanceOf<T>>,
=======
>>>>>>> 591c179f
    {
        // Curators
        CuratorGroupCreated(CuratorGroupId),
        CuratorGroupStatusSet(CuratorGroupId, bool /* active status */),
        CuratorAdded(CuratorGroupId, CuratorId),
        CuratorRemoved(CuratorGroupId, CuratorId),

        // Channels
        ChannelCreated(ContentActor, ChannelId, Channel, ChannelCreationParameters),
        ChannelUpdated(ContentActor, ChannelId, Channel, ChannelUpdateParameters),
        ChannelAssetsRemoved(ContentActor, ChannelId, BTreeSet<DataObjectId>, Channel),
        ChannelDeleted(ContentActor, ChannelId),

        ChannelCensorshipStatusUpdated(
            ContentActor,
            ChannelId,
            IsCensored,
            Vec<u8>, /* rationale */
        ),

        // Channel Categories
        ChannelCategoryCreated(
            ChannelCategoryId,
            ChannelCategory,
            ChannelCategoryCreationParameters,
        ),
        ChannelCategoryUpdated(
            ContentActor,
            ChannelCategoryId,
            ChannelCategoryUpdateParameters,
        ),
        ChannelCategoryDeleted(ContentActor, ChannelCategoryId),

        // Videos
        VideoCategoryCreated(
            ContentActor,
            VideoCategoryId,
            VideoCategoryCreationParameters,
        ),
        VideoCategoryUpdated(ContentActor, VideoCategoryId, VideoCategoryUpdateParameters),
        VideoCategoryDeleted(ContentActor, VideoCategoryId),

        VideoCreated(ContentActor, ChannelId, VideoId, VideoCreationParameters),
        VideoUpdated(ContentActor, VideoId, VideoUpdateParameters),
        VideoDeleted(ContentActor, VideoId),

        VideoCensorshipStatusUpdated(
            ContentActor,
            VideoId,
            IsCensored,
            Vec<u8>, /* rationale */
        ),

        // Featured Videos
        FeaturedVideosSet(ContentActor, Vec<VideoId>),

        // VideoPosts & Replies
        VideoPostCreated(VideoPost, VideoPostId),
        VideoPostTextUpdated(ContentActor, Vec<u8>, VideoPostId, VideoId),
        VideoPostDeleted(VideoPost, VideoPostId, ContentActor),
        ReactionToVideoPost(MemberId, VideoId, VideoPostId, ReactionId),
        ReactionToVideo(MemberId, VideoId, ReactionId),
        ModeratorSetUpdated(ChannelId, ModeratorSet),

        // Rewards
        CommitmentUpdated(Hash),
        ChannelRewardUpdated(Balance, ChannelId),
        MaxRewardUpdated(Balance),
        MinCashoutUpdated(Balance),
        // Nft auction
        EnglishAuctionStarted(ContentActor, VideoId, EnglishAuctionParams),
        OpenAuctionStarted(ContentActor, VideoId, OpenAuctionParams, OpenAuctionId),
        NftIssued(ContentActor, VideoId, NftIssuanceParameters),
        AuctionBidMade(MemberId, VideoId, CurrencyAmount),
        AuctionBidCanceled(MemberId, VideoId),
        AuctionCanceled(ContentActor, VideoId),
        EnglishAuctionCompleted(MemberId, VideoId),
        BidMadeCompletingAuction(MemberId, VideoId),
        OpenAuctionBidAccepted(ContentActor, VideoId, CurrencyAmount),
        OfferStarted(VideoId, ContentActor, MemberId, Option<CurrencyAmount>),
        OfferAccepted(VideoId),
        OfferCanceled(VideoId, ContentActor),
        NftSellOrderMade(VideoId, ContentActor, CurrencyAmount),
        NftBought(VideoId, MemberId),
        BuyNowCanceled(VideoId, ContentActor),
        BuyNowPriceUpdated(VideoId, ContentActor, CurrencyAmount),
        NftSlingedBackToTheOriginalArtist(VideoId, ContentActor),

        /// Metaprotocols related event
        ChannelOwnerRemarked(ContentActor, ChannelId, Vec<u8>),
        ChannelCollaboratorRemarked(ContentActor, ChannelId, Vec<u8>),
        ChannelModeratorRemarked(ContentActor, ChannelId, Vec<u8>),
        NftOwnerRemarked(ContentActor, VideoId, Vec<u8>),

        /// Channel transfer
        UpdateChannelTransferStatus(ChannelId, ContentActor, ChannelTransferStatus),
        ChannelTransferAccepted(ChannelId, ContentActor, TransferParameters),
    }
);<|MERGE_RESOLUTION|>--- conflicted
+++ resolved
@@ -361,31 +361,12 @@
             // next channel id
             let channel_id = NextChannelId::<T>::get();
 
-<<<<<<< HEAD
-            let upload_params = params.assets.as_ref().map(|assets| {
-                Self::construct_upload_parameters(
-                    assets,
-                    &channel_id,
-                    &sender
-                )});
-
-            let channel_bag_id = Self::bag_id_for_channel(&channel_id);
-
-            let deletion_prize = storage::DynamicBagDeletionPrize::<T> {
-                prize: Zero::zero(), // put 0 for Giza release
-                account_id: sender,
-=======
-            // ensure collaborator & moderator member ids are valid
-            Self::validate_member_set(&params.moderators)?;
-            Self::validate_member_set(&params.collaborators)?;
-
             let storage_assets = params.assets.clone().unwrap_or_default();
             let bag_creation_params = DynBagCreationParameters::<T> {
                 bag_id: DynBagId::<T>::Channel(channel_id),
                 object_creation_list: storage_assets.object_creation_list,
                 deletion_prize_source_account_id: sender,
                 expected_data_size_fee: storage_assets.expected_data_size_fee,
->>>>>>> 591c179f
             };
             //
             // == MUTATION SAFE ==
@@ -1244,16 +1225,7 @@
             actor: ContentActor<T::CuratorGroupId, T::CuratorId, T::MemberId>,
             video_id: T::VideoId,
             params: NftIssuanceParameters<T>
-<<<<<<< HEAD
-        ) -> DispatchResult {
-            // TODO: add `channel.ensure_has_no_active_transfer::<T>()?;` on restoring the method
-            // TODO RHODES: remove after open auction fix
-            Err(DispatchError::Other("nft issuance disabled"))
-
-            // let sender = ensure_signed(origin)?;
-=======
-        ) {
->>>>>>> 591c179f
+        ) {
 
             let sender = ensure_signed(origin)?;
 
@@ -2431,8 +2403,6 @@
         ReactionId = <T as Trait>::ReactionId,
         ModeratorSet = BTreeSet<<T as MembershipTypes>::MemberId>,
         Hash = <T as frame_system::Trait>::Hash,
-<<<<<<< HEAD
-        IsExtended = bool,
         ChannelTransferStatus = ChannelTransferStatus<
             <T as common::MembershipTypes>::MemberId,
             <T as ContentActorAuthenticator>::CuratorGroupId,
@@ -2440,8 +2410,6 @@
         >,
         TransferParameters =
             TransferParameters<<T as common::MembershipTypes>::MemberId, BalanceOf<T>>,
-=======
->>>>>>> 591c179f
     {
         // Curators
         CuratorGroupCreated(CuratorGroupId),
