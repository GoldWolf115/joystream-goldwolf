--- conflicted
+++ resolved
@@ -790,7 +790,6 @@
             }
 
 
-<<<<<<< HEAD
             let nft_status = params.auto_issue_nft
                 .as_ref()
                 .map_or(
@@ -800,18 +799,6 @@
                         Some(Self::construct_owned_nft(issuance_params)).transpose()
                     }
             )?;
-=======
-            // TODO RHODES: enable after open auction fix
-            // let nft_status = params.auto_issue_nft
-            //     .as_ref()
-            //     .map_or(
-            //         Ok(None),
-            //         |issuance_params| {
-            //             ensure!(video.nft_status.is_none(), Error::<T>::NftAlreadyExists);
-            //             Some(Self::construct_owned_nft(issuance_params)).transpose()
-            //         }
-            // )?;
->>>>>>> 60f78e78
 
 
             //
