// Ensure we're `no_std` when compiling for Wasm.
#![cfg_attr(not(feature = "std"), no_std)]
#![allow(clippy::unused_unit)]
#![recursion_limit = "512"]
#![allow(clippy::unused_unit)]

#[cfg(test)]
mod tests;

#[cfg(feature = "runtime-benchmarks")]
mod benchmarks;

mod errors;
mod nft;
mod permissions;
mod types;
pub mod weights;

use core::marker::PhantomData;
use project_token::traits::PalletToken;
use project_token::types::{
    TokenIssuanceParametersOf, TokenSaleParamsOf, TransfersWithVestingOf, UploadContextOf,
    YearlyRate,
};
use sp_std::vec;
pub use weights::WeightInfo;

pub use errors::*;
pub use nft::*;
pub use permissions::*;
use scale_info::TypeInfo;
pub use types::*;

use codec::{Codec, Decode, Encode};
use frame_support::weights::Weight;
pub use storage::{
    BagId, BagIdType, DataObjectCreationParameters, DataObjectStorage, DynBagCreationParameters,
    DynamicBagId, DynamicBagIdType, StaticBagId, UploadParameters,
};

pub use common::{
    council::CouncilBudgetManager,
    membership::MembershipInfoProvider,
    working_group::{WorkingGroup, WorkingGroupBudgetHandler},
    MembershipTypes, Side, StorageOwnership, Url,
};
use frame_support::{
    decl_event, decl_module, decl_storage,
    dispatch::{DispatchError, DispatchResult},
    ensure,
    traits::{Currency, ExistenceRequirement, Get},
    PalletId, Parameter,
};

use sp_std::convert::TryInto;

use frame_system::{ensure_root, ensure_signed};

#[cfg(feature = "std")]
use serde::{Deserialize, Serialize};
use sp_arithmetic::{
    traits::{BaseArithmetic, One, Saturating, Zero},
    Perbill,
};
use sp_runtime::traits::{AccountIdConversion, Hash, MaybeSerializeDeserialize, Member};
use sp_std::{borrow::ToOwned, collections::btree_set::BTreeSet, vec::Vec};

type WeightInfoContent<T> = <T as Config>::WeightInfo;

/// Module configuration trait for Content Directory Module
pub trait Config:
    frame_system::Config
    + ContentActorAuthenticator
    + Clone
    + membership::Config
    + balances::Config
    + storage::Config
    + project_token::Config
{
    /// Weight information for extrinsics in this pallet.
    type WeightInfo: WeightInfo;

    /// The overarching event type.
    type Event: From<Event<Self>> + Into<<Self as frame_system::Config>::Event>;

    /// Type of identifier for Videos
    type VideoId: NumericIdentifier;

    /// Type of identifier for OpenAuction
    type OpenAuctionId: NumericIdentifier;

    /// Type of identifier for TransferId
    type TransferId: NumericIdentifier;

    /// The maximum number of curators per group constraint
    type MaxNumberOfCuratorsPerGroup: Get<MaxNumber>;

    /// The storage type used
    type DataObjectStorage: storage::DataObjectStorage<Self>;

    /// Price per byte
    type PricePerByte: Get<<Self as balances::Config>::Balance>;

    /// Content Module Id
    type ModuleId: Get<PalletId>;

    /// Type in order to retrieve controller account from channel member owner
    type MemberAuthenticator: MembershipInfoProvider<Self>;

    /// Max number of keys per curator_group.permissions_by_level map instance
    type MaxKeysPerCuratorGroupPermissionsByLevelMap: Get<u8>;

    /// The maximum number of assets that can be assigned to a single channel
    type MaxNumberOfAssetsPerChannel: Get<MaxNumber>;

    /// The maximum number of assets that can be assigned to a signle video
    type MaxNumberOfAssetsPerVideo: Get<MaxNumber>;

    /// The maximum number of collaborators per channel
    type MaxNumberOfCollaboratorsPerChannel: Get<MaxNumber>;

    // Channel's privilege level
    type ChannelPrivilegeLevel: Parameter
        + Member
        + BaseArithmetic
        + Codec
        + Default
        + Copy
        + MaybeSerializeDeserialize
        + PartialEq;

    /// Content working group pallet integration.
    type ContentWorkingGroup: common::working_group::WorkingGroupBudgetHandler<
        Self::AccountId,
        BalanceOf<Self>,
    >;

    /// Provides an access for the council budget.
    type CouncilBudgetManager: CouncilBudgetManager<Self::AccountId, BalanceOf<Self>>;

    /// Default global daily NFT limit.
    type DefaultGlobalDailyNftLimit: Get<LimitPerPeriod<Self::BlockNumber>>;

    /// Default global weekly NFT limit.
    type DefaultGlobalWeeklyNftLimit: Get<LimitPerPeriod<Self::BlockNumber>>;

    /// Default channel daily NFT limit.
    type DefaultChannelDailyNftLimit: Get<LimitPerPeriod<Self::BlockNumber>>;

    /// Default channel weekly NFT limit.
    type DefaultChannelWeeklyNftLimit: Get<LimitPerPeriod<Self::BlockNumber>>;

    /// Interface for Creator Tokens functionality
    type ProjectToken: PalletToken<
        Self::TokenId,
        Self::MemberId,
        Self::AccountId,
        BalanceOf<Self>,
        TokenIssuanceParametersOf<Self>,
        Self::BlockNumber,
        TokenSaleParamsOf<Self>,
        UploadContextOf<Self>,
        TransfersWithVestingOf<Self>,
    >;

    /// Minimum cashout allowed limit
    type MinimumCashoutAllowedLimit: Get<BalanceOf<Self>>;

    /// Max cashout allowed limit
    type MaximumCashoutAllowedLimit: Get<BalanceOf<Self>>;
}

decl_storage! {
    trait Store for Module<T: Config> as Content {
        pub ChannelById get(fn channel_by_id):
        map hasher(blake2_128_concat) T::ChannelId => Channel<T>;

        pub VideoById get(fn video_by_id): map hasher(blake2_128_concat) T::VideoId => Video<T>;

        pub NextChannelId get(fn next_channel_id) config(): T::ChannelId;

        pub NextVideoId get(fn next_video_id) config(): T::VideoId;

        pub NextTransferId get(fn next_transfer_id) config(): T::TransferId;

        pub NextCuratorGroupId get(fn next_curator_group_id) config(): T::CuratorGroupId;

        pub CuratorGroupById get(fn curator_group_by_id):
        map hasher(blake2_128_concat) T::CuratorGroupId => CuratorGroup<T>;

        pub Commitment get(fn commitment): <T as frame_system::Config>::Hash;

        /// The state bloat bond for the channel (helps preventing the state bloat).
        pub ChannelStateBloatBondValue get (fn channel_state_bloat_bond_value): BalanceOf<T>;

        ///The state bloat bond for the video (helps preventing the state bloat).
        pub VideoStateBloatBondValue get (fn video_state_bloat_bond_value): BalanceOf<T>;

        pub MaxCashoutAllowed get(fn max_cashout_allowed) config(): BalanceOf<T>;

        pub MinCashoutAllowed get(fn min_cashout_allowed) config(): BalanceOf<T>;

        pub ChannelCashoutsEnabled get(fn channel_cashouts_enabled) config(): bool;

        /// Min auction duration
        pub MinAuctionDuration get(fn min_auction_duration) config(): T::BlockNumber;

        /// Max auction duration
        pub MaxAuctionDuration get(fn max_auction_duration) config(): T::BlockNumber;

        /// Min auction extension period
        pub MinAuctionExtensionPeriod
        get(fn min_auction_extension_period) config(): T::BlockNumber;

        /// Max auction extension period
        pub MaxAuctionExtensionPeriod
        get(fn max_auction_extension_period) config(): T::BlockNumber;

        /// Min bid lock duration
        pub MinBidLockDuration get(fn min_bid_lock_duration) config(): T::BlockNumber;

        /// Max bid lock duration
        pub MaxBidLockDuration get(fn max_bid_lock_duration) config(): T::BlockNumber;

        /// Min auction staring price
        pub MinStartingPrice get(fn min_starting_price) config(): BalanceOf<T>;

        /// Max auction staring price
        pub MaxStartingPrice get(fn max_starting_price) config(): BalanceOf<T>;

        /// Min creator royalty percentage
        pub MinCreatorRoyalty get(fn min_creator_royalty) config(): Perbill;

        /// Max creator royalty percentage
        pub MaxCreatorRoyalty get(fn max_creator_royalty) config(): Perbill;

        /// Min auction bid step
        pub MinBidStep get(fn min_bid_step) config(): BalanceOf<T>;

        /// Max auction bid step
        pub MaxBidStep get(fn max_bid_step) config(): BalanceOf<T>;

        /// Platform fee percentage
        pub PlatfromFeePercentage get(fn platform_fee_percentage) config(): Perbill;

        /// Max delta between current block and starts at
        pub AuctionStartsAtMaxDelta get(fn auction_starts_at_max_delta) config(): T::BlockNumber;

        /// Max nft auction whitelist length
        pub MaxAuctionWhiteListLength get(fn max_auction_whitelist_length) config(): MaxNumber;

        /// Bids for open auctions
        pub OpenAuctionBidByVideoAndMember get(fn open_auction_bid_by_video_and_member):
        double_map hasher(blake2_128_concat) T::VideoId,
        hasher(blake2_128_concat) T::MemberId => OpenAuctionBid<T>;

        /// Global daily NFT counter.
        pub GlobalDailyNftCounter get(fn global_daily_nft_counter):
            NftCounter<T::BlockNumber>;

        /// Global weekly NFT counter.
        pub GlobalWeeklyNftCounter get(fn global_weekly_nft_counter):
            NftCounter<T::BlockNumber>;

        /// Global daily NFT limit.
        pub GlobalDailyNftLimit get(fn global_daily_nft_limit):
            LimitPerPeriod<T::BlockNumber>;

        /// Global weekly NFT limit.
        pub GlobalWeeklyNftLimit get(fn global_weekly_nft_limit):
            LimitPerPeriod<T::BlockNumber>;

        /// NFT limits enabled or not
        /// Can be updated in flight by the Council
        pub NftLimitsEnabled get(fn nft_limits_enabled) config(): bool;

    }
    add_extra_genesis {
        build(|_| {
            // We set initial global NFT limits.
            GlobalDailyNftLimit::<T>::put(T::DefaultGlobalDailyNftLimit::get());
            GlobalWeeklyNftLimit::<T>::put(T::DefaultGlobalWeeklyNftLimit::get());
        });
    }
}

decl_module! {
    pub struct Module<T: Config> for enum Call where origin: T::Origin {
        /// Predefined errors
        type Error = Error<T>;

        /// Initializing events
        fn deposit_event() = default;

        /// Exports const -  max number of curators per group
        const MaxNumberOfCuratorsPerGroup: MaxNumber = T::MaxNumberOfCuratorsPerGroup::get();

        /// Exports const -  max number of keys per curator_group.permissions_by_level map instance
        const MaxKeysPerCuratorGroupPermissionsByLevelMap: u8 = T::MaxKeysPerCuratorGroupPermissionsByLevelMap::get();

        /// Exports const - default global daily NFT limit.
        const DefaultGlobalDailyNftLimit: LimitPerPeriod<T::BlockNumber> =
            T::DefaultGlobalDailyNftLimit::get();

        /// Exports const - default global weekly NFT limit.
        const DefaultGlobalWeeklyNftLimit: LimitPerPeriod<T::BlockNumber> =
            T::DefaultGlobalDailyNftLimit::get();

        /// Exports const - default channel daily NFT limit.
        const DefaultChannelDailyNftLimit: LimitPerPeriod<T::BlockNumber> =
            T::DefaultGlobalDailyNftLimit::get();

        /// Exports const - default channel weekly NFT limit.
        const DefaultChannelWeeklyNftLimit: LimitPerPeriod<T::BlockNumber> =
            T::DefaultGlobalDailyNftLimit::get();

        // ======
        // Next set of extrinsics can only be invoked by lead.
        // ======

        /// Add new curator group to runtime storage
        ///
        /// <weight>
        ///
        /// ## Weight
        /// `O (A)` where:
        /// - `A` is the number of entries in `permissions_by_level` map
        /// - DB:
        ///    - O(1) doesn't depend on the state or parameters
        /// # </weight>
        #[weight = WeightInfoContent::<T>::create_curator_group(permissions_by_level.len() as u32)]
        pub fn create_curator_group(
            origin,
            is_active: bool,
            permissions_by_level: ModerationPermissionsByLevel<T>
        ) {

            let sender = ensure_signed(origin)?;
            // Ensure given origin is lead
            ensure_lead_auth_success::<T>(&sender)?;
            // Ensure permissions_by_level map max. allowed size is not exceeded
            Self::ensure_permissions_by_level_map_size_not_exceeded(&permissions_by_level)?;

            //
            // == MUTATION SAFE ==
            //

            let curator_group_id = Self::next_curator_group_id();

            // Insert curator group with provided permissions
            <CuratorGroupById<T>>::insert(curator_group_id, CuratorGroup::create(is_active, &permissions_by_level));

            // Increment the next curator curator_group_id:
            <NextCuratorGroupId<T>>::mutate(|n| *n += T::CuratorGroupId::one());

            // Trigger event
            Self::deposit_event(RawEvent::CuratorGroupCreated(curator_group_id));
        }

        /// Update existing curator group's permissions
        ///
        /// <weight>
        ///
        /// ## Weight
        /// `O (A)` where:
        /// - `A` is the number of entries in `permissions_by_level` map
        /// - DB:
        ///    - O(1) doesn't depend on the state or parameters
        /// # </weight>
        #[weight = WeightInfoContent::<T>::update_curator_group_permissions(permissions_by_level.len() as u32)]
        pub fn update_curator_group_permissions(
            origin,
            curator_group_id: T::CuratorGroupId,
            permissions_by_level: ModerationPermissionsByLevel<T>
        ) {
            let sender = ensure_signed(origin)?;
            // Ensure given origin is lead
            ensure_lead_auth_success::<T>(&sender)?;
            // Ensure curator group under provided curator_group_id already exist
            Self::ensure_curator_group_under_given_id_exists(&curator_group_id)?;
            // Ensure permissions_by_level map max. allowed size is not exceeded
            Self::ensure_permissions_by_level_map_size_not_exceeded(&permissions_by_level)?;

            //
            // == MUTATION SAFE ==
            //

            // Set `permissions` for curator group under given `curator_group_id`
            <CuratorGroupById<T>>::mutate(curator_group_id, |curator_group| {
                curator_group.set_permissions_by_level(&permissions_by_level)
            });

            // Trigger event
            Self::deposit_event(RawEvent::CuratorGroupPermissionsUpdated(curator_group_id, permissions_by_level))
        }

        /// Set `is_active` status for curator group under given `curator_group_id`
        ///
        /// <weight>
        ///
        /// ## Weight
        /// `O (1)`
        /// - DB:
        ///    - O(1) doesn't depend on the state or parameters
        /// # </weight>
        #[weight = WeightInfoContent::<T>::set_curator_group_status()]
        pub fn set_curator_group_status(
            origin,
            curator_group_id: T::CuratorGroupId,
            is_active: bool,
        ) {

            // Ensure given origin is lead
            let sender = ensure_signed(origin)?;
            // Ensure given origin is lead
            ensure_lead_auth_success::<T>(&sender)?;

            // Ensure curator group under provided curator_group_id already exist
            Self::ensure_curator_group_under_given_id_exists(&curator_group_id)?;

            //
            // == MUTATION SAFE ==
            //

            // Set `is_active` status for curator group under given `curator_group_id`
            <CuratorGroupById<T>>::mutate(curator_group_id, |curator_group| {
                curator_group.set_status(is_active)
            });

            // Trigger event
            Self::deposit_event(RawEvent::CuratorGroupStatusSet(curator_group_id, is_active));
        }

        /// Add curator to curator group under given `curator_group_id`
        ///
        /// <weight>
        ///
        /// ## Weight
        /// `O (1)`
        /// - DB:
        ///    - O(1) doesn't depend on the state or parameters
        /// # </weight>
        #[weight = WeightInfoContent::<T>::add_curator_to_group()]
        pub fn add_curator_to_group(
            origin,
            curator_group_id: T::CuratorGroupId,
            curator_id: T::CuratorId,
            permissions: ChannelAgentPermissions,
        ) {

            // Ensure given origin is lead
            let sender = ensure_signed(origin)?;
            // Ensure given origin is lead
            ensure_lead_auth_success::<T>(&sender)?;

            // Ensure curator group under provided curator_group_id already exist,
            // retrieve corresponding one
            let curator_group = Self::ensure_curator_group_exists(&curator_group_id)?;

            // Ensure that curator_id is infact a worker in content working group
            ensure_is_valid_curator_id::<T>(&curator_id)?;

            // Ensure max number of curators per group limit not reached yet
            curator_group.ensure_max_number_of_curators_limit_not_reached()?;

            // Ensure curator under provided curator_id isn`t a CuratorGroup member yet
            curator_group.ensure_curator_in_group_does_not_exist(&curator_id)?;

            //
            // == MUTATION SAFE ==
            //

            // Insert curator_id into curator_group under given curator_group_id
            <CuratorGroupById<T>>::mutate(curator_group_id, |curator_group| {
                curator_group.get_curators_mut().insert(curator_id, permissions.clone());
            });

            // Trigger event
            Self::deposit_event(RawEvent::CuratorAdded(curator_group_id, curator_id, permissions));
        }

        /// Remove curator from a given curator group
        ///
        /// <weight>
        ///
        /// ## Weight
        /// `O (1)`
        /// - DB:
        ///    - O(1) doesn't depend on the state or parameters
        /// # </weight>
        #[weight = WeightInfoContent::<T>::remove_curator_from_group()]
        pub fn remove_curator_from_group(
            origin,
            curator_group_id: T::CuratorGroupId,
            curator_id: T::CuratorId,
        ) {

            // Ensure given origin is lead
            let sender = ensure_signed(origin)?;
            // Ensure given origin is lead
            ensure_lead_auth_success::<T>(&sender)?;

            // Ensure curator group under provided curator_group_id already exist,
            // retrieve corresponding one
            let curator_group = Self::ensure_curator_group_exists(&curator_group_id)?;

            // Ensure curator under provided curator_id is CuratorGroup member
            curator_group.ensure_curator_in_group_exists(&curator_id)?;

            //
            // == MUTATION SAFE ==
            //

            // Remove curator_id from curator_group under given curator_group_id
            <CuratorGroupById<T>>::mutate(curator_group_id, |curator_group| {
                curator_group.get_curators_mut().remove(&curator_id);
            });

            // Trigger event
            Self::deposit_event(RawEvent::CuratorRemoved(curator_group_id, curator_id));
        }

        /// <weight>
        ///
        /// ## Weight
        /// `O (A + B + C + D + E)` where:
        /// - `A` is the number of entries in `params.collaborators`
        /// - `B` is the number of items in `params.storage_buckets`
        /// - `C` is the number of items in `params.distribution_buckets`
        /// - `D` is the number of items in `params.assets.object_creation_list`
        /// - `E` is the length of  `params.meta`
        /// - DB:
        ///    - `O(A + B + C + D)` - from the the generated weights
        /// # </weight>
        #[weight = Module::<T>::create_channel_weight(params)]
        pub fn create_channel(
            origin,
            channel_owner: ChannelOwner<T::MemberId, T::CuratorGroupId>,
            params: ChannelCreationParameters<T>,
        ) {
            // channel creator account
            let sender = ensure_signed(origin)?;

            ensure_is_authorized_to_act_as_channel_owner::<T>(
                &sender,
                &channel_owner,
            )?;

            let channel_state_bloat_bond = Self::channel_state_bloat_bond_value();

            // ensure channel state bloat bond
            ensure!(
                params.expected_channel_state_bloat_bond
                    == channel_state_bloat_bond,
                Error::<T>::ChannelStateBloatBondChanged,
            );

            // ensure collaborator member ids are valid
            Self::validate_member_set(&params.collaborators.keys().cloned().collect())?;

            // next channel id
            let channel_id = NextChannelId::<T>::get();

            let storage_assets = params.assets.clone().unwrap_or_default();
            let num_objs = storage_assets.object_creation_list.len();

            let total_size = storage_assets.object_creation_list.iter().fold(0, |acc, obj_param| acc.saturating_add(obj_param.size));
            let funds_needed = <T as Config>::DataObjectStorage::funds_needed_for_upload(num_objs, total_size);
            let total_funds_needed = channel_state_bloat_bond.saturating_add(funds_needed);

            Self::ensure_channel_creation_sufficient_balance(&sender, total_funds_needed)?;

            ensure!(
                storage_assets.object_creation_list.len()
                    <= T::MaxNumberOfAssetsPerChannel::get() as usize,
                Error::<T>::MaxNumberOfChannelAssetsExceeded
            );

            let bag_creation_params = DynBagCreationParameters::<T> {
                bag_id: DynBagId::<T>::Channel(channel_id),
                object_creation_list: storage_assets.object_creation_list,
                state_bloat_bond_source_account_id: sender.clone(),
                expected_data_size_fee: storage_assets.expected_data_size_fee,
                expected_data_object_state_bloat_bond: params.expected_data_object_state_bloat_bond,
                storage_buckets: params.storage_buckets.clone(),
                distribution_buckets: params.distribution_buckets.clone(),
            };

            let collaborators: ChannelCollaboratorsMap<T> = params
                .collaborators
                .clone()
                .try_into()
                .map_err(|_| DispatchError::from(Error::<T>::MaxNumberOfChannelCollaboratorsExceeded))?;

            //
            // == MUTATION SAFE ==
            //

            let _ = Balances::<T>::slash(&sender, channel_state_bloat_bond);

            // create channel bag
            let (_, data_objects_ids) = Storage::<T>::create_dynamic_bag(bag_creation_params)?;

            // Only increment next channel id if adding content was successful
            NextChannelId::<T>::mutate(|id| *id += T::ChannelId::one());

            // channel creation
            let data_objects = data_objects_ids
                .try_into()
                .map_err(|_| DispatchError::from(Error::<T>::MaxNumberOfChannelAssetsExceeded))?;
            let channel: Channel<T> = ChannelRecord {
                owner: channel_owner,
                num_videos: 0u64,
                collaborators,
                cumulative_reward_claimed: BalanceOf::<T>::zero(),
                transfer_status: ChannelTransferStatus::NoActiveTransfer,
                privilege_level: Zero::zero(),
                paused_features: BTreeSet::new(),
                data_objects,
                daily_nft_limit: T::DefaultChannelDailyNftLimit::get(),
                weekly_nft_limit: T::DefaultChannelWeeklyNftLimit::get(),
                daily_nft_counter: Default::default(),
                weekly_nft_counter: Default::default(),
                creator_token_id: None,
                channel_state_bloat_bond
            };

            // add channel to onchain state
            ChannelById::<T>::insert(channel_id, channel.clone());

            // retrieve channel account and emit it as part of the event
            let channel_account = ContentTreasury::<T>::account_for_channel(channel_id);

            Self::deposit_event(RawEvent::ChannelCreated(channel_id, channel, params, channel_account));
        }

        /// <weight>
        ///
        /// ## Weight
        /// `O (A + B + C + D + E)` where:
        /// - `A` is the number of entries in `params.collaborators`
        /// - `B` is the number of items in `params.assets_to_upload.object_creation_list` (if provided)
        /// - `C` is the number of items in `params.assets_to_remove`
        /// - `D` is the length `params.new_meta`
        /// - `E` is `params.storage_buckets_num_witness` (if provided)
        /// - DB:
        ///    - `O(A + B + C + E)` - from the the generated weights
        /// # </weight>
        #[weight = Module::<T>::update_channel_weight(params)]
        pub fn update_channel(
            origin,
            actor: ContentActor<T::CuratorGroupId, T::CuratorId, T::MemberId>,
            channel_id: T::ChannelId,
            params: ChannelUpdateParameters<T>,
        ) {
            let sender = ensure_signed(origin)?;

            // check that channel exists
            let channel = Self::ensure_channel_exists(&channel_id)?;

            channel.ensure_has_no_active_transfer::<T>()?;

            // permissions check
            ensure_actor_authorized_to_perform_channel_update::<T>(
                &sender,
                &actor,
                &channel,
                &params
            )?;

            channel.ensure_feature_not_paused::<T>(PausableChannelFeature::ChannelUpdate)?;

            if let Some(new_collabs) = params.collaborators.as_ref() {
                Self::validate_member_set(&new_collabs.keys().cloned().collect())?;
            }

            let new_collabs: Option<ChannelCollaboratorsMap<T>> = params
                .collaborators
                .clone()
                .map(|c| c
                    .try_into()
                    .map_err(|_| DispatchError::from(Error::<T>::MaxNumberOfChannelCollaboratorsExceeded))
                ).transpose()?;

            let upload_parameters =
                if !params.assets_to_remove.is_empty() || params.assets_to_upload.is_some() {
                    // verify storage buckets witness
                    match params.storage_buckets_num_witness {
                        Some(witness) => Self::verify_storage_buckets_num_witness(channel_id, witness),
                        None => Err(Error::<T>::MissingStorageBucketsNumWitness.into())
                    }?;

                    Self::ensure_assets_to_remove_are_part_of_assets_set(&params.assets_to_remove, &channel.data_objects)?;

                    let assets_to_upload = params.assets_to_upload.clone().unwrap_or_default();

                    Self::ensure_max_channel_assets_not_exceeded(&channel.data_objects, &assets_to_upload, &params.assets_to_remove)?;

                    let upload_parameters = UploadParameters::<T> {
                        bag_id: Self::bag_id_for_channel(&channel_id),
                        object_creation_list: assets_to_upload.object_creation_list,
                        state_bloat_bond_source_account_id: sender,
                        expected_data_size_fee: assets_to_upload.expected_data_size_fee,
                        expected_data_object_state_bloat_bond: params.expected_data_object_state_bloat_bond};

                    Some(upload_parameters)
                }
                else {
                    None
                };

            //
            // == MUTATION SAFE ==
            //

            let new_data_object_ids = if let Some(upload_parameters) = upload_parameters {
                // Upload/remove data objects and update channel assets set
                let new_data_object_ids = Storage::<T>::upload_and_delete_data_objects(
                    upload_parameters,
                    params.assets_to_remove.clone(),
                )?;
                let updated_assets_set = Self::create_updated_channel_assets_set(
                    &channel.data_objects,
                    &new_data_object_ids,
                    &params.assets_to_remove
                )?;
                ChannelById::<T>::mutate(channel_id, |channel| {
                    channel.data_objects = updated_assets_set;
                });
                new_data_object_ids
            } else {
                BTreeSet::new()
            };

            // Update channel collaborators
            ChannelById::<T>::mutate(channel_id, |channel| {
                if let Some(new_collabs) = new_collabs {
                    channel.collaborators = new_collabs;
                }
            });

            Self::deposit_event(RawEvent::ChannelUpdated(actor, channel_id, params, new_data_object_ids));
        }

        /// Extrinsic for updating channel privilege level (requires lead access)
        ///
        /// <weight>
        ///
        /// ## Weight
        /// `O (1)`
        /// - DB:
        ///    - O(1) doesn't depend on the state or parameters
        /// # </weight>
        #[weight = WeightInfoContent::<T>::update_channel_privilege_level()]
        pub fn update_channel_privilege_level(
            origin,
            channel_id: T::ChannelId,
            new_privilege_level: T::ChannelPrivilegeLevel,
        ) {
            let sender = ensure_signed(origin)?;

            ensure_lead_auth_success::<T>(&sender)?;

            // check that channel exists
            Self::ensure_channel_exists(&channel_id)?;

            //
            // == MUTATION SAFE ==
            //

            // Update the channel
            ChannelById::<T>::mutate(channel_id, |channel| { channel.privilege_level = new_privilege_level });

            Self::deposit_event(RawEvent::ChannelPrivilegeLevelUpdated(channel_id, new_privilege_level));
        }

        /// Extrinsic for pausing/re-enabling channel features
        ///
        /// <weight>
        ///
        /// ## Weight
        /// `O (A)` where:
        /// - `A` is the length of `rationale`
        /// - DB:
        ///    - O(1) doesn't depend on the state or parameters
        /// # </weight>
        #[weight = Module::<T>::set_channel_paused_features_as_moderator_weight(rationale)]
        pub fn set_channel_paused_features_as_moderator(
            origin,
            actor: ContentActor<T::CuratorGroupId, T::CuratorId, T::MemberId>,
            channel_id: T::ChannelId,
            new_paused_features: BTreeSet<PausableChannelFeature>,
            rationale: Vec<u8>,
        ) -> DispatchResult {
            let sender = ensure_signed(origin)?;
            // check that channel exists
            let channel = Self::ensure_channel_exists(&channel_id)?;

            // Check permissions for moderation actions
            let required_permissions = channel.paused_features
                .symmetric_difference(&new_paused_features)
                .map(|f| { ContentModerationAction::ChangeChannelFeatureStatus(*f) })
                .collect::<Vec<_>>();
            ensure_actor_authorized_to_perform_moderation_actions::<T>(&sender, &actor, &required_permissions, channel.privilege_level)?;

            //
            // == MUTATION SAFE ==
            //

            ChannelById::<T>::mutate(channel_id, |channel| { channel.paused_features = new_paused_features.clone() });


            // deposit event
            Self::deposit_event(RawEvent::ChannelPausedFeaturesUpdatedByModerator(actor, channel_id, new_paused_features, rationale));

            Ok(())
        }

        // extrinsics for channel deletion

        /// <weight>
        ///
        /// ## Weight
        /// `O (A + B + C)` where:
        /// - `A` is `num_objects_to_delete`
        /// - `B` is `channel_bag_witness.storage_buckets_num`
        /// - `C` is `channel_bag_witness.distribution_buckets_num`
        /// - DB:
        ///    - `O(A + B + C)` - from the the generated weights
        /// # </weight>
        #[weight = Module::<T>::delete_channel_weight(channel_bag_witness, num_objects_to_delete)]
        pub fn delete_channel(
            origin,
            actor: ContentActor<T::CuratorGroupId, T::CuratorId, T::MemberId>,
            channel_id: T::ChannelId,
            channel_bag_witness: ChannelBagWitness,
            num_objects_to_delete: u64,
        ) -> DispatchResult {
            let sender = ensure_signed(origin)?;

            // check that channel exists
            let channel = Self::ensure_channel_exists(&channel_id)?;

            // verify channel bag witness
            Self::verify_channel_bag_witness(channel_id, &channel_bag_witness)?;

            // ensure no creator token is issued for the channel
            channel.ensure_creator_token_not_issued::<T>()?;

            // permissions check
            ensure_actor_authorized_to_delete_channel::<T>(&sender, &actor, &channel)?;

            // check that channel videos are 0
            ensure!(channel.num_videos == 0, Error::<T>::ChannelContainsVideos);

            // ensure channel bag exists and num_objects_to_delete is valid
            Self::ensure_channel_bag_can_be_dropped(channel_id, num_objects_to_delete)?;

            // try to remove the channel
            Self::try_to_perform_channel_deletion(sender.clone(), channel_id)?;

            //
            // == MUTATION SAFE ==
            //

            //rewards the sender a state bloat bond amount for the work to delete the channel.
            let _ = Balances::<T>::deposit_creating(&sender, channel.channel_state_bloat_bond);

            // deposit event
            Self::deposit_event(RawEvent::ChannelDeleted(actor, channel_id));

            Ok(())
        }

        /// <weight>
        ///
        /// ## Weight
        /// `O (A + B + C)` where:
        /// - `A` is the length of `assets_to_remove`
        /// - `B` is the value of `storage_buckets_num_witness`
        /// - `C` is the length of `rationale`
        /// - DB:
        ///    - `O(A + B)` - from the the generated weights
        /// # </weight>
        #[weight = Module::<T>::delete_channel_assets_as_moderator_weight(assets_to_remove, storage_buckets_num_witness, rationale)]
        pub fn delete_channel_assets_as_moderator(
            origin,
            actor: ContentActor<T::CuratorGroupId, T::CuratorId, T::MemberId>,
            channel_id: T::ChannelId,
            assets_to_remove: BTreeSet<DataObjectId<T>>,
            storage_buckets_num_witness: u32,
            rationale: Vec<u8>,
        ) {

            let sender = ensure_signed(origin)?;

            // check that channel exists
            let channel = Self::ensure_channel_exists(&channel_id)?;

            // permissions check
            let actions_to_perform = vec![ContentModerationAction::DeleteNonVideoChannelAssets];
            ensure_actor_authorized_to_perform_moderation_actions::<T>(&sender, &actor, &actions_to_perform, channel.privilege_level)?;

            ensure!(
                !assets_to_remove.is_empty(),
                Error::<T>::NumberOfAssetsToRemoveIsZero
            );

            // ensure provided assets belong to the channel
            Self::ensure_assets_to_remove_are_part_of_assets_set(&assets_to_remove, &channel.data_objects)?;

            let updated_assets = Self::create_updated_channel_assets_set(
                &channel.data_objects,
                &BTreeSet::new(),
                &assets_to_remove
            )?;

            // verify storage buckets witness
            Self::verify_storage_buckets_num_witness(channel_id, storage_buckets_num_witness)?;

            //
            // == MUTATION SAFE ==
            //

            Storage::<T>::delete_data_objects(
                sender,
                Self::bag_id_for_channel(&channel_id),
                assets_to_remove.clone(),
            )?;

            // update channel's data_objects set
            ChannelById::<T>::mutate(channel_id, |channel| {
                channel.data_objects = updated_assets;
            });

            // emit the event
            Self::deposit_event(RawEvent::ChannelAssetsDeletedByModerator(actor, channel_id, assets_to_remove, rationale));
        }

        // extrinsics for channel deletion as moderator
        #[weight = Module::<T>::delete_channel_as_moderator_weight(channel_bag_witness, num_objects_to_delete, rationale)]
        pub fn delete_channel_as_moderator(
            origin,
            actor: ContentActor<T::CuratorGroupId, T::CuratorId, T::MemberId>,
            channel_id: T::ChannelId,
            channel_bag_witness: ChannelBagWitness,
            num_objects_to_delete: u64,
            rationale: Vec<u8>,
        ) -> DispatchResult {

            let sender = ensure_signed(origin)?;

            // check that channel exists
            let channel = Self::ensure_channel_exists(&channel_id)?;

            // verify channel bag witness
            Self::verify_channel_bag_witness(channel_id, &channel_bag_witness)?;

            // Permissions check
            let actions_to_perform = vec![ContentModerationAction::DeleteChannel];
            ensure_actor_authorized_to_perform_moderation_actions::<T>(&sender, &actor, &actions_to_perform, channel.privilege_level)?;

            // check that channel videos are 0
            ensure!(channel.num_videos == 0, Error::<T>::ChannelContainsVideos);

            // ensure channel bag exists and num_objects_to_delete is valid
            Self::ensure_channel_bag_can_be_dropped(channel_id, num_objects_to_delete)?;

            // try to remove the channel
            Self::try_to_perform_channel_deletion(sender.clone(), channel_id)?;

            //
            // == MUTATION SAFE ==
            //

            //rewards the sender a state bloat bond amount for the work to delete the channel.
            let _ = Balances::<T>::deposit_creating(&sender, channel.channel_state_bloat_bond);

            // deposit event
            Self::deposit_event(RawEvent::ChannelDeletedByModerator(actor, channel_id, rationale));

            Ok(())
        }

        /// Extrinsic for setting channel visibility status (hidden/visible) by moderator
        ///
        /// <weight>
        ///
        /// ## Weight
        /// `O (A)` where:
        /// - `A` is the length of `rationale`
        /// - DB:
        ///    - O(1) doesn't depend on the state or parameters
        /// # </weight>
        #[weight = Module::<T>::set_channel_visibility_as_moderator_weight(rationale)]
        pub fn set_channel_visibility_as_moderator(
            origin,
            actor: ContentActor<T::CuratorGroupId, T::CuratorId, T::MemberId>,
            channel_id: T::ChannelId,
            is_hidden: bool,
            rationale: Vec<u8>,
        ) -> DispatchResult {

            let sender = ensure_signed(origin)?;
            // check that channel exists
            let channel = Self::ensure_channel_exists(&channel_id)?;

            // Permissions check
            let actions_to_perform = vec![ContentModerationAction::HideChannel];
            ensure_actor_authorized_to_perform_moderation_actions::<T>(&sender, &actor, &actions_to_perform, channel.privilege_level)?;

            //
            // == MUTATION SAFE ==
            //

            // deposit event
            Self::deposit_event(RawEvent::ChannelVisibilitySetByModerator(actor, channel_id, is_hidden, rationale));

            Ok(())
        }

        /// <weight>
        ///
        /// ## Weight
        /// `O (A + B + C + D)` where:
        /// - `A` is the number of items in `params.assets.object_creation_list`
        /// - `B` is `params.storage_buckets_num_witness`
        /// - `C` is the length of open auction / english auction whitelist (if provided)
        /// - `D` is the length of `params.meta` (if provided)
        /// - DB:
        ///    - `O(A + B + C)` - from the the generated weights
        /// # </weight>
        #[weight = Module::<T>::create_video_weight(params)]
        pub fn create_video(
            origin,
            actor: ContentActor<T::CuratorGroupId, T::CuratorId, T::MemberId>,
            channel_id: T::ChannelId,
            params: VideoCreationParameters<T>,
        ) {
            let sender = ensure_signed(origin)?;

            // check that channel exists
            let channel = Self::ensure_channel_exists(&channel_id)?;
            channel.ensure_has_no_active_transfer::<T>()?;

            // permissions check
            ensure_actor_authorized_to_create_video::<T>(&sender, &actor, &channel, &params)?;

            channel.ensure_feature_not_paused::<T>(PausableChannelFeature::VideoCreation)?;
            if params.auto_issue_nft.is_some() {
                channel.ensure_feature_not_paused::<T>(PausableChannelFeature::VideoNftIssuance)?;
            }

            // verify storage buckets num witness
            Self::verify_storage_buckets_num_witness(channel_id, params.storage_buckets_num_witness)?;

            // next video id
            let video_id = NextVideoId::<T>::get();

            let nft_status = params.auto_issue_nft
                .as_ref()
                .map_or(
                    Ok(None),
                    |issuance_params| {
                        Some(Self::construct_owned_nft(issuance_params)).transpose()
                    }
                )?;

            let video_state_bloat_bond = Self::video_state_bloat_bond_value();

            // ensure expected video state bloat bond
            ensure!(
                params.expected_video_state_bloat_bond
                    == video_state_bloat_bond,
                Error::<T>::VideoStateBloatBondChanged,
            );

            let storage_assets = params.assets.clone().unwrap_or_default();
            let num_objs = storage_assets.object_creation_list.len();

            ensure!(
                storage_assets.object_creation_list.len() <= T::MaxNumberOfAssetsPerVideo::get() as usize,
                Error::<T>::MaxNumberOfVideoAssetsExceeded
            );

            let total_size = storage_assets.object_creation_list.iter().fold(0, |acc, obj_param| acc.saturating_add(obj_param.size));
            let funds_needed = <T as Config>::DataObjectStorage::funds_needed_for_upload(num_objs, total_size);
            let total_funds_needed = video_state_bloat_bond.saturating_add(funds_needed);

            Self::ensure_video_creation_sufficient_balance(&sender, total_funds_needed)?;

            if nft_status.is_some() {
                Self::check_nft_limits(&channel)?;
            }

            //
            // == MUTATION SAFE ==
            //

            let _ = Balances::<T>::slash(&sender, video_state_bloat_bond);

            // Upload data objects
            let data_objects_ids = if let Some(upload_assets) = params.assets.as_ref() {
                let params = Self::construct_upload_parameters(
                    upload_assets,
                    &channel_id,
                    &sender,
                    params.expected_data_object_state_bloat_bond,
                );
                Storage::<T>::upload_data_objects(params)
            } else {
                Ok(BTreeSet::new())
            }?;

            let data_objects = data_objects_ids
                .clone()
                .try_into()
                .map_err(|_| DispatchError::from(Error::<T>::MaxNumberOfVideoAssetsExceeded))?;

            // create the video struct
            let video: Video<T> = VideoRecord {
                in_channel: channel_id,
                nft_status: nft_status.clone(),
                data_objects,
                video_state_bloat_bond
            };

            // add it to the onchain state
            VideoById::<T>::insert(video_id, video);

            // Only increment next video id
            NextVideoId::<T>::mutate(|id| *id += T::VideoId::one());

            // Add recently added video id to the channel

            ChannelById::<T>::mutate(channel_id, |channel| {
                channel.num_videos = channel.num_videos.saturating_add(1);
                if nft_status.is_some() {
                    Self::increment_nft_counters(channel);
                }
            });

            Self::deposit_event(RawEvent::VideoCreated(actor, channel_id, video_id, params, data_objects_ids));

        }

        /// <weight>
        ///
        /// ## Weight
        /// `O (A + B + C + D + E)` where:
        /// - `A` is params.assets_to_upload.object_creation_list.len() (if provided)
        /// - `B` is params.assets_to_remove.len()
        /// - `C` is `params.storage_buckets_num_witness` (if provided)
        /// - `D` is the length of open auction / english auction whitelist (if provided)
        /// - `E` is the length of `params.new_meta` (if provided)
        /// - DB:
        ///    - `O(A + B + C + D)` - from the the generated weights
        /// # </weight>
        #[weight = Module::<T>::update_video_weight(params)]
        pub fn update_video(
            origin,
            actor: ContentActor<T::CuratorGroupId, T::CuratorId, T::MemberId>,
            video_id: T::VideoId,
            params: VideoUpdateParameters<T>,
        ) {
            let sender = ensure_signed(origin)?;
            // check that video exists, retrieve corresponding channel id.
            let video = Self::ensure_video_exists(&video_id)?;

            // get associated channel and ensure it has no active transfer
            let channel_id = video.in_channel;
            let channel = Self::get_channel_from_video(&video);

            channel.ensure_has_no_active_transfer::<T>()?;

            // permissions check
            ensure_actor_authorized_to_perform_video_update::<T>(
                &sender,
                &actor,
                &channel,
                &params
            )?;

            // Ensure nft is not issued for the video. Videos with issued nfts are immutable.
            video.ensure_nft_is_not_issued::<T>()?;

            channel.ensure_feature_not_paused::<T>(PausableChannelFeature::VideoUpdate)?;
            if params.auto_issue_nft.is_some() {
                channel.ensure_feature_not_paused::<T>(PausableChannelFeature::VideoNftIssuance)?;
            }

            let upload_parameters =
                if !params.assets_to_remove.is_empty() || params.assets_to_upload.is_some() {
                    // verify storage buckets num witness
                    match params.storage_buckets_num_witness {
                        Some(witness) => Self::verify_storage_buckets_num_witness(channel_id, witness),
                        None => Err(Error::<T>::MissingStorageBucketsNumWitness.into())
                    }?;
                    // ensure assets to remove are part of the existing video assets set
                    Self::ensure_assets_to_remove_are_part_of_assets_set(
                        &params.assets_to_remove,
                        &video.data_objects
                    )?;

                    // ensure max number of assets not exceeded
                    let assets_to_upload = params.assets_to_upload.clone().unwrap_or_default();
                    Self::ensure_max_video_assets_not_exceeded(
                        &video.data_objects,
                        &assets_to_upload,
                        &params.assets_to_remove
                    )?;

                    let upload_parameters = UploadParameters::<T> {
                        bag_id: Self::bag_id_for_channel(&channel_id),
                        object_creation_list: assets_to_upload.object_creation_list,
                        state_bloat_bond_source_account_id: sender,
                        expected_data_size_fee: assets_to_upload.expected_data_size_fee,
                        expected_data_object_state_bloat_bond:
                            params.expected_data_object_state_bloat_bond,
                    };
                    Some(upload_parameters)
                } else {
                    None
                };

            let nft_status = params.auto_issue_nft
                .as_ref()
                .map_or(
                    Ok(None),
                    |issuance_params| {
                        Some(Self::construct_owned_nft(issuance_params)).transpose()
                    }
                )?;

            if nft_status.is_some() {
                Self::check_nft_limits(&channel)?;
            }

            //
            // == MUTATION SAFE ==
            //

            let new_data_objects_ids = if let Some(upload_parameters) = upload_parameters {
                // upload/delete video assets from storage with commit or rollback semantics
                let new_data_objects_ids = Storage::<T>::upload_and_delete_data_objects(
                    upload_parameters,
                    params.assets_to_remove.clone(),
                )?;
                // update video assets set
                let updated_assets = Self::create_updated_video_assets_set(
                    &video.data_objects,
                    &new_data_objects_ids,
                    &params.assets_to_remove
                )?;
                VideoById::<T>::mutate(video_id, |video| {
                    video.data_objects = updated_assets;
                });
                new_data_objects_ids
            } else {
                BTreeSet::new()
            };

            if nft_status.is_some() {
                ChannelById::<T>::mutate(channel_id, |channel| {
                    Self::increment_nft_counters(channel);
                });
                VideoById::<T>::mutate(&video_id, |video| video.nft_status = nft_status);
            }

            Self::deposit_event(RawEvent::VideoUpdated(actor, video_id, params, new_data_objects_ids));
        }

        /// <weight>
        ///
        /// ## Weight
        /// `O (A + B)` where:
        /// - `A` is num_objects_to_delete
        /// - `B` is `params.storage_buckets_num_witness` (if provided)
        /// - DB:
        ///    - `O(A + B)` - from the the generated weights
        /// # </weight>
        #[weight = Module::<T>::delete_video_weight(
            num_objects_to_delete,
            storage_buckets_num_witness
        )]
        pub fn delete_video(
            origin,
            actor: ContentActor<T::CuratorGroupId, T::CuratorId, T::MemberId>,
            video_id: T::VideoId,
            num_objects_to_delete: u64,
            storage_buckets_num_witness: Option<u32>
        ) {
            let sender = ensure_signed(origin)?;

            // check that video exists
            let video = Self::ensure_video_exists(&video_id)?;

            // get associated channel and ensure it has no active transfer
            let channel_id = video.in_channel;
            let channel = Self::get_channel_from_video(&video);

            channel.ensure_has_no_active_transfer::<T>()?;

            // permissions check
            ensure_actor_authorized_to_delete_video::<T>(
                &sender,
                &actor,
                &channel,
                &video,
            )?;

            // ensure video can be removed
            Self::ensure_video_can_be_removed(&video)?;

            // ensure provided num_objects_to_delete is valid
            Self::ensure_valid_video_num_objects_to_delete(&video, num_objects_to_delete)?;

            // Try removing the video
            Self::try_to_perform_video_deletion(&sender, channel_id, video_id, &video, storage_buckets_num_witness)?;

            //
            // == MUTATION SAFE ==
            //

            //rewards the sender a state bloat bond amount for the work to delete the video.
            let _ = Balances::<T>::deposit_creating(&sender, video.video_state_bloat_bond);

            Self::deposit_event(RawEvent::VideoDeleted(actor, video_id));
        }

        /// <weight>
        ///
        /// ## Weight
        /// `O (A + B + C)` where:
        /// - `A` is the length of `assets_to_remove`
        /// - `B` is the value of `storage_buckets_num_witness`
        /// - `C` is the length of `rationale`
        /// - DB:
        ///    - `O(A + B)` - from the the generated weights
        /// # </weight>
        #[weight = Module::<T>::delete_video_assets_as_moderator_weight(assets_to_remove, storage_buckets_num_witness, rationale)]
        pub fn delete_video_assets_as_moderator(
            origin,
            actor: ContentActor<T::CuratorGroupId, T::CuratorId, T::MemberId>,
            video_id: T::VideoId,
            storage_buckets_num_witness: u32,
            assets_to_remove: BTreeSet<DataObjectId<T>>,
            rationale: Vec<u8>,
        ) {
            let sender = ensure_signed(origin)?;

            // check that video exists
            let video = Self::ensure_video_exists(&video_id)?;

            // get information regarding channel
            let channel_id = video.in_channel;
            let channel = Self::get_channel_from_video(&video);

            // permissions check
            let is_nft = video.nft_status.is_some();
            let actions_to_perform = vec![ContentModerationAction::DeleteVideoAssets(is_nft)];
            ensure_actor_authorized_to_perform_moderation_actions::<T>(&sender, &actor, &actions_to_perform, channel.privilege_level)?;

            ensure!(
                !assets_to_remove.is_empty(),
                Error::<T>::NumberOfAssetsToRemoveIsZero
            );

            // ensure provided assets belong to the video
            Self::ensure_assets_to_remove_are_part_of_assets_set(&assets_to_remove, &video.data_objects)?;

            let updated_assets = Self::create_updated_video_assets_set(
                &video.data_objects,
                &BTreeSet::new(),
                &assets_to_remove
            )?;

            // verify storage buckets witness
            Self::verify_storage_buckets_num_witness(channel_id, storage_buckets_num_witness)?;

            //
            // == MUTATION SAFE ==
            //

            // remove the assets
            Storage::<T>::delete_data_objects(
                sender,
                Self::bag_id_for_channel(&channel_id),
                assets_to_remove.clone(),
            )?;

            // update video's data_objects set
            VideoById::<T>::mutate(video_id, |video| {
                video.data_objects = updated_assets;
            });

            // emit the event
            Self::deposit_event(RawEvent::VideoAssetsDeletedByModerator(actor, video_id, assets_to_remove, is_nft, rationale));
        }

        /// <weight>
        ///
        /// ## Weight
        /// `O (A + B + C)` where:
        /// - `A` is the value of `num_objects_to_delete`
        /// - `B` is the value of `storage_buckets_num_witness`
        /// - `C` is the length of `rationale`
        /// - DB:
        ///    - `O(A + B)` - from the the generated weights
        /// # </weight>
        #[weight = Module::<T>::delete_video_as_moderator_weight(num_objects_to_delete, storage_buckets_num_witness, rationale)]
        pub fn delete_video_as_moderator(
            origin,
            actor: ContentActor<T::CuratorGroupId, T::CuratorId, T::MemberId>,
            video_id: T::VideoId,
            storage_buckets_num_witness: Option<u32>,
            num_objects_to_delete: u64,
            rationale: Vec<u8>,
        ) {
            let sender = ensure_signed(origin)?;

            // check that video exists
            let video = Self::ensure_video_exists(&video_id)?;

            // get information regarding channel
            let channel_id = video.in_channel;
            let channel = Self::get_channel_from_video(&video);

            // Permissions check
            let actions_to_perform = vec![ContentModerationAction::DeleteVideo];
            ensure_actor_authorized_to_perform_moderation_actions::<T>(&sender, &actor, &actions_to_perform, channel.privilege_level)?;

            // ensure video can be removed
            Self::ensure_video_can_be_removed(&video)?;

            // ensure provided num_objects_to_delete is valid
            Self::ensure_valid_video_num_objects_to_delete(&video, num_objects_to_delete)?;

            // Try removing the video
            Self::try_to_perform_video_deletion(&sender, channel_id, video_id, &video, storage_buckets_num_witness)?;

            //
            // == MUTATION SAFE ==
            //

            //rewards the sender a state bloat bond amount for the work to delete the video.
            let _ = Balances::<T>::deposit_creating(&sender, video.video_state_bloat_bond);

            Self::deposit_event(RawEvent::VideoDeletedByModerator(actor, video_id, rationale));
        }

        // extrinsics for video visibility status (hidden/visible) setting by moderator
        #[weight = 10_000_000] // TODO: adjust weight
        pub fn set_video_visibility_as_moderator(
            origin,
            actor: ContentActor<T::CuratorGroupId, T::CuratorId, T::MemberId>,
            video_id: T::VideoId,
            is_hidden: bool,
            rationale: Vec<u8>,
        ) -> DispatchResult {

            let sender = ensure_signed(origin)?;

            // check that video exists
            let video = Self::ensure_video_exists(&video_id)?;

            // get information regarding channel
            let channel = Self::get_channel_from_video(&video);

            // Permissions check
            let actions_to_perform = vec![ContentModerationAction::HideVideo];
            ensure_actor_authorized_to_perform_moderation_actions::<T>(&sender, &actor, &actions_to_perform, channel.privilege_level)?;

            //
            // == MUTATION SAFE ==
            //

            // deposit event
            Self::deposit_event(RawEvent::VideoVisibilitySetByModerator(actor, video_id, is_hidden, rationale));

            Ok(())
        }

        /// Update channel payouts
        ///
        /// <weight>
        ///
        /// ## Weight
        /// `O (1)` where:
        /// - DB:
        /// - O(1)
        /// # </weight>
        #[weight = WeightInfoContent::<T>::update_channel_payouts()]
        pub fn update_channel_payouts(
            origin,
            params: UpdateChannelPayoutsParameters<T>
        ) {
            ensure_root(origin)?;

            Self::verify_cashout_limits(&params)?;

            let new_min_cashout_allowed = params.min_cashout_allowed
                .unwrap_or_else(Self::min_cashout_allowed);
            let new_max_cashout_allowed = params.max_cashout_allowed
                .unwrap_or_else(Self::max_cashout_allowed);

            ensure!(
                new_min_cashout_allowed <= new_max_cashout_allowed,
                Error::<T>::MinCashoutAllowedExceedsMaxCashoutAllowed
            );

            let payload_data_object_id = params.payload
                .as_ref()
                .map(|_| { Storage::<T>::next_data_object_id() });

            if let Some(payload) = params.payload.as_ref() {
                let upload_params = UploadParameters::<T> {
                    bag_id: storage::BagId::<T>::from(StaticBagId::Council),
                    object_creation_list: vec![payload.object_creation_params.clone()],
                    state_bloat_bond_source_account_id: payload.uploader_account.clone(),
                    expected_data_size_fee: payload.expected_data_size_fee,
                    expected_data_object_state_bloat_bond: payload.expected_data_object_state_bloat_bond,
                };
                Storage::<T>::upload_data_objects(upload_params)?;
            }

            //
            // == MUTATION_SAFE ==
            //

            if let Some(min_cashout_allowed) = params.min_cashout_allowed.as_ref() {
                <MinCashoutAllowed<T>>::put(min_cashout_allowed);
            }

            if let Some(max_cashout_allowed) = params.max_cashout_allowed.as_ref() {
                <MaxCashoutAllowed<T>>::put(max_cashout_allowed);
            }

            if let Some(channel_cashouts_enabled) = params.channel_cashouts_enabled.as_ref() {
                ChannelCashoutsEnabled::put(channel_cashouts_enabled);
            }

            if let Some(commitment) = params.commitment.as_ref() {
                <Commitment<T>>::put(*commitment);
            }

            Self::deposit_event(RawEvent::ChannelPayoutsUpdated(
                params,
                payload_data_object_id
            ));
        }

        /// Claim reward in JOY from channel account
        ///
        /// <weight>
        ///
        /// ## Weight
        /// `O (H)` where:
        /// - `H` is the lenght of the provided merkle `proof`
        /// - DB:
        ///    - O(1)
        /// # </weight>
        #[weight = WeightInfoContent::<T>::claim_channel_reward(proof.len() as u32)]
        pub fn claim_channel_reward(
            origin,
            actor: ContentActor<T::CuratorGroupId, T::CuratorId, T::MemberId>,
            proof: Vec<ProofElement<T>>,
            item: PullPayment<T>,
        ) -> DispatchResult {
            let (.., reward_account, amount) =
                Self::ensure_can_claim_channel_reward(&origin, &actor, &item, &proof)?;

            //
            // == MUTATION_SAFE ==
            //

            Self::execute_channel_reward_claim(item.channel_id, &reward_account, amount);

            Self::deposit_event(
                RawEvent::ChannelRewardUpdated(item.cumulative_reward_earned, item.channel_id)
            );

            Ok(())
        }

        /// Withdraw JOY from channel account
        ///
        /// <weight>
        ///
        /// ## Weight
        /// `O (1)`
        /// - DB:
        ///    - O(1)
        /// # </weight>
        #[weight = WeightInfoContent::<T>::withdraw_from_member_channel_balance()
            .max(WeightInfoContent::<T>::withdraw_from_curator_channel_balance())]
        pub fn withdraw_from_channel_balance(
            origin,
            actor: ContentActor<T::CuratorGroupId, T::CuratorId, T::MemberId>,
            channel_id: T::ChannelId,
            amount: BalanceOf<T>
        ) -> DispatchResult {
            let channel = Self::ensure_channel_exists(&channel_id)?;

            channel.ensure_has_no_active_transfer::<T>()?;

            let reward_account = ContentTreasury::<T>::account_for_channel(channel_id);
            ensure_actor_authorized_to_withdraw_from_channel::<T>(origin, &actor, &channel)?;

            // Ensure channel funds transfer feature is not paused
            channel.ensure_feature_not_paused::<T>(PausableChannelFeature::ChannelFundsTransfer)?;

            ensure!(
                !amount.is_zero(),
                Error::<T>::WithdrawFromChannelAmountIsZero
            );

            ensure!(
                <Balances<T>>::usable_balance(&reward_account)
                    .saturating_sub(T::ExistentialDeposit::get()) >= amount,
                Error::<T>::WithdrawFromChannelAmountExceedsBalanceMinusExistentialDeposit
            );

            ensure!(
                channel.creator_token_id.is_none(),
                Error::<T>::CannotWithdrawFromChannelWithCreatorTokenIssued
            );

            let destination = Self::channel_funds_destination(&channel)?;

            //
            // == MUTATION_SAFE ==
            //

            Self::execute_channel_balance_withdrawal(&reward_account, &destination, amount)?;

            Self::deposit_event(RawEvent::ChannelFundsWithdrawn(
                actor,
                channel_id,
                amount,
                destination,
            ));

            Ok(())
        }

        /// Updates channel state bloat bond value.
        /// Only lead can upload this value
        #[weight = 10_000_000] // TODO: adjust weight
        pub fn update_channel_state_bloat_bond(
            origin,
            new_channel_state_bloat_bond: BalanceOf<T>,
        ) {
            let sender = ensure_signed(origin)?;
            ensure_authorized_to_update_channel_state_bloat_bond::<T>(&sender)?;

            //
            // == MUTATION_SAFE ==
            //

            ChannelStateBloatBondValue::<T>::put(new_channel_state_bloat_bond);
            Self::deposit_event(
                RawEvent::ChannelStateBloatBondValueUpdated(
                    new_channel_state_bloat_bond));
        }

        /// Updates video state bloat bond value.
        /// Only lead can upload this value
        #[weight = 10_000_000] // TODO: adjust weight
        pub fn update_video_state_bloat_bond(
            origin,
            new_video_state_bloat_bond: BalanceOf<T>,
        ) {
            let sender = ensure_signed(origin)?;
            ensure_authorized_to_update_video_state_bloat_bond::<T>(&sender)?;

            //
            // == MUTATION_SAFE ==
            //

            VideoStateBloatBondValue::<T>::put(new_video_state_bloat_bond);
            Self::deposit_event(
                RawEvent::VideoStateBloatBondValueUpdated(
                    new_video_state_bloat_bond));
        }

        /// Claim and withdraw reward in JOY from channel account
        ///
        /// <weight>
        ///
        /// ## Weight
        /// `O (H)` where:
        /// - `H` is the lenght of the provided merkle `proof`
        /// - DB:
        ///    - O(1)
        /// # </weight>
        #[weight =
            WeightInfoContent::<T>::claim_and_withdraw_member_channel_reward(proof.len() as u32)
                .max(WeightInfoContent::<T>::claim_and_withdraw_curator_channel_reward(
                    proof.len() as u32
                ))]
        pub fn claim_and_withdraw_channel_reward(
            origin,
            actor: ContentActor<T::CuratorGroupId, T::CuratorId, T::MemberId>,
            proof: Vec<ProofElement<T>>,
            item: PullPayment<T>
        ) -> DispatchResult {
            let (channel, reward_account, amount) =
                Self::ensure_can_claim_channel_reward(&origin, &actor, &item, &proof)?;

            // Ensure withdrawals are not paused
            channel.ensure_feature_not_paused::<T>(PausableChannelFeature::ChannelFundsTransfer)?;

            ensure_actor_authorized_to_withdraw_from_channel::<T>(origin, &actor, &channel)?;

            let destination = Self::channel_funds_destination(&channel)?;

            //
            // == MUTATION_SAFE ==
            //
            Self::execute_channel_reward_claim(item.channel_id, &reward_account, amount);
            // This call should (and is assumed to) never fail:
            Self::execute_channel_balance_withdrawal(&reward_account, &destination, amount)?;

            Self::deposit_event(RawEvent::ChannelRewardClaimedAndWithdrawn(
                actor,
                item.channel_id,
                amount,
                destination,
            ));

            Ok(())
        }

        /// Issue NFT
        ///
        /// <weight>
        ///
        /// ## Weight
        /// `O (W)`
        /// - DB:
        ///    - O(W + B) where:
        ///    - W : member whitelist length in case nft initial status is auction
        ///    - B : bytelength of metadata parameter
        /// # </weight>
        #[weight = Module::<T>::create_issue_nft_weight(params)]
        pub fn issue_nft(
            origin,
            actor: ContentActor<T::CuratorGroupId, T::CuratorId, T::MemberId>,
            video_id: T::VideoId,
            params: NftIssuanceParameters<T>
        ) {

            let sender = ensure_signed(origin)?;

            // Ensure given video exists
            let video = Self::ensure_video_exists(&video_id)?;

            // Get associated channel
            let channel = Self::get_channel_from_video(&video);

            // block extrinsics during transfers
            channel.ensure_has_no_active_transfer::<T>()?;

            // permissions check
            ensure_actor_authorized_to_manage_video_nfts::<T>(&sender, &actor, &channel)?;

            // Ensure have not been issued yet
            video.ensure_nft_is_not_issued::<T>()?;

            // Ensure nft issuance is not paused
            channel.ensure_feature_not_paused::<T>(PausableChannelFeature::VideoNftIssuance)?;

            // The content owner will be..
            let nft_status = Self::construct_owned_nft(&params)?;

            // Check channel's nft limits
            Self::check_nft_limits(&channel)?;

            //
            // == MUTATION SAFE ==
            //

            ChannelById::<T>::mutate(video.in_channel, |channel| {
                Self::increment_nft_counters(channel);
            });

            // Update the video
            VideoById::<T>::mutate(video_id, |v| v.set_nft_status(nft_status));

            Self::deposit_event(RawEvent::NftIssued(
                actor,
                video_id,
                params,
            ));
        }

        /// Destroy NFT
        ///
        /// <weight>
        ///
        /// ## Weight
        /// `O (1)`
        /// - DB:
        ///    - O(1)
        /// # </weight>
        #[weight = WeightInfoContent::<T>::destroy_nft()]
        pub fn destroy_nft(
            origin,
            actor: ContentActor<T::CuratorGroupId, T::CuratorId, T::MemberId>,
            video_id: T::VideoId
        ) {
            // Ensure given video exists
            let video = Self::ensure_video_exists(&video_id)?;

            // Ensure nft is already issued
            let nft = video.ensure_nft_is_issued::<T>()?;

            // block extrinsics during transfers
            Self::channel_by_id(video.in_channel).ensure_has_no_active_transfer::<T>()?;

            // Authorize nft destruction
            ensure_actor_authorized_to_manage_nft::<T>(origin, &actor, &nft.owner, video.in_channel)?;

            // Ensure there nft transactional status is set to idle.
            Self::ensure_nft_transactional_status_is_idle(&nft)?;

            //
            // == MUTATION SAFE ==
            //

            // Update the video
            VideoById::<T>::mutate(video_id, |v| v.destroy_nft());

            Self::deposit_event(RawEvent::NftDestroyed(
                actor,
                video_id,
            ));
        }

        /// Start video nft open auction
        /// <weight>
        ///
        /// ## Weight
        /// `O (W)` where:
        /// - W : member whitelist length
        /// - DB:
        ///    - O(W)
        /// # </weight>
        #[weight = WeightInfoContent::<T>::start_open_auction(auction_params.whitelist.len() as u32)]
        pub fn start_open_auction(
            origin,
            owner_id: ContentActor<T::CuratorGroupId, T::CuratorId, T::MemberId>,
            video_id: T::VideoId,
            auction_params: OpenAuctionParams<T>,
        ) {
            // Ensure given video exists
            let video = Self::ensure_video_exists(&video_id)?;

            // Ensure nft is already issued
            let nft = video.ensure_nft_is_issued::<T>()?;

            // block extrinsics during transfers
            Self::channel_by_id(video.in_channel).ensure_has_no_active_transfer::<T>()?;

            // Authorize nft owner
            ensure_actor_authorized_to_manage_nft::<T>(
                origin,
                &owner_id,
                &nft.owner,
                video.in_channel
            )?;

            // Ensure there nft transactional status is set to idle.
            Self::ensure_nft_transactional_status_is_idle(&nft)?;

            // Validate round_duration & starting_price
            Self::validate_open_auction_params(&auction_params)?;

            //
            // == MUTATION SAFE ==
            //

            // Create new auction
            let new_nonce = nft.open_auctions_nonce.saturating_add(One::one());
            let current_block = <frame_system::Pallet<T>>::block_number();
            let auction = OpenAuction::<T>::new(auction_params.clone(), new_nonce, current_block);

            // Update the video
            let new_nft = nft
                .with_transactional_status(TransactionalStatus::<T>::OpenAuction(auction))
                .increment_open_auction_count();

            VideoById::<T>::mutate(
                video_id,
                |v| v.set_nft_status(new_nft)
            );

            // Trigger event
            Self::deposit_event(
                RawEvent::OpenAuctionStarted(owner_id, video_id, auction_params, new_nonce)
            );
        }

        /// Start video nft english auction
        /// <weight>
        ///
        /// ## Weight
        /// `O (W)` where:
        /// - W : whitelist member list length
        /// - DB:
        ///    - O(W)
        /// # </weight>
        #[weight = WeightInfoContent::<T>::start_english_auction(auction_params.whitelist.len() as u32)]
        pub fn start_english_auction(
            origin,
            owner_id: ContentActor<T::CuratorGroupId, T::CuratorId, T::MemberId>,
            video_id: T::VideoId,
            auction_params: EnglishAuctionParams<T>,
        ) {
            // Ensure given video exists
            let video = Self::ensure_video_exists(&video_id)?;

            // Ensure nft is already issued
            let nft = video.ensure_nft_is_issued::<T>()?;

            // block extrinsics during transfers
            Self::channel_by_id(video.in_channel).ensure_has_no_active_transfer::<T>()?;

            // Authorize nft owner
            ensure_actor_authorized_to_manage_nft::<T>(
                origin,
                &owner_id,
                &nft.owner,
                video.in_channel
            )?;

            // Ensure there nft transactional status is set to idle.
            Self::ensure_nft_transactional_status_is_idle(&nft)?;

            // Validate round_duration & starting_price
            Self::validate_english_auction_params(&auction_params)?;

            //
            // == MUTATION SAFE ==
            //

            // Create new auction
            let current_block = <frame_system::Pallet<T>>::block_number();
            let auction = EnglishAuction::<T>::new(auction_params.clone(), current_block);

            // Update the video
            VideoById::<T>::mutate(
                video_id,
                |v| v.set_nft_status(
                    nft.with_transactional_status(
                        TransactionalStatus::<T>::EnglishAuction(auction)
                    )
                )
            );

            // Trigger event
            Self::deposit_event(
                RawEvent::EnglishAuctionStarted(owner_id, video_id, auction_params)
            );
        }

        /// Cancel video nft english auction
        /// <weight>
        ///
        /// ## Weight
        /// `O (1)`
        /// - DB:
        ///    - O(1)
        /// # </weight>
        #[weight = WeightInfoContent::<T>::cancel_english_auction()]
        pub fn cancel_english_auction(
            origin,
            owner_id: ContentActor<T::CuratorGroupId, T::CuratorId, T::MemberId>,
            video_id: T::VideoId,
        ) {
            // Ensure given video exists
            let video = Self::ensure_video_exists(&video_id)?;

            // Ensure nft is already issued
            let nft = video.ensure_nft_is_issued::<T>()?;

            // block extrinsics during transfers
            Self::channel_by_id(video.in_channel).ensure_has_no_active_transfer::<T>()?;

            // Authorize nft owner
            ensure_actor_authorized_to_manage_nft::<T>(
                origin,
                &owner_id,
                &nft.owner,
                video.in_channel
            )?;

            // Ensure auction state that can be canceled
            Self::ensure_in_english_auction_state(&nft)
                .and_then(|eng| eng.ensure_auction_can_be_canceled::<T>())?;

            //
            // == MUTATION SAFE ==
            //

            // Cancel auction
            let updated_nft = nft.with_transactional_status(TransactionalStatus::<T>::Idle);

            VideoById::<T>::mutate(video_id, |v| v.set_nft_status(updated_nft));

            // Trigger event
            Self::deposit_event(RawEvent::AuctionCanceled(owner_id, video_id));
        }

        /// Cancel video nft open auction
        /// <weight>
        ///
        /// ## Weight
        /// `O (1)`
        /// - DB:
        ///    - O(1)
        /// # </weight>
        #[weight = WeightInfoContent::<T>::cancel_open_auction()]
        pub fn cancel_open_auction(
            origin,
            owner_id: ContentActor<T::CuratorGroupId, T::CuratorId, T::MemberId>,
            video_id: T::VideoId,
        ) {
            // Ensure given video exists
            let video = Self::ensure_video_exists(&video_id)?;

            // Ensure nft is already issued
            let nft = video.ensure_nft_is_issued::<T>()?;

            // block extrinsics during transfers
            Self::channel_by_id(video.in_channel).ensure_has_no_active_transfer::<T>()?;

            // Authorize nft owner
            ensure_actor_authorized_to_manage_nft::<T>(
                origin,
                &owner_id,
                &nft.owner,
                video.in_channel
            )?;

            // Ensure auction state that can be canceled
            Self::ensure_in_open_auction_state(&nft)?;

            //
            // == MUTATION SAFE ==
            //

            // Cancel auction
            let updated_nft = nft.with_transactional_status(TransactionalStatus::<T>::Idle);

            VideoById::<T>::mutate(video_id, |v| v.set_nft_status(updated_nft));

            // Trigger event
            Self::deposit_event(RawEvent::AuctionCanceled(owner_id, video_id));
        }

        /// Cancel Nft offer
        ///
        /// <weight>
        ///
        /// ## Weight
        /// `O (1)`
        /// - DB:
        ///    - O(1)
        /// # </weight>
        #[weight = WeightInfoContent::<T>::cancel_offer()]
        pub fn cancel_offer(
            origin,
            owner_id: ContentActor<T::CuratorGroupId, T::CuratorId, T::MemberId>,
            video_id: T::VideoId,
        ) {
            // Ensure given video exists
            let video = Self::ensure_video_exists(&video_id)?;

            // Ensure nft is already issued
            let nft = video.ensure_nft_is_issued::<T>()?;

            // block extrinsics during transfers
            Self::channel_by_id(video.in_channel).ensure_has_no_active_transfer::<T>()?;

            // Authorize nft owner
            ensure_actor_authorized_to_manage_nft::<T>(
                origin,
                &owner_id,
                &nft.owner,
                video.in_channel
            )?;

            // Ensure nft in pending offer state
            Self::ensure_in_pending_offer_state(&nft)?;

            //
            // == MUTATION SAFE ==
            //

            // Cancel pending offer
            let updated_nft = nft.with_transactional_status(TransactionalStatus::<T>::Idle);
            VideoById::<T>::mutate(video_id, |v| v.set_nft_status(updated_nft));

            // Trigger event
            Self::deposit_event(RawEvent::OfferCanceled(video_id, owner_id));
        }

        /// Cancel Nft sell order
        ///
        /// <weight>
        ///
        /// ## Weight
        /// `O (1)`
        /// - DB:
        ///    - O(1)
        /// </weight>
        #[weight = WeightInfoContent::<T>::cancel_buy_now()]
        pub fn cancel_buy_now(
            origin,
            owner_id: ContentActor<T::CuratorGroupId, T::CuratorId, T::MemberId>,
            video_id: T::VideoId,
        ) {
            // Ensure given video exists
            let video = Self::ensure_video_exists(&video_id)?;

            // Ensure nft is already issued
            let nft = video.ensure_nft_is_issued::<T>()?;

            // block extrinsics during transfers
            Self::channel_by_id(video.in_channel).ensure_has_no_active_transfer::<T>()?;

            // Authorize nft owner
            ensure_actor_authorized_to_manage_nft::<T>(
                origin,
                &owner_id,
                &nft.owner,
                video.in_channel
            )?;

            // Ensure nft in buy now state
            Self::ensure_in_buy_now_state(&nft)?;

            //
            // == MUTATION SAFE ==
            //

            // Cancel sell order
            let updated_nft = nft.with_transactional_status(TransactionalStatus::<T>::Idle);
            VideoById::<T>::mutate(video_id, |v| v.set_nft_status(updated_nft));

            // Trigger event
            Self::deposit_event(RawEvent::BuyNowCanceled(video_id, owner_id));
        }

        /// Update Buy now nft price
        ///
        /// <weight>
        ///
        /// ## Weight
        /// `O (1)`
        /// - DB:
        ///    - O(1)
        /// # </weight>
        #[weight = WeightInfoContent::<T>::update_buy_now_price()]
        pub fn update_buy_now_price(
            origin,
            owner_id: ContentActor<T::CuratorGroupId, T::CuratorId, T::MemberId>,
            video_id: T::VideoId,
            new_price: BalanceOf<T>,
        ) {
            // Ensure given video exists
            let video = Self::ensure_video_exists(&video_id)?;

            // Ensure nft is already issued
            let nft = video.ensure_nft_is_issued::<T>()?;

            // block extrinsics during transfers
            Self::channel_by_id(video.in_channel).ensure_has_no_active_transfer::<T>()?;

            // Authorize nft owner
            ensure_actor_authorized_to_manage_nft::<T>(
                origin,
                &owner_id,
                &nft.owner,
                video.in_channel
            )?;

            // Ensure nft in buy now state
            Self::ensure_in_buy_now_state(&nft)?;

            //
            // == MUTATION SAFE ==
            //

            // Cancel sell order & update nft
            VideoById::<T>::mutate(video_id, |v| v.set_nft_status(Nft::<T> {
                transactional_status: TransactionalStatus::<T>::BuyNow(new_price),
                ..nft
            }));

            // Trigger event
            Self::deposit_event(RawEvent::BuyNowPriceUpdated(video_id, owner_id, new_price));
        }


        /// Make auction bid
        /// <weight>
        ///
        /// ## Weight
        /// `O (1)`
        /// - DB:
        ///    - O(1)
        /// # </weight>
        #[weight = WeightInfoContent::<T>::make_open_auction_bid()]
        pub fn make_open_auction_bid(
            origin,
            participant_id: T::MemberId,
            video_id: T::VideoId,
            bid_amount: BalanceOf<T>,
        ) {
            // Authorize participant under given member id
            let participant_account_id = ensure_signed(origin)?;
            ensure_member_auth_success::<T>(&participant_account_id, &participant_id)?;

            // Balance check
            let maybe_old_bid = Self::ensure_open_bid_exists(video_id, participant_id).ok();
            let old_bid_value = maybe_old_bid.as_ref().map(|bid| bid.amount);
            Self::ensure_has_sufficient_balance_for_bid(&participant_account_id,
                bid_amount,
                old_bid_value
            )?;

            // Ensure nft is already issued
            let video = Self::ensure_video_exists(&video_id)?;
            let nft = video.ensure_nft_is_issued::<T>()?;

            // block during transfers
            Self::channel_by_id(video.in_channel).ensure_has_no_active_transfer::<T>()?;

            // Validate parameters & return english auction
            let open_auction = Self::ensure_in_open_auction_state(&nft)?;

            // check whitelisted participant
            open_auction.ensure_whitelisted_participant::<T>(participant_id)?;

            // ensure auction started
            let current_block = <frame_system::Pallet<T>>::block_number();
            open_auction.ensure_auction_started::<T>(current_block)?;

            // ensure bid can be made
            let maybe_old_bid = Self::ensure_open_bid_exists(video_id, participant_id).ok();
            open_auction.ensure_can_make_bid::<T>(current_block, bid_amount, &maybe_old_bid)?;

            //
            // == MUTATION_SAFE ==
            //

            let (nft, event) = match open_auction.buy_now_price {
                Some(buy_now_price) if bid_amount >= buy_now_price => {
                    // Make a new bid considering the old one (if any) and the "buy-now-price".
                    Self::transfer_bid_to_treasury(
                        &participant_account_id,
                        buy_now_price,
                        old_bid_value
                    )?;

                    // complete auction @ buy_now_price
                    let royalty_payment = Self::build_royalty_payment(&video, nft.creator_royalty);
                    let updated_nft = Self::complete_auction(
                        nft,
                        &video,
                        royalty_payment,
                        participant_id,
                        buy_now_price,
                    );

                    (
                        updated_nft,
                        RawEvent::BidMadeCompletingAuction(participant_id, video_id, None),
                    )
                },
                _ =>  {
                    // Make a new bid considering the old one (if any).
                    Self::transfer_bid_to_treasury(
                        &participant_account_id,
                        bid_amount,
                        old_bid_value
                    )?;

                    OpenAuctionBidByVideoAndMember::<T>::insert(
                        video_id,
                        participant_id,
                        open_auction.make_bid(bid_amount, current_block),
                    );

                    (nft,RawEvent::AuctionBidMade(participant_id, video_id, bid_amount, None))
                }
            };

            // update video
            VideoById::<T>::mutate(video_id, |v| v.set_nft_status(nft));

            // Trigger event
            Self::deposit_event(event);

        }

        /// Make english auction bid
        /// <weight>
        ///
        /// ## Weight
        /// `O (1)`
        /// - DB:
        ///    - O(1)
        /// # </weight>
        #[weight = WeightInfoContent::<T>::make_english_auction_bid()]
        pub fn make_english_auction_bid(
            origin,
            participant_id: T::MemberId,
            video_id: T::VideoId,
            bid_amount: BalanceOf<T>,
        ) {
            // Authorize participant under given member id
            let participant_account_id = ensure_signed(origin)?;
            ensure_member_auth_success::<T>(&participant_account_id, &participant_id)?;

            // Ensure nft is already issued
            let video = Self::ensure_video_exists(&video_id)?;
            let nft = video.ensure_nft_is_issued::<T>()?;

            // block during tranfers
            Self::channel_by_id(video.in_channel).ensure_has_no_active_transfer::<T>()?;

            // Validate parameters & return english auction
            let eng_auction = Self::ensure_in_english_auction_state(&nft)?;

            // Balance check
            let old_bid_value = eng_auction.top_bid.as_ref().map(|bid| {
                if bid.bidder_id == participant_id {
                    bid.amount
                } else{
                    Zero::zero()
                }
            });
            Self::ensure_has_sufficient_balance_for_bid(
                &participant_account_id,
                bid_amount,
                old_bid_value
            )?;

            // Ensure auction is not expired
            let current_block = <frame_system::Pallet<T>>::block_number();
            eng_auction.ensure_auction_is_not_expired::<T>(current_block)?;

            // ensure auctio started
            eng_auction.ensure_auction_started::<T>(current_block)?;

            // ensure bidder is whitelisted
            eng_auction.ensure_whitelisted_participant::<T>(participant_id)?;

            // ensure constraints on bid amount are satisfied
            eng_auction.ensure_constraints_on_bid_amount::<T>(bid_amount)?;

            let prev_top_bidder = eng_auction.top_bid.as_ref().map(|b| b.bidder_id);

            //
            // == MUTATION_SAFE ==
            //

            if let Some(bid) = eng_auction.top_bid.as_ref() {
                let bidder_account_id =
                    T::MemberAuthenticator::controller_account_id(bid.bidder_id)?;
                Self::withdraw_bid_payment(&bidder_account_id, bid.amount)?;
            };

            let (updated_nft, event) = match eng_auction.buy_now_price {
                Some(buy_now_price) if bid_amount >= buy_now_price => {
                    // Make a new bid considering the "buy-now-price".
                    Self::transfer_bid_to_treasury(
                        &participant_account_id,
                        buy_now_price,
                        None
                    )?;

                    // complete auction @ buy_now_price
                    let royalty_payment = Self::build_royalty_payment(&video, nft.creator_royalty);
                    let updated_nft = Self::complete_auction(
                        nft,
                        &video,
                        royalty_payment,
                        participant_id,
                        buy_now_price,
                    );


                    (
                        updated_nft,
                        RawEvent::BidMadeCompletingAuction(participant_id, video_id, prev_top_bidder),
                    )
                },
                _ => {

                    // Make a new bid.
                    Self::transfer_bid_to_treasury(
                        &participant_account_id,
                        bid_amount,
                        None
                    )?;

                    // update nft auction state
                    let updated_auction =
                        eng_auction.with_bid(bid_amount, participant_id, current_block);

                    (
                        nft.with_transactional_status(
                            TransactionalStatus::<T>::EnglishAuction(updated_auction)),
                        RawEvent::AuctionBidMade(participant_id, video_id, bid_amount, prev_top_bidder)
                    )
                }
            };

            // update video
            VideoById::<T>::mutate(video_id, |v| v.set_nft_status(updated_nft));

            // Trigger event
            Self::deposit_event(event);

        }

        /// Cancel open auction bid
        /// <weight>
        ///
        /// ## Weight
        /// `O (1)`
        /// - DB:
        ///    - O(1)
        /// # </weight>
        #[weight = WeightInfoContent::<T>::cancel_open_auction_bid()]
        pub fn cancel_open_auction_bid(
            origin,
            participant_id: T::MemberId,
            video_id: T::VideoId,
        ) {

            // Authorize participant under given member id
            let participant_account_id = ensure_signed(origin)?;
            ensure_member_auth_success::<T>(&participant_account_id, &participant_id)?;

            // block during channel transfers
            let video = Self::ensure_video_exists(&video_id)?;
            Self::channel_by_id(video.in_channel).ensure_has_no_active_transfer::<T>()?;

            // ensure nft exists
            let nft = Self::ensure_nft_exists(video_id)?;

            // ensure bid exists
            let old_bid = Self::ensure_open_bid_exists(video_id, participant_id)?;

            // if open auction is ongoing
            if let Ok(open_auction) = Self::ensure_in_open_auction_state(&nft) {

                // ensure conditions for canceling a bid are met
                let current_block = <frame_system::Pallet<T>>::block_number();
                open_auction.ensure_bid_can_be_canceled::<T>(current_block, &old_bid)?;
            } // else old bid

            //
            // == MUTATION SAFE ==
            //

            Self::withdraw_bid_payment(&participant_account_id, old_bid.amount)?;

            // remove
            OpenAuctionBidByVideoAndMember::<T>::remove(&video_id, &participant_id);

            // Trigger event
            Self::deposit_event(RawEvent::AuctionBidCanceled(participant_id, video_id));
        }

        /// Claim won english auction
        /// Can be called by anyone
        /// <weight>
        ///
        /// ## Weight
        /// `O (1)`
        /// - DB:
        ///    - O(1)
        /// # </weight>
        #[weight = WeightInfoContent::<T>::settle_english_auction()]
        pub fn settle_english_auction(
            origin,
            video_id: T::VideoId,
        ) {
            // Authorize member under given member id
            let sender = ensure_signed(origin)?;

            // Ensure nft is already issued
            let video = Self::ensure_video_exists(&video_id)?;
            let nft = video.ensure_nft_is_issued::<T>()?;

            // block during channel transfers
            Self::channel_by_id(video.in_channel).ensure_has_no_active_transfer::<T>()?;

            // Ensure nft & english auction validity for nft exists, retrieve top bid
            let english_auction = Self::ensure_in_english_auction_state(&nft)?;

            // Ensure top bid exists
            let top_bid = english_auction.ensure_top_bid_exists::<T>()?;
            let top_bidder_id = top_bid.bidder_id;

            // Ensure auction expired
            let current_block = <frame_system::Pallet<T>>::block_number();
            english_auction.ensure_auction_can_be_completed::<T>(current_block)?;

            //
            // == MUTATION SAFE ==
            //

            // Complete auction
            let royalty_payment = Self::build_royalty_payment(&video, nft.creator_royalty);
            let updated_nft = Self::complete_auction(
                nft,
                &video,
                royalty_payment,
                top_bidder_id,
                top_bid.amount
            );

            // Update the video
            VideoById::<T>::mutate(video_id, |v| v.set_nft_status(updated_nft));

            // Trigger event
            Self::deposit_event(RawEvent::EnglishAuctionSettled(top_bidder_id, sender, video_id));
        }

        /// Accept open auction bid
        /// Should only be called by auctioneer
        /// <weight>
        ///
        /// ## Weight
        /// `O (1)`
        /// - DB:
        ///    - O(1)
        /// # </weight>
        #[weight = WeightInfoContent::<T>::pick_open_auction_winner()]
        pub fn pick_open_auction_winner(
            origin,
            owner_id: ContentActor<T::CuratorGroupId, T::CuratorId, T::MemberId>,
            video_id: T::VideoId,
            winner_id: T::MemberId,
            commit: BalanceOf<T>, // amount the auctioner is committed to
        ) {
            T::MemberAuthenticator::controller_account_id(winner_id).map(|_| ())?;

            // Ensure video exists
            let video = Self::ensure_video_exists(&video_id)?;

            // Ensure nft is issued
            let nft = video.ensure_nft_is_issued::<T>()?;

            // block extrinsics during transfers
            Self::channel_by_id(video.in_channel).ensure_has_no_active_transfer::<T>()?;

            // Ensure actor is authorized to accept open auction bid
            ensure_actor_authorized_to_manage_nft::<T>(
                origin,
                &owner_id,
                &nft.owner,
                video.in_channel
            )?;

            // Ensure auction for given video id exists, retrieve corresponding one
            let auction = Self::ensure_in_open_auction_state(&nft)?;

            // Ensure open auction bid exists
            let bid = Self::ensure_open_bid_exists(video_id, winner_id)?;

            // Ensure bid is related to ongoing auction
            bid.ensure_bid_is_relevant::<T>(auction.auction_id)?;

            // Ensure commit matches amount
            bid.ensure_valid_bid_commit::<T>(commit)?;

            //
            // == MUTATION SAFE ==
            //

            let royalty_payment = Self::build_royalty_payment(&video, nft.creator_royalty);
            let updated_nft = Self::complete_auction(
                nft,
                &video,
                royalty_payment,
                winner_id,
                bid.amount,
            );

            // remove bid
            OpenAuctionBidByVideoAndMember::<T>::remove(video_id, winner_id);

            // Update the video
            VideoById::<T>::mutate(video_id, |v| v.set_nft_status(updated_nft));

            // Trigger event
            Self::deposit_event(RawEvent::OpenAuctionBidAccepted(owner_id, video_id, winner_id, bid.amount));
        }

        /// Offer Nft
        ///
        /// <weight>
        ///
        /// ## Weight
        /// `O (1)`
        /// - DB:
        ///    - O(1)
        /// # </weight>
        #[weight = WeightInfoContent::<T>::offer_nft()]
        pub fn offer_nft(
            origin,
            video_id: T::VideoId,
            owner_id: ContentActor<T::CuratorGroupId, T::CuratorId, T::MemberId>,
            to: T::MemberId,
            price: Option<BalanceOf<T>>,
        ) {

            // Ensure given video exists
            let video = Self::ensure_video_exists(&video_id)?;

            // Ensure nft is already issued
            let nft = video.ensure_nft_is_issued::<T>()?;

            // block extrinsics during transfers
            Self::channel_by_id(video.in_channel).ensure_has_no_active_transfer::<T>()?;

            // Authorize nft owner
            ensure_actor_authorized_to_manage_nft::<T>(
                origin,
                &owner_id,
                &nft.owner,
                video.in_channel
            )?;

            // Ensure there is no pending offer or existing auction for given nft.
            Self::ensure_nft_transactional_status_is_idle(&nft)?;

            // Ensure target member exists
            ensure!(
                T::MemberAuthenticator::controller_account_id(to).is_ok(),
                Error::<T>::TargetMemberDoesNotExist
            );

            //
            // == MUTATION SAFE ==
            //

            // Set nft transactional status to InitiatedOfferToMember
            VideoById::<T>::mutate(
                video_id,
                |v| v.set_nft_status(Nft::<T> {
                    transactional_status:
                    TransactionalStatus::<T>::InitiatedOfferToMember(to, price),
                    ..nft
                })
            );

            // Trigger event
            Self::deposit_event(RawEvent::OfferStarted(video_id, owner_id, to, price));
        }

        /// Return Nft back to the original artist at no cost
        ///
        /// <weight>
        ///
        /// ## Weight
        /// `O (1)`
        /// - DB:
        ///    - O(1)
        /// # </weight>
        #[weight = WeightInfoContent::<T>::sling_nft_back()]
        pub fn sling_nft_back(
            origin,
            video_id: T::VideoId,
            owner_id: ContentActor<T::CuratorGroupId, T::CuratorId, T::MemberId>,
        ) {

            // Ensure given video exists
            let video = Self::ensure_video_exists(&video_id)?;

            // Ensure nft is already issued
            let nft = video.ensure_nft_is_issued::<T>()?;

            // block extrinsics during transfers
            Self::channel_by_id(video.in_channel).ensure_has_no_active_transfer::<T>()?;

            // Authorize nft owner
            ensure_actor_authorized_to_manage_nft::<T>(
                origin,
                &owner_id,
                &nft.owner,
                video.in_channel
            )?;

            // Ensure there is no pending offer or existing auction for given nft.
            Self::ensure_nft_transactional_status_is_idle(&nft)?;

            //
            // == MUTATION SAFE ==
            //

            // Set nft owner to ChannelOwner
            VideoById::<T>::mutate(
                video_id,
                |v| v.set_nft_status(Nft::<T> {
                    owner: NftOwner::ChannelOwner,
                    ..nft
                })
            );

            // Trigger event
            Self::deposit_event(RawEvent::NftSlingedBackToTheOriginalArtist(video_id, owner_id));
        }

        /// Accept incoming Nft offer
        ///
        /// <weight>
        ///
        /// ## Weight
        /// `O (1)`
        /// - DB:
        ///    - O(1)
        /// # </weight>
        #[weight = WeightInfoContent::<T>::accept_incoming_offer()]
        pub fn accept_incoming_offer(
            origin,
            video_id: T::VideoId,
            witness_price: Option<<T as balances::Config>::Balance>
        ) {
            let receiver_account_id = ensure_signed(origin)?;

            // Ensure given video exists
            let video = Self::ensure_video_exists(&video_id)?;

            Self::channel_by_id(video.in_channel).ensure_has_no_active_transfer::<T>()?;

            // Ensure nft is already issued
            let nft = video.ensure_nft_is_issued::<T>()?;

            // Ensure new pending offer is available to proceed
            Self::ensure_new_pending_offer_available_to_proceed(&nft, &receiver_account_id, witness_price)?;

            // account_id where the nft offer price is deposited
            let nft_owner_account = Self::ensure_nft_owner_has_beneficiary_account(&video, &nft).ok();

            //
            // == MUTATION SAFE ==
            //

            // Complete nft offer
            let royalty_payment = Self::build_royalty_payment(&video, nft.creator_royalty);
            let nft = Self::complete_nft_offer(
                nft,
                royalty_payment,
                nft_owner_account,
                receiver_account_id
            );

            VideoById::<T>::mutate(video_id, |v| v.set_nft_status(nft));

            // Trigger event
            Self::deposit_event(RawEvent::OfferAccepted(video_id));
        }

        /// Sell Nft
        /// <weight>
        ///
        /// ## Weight
        /// `O (1)`
        /// - DB:
        ///    - O(1)
        /// # </weight>
        #[weight = WeightInfoContent::<T>::sell_nft()]
        pub fn sell_nft(
            origin,
            video_id: T::VideoId,
            owner_id: ContentActor<T::CuratorGroupId, T::CuratorId, T::MemberId>,
            price: BalanceOf<T>,
        ) {

            // Ensure given video exists
            let video = Self::ensure_video_exists(&video_id)?;

            // Ensure nft is already issued
            let nft = video.ensure_nft_is_issued::<T>()?;

            // block extrinsics during transfers
            Self::channel_by_id(video.in_channel).ensure_has_no_active_transfer::<T>()?;

            // Authorize nft owner
            ensure_actor_authorized_to_manage_nft::<T>(
                origin,
                &owner_id,
                &nft.owner,
                video.in_channel
            )?;

            // Ensure there is no pending transfer or existing auction for given nft.
            Self::ensure_nft_transactional_status_is_idle(&nft)?;

            //
            // == MUTATION SAFE ==
            //

            // Place nft sell order
            VideoById::<T>::mutate(
                video_id,
                |v| v.set_nft_status(Nft::<T> {
                    transactional_status: TransactionalStatus::<T>::BuyNow(price),
                    ..nft
                })
            );

            // Trigger event
            Self::deposit_event(RawEvent::NftSellOrderMade(video_id, owner_id, price));
        }

        /// Buy Nft
        ///
        /// <weight>
        ///
        /// ## Weight
        /// `O (1)`
        /// - DB:
        ///    - O(1)
        /// # </weight>
        #[weight = WeightInfoContent::<T>::buy_nft()]
        pub fn buy_nft(
            origin,
            video_id: T::VideoId,
            participant_id: T::MemberId,
            witness_price: BalanceOf<T>, // in order to avoid front running
        ) {
            // Authorize participant under given member id
            let participant_account_id = ensure_signed(origin)?;
            ensure_member_auth_success::<T>(&participant_account_id, &participant_id)?;

            // Ensure given video exists
            let video = Self::ensure_video_exists(&video_id)?;

            // block during channel transfer
            Self::channel_by_id(video.in_channel).ensure_has_no_active_transfer::<T>()?;

            // Ensure nft is already issued
            let nft = video.ensure_nft_is_issued::<T>()?;

            // Ensure given participant can buy nft now
            Self::ensure_can_buy_now(&nft, &participant_account_id, witness_price)?;

            // seller account
            let old_nft_owner_account_id = Self::ensure_nft_owner_has_beneficiary_account(&video, &nft).ok();

            //
            // == MUTATION SAFE ==
            //

            // Buy nft
            let royalty_payment = Self::build_royalty_payment(&video, nft.creator_royalty);
            let nft = Self::buy_now(
                nft,
                royalty_payment,
                old_nft_owner_account_id,
                participant_account_id,
                participant_id
            );

            VideoById::<T>::mutate(video_id, |v| v.set_nft_status(nft));

            // Trigger event
            Self::deposit_event(RawEvent::NftBought(video_id, participant_id));
        }

        /// Only Council can toggle nft issuance limits constraints
        /// <weight>
        ///
        /// ## Weight
        /// `O (1)`
        /// - DB:
        ///    - O(1)
        /// # </weight>
        #[weight = WeightInfoContent::<T>::toggle_nft_limits()]
        pub fn toggle_nft_limits(
            origin,
            enabled: bool
        ) {
            ensure_root(origin)?;

            //
            // == MUTATION SAFE ==
            //

            NftLimitsEnabled::mutate(|nft_limits| *nft_limits = enabled);

            Self::deposit_event(RawEvent::ToggledNftLimits(enabled));
        }

        /// Channel owner remark
        #[weight = 10_000_000] // TODO: adjust weight
        pub fn channel_owner_remark(origin, channel_id: T::ChannelId, msg: Vec<u8>) {
            let sender = ensure_signed(origin)?;
            let channel = Self::ensure_channel_exists(&channel_id)?;
            ensure_is_authorized_to_act_as_channel_owner::<T>(&sender, &channel.owner)?;

            //
            // == MUTATION SAFE ==
            //

            Self::deposit_event(RawEvent::ChannelOwnerRemarked(channel_id, msg));
        }

        /// Channel collaborator remark
        #[weight = 10_000_000] // TODO: adjust weight
        pub fn channel_agent_remark(origin, actor: ContentActor<T::CuratorGroupId, T::CuratorId, T::MemberId>, channel_id: T::ChannelId, msg: Vec<u8>) {
            let sender = ensure_signed(origin)?;
            let channel = Self::ensure_channel_exists(&channel_id)?;
            ensure_actor_authorized_to_send_channel_agent_remark::<T>(&sender, &actor, &channel)?;
            //
            // == MUTATION SAFE ==
            //

            Self::deposit_event(RawEvent::ChannelAgentRemarked(actor, channel_id, msg));
        }

        /// NFT owner remark
        #[weight = 10_000_000] // TODO: adjust weight
        pub fn nft_owner_remark(origin, actor: ContentActor<T::CuratorGroupId, T::CuratorId, T::MemberId>, video_id: T::VideoId, msg: Vec<u8>) {
            let video = Self::ensure_video_exists(&video_id)?;
            let nft = video.ensure_nft_is_issued::<T>()?;
            ensure_actor_authorized_to_manage_nft::<T>(origin, &actor, &nft.owner, video.in_channel)?;

            //
            // == MUTATION SAFE ==
            //

            Self::deposit_event(RawEvent::NftOwnerRemarked(actor, video_id, msg));
        }

        /// Start a channel transfer with specified characteristics
        ///
        /// <weight>
        ///
        /// ## Weight
        /// `O (A)` where:
        /// - `A` is the number of entries in `transfer_params.new_collaborators` map
        /// - DB:
        ///    - O(A) - from the the generated weights
        /// # </weight>
        #[weight = WeightInfoContent::<T>::initialize_channel_transfer(
            transfer_params.new_collaborators.len() as u32
        )]
        pub fn initialize_channel_transfer(
            origin,
            channel_id: T::ChannelId,
            actor: ContentActor<T::CuratorGroupId, T::CuratorId, T::MemberId>,
            transfer_params: InitTransferParametersOf<T>,
        ) {
            let channel = Self::ensure_channel_exists(&channel_id)?;

            channel.ensure_has_no_active_transfer::<T>()?;

            ensure_actor_authorized_to_transfer_channel::<T>(origin, &actor, &channel)?;

            let pending_transfer = Self::try_initialize_transfer(transfer_params)?;

            if let Ok(token_id) = channel.ensure_creator_token_issued::<T>() {
                ensure!(
                    T::ProjectToken::is_revenue_split_inactive(token_id),
                    Error::<T>::ChannelTransfersBlockedDuringRevenueSplits
                );

                ensure!(
                    T::ProjectToken::is_sale_unscheduled(token_id),
                    Error::<T>::ChannelTransfersBlockedDuringTokenSales,
                );
            }

            //
            // == MUTATION SAFE ==
            //

            ChannelById::<T>::mutate(
                &channel_id,
                |channel| channel.transfer_status = ChannelTransferStatus::PendingTransfer(pending_transfer.clone())
            );

            NextTransferId::<T>::mutate(|id| *id = id.saturating_add(T::TransferId::one()));

            Self::deposit_event(
                RawEvent::InitializedChannelTransfer(channel_id, actor, pending_transfer)
            );
        }

        /// cancel channel transfer
        ///
        /// <weight>
        ///
        /// ## Weight
        /// `O (1)`
        /// - DB:
        ///    - O(1) doesn't depend on the state or parameters
        /// # </weight>
        #[weight = WeightInfoContent::<T>::cancel_channel_transfer()]
        pub fn cancel_channel_transfer(
            origin,
            channel_id: T::ChannelId,
            actor: ContentActor<T::CuratorGroupId, T::CuratorId, T::MemberId>,
        ) {
            let channel = Self::ensure_channel_exists(&channel_id)?;
            ensure_actor_authorized_to_cancel_channel_transfer::<T>(origin, &actor, &channel)?;

            //
            // ==MUTATION SAFE ==
            //

            if channel.transfer_status.is_pending() {
                ChannelById::<T>::mutate(
                    &channel_id,
                    |channel| {
                        channel.transfer_status = ChannelTransferStatus::NoActiveTransfer;
                    });

                Self::deposit_event(
                    RawEvent::CancelChannelTransfer(channel_id, actor)
                );
            }

        }


        /// Accepts channel transfer.
        /// `commitment_params` is required to prevent changing the transfer conditions.
        ///
        /// <weight>
        ///
        /// ## Weight
        /// `O (A)` where:
        /// - `A` is the number of entries in `commitment_params.new_collaborators` map
        /// - DB:
        ///    - O(1) doesn't depend on the state or parameters
        /// # </weight>
        #[weight = WeightInfoContent::<T>::accept_channel_transfer(
            commitment_params.new_collaborators.len() as u32
        )]
        pub fn accept_channel_transfer(
            origin,
            channel_id: T::ChannelId,
            commitment_params: TransferCommitmentWitnessOf<T>
        ) {
            let sender = ensure_signed(origin)?;
            let channel = Self::ensure_channel_exists(&channel_id)?;

           let params = if let ChannelTransferStatus::PendingTransfer(ref params) = channel.transfer_status {
                ensure_is_authorized_to_act_as_channel_owner::<T>(&sender, &params.new_owner)?;
                Self::validate_channel_transfer_acceptance(&commitment_params, params)?;
                Ok(params)
            } else {
                Err(Error::<T>::InvalidChannelTransferStatus)
            }?;

            let new_owner = params.new_owner.clone();
            let new_collaborators: ChannelCollaboratorsMap<T> = commitment_params
                .new_collaborators
                .clone()
                .try_into()
                .map_err(|_| DispatchError::from(Error::<T>::MaxNumberOfChannelCollaboratorsExceeded))?;

            //
            // == MUTATION SAFE ==
            //

            if !params.transfer_params.is_free_of_charge() {
                Self::pay_for_channel_swap(&channel.owner, &new_owner, commitment_params.price)?;
            }

            ChannelById::<T>::mutate(&channel_id, |channel| {
                channel.transfer_status = ChannelTransferStatus::NoActiveTransfer;
                channel.owner = new_owner;
                channel.collaborators = new_collaborators;
            });

            Self::deposit_event(
                RawEvent::ChannelTransferAccepted(channel_id, commitment_params)
            );
        }

        /// Updates global NFT limit
        /// <weight>
        ///
        /// ## Weight
        /// `O (1)`
        /// - DB:
        ///    - O(1)
        /// # </weight>
        #[weight = WeightInfoContent::<T>::update_global_nft_limit()]
        pub fn update_global_nft_limit(
            origin,
            nft_limit_period: NftLimitPeriod,
            limit: u64,
        ) {
            ensure_root(origin)?;

            let nft_limit_id: NftLimitId<T::ChannelId> = match nft_limit_period {
                NftLimitPeriod::Daily => NftLimitId::GlobalDaily,
                NftLimitPeriod::Weekly => NftLimitId::GlobalWeekly,
            };

            //
            // == MUTATION SAFE ==
            //

            Self::set_nft_limit(nft_limit_id, limit);

            Self::deposit_event(RawEvent::GlobalNftLimitUpdated(nft_limit_period, limit));
        }

        /// Updates channel's NFT limit.
        /// <weight>
        ///
        /// ## Weight
        /// `O (1)`
        /// - DB:
        ///    - O(1)
        /// # </weight>
        #[weight = WeightInfoContent::<T>::update_channel_nft_limit()]
        pub fn update_channel_nft_limit(
            origin,
            actor: ContentActor<T::CuratorGroupId, T::CuratorId, T::MemberId>,
            nft_limit_period: NftLimitPeriod,
            channel_id: T::ChannelId,
            limit: u64,
        ) {
            let channel = Self::ensure_channel_exists(&channel_id)?;
            ensure_actor_authorized_to_update_channel_nft_limits::<T>(origin, &actor, &channel)?;

            let nft_limit_id: NftLimitId<T::ChannelId> = match nft_limit_period {
                NftLimitPeriod::Daily => NftLimitId::ChannelDaily(channel_id),
                NftLimitPeriod::Weekly => NftLimitId::ChannelWeekly(channel_id),
            };

            //
            // == MUTATION SAFE ==
            //

            Self::set_nft_limit(nft_limit_id, limit);

            Self::deposit_event(RawEvent::ChannelNftLimitUpdated(actor, nft_limit_period, channel_id, limit));
        }

        /// Issue creator token
        ///
        /// <weight>
        ///
        /// ## Weight
        /// `O (A)` where:
        /// - `A` is the number of entries in `params.initial_allocation` map
        /// - DB:
        ///    - `O(A)` - from the the generated weights
        /// # </weight>
        #[weight = WeightInfoContent::<T>::issue_creator_token(
            params.initial_allocation.len() as u32
        )]
        pub fn issue_creator_token(
            origin,
            actor: ContentActor<T::CuratorGroupId, T::CuratorId, T::MemberId>,
            channel_id: T::ChannelId,
            params: TokenIssuanceParametersOf<T>,
        ) {
            let channel = Self::ensure_channel_exists(&channel_id)?;

            // Ensure channel is not in transfer status
            channel.ensure_has_no_active_transfer::<T>()?;

            // Ensure issue creator token feature is not paused
            channel.ensure_feature_not_paused::<T>(PausableChannelFeature::CreatorTokenIssuance)?;

            // Permissions check
            let sender = ensure_actor_authorized_to_issue_creator_token::<T>(
                origin,
                &actor,
                &channel
            )?;

            // Ensure token not already issued
            channel.ensure_creator_token_not_issued::<T>()?;

            // Call to ProjectToken - should be the first call before MUTATION SAFE!
            let token_id = T::ProjectToken::issue_token(
                sender.clone(),
                params,
                UploadContextOf::<T> {
                    bag_id: Self::bag_id_for_channel(&channel_id),
                    uploader_account: sender,
                }
            )?;

            //
            // == MUTATION SAFE ==
            //

            ChannelById::<T>::mutate(&channel_id, |channel| {
                channel.creator_token_id = Some(token_id);
            });

            Self::deposit_event(RawEvent::CreatorTokenIssued(actor, channel_id, token_id));
        }

        /// Initialize creator token sale
        ///
        /// <weight>
        ///
        /// ## Weight
        /// `O (A)` where:
        /// - `A` is the length of `params.metadata` (or 0 if not provided)
        /// - DB:
        ///    - O(1) doesn't depend on the state or parameters
        /// # </weight>
        #[weight = WeightInfoContent::<T>::init_creator_token_sale(
            params.metadata.as_ref().map_or(0u32, |v| v.len() as u32)
        )]
        pub fn init_creator_token_sale(
            origin,
            actor: ContentActor<T::CuratorGroupId, T::CuratorId, T::MemberId>,
            channel_id: T::ChannelId,
            params: TokenSaleParamsOf<T>,
        ) {
            let channel = Self::ensure_channel_exists(&channel_id)?;

            channel.ensure_has_no_active_transfer::<T>()?;

            // Permissions check
            let (sender, _) = ensure_actor_authorized_to_init_and_manage_creator_token_sale::<T>(
                origin,
                &actor,
                &channel
            )?;

            // Retrieve member_id based on actor
            let member_id = get_member_id_of_actor::<T>(&actor)?;

            // Establish earnings destination based on channel owner and sender
            let earnings_dst = Self::establish_creator_token_sale_earnings_destination(
                &channel.owner,
                &sender
            );

            // Ensure token was issued
            let token_id = channel.ensure_creator_token_issued::<T>()?;

            // Auto-finalize the sale only if channel owner is a member
            let auto_finalize = matches!(channel.owner, ChannelOwner::Member { .. });

            // Call to ProjectToken - should be the first call before MUTATION SAFE!
            T::ProjectToken::init_token_sale(
                token_id,
                member_id,
                earnings_dst,
                auto_finalize,
                params
            )?;
        }

        /// Update upcoming creator token sale
        ///
        /// <weight>
        ///
        /// ## Weight
        /// `O (1)`
        /// - DB:
        ///    - O(1) doesn't depend on the state or parameters
        /// # </weight>
        #[weight = WeightInfoContent::<T>::update_upcoming_creator_token_sale()]
        pub fn update_upcoming_creator_token_sale(
            origin,
            actor: ContentActor<T::CuratorGroupId, T::CuratorId, T::MemberId>,
            channel_id: T::ChannelId,
            new_start_block: Option<T::BlockNumber>,
            new_duration: Option<T::BlockNumber>,
        ) {
            let channel = Self::ensure_channel_exists(&channel_id)?;

            channel.ensure_has_no_active_transfer::<T>()?;

            // Permissions check
            let (_, permissions) = ensure_actor_authorized_to_init_and_manage_creator_token_sale::<T>(
                origin,
                &actor,
                &channel
            )?;


            // Ensure token was issued
            let token_id = channel.ensure_creator_token_issued::<T>()?;

            // If channel agent - make sure the sale was initialized by this agent!
            if permissions.is_some() {
                let member_id = get_member_id_of_actor::<T>(&actor)?;
                ensure!(
                    project_token::Module::<T>::token_info_by_id(token_id)
                        .sale
                        .map_or(false, |s| s.tokens_source == member_id),
                    Error::<T>::ChannelAgentInsufficientPermissions
                );
            }

            // Call to ProjectToken - should be the first call before MUTATION SAFE!
            T::ProjectToken::update_upcoming_sale(
                token_id,
                new_start_block,
                new_duration
            )?;
        }

        /// Perform transfer of tokens as creator token issuer
        ///
        /// <weight>
        ///
        /// ## Weight
        /// `O (A + B)` where:
        /// - `A` is the number of entries in `outputs`
        /// - `B` is the length of the `metadata`
        /// - DB:
        ///    - `O(A)` - from the the generated weights
        /// # </weight>
        #[weight = WeightInfoContent::<T>::creator_token_issuer_transfer(
            outputs.0.len() as u32,
            metadata.len() as u32
        )]
        pub fn creator_token_issuer_transfer(
            origin,
            actor: ContentActor<T::CuratorGroupId, T::CuratorId, T::MemberId>,
            channel_id: T::ChannelId,
            outputs: TransfersWithVestingOf<T>,
            metadata: Vec<u8>
        ) {
            let channel = Self::ensure_channel_exists(&channel_id)?;

            channel.ensure_has_no_active_transfer::<T>()?;

            // Permissions check
            let sender = ensure_actor_authorized_to_perform_creator_token_issuer_transfer::<T>(
                origin,
                &actor,
                &channel
            )?;

            // Ensure token was issued
            let token_id = channel.ensure_creator_token_issued::<T>()?;

            // Retrieve member_id based on actor
            let member_id = get_member_id_of_actor::<T>(&actor)?;

            // Call to ProjectToken - should be the first call before MUTATION SAFE!
            T::ProjectToken::issuer_transfer(
                token_id,
                member_id,
                sender,
                outputs,
                metadata
            )?;
        }


        /// Make channel's creator token permissionless
        ///
        /// <weight>
        ///
        /// ## Weight
        /// `O (1)`
        /// - DB:
        ///    - O(1) doesn't depend on the state or parameters
        /// # </weight>
        #[weight = WeightInfoContent::<T>::make_creator_token_permissionless()]
        pub fn make_creator_token_permissionless(
            origin,
            actor: ContentActor<T::CuratorGroupId, T::CuratorId, T::MemberId>,
            channel_id: T::ChannelId,
        ) {
            let channel = Self::ensure_channel_exists(&channel_id)?;

            channel.ensure_has_no_active_transfer::<T>()?;

            // Permissions check
            ensure_actor_authorized_to_make_creator_token_permissionless::<T>(
                origin,
                &actor,
                &channel
            )?;

            // Ensure token was issued
            let token_id = channel.ensure_creator_token_issued::<T>()?;

            // Call to ProjectToken - should be the first call before MUTATION SAFE!
            T::ProjectToken::change_to_permissionless(token_id)?;
        }

        /// Reduce channel's creator token patronage rate to given value
        ///
        /// <weight>
        ///
        /// ## Weight
        /// `O (1)`
        /// - DB:
        ///    - O(1) doesn't depend on the state or parameters
        /// # </weight>
        #[weight = WeightInfoContent::<T>::reduce_creator_token_patronage_rate_to()]
        pub fn reduce_creator_token_patronage_rate_to(
            origin,
            actor: ContentActor<T::CuratorGroupId, T::CuratorId, T::MemberId>,
            channel_id: T::ChannelId,
            target_rate: YearlyRate
        ) {
            let channel = Self::ensure_channel_exists(&channel_id)?;

            channel.ensure_has_no_active_transfer::<T>()?;

            // Permissions check
            ensure_actor_authorized_to_reduce_creator_token_patronage_rate::<T>(
                origin,
                &actor,
                &channel
            )?;

            // Ensure token was issued
            let token_id = channel.ensure_creator_token_issued::<T>()?;

            // Call to ProjectToken - should be the first call before MUTATION SAFE!
            T::ProjectToken::reduce_patronage_rate_to(token_id, target_rate)?;
        }

        /// Claim channel's creator token patronage credit
        ///
        /// <weight>
        ///
        /// ## Weight
        /// `O (1)`
        /// - DB:
        ///    - O(1) doesn't depend on the state or parameters
        /// # </weight>
        #[weight = WeightInfoContent::<T>::claim_creator_token_patronage_credit()]
        pub fn claim_creator_token_patronage_credit(
            origin,
            actor: ContentActor<T::CuratorGroupId, T::CuratorId, T::MemberId>,
            channel_id: T::ChannelId
        ) {
            let channel = Self::ensure_channel_exists(&channel_id)?;

            channel.ensure_has_no_active_transfer::<T>()?;

            // Permissions check
            ensure_actor_authorized_to_claim_creator_token_patronage::<T>(
                origin,
                &actor,
                &channel
            )?;

            // Ensure token was issued
            let token_id = channel.ensure_creator_token_issued::<T>()?;

            // Ensure channel is a member-owned channel
            ensure!(
                matches!(channel.owner, ChannelOwner::Member { .. }),
                Error::<T>::PatronageCanOnlyBeClaimedForMemberOwnedChannels
            );

            // Retrieve member_id based on actor
            let member_id = get_member_id_of_actor::<T>(&actor)?;

            // Call to ProjectToken - should be the first call before MUTATION SAFE!
            T::ProjectToken::claim_patronage_credit(
                token_id,
                member_id
            )?;
        }

        /// Issue revenue split for a channel
        ///
        /// <weight>
        ///
        /// ## Weight
        /// `O (1)`
        /// - DB:
        ///    - O(1) doesn't depend on the state or parameters
        /// # </weight>
        #[weight = WeightInfoContent::<T>::issue_revenue_split()]
        pub fn issue_revenue_split(
            origin,
            actor: ContentActor<T::CuratorGroupId, T::CuratorId, T::MemberId>,
            channel_id: T::ChannelId,
            start: Option<T::BlockNumber>,
            duration: T::BlockNumber
        ) {
            let channel = Self::ensure_channel_exists(&channel_id)?;

            channel.ensure_has_no_active_transfer::<T>()?;

            // Permissions check
            ensure_actor_authorized_to_manage_revenue_splits::<T>(
                origin,
                &actor,
                &channel
            )?;

            // Ensure token was issued
            let token_id = channel.ensure_creator_token_issued::<T>()?;

            // Get channel's reward account and its balance
            let reward_account = ContentTreasury::<T>::account_for_channel(channel_id);
            let reward_account_balance = Balances::<T>::usable_balance(&reward_account);

            // Get leftover funds destination
            let leftover_destination = Self::channel_funds_destination(&channel)?;

            // Call to ProjectToken - should be the first call before MUTATION SAFE!
            let leftover_amount = T::ProjectToken::issue_revenue_split(
                token_id,
                start,
                duration,
                reward_account.clone(),
                reward_account_balance.saturating_sub(<T as balances::Config>::ExistentialDeposit::get())
            )?;


            Self::execute_channel_balance_withdrawal(&reward_account, &leftover_destination, leftover_amount)?
        }

        /// Finalize an ended revenue split
        ///
        /// <weight>
        ///
        /// ## Weight
        /// `O (1)`
        /// - DB:
        ///    - O(1) doesn't depend on the state or parameters
        /// # </weight>
        #[weight = WeightInfoContent::<T>::finalize_revenue_split()]
        pub fn finalize_revenue_split(
            origin,
            actor: ContentActor<T::CuratorGroupId, T::CuratorId, T::MemberId>,
            channel_id: T::ChannelId,
        ) {
            let channel = Self::ensure_channel_exists(&channel_id)?;

            channel.ensure_has_no_active_transfer::<T>()?;

            // Permissions check
            ensure_actor_authorized_to_manage_revenue_splits::<T>(
                origin,
                &actor,
                &channel
            )?;

            // Ensure token was issued
            let token_id = channel.ensure_creator_token_issued::<T>()?;

            // Get channel's reward account
            let reward_account = ContentTreasury::<T>::account_for_channel(channel_id);

            // Call to ProjectToken - should be the first call before MUTATION SAFE!
            T::ProjectToken::finalize_revenue_split(
                token_id,
                reward_account, // send any leftovers back to reward_account
            )?;
        }

        /// Finalize an ended creator token sale
        ///
        /// <weight>
        ///
        /// ## Weight
        /// `O (1)`
        /// - DB:
        ///    - O(1) doesn't depend on the state or parameters
        /// # </weight>
        #[weight = WeightInfoContent::<T>::finalize_creator_token_sale()]
        pub fn finalize_creator_token_sale(
            origin,
            actor: ContentActor<T::CuratorGroupId, T::CuratorId, T::MemberId>,
            channel_id: T::ChannelId,
        ) {
            let channel = Self::ensure_channel_exists(&channel_id)?;

            channel.ensure_has_no_active_transfer::<T>()?;

            // Permissions check
            let (_, permissions) = ensure_actor_authorized_to_init_and_manage_creator_token_sale::<T>(
                origin,
                &actor,
                &channel
            )?;

            // Ensure token was issued
            let token_id = channel.ensure_creator_token_issued::<T>()?;

            // If channel agent - make sure the sale was initialized by this agent!
            if permissions.is_some() {
                let member_id = get_member_id_of_actor::<T>(&actor)?;
                ensure!(
                    project_token::Module::<T>::token_info_by_id(token_id)
                        .sale
                        .map_or(false, |s| s.tokens_source == member_id),
                    Error::<T>::ChannelAgentInsufficientPermissions
                );
            }

            // Call to ProjectToken - should be the first call before MUTATION SAFE!
            let joy_collected = T::ProjectToken::finalize_token_sale(token_id)?;

            //
            // == MUTATION SAFE ==
            //

            // Curator channels - increase council budget by the amount of tokens collected
            // and burned during the sale
            if let ChannelOwner::CuratorGroup(_) = channel.owner {
                T::CouncilBudgetManager::increase_budget(joy_collected);
            }
        }

        /// Deissue channel's creator token
        ///
        /// <weight>
        ///
        /// ## Weight
        /// `O (1)`
        /// - DB:
        ///    - O(1) doesn't depend on the state or parameters
        /// # </weight>
        #[weight = WeightInfoContent::<T>::deissue_creator_token()]
        pub fn deissue_creator_token(
            origin,
            actor: ContentActor<T::CuratorGroupId, T::CuratorId, T::MemberId>,
            channel_id: T::ChannelId,
        ) {
            let channel = Self::ensure_channel_exists(&channel_id)?;

            channel.ensure_has_no_active_transfer::<T>()?;

            // Permissions check
            ensure_actor_authorized_to_deissue_creator_token::<T>(
                origin,
                &actor,
                &channel
            )?;

            // Ensure token was issued
            let token_id = channel.ensure_creator_token_issued::<T>()?;

            // Call to ProjectToken - should be the first call before MUTATION SAFE!
            T::ProjectToken::deissue_token(
                token_id
            )?;

            //
            // == MUTATION SAFE ==
            //

            ChannelById::<T>::mutate(&channel_id, |channel| {
                channel.creator_token_id = None;
            });
        }
    }
}

impl<T: Config> Module<T> {
    /// Ensure `CuratorGroup` under given id exists
    fn ensure_curator_group_under_given_id_exists(
        curator_group_id: &T::CuratorGroupId,
    ) -> Result<(), Error<T>> {
        ensure!(
            <CuratorGroupById<T>>::contains_key(curator_group_id),
            Error::<T>::CuratorGroupDoesNotExist
        );
        Ok(())
    }

    /// Ensure `CuratorGroup` under given id exists, return corresponding one
    fn ensure_curator_group_exists(
        curator_group_id: &T::CuratorGroupId,
    ) -> Result<CuratorGroup<T>, Error<T>> {
        Self::ensure_curator_group_under_given_id_exists(curator_group_id)?;
        Ok(Self::curator_group_by_id(curator_group_id))
    }

    // Ensure given video has no associated nft
    fn ensure_video_can_be_removed(video: &Video<T>) -> DispatchResult {
        // Ensure nft for this video have not been issued
        video.ensure_nft_is_not_issued::<T>()?;
        Ok(())
    }

    fn ensure_video_exists(video_id: &T::VideoId) -> Result<Video<T>, Error<T>> {
        ensure!(
            VideoById::<T>::contains_key(video_id),
            Error::<T>::VideoDoesNotExist
        );
        Ok(VideoById::<T>::get(video_id))
    }

    fn ensure_channel_exists(channel_id: &T::ChannelId) -> Result<Channel<T>, Error<T>> {
        ensure!(
            ChannelById::<T>::contains_key(channel_id),
            Error::<T>::ChannelDoesNotExist
        );
        Ok(ChannelById::<T>::get(channel_id))
    }

    fn get_channel_from_video(video: &Video<T>) -> Channel<T> {
        ChannelById::<T>::get(video.in_channel)
    }

    /// Convert InitTransactionalStatus to TransactionalStatus after checking requirements on the Auction variant
    fn ensure_valid_init_transactional_status(
        init_status: &InitTransactionalStatus<T>,
    ) -> Result<TransactionalStatus<T>, DispatchError> {
        match init_status {
            InitTransactionalStatus::<T>::Idle => Ok(TransactionalStatus::<T>::Idle),
            InitTransactionalStatus::<T>::InitiatedOfferToMember(member, balance) => Ok(
                TransactionalStatus::<T>::InitiatedOfferToMember(*member, *balance),
            ),
            InitTransactionalStatus::<T>::BuyNow(balance) => {
                Ok(TransactionalStatus::<T>::BuyNow(*balance))
            }
            InitTransactionalStatus::<T>::EnglishAuction(ref params) => {
                Self::validate_english_auction_params(params)?;
                let current_block = <frame_system::Pallet<T>>::block_number();
                Ok(TransactionalStatus::<T>::EnglishAuction(
                    EnglishAuction::<T>::new(params.clone(), current_block),
                ))
            }
            InitTransactionalStatus::<T>::OpenAuction(ref params) => {
                Self::validate_open_auction_params(params)?;
                let current_block = <frame_system::Pallet<T>>::block_number();
                Ok(TransactionalStatus::<T>::OpenAuction(
                    OpenAuction::<T>::new(params.clone(), T::OpenAuctionId::zero(), current_block),
                ))
            }
        }
    }

    /// Construct the Nft that is intended to be issued
    pub fn construct_owned_nft(
        issuance_params: &NftIssuanceParameters<T>,
    ) -> Result<Nft<T>, DispatchError> {
        let transactional_status = Self::ensure_valid_init_transactional_status(
            &issuance_params.init_transactional_status,
        )?;
        // The content owner will be..
        let nft_owner = if let Some(to) = issuance_params.non_channel_owner {
            NftOwner::Member(to)
        } else {
            // if `to` set to None, actor issues to ChannelOwner
            NftOwner::ChannelOwner
        };

        // Enure royalty bounds satisfied, if provided
        if let Some(ref royalty) = issuance_params.royalty {
            Self::ensure_royalty_bounds_satisfied(royalty.to_owned())?;
        }

        Ok(Nft::<T>::new(
            nft_owner,
            issuance_params.royalty,
            transactional_status,
        ))
    }

    fn bag_id_for_channel(channel_id: &T::ChannelId) -> storage::BagId<T> {
        // retrieve bag id from channel id
        let dyn_bag = DynamicBagIdType::<T::MemberId, T::ChannelId>::Channel(*channel_id);
        BagIdType::from(dyn_bag)
    }

    // construct parameters to be upload to storage
    fn construct_upload_parameters(
        assets: &StorageAssets<T>,
        channel_id: &T::ChannelId,
        obj_state_bloat_bond_source_account: &T::AccountId,
        expected_data_object_state_bloat_bond: BalanceOf<T>,
    ) -> UploadParameters<T> {
        UploadParameters::<T> {
            bag_id: Self::bag_id_for_channel(channel_id),
            object_creation_list: assets.object_creation_list.clone(),
            state_bloat_bond_source_account_id: obj_state_bloat_bond_source_account.clone(),
            expected_data_size_fee: assets.expected_data_size_fee,
            expected_data_object_state_bloat_bond,
        }
    }

    fn validate_member_set(members: &BTreeSet<T::MemberId>) -> DispatchResult {
        // check if all members are valid
        let res = members
            .iter()
            .all(|member_id| <T as ContentActorAuthenticator>::validate_member_id(member_id));
        ensure!(res, Error::<T>::InvalidMemberProvided);
        Ok(())
    }

    fn try_initialize_transfer(
        params: InitTransferParametersOf<T>,
    ) -> Result<PendingTransferOf<T>, DispatchError> {
        Self::validate_member_set(&params.new_collaborators.keys().cloned().collect())?;
        let transfer_id = Self::next_transfer_id();
        let new_collaborators: ChannelCollaboratorsMap<T> =
            params.new_collaborators.try_into().map_err(|_| {
                DispatchError::from(Error::<T>::MaxNumberOfChannelCollaboratorsExceeded)
            })?;
        Ok(PendingTransferOf::<T> {
            new_owner: params.new_owner,
            transfer_params: TransferCommitmentOf::<T> {
                price: params.price,
                new_collaborators,
                transfer_id,
            },
        })
    }

    fn verify_proof(proof: &[ProofElement<T>], item: &PullPayment<T>) -> DispatchResult {
        let candidate_root = proof.iter().fold(
            <T as frame_system::Config>::Hashing::hash_of(item),
            |hash_v, el| match el.side {
                Side::Right => <T as frame_system::Config>::Hashing::hash_of(&[hash_v, el.hash]),
                Side::Left => <T as frame_system::Config>::Hashing::hash_of(&[el.hash, hash_v]),
            },
        );
        ensure!(
            candidate_root == Commitment::<T>::get(),
            Error::<T>::PaymentProofVerificationFailed
        );

        Ok(())
    }

    fn try_to_perform_video_deletion(
        sender: &T::AccountId,
        channel_id: T::ChannelId,
        video_id: T::VideoId,
        video: &Video<T>,
        storage_buckets_num_witness: Option<u32>,
    ) -> DispatchResult {
        // delete assets from storage with upload and rollback semantics
        if !video.data_objects.is_empty() {
            // verify storage buckets witness
            match storage_buckets_num_witness {
                Some(witness) => Self::verify_storage_buckets_num_witness(channel_id, witness),
                None => Err(Error::<T>::MissingStorageBucketsNumWitness.into()),
            }?;

            Storage::<T>::delete_data_objects(
                sender.clone(),
                Self::bag_id_for_channel(&channel_id),
                video.data_objects.clone().into(),
            )?;
        }

        // Remove video
        VideoById::<T>::remove(video_id);

        // Update corresponding channel
        // Remove recently deleted video from the channel
        ChannelById::<T>::mutate(channel_id, |channel| {
            channel.num_videos = channel.num_videos.saturating_sub(1)
        });

        Ok(())
    }

    fn ensure_channel_bag_can_be_dropped(
        channel_id: T::ChannelId,
        num_objects_to_delete: u64,
    ) -> DispatchResult {
        let dynamic_bag_id = storage::DynamicBagId::<T>::Channel(channel_id);
        let bag_id = storage::BagIdType::from(dynamic_bag_id);

        if let Ok(bag) = <T as Config>::DataObjectStorage::ensure_bag_exists(&bag_id) {
            // channel has a dynamic bag associated
            // ensure that bag size provided is valid
            ensure!(
                bag.objects_number == num_objects_to_delete,
                Error::<T>::InvalidBagSizeSpecified
            );

            Ok(())
        } else {
            debug_assert!(false, "Channel bag missing for channel {:?}", channel_id);
            Err(Error::<T>::ChannelBagMissing.into())
        }
    }

    fn try_to_perform_channel_deletion(
        sender: T::AccountId,
        channel_id: T::ChannelId,
    ) -> DispatchResult {
        let dynamic_bag_id = storage::DynamicBagId::<T>::Channel(channel_id);

        // try to delete channel dynamic bag with objects
        Storage::<T>::delete_dynamic_bag(sender, dynamic_bag_id)?;

        //
        // == MUTATION SAFE ==
        //

        // remove channel from on chain state
        ChannelById::<T>::remove(channel_id);

        Ok(())
    }

    fn ensure_permissions_by_level_map_size_not_exceeded(
        permissions_by_level: &ModerationPermissionsByLevel<T>,
    ) -> DispatchResult {
        ensure!(
            permissions_by_level.len()
                <= T::MaxKeysPerCuratorGroupPermissionsByLevelMap::get().into(),
            Error::<T>::CuratorGroupMaxPermissionsByLevelMapSizeExceeded
        );
        Ok(())
    }

    pub(crate) fn ensure_open_bid_exists(
        video_id: T::VideoId,
        member_id: T::MemberId,
    ) -> Result<OpenAuctionBid<T>, DispatchError> {
        ensure!(
            OpenAuctionBidByVideoAndMember::<T>::contains_key(video_id, member_id),
            Error::<T>::BidDoesNotExist,
        );
        Ok(Self::open_auction_bid_by_video_and_member(
            video_id, member_id,
        ))
    }

    fn ensure_assets_to_remove_are_part_of_assets_set(
        assets_to_remove: &BTreeSet<DataObjectId<T>>,
        assets_set: &BTreeSet<DataObjectId<T>>,
    ) -> DispatchResult {
        ensure!(
            assets_to_remove.is_subset(assets_set),
            Error::<T>::AssetsToRemoveBeyondEntityAssetsSet,
        );
        Ok(())
    }

    fn ensure_valid_video_num_objects_to_delete(
        video: &Video<T>,
        num_objects_to_delete: u64,
    ) -> DispatchResult {
        ensure!(
            (video.data_objects.len() as u64) == num_objects_to_delete,
            Error::<T>::InvalidVideoDataObjectsCountProvided
        );
        Ok(())
    }

    fn ensure_max_channel_assets_not_exceeded(
        current_set: &ChannelAssetsSet<T>,
        assets_to_upload: &StorageAssets<T>,
        assets_to_remove: &BTreeSet<DataObjectId<T>>,
    ) -> DispatchResult {
        ensure!(
            current_set
                .len()
                .saturating_sub(assets_to_remove.len())
                .saturating_add(assets_to_upload.object_creation_list.len())
                <= T::MaxNumberOfAssetsPerChannel::get() as usize,
            Error::<T>::MaxNumberOfChannelAssetsExceeded
        );
        Ok(())
    }

    fn create_updated_channel_assets_set(
        current_set: &ChannelAssetsSet<T>,
        ids_to_add: &BTreeSet<DataObjectId<T>>,
        ids_to_remove: &BTreeSet<DataObjectId<T>>,
    ) -> Result<ChannelAssetsSet<T>, DispatchError> {
        current_set
            .union(ids_to_add)
            .cloned()
            .collect::<BTreeSet<_>>()
            .difference(ids_to_remove)
            .cloned()
            .collect::<BTreeSet<_>>()
            .try_into()
            .map_err(|_| Error::<T>::MaxNumberOfChannelAssetsExceeded.into())
    }

    fn ensure_max_video_assets_not_exceeded(
        current_set: &VideoAssetsSet<T>,
        assets_to_upload: &StorageAssets<T>,
        assets_to_remove: &BTreeSet<DataObjectId<T>>,
    ) -> DispatchResult {
        ensure!(
            current_set
                .len()
                .saturating_sub(assets_to_remove.len())
                .saturating_add(assets_to_upload.object_creation_list.len())
                <= T::MaxNumberOfAssetsPerVideo::get() as usize,
            Error::<T>::MaxNumberOfVideoAssetsExceeded
        );
        Ok(())
    }

    fn create_updated_video_assets_set(
        current_set: &VideoAssetsSet<T>,
        ids_to_add: &BTreeSet<DataObjectId<T>>,
        ids_to_remove: &BTreeSet<DataObjectId<T>>,
    ) -> Result<VideoAssetsSet<T>, DispatchError> {
        current_set
            .union(ids_to_add)
            .cloned()
            .collect::<BTreeSet<_>>()
            .difference(ids_to_remove)
            .cloned()
            .collect::<BTreeSet<_>>()
            .try_into()
            .map_err(|_| Error::<T>::MaxNumberOfVideoAssetsExceeded.into())
    }

    fn ensure_channel_creation_sufficient_balance(
        account_id: &T::AccountId,
        amount: BalanceOf<T>,
    ) -> DispatchResult {
        let balance = Balances::<T>::usable_balance(account_id);

        ensure!(
            balance >= amount,
            Error::<T>::InsufficientBalanceForChannelCreation
        );
        Ok(())
    }

    fn ensure_video_creation_sufficient_balance(
        account_id: &T::AccountId,
        amount: BalanceOf<T>,
    ) -> DispatchResult {
        let balance = Balances::<T>::usable_balance(account_id);

        ensure!(
            balance >= amount,
            Error::<T>::InsufficientBalanceForVideoCreation
        );
        Ok(())
    }

    fn ensure_sufficient_balance_for_channel_transfer(
        owner: &ChannelOwner<T::MemberId, T::CuratorGroupId>,
        transfer_cost: BalanceOf<T>,
    ) -> DispatchResult {
        let balance = match owner {
            ChannelOwner::Member(member_id) => {
                let controller_account_id =
                    T::MemberAuthenticator::controller_account_id(*member_id)?;

                // Funds received from the member invitation cannot be used!!
                Balances::<T>::usable_balance(&controller_account_id)
            }
            ChannelOwner::CuratorGroup(_) => T::ContentWorkingGroup::get_budget(),
        };

        ensure!(
            balance >= transfer_cost,
            Error::<T>::InsufficientBalanceForTransfer
        );
        Ok(())
    }

    // Validates channel transfer acceptance parameters: commitment params, new owner balance.
    fn validate_channel_transfer_acceptance(
        witness: &TransferCommitmentWitnessOf<T>,
        params: &PendingTransferOf<T>,
    ) -> DispatchResult {
        ensure!(
            witness.transfer_id == params.transfer_params.transfer_id
                && witness.new_collaborators
                    == params.transfer_params.new_collaborators.clone().into()
                && witness.price == params.transfer_params.price,
            Error::<T>::InvalidChannelTransferCommitmentParams
        );

        // Check for new owner balance only if the transfer is not free.
        if !params.transfer_params.is_free_of_charge() {
            Self::ensure_sufficient_balance_for_channel_transfer(
                &params.new_owner,
                params.transfer_params.price,
            )?;
        }

        Ok(())
    }
    // Transfers balance from the new channel owner to the old channel owner.
    fn pay_for_channel_swap(
        old_owner: &ChannelOwner<T::MemberId, T::CuratorGroupId>,
        new_owner: &ChannelOwner<T::MemberId, T::CuratorGroupId>,
        price: BalanceOf<T>,
    ) -> DispatchResult {
        // Decrease (or slash) balance for the new owner
        match new_owner {
            ChannelOwner::Member(member_id) => {
                let controller_account_id =
                    T::MemberAuthenticator::controller_account_id(*member_id)?;

                let _ = Balances::<T>::slash(&controller_account_id, price);
            }
            ChannelOwner::CuratorGroup(_) => {
                // The budget is sufficient. It was checked previously in functions:
                // validate_channel_transfer_acceptance() ->
                // ensure_sufficient_balance_for_channel_transfer()
                let new_budget = T::ContentWorkingGroup::get_budget().saturating_sub(price);
                T::ContentWorkingGroup::set_budget(new_budget);
            }
        };

        // Increase (deposit) balance for the old owner
        match old_owner {
            ChannelOwner::Member(member_id) => {
                let controller_account_id =
                    T::MemberAuthenticator::controller_account_id(*member_id)?;

                let _ = Balances::<T>::deposit_creating(&controller_account_id, price);
            }
            ChannelOwner::CuratorGroup(_) => {
                let new_budget = T::ContentWorkingGroup::get_budget().saturating_add(price);
                T::ContentWorkingGroup::set_budget(new_budget);
            }
        };

        Ok(())
    }

    // Increment NFT numbers for a channel and global counters.
    fn increment_nft_counters(channel: &mut Channel<T>) {
        Self::increment_global_nft_counters();
        channel.increment_channel_nft_counters(frame_system::Pallet::<T>::block_number());
    }

    // Increment global NFT counters (daily and weekly).
    fn increment_global_nft_counters() {
        let current_block = frame_system::Pallet::<T>::block_number();

        let daily_limit = Self::global_daily_nft_limit();
        GlobalDailyNftCounter::<T>::mutate(|nft_counter| {
            nft_counter.update_for_current_period(current_block, daily_limit.block_number_period);
        });

        let weekly_limit = Self::global_weekly_nft_limit();
        GlobalWeeklyNftCounter::<T>::mutate(|nft_counter| {
            nft_counter.update_for_current_period(current_block, weekly_limit.block_number_period);
        });
    }

    // Checks all NFT-limits
    fn check_nft_limits(channel: &Channel<T>) -> DispatchResult {
        if Self::nft_limits_enabled() {
            // Global daily limit.
            Self::check_generic_nft_limit(
                &Self::global_daily_nft_limit(),
                &Self::global_daily_nft_counter(),
                Error::<T>::GlobalNftDailyLimitExceeded,
            )?;

            // Global weekly limit.
            Self::check_generic_nft_limit(
                &Self::global_weekly_nft_limit(),
                &Self::global_weekly_nft_counter(),
                Error::<T>::GlobalNftWeeklyLimitExceeded,
            )?;

            // Channel daily limit.
            Self::check_generic_nft_limit(
                &channel.daily_nft_limit,
                &channel.daily_nft_counter,
                Error::<T>::ChannelNftDailyLimitExceeded,
            )?;

            // Channel weekly limit.
            Self::check_generic_nft_limit(
                &channel.weekly_nft_limit,
                &channel.weekly_nft_counter,
                Error::<T>::ChannelNftWeeklyLimitExceeded,
            )?;
        }
        Ok(())
    }

    // Checks generic NFT-limit.
    fn check_generic_nft_limit(
        nft_limit: &LimitPerPeriod<T::BlockNumber>,
        nft_counter: &NftCounter<T::BlockNumber>,
        error: Error<T>,
    ) -> DispatchResult {
        ensure!(!nft_limit.limit.is_zero(), error);

        let current_block = frame_system::Pallet::<T>::block_number();
        if nft_counter.is_current_period(current_block, nft_limit.block_number_period) {
            ensure!(nft_counter.counter < nft_limit.limit, error);
        }

        Ok(())
    }

    // Set global and channel NFT limit
    pub(crate) fn set_nft_limit(limit_id: NftLimitId<T::ChannelId>, limit: u64) {
        match limit_id {
            NftLimitId::GlobalDaily => GlobalDailyNftLimit::<T>::mutate(|l| l.limit = limit),
            NftLimitId::GlobalWeekly => GlobalWeeklyNftLimit::<T>::mutate(|l| l.limit = limit),
            NftLimitId::ChannelDaily(channel_id) => {
                ChannelById::<T>::mutate(channel_id, |channel| {
                    channel.daily_nft_limit.limit = limit;
                });
            }
            NftLimitId::ChannelWeekly(channel_id) => {
                ChannelById::<T>::mutate(channel_id, |channel| {
                    channel.weekly_nft_limit.limit = limit;
                });
            }
        }
    }

    fn ensure_can_claim_channel_reward(
        origin: &T::Origin,
        actor: &ContentActor<T::CuratorGroupId, T::CuratorId, T::MemberId>,
        item: &PullPayment<T>,
        proof: &[ProofElement<T>],
    ) -> Result<ChannelRewardClaimInfo<T>, DispatchError> {
        let channel = Self::ensure_channel_exists(&item.channel_id)?;

        channel.ensure_has_no_active_transfer::<T>()?;
        channel.ensure_feature_not_paused::<T>(PausableChannelFeature::CreatorCashout)?;

        ensure_actor_authorized_to_claim_payment::<T>(origin.clone(), actor, &channel)?;

        ensure!(
            Self::channel_cashouts_enabled(),
            Error::<T>::ChannelCashoutsDisabled
        );

        let reward_account = ContentTreasury::<T>::account_for_channel(item.channel_id);

        let cashout = item
            .cumulative_reward_earned
            .saturating_sub(channel.cumulative_reward_claimed);

        ensure!(
            <MaxCashoutAllowed<T>>::get() >= cashout,
            Error::<T>::CashoutAmountExceedsMaximumAmount
        );
        ensure!(
            <MinCashoutAllowed<T>>::get() <= cashout,
            Error::<T>::CashoutAmountBelowMinimumAmount
        );

        ensure!(
            cashout <= T::CouncilBudgetManager::get_budget(),
            Error::<T>::InsufficientCouncilBudget
        );

        Self::verify_proof(proof, item)?;

        Ok((channel, reward_account, cashout))
    }

    fn verify_cashout_limits(params: &UpdateChannelPayoutsParameters<T>) -> DispatchResult {
        if let Some(ref min_cashout) = params.min_cashout_allowed {
            ensure!(
                *min_cashout >= T::MinimumCashoutAllowedLimit::get(),
                Error::<T>::MinCashoutValueTooLow
            );
        }
        if let Some(ref max_cashout) = params.max_cashout_allowed {
            ensure!(
                *max_cashout <= T::MaximumCashoutAllowedLimit::get(),
                Error::<T>::MaxCashoutValueTooHigh
            );
        }
        Ok(())
    }

    fn execute_channel_reward_claim(
        channel_id: T::ChannelId,
        reward_account: &T::AccountId,
        amount: BalanceOf<T>,
    ) {
        T::CouncilBudgetManager::withdraw(reward_account, amount);
        ChannelById::<T>::mutate(&channel_id, |channel| {
            channel.cumulative_reward_claimed =
                channel.cumulative_reward_claimed.saturating_add(amount)
        });
    }

    fn execute_channel_balance_withdrawal(
        reward_account: &T::AccountId,
        destination: &ChannelFundsDestination<T::AccountId>,
        amount: BalanceOf<T>,
    ) -> DispatchResult {
        match destination {
            ChannelFundsDestination::AccountId(account_id) => {
                <Balances<T> as Currency<T::AccountId>>::transfer(
                    reward_account,
                    account_id,
                    amount,
                    ExistenceRequirement::AllowDeath,
                )
            }
            ChannelFundsDestination::CouncilBudget => {
                let _ = Balances::<T>::slash(reward_account, amount);
                T::CouncilBudgetManager::increase_budget(amount);
                Ok(())
            }
        }
    }

    fn establish_creator_token_sale_earnings_destination(
        channel_owner: &ChannelOwner<T::MemberId, T::CuratorGroupId>,
        sender: &T::AccountId,
    ) -> Option<T::AccountId> {
        match channel_owner {
            // Channel owned by member - earnings destination is `sender`
            // (controller account of either the owner member
            // or a collaborator with sufficient permissions)
            ChannelOwner::Member(_) => Some(sender.clone()),
            // Channel owned by curators - earnings are burned
            ChannelOwner::CuratorGroup(_) => None,
        }
    }

    fn channel_funds_destination(
        channel: &Channel<T>,
    ) -> Result<ChannelFundsDestination<T::AccountId>, DispatchError> {
        match channel.owner {
            ChannelOwner::Member(member_id) => {
                let controller_account =
                    T::MembershipInfoProvider::controller_account_id(member_id)?;
                Ok(ChannelFundsDestination::AccountId(controller_account))
            }
            ChannelOwner::CuratorGroup(..) => Ok(ChannelFundsDestination::CouncilBudget),
        }
    }

    fn verify_channel_bag_witness(
        channel_id: T::ChannelId,
        witness: &ChannelBagWitness,
    ) -> DispatchResult {
        let bag_id = Self::bag_id_for_channel(&channel_id);
        let channel_bag = <T as Config>::DataObjectStorage::ensure_bag_exists(&bag_id)?;

        ensure!(
            channel_bag.stored_by.len() == witness.storage_buckets_num as usize,
            Error::<T>::InvalidChannelBagWitnessProvided
        );
        ensure!(
            channel_bag.distributed_by.len() == witness.distribution_buckets_num as usize,
            Error::<T>::InvalidChannelBagWitnessProvided
        );

        Ok(())
    }

    fn extract_nft_auction_whitelist_size_len(nft_params: &NftIssuanceParameters<T>) -> u32 {
        (match &nft_params.init_transactional_status {
            InitTransactionalStatus::<T>::EnglishAuction(params) => params.whitelist.len(),
            InitTransactionalStatus::<T>::OpenAuction(params) => params.whitelist.len(),
            _ => 0,
        }) as u32
    }

    fn verify_storage_buckets_num_witness(
        channel_id: T::ChannelId,
        witness_num: u32,
    ) -> DispatchResult {
        let bag_id = Self::bag_id_for_channel(&channel_id);
        let channel_bag = <T as Config>::DataObjectStorage::ensure_bag_exists(&bag_id)?;

        ensure!(
            channel_bag.stored_by.len() as u32 == witness_num,
            Error::<T>::InvalidStorageBucketsNumWitnessProvided
        );

        Ok(())
    }

    //Weight functions

    // Calculates weight for create_channel extrinsic.
    fn create_channel_weight(params: &ChannelCreationParameters<T>) -> Weight {
        //collaborators
        let a = params.collaborators.len() as u32;

        //storage_buckets
        let b = params.storage_buckets.len() as u32;

        //distribution_buckets
        let c = params.distribution_buckets.len() as u32;

        // assets
        let d = params
            .assets
            .as_ref()
            .map_or(0, |v| v.object_creation_list.len()) as u32;

        //metadata
        let e = params.meta.as_ref().map_or(0, |v| v.len()) as u32;

        WeightInfoContent::<T>::create_channel(a, b, c, d, e)
    }

    // Calculates weight for update_channel extrinsic.
    fn update_channel_weight(params: &ChannelUpdateParameters<T>) -> Weight {
        let assets_touched =
            !params.assets_to_remove.is_empty() || params.assets_to_upload.is_some();

        if assets_touched {
            //collaborators
            let a = params.collaborators.as_ref().map_or(0, |v| v.len()) as u32;

            // assets_to_upload
            let b = params
                .assets_to_upload
                .as_ref()
                .map_or(0, |v| v.object_creation_list.len()) as u32;

            //assets_to_remove
            let c = params.assets_to_remove.len() as u32;

            //new metadata
            let d = params.new_meta.as_ref().map_or(0, |v| v.len()) as u32;

            // storage_buckets_num witness
            let e = params.storage_buckets_num_witness.unwrap_or(0);

            WeightInfoContent::<T>::channel_update_with_assets(a, b, c, d, e)
        } else {
            //collaborators
            let a = params.collaborators.as_ref().map_or(0, |v| v.len()) as u32;

            //new metadata
            let b = params.new_meta.as_ref().map_or(0, |v| v.len()) as u32;

            WeightInfoContent::<T>::channel_update_without_assets(a, b)
        }
    }

    // Calculates weight for delete_channel extrinsic.
    fn delete_channel_weight(
        channel_bag_witness: &ChannelBagWitness,
        num_objects_to_delete: &u64,
    ) -> Weight {
        //num_objects_to_delete
        let a = (*num_objects_to_delete) as u32;

        //channel_bag_witness storage_buckets_num
        let b = (*channel_bag_witness).storage_buckets_num;

        //channel_bag_witness distribution_buckets_num
        let c = (*channel_bag_witness).distribution_buckets_num;

        WeightInfoContent::<T>::delete_channel(a, b, c)
    }

    // Calculates weight for create_video extrinsic.
    fn create_video_weight(params: &VideoCreationParameters<T>) -> Weight {
        // assets
        let a = params
            .assets
            .as_ref()
            .map_or(0, |v| v.object_creation_list.len()) as u32;

        // storage buckets in channel bag
        let b = params.storage_buckets_num_witness;

        if let Some(nft_params) = params.auto_issue_nft.as_ref() {
            let c = Self::extract_nft_auction_whitelist_size_len(nft_params);
            let d = params.meta.as_ref().map_or(0, |m| m.len() as u32);
            WeightInfoContent::<T>::create_video_with_nft(a, b, c, d)
        } else {
            let c = params.meta.as_ref().map_or(0, |m| m.len() as u32);
            WeightInfoContent::<T>::create_video_without_nft(a, b, c)
        }
    }

    // Calculates weight for update_video extrinsic.
    fn update_video_weight(params: &VideoUpdateParameters<T>) -> Weight {
        let assets_touched =
            !params.assets_to_remove.is_empty() || params.assets_to_upload.is_some();

        match (assets_touched, params.auto_issue_nft.as_ref()) {
            (false, None) => {
                let a = params.new_meta.as_ref().map_or(0, |m| m.len() as u32);
                WeightInfoContent::<T>::update_video_without_assets_without_nft(a)
            }
            (false, Some(nft_params)) => {
                let a = Self::extract_nft_auction_whitelist_size_len(nft_params);
                let b = params.new_meta.as_ref().map_or(0, |m| m.len() as u32);
                WeightInfoContent::<T>::update_video_without_assets_with_nft(a, b)
            }
            (true, nft_params) => {
                let a = params
                    .assets_to_upload
                    .as_ref()
                    .map_or(0u32, |v| v.object_creation_list.len() as u32);
                let b = params.assets_to_remove.len() as u32;
                let c = params.storage_buckets_num_witness.unwrap_or(0u32);
                if let Some(nft_params) = nft_params {
                    let d = Self::extract_nft_auction_whitelist_size_len(nft_params);
                    let e = params.new_meta.as_ref().map_or(0, |m| m.len() as u32);
                    WeightInfoContent::<T>::update_video_with_assets_with_nft(a, b, c, d, e)
                } else {
                    let d = params.new_meta.as_ref().map_or(0, |m| m.len() as u32);
                    WeightInfoContent::<T>::update_video_with_assets_without_nft(a, b, c, d)
                }
            }
        }
    }

    // Calculates weight for delete_video extrinsic.
    fn delete_video_weight(
        num_objects_to_delete: &u64,
        storage_buckets_num_witness: &Option<u32>,
    ) -> Weight {
        if !num_objects_to_delete.is_zero() {
            let a = *num_objects_to_delete as u32;
            let b = storage_buckets_num_witness.unwrap_or(0u32);
            WeightInfoContent::<T>::delete_video_with_assets(a, b)
        } else {
            WeightInfoContent::<T>::delete_video_without_assets()
        }
    }

<<<<<<< HEAD
    // calculates nft issuance weights
    fn create_issue_nft_weight(params: &NftIssuanceParameters<T>) -> Weight {
        let whitelist_size = Self::extract_nft_auction_whitelist_size_len(params);
        let metadata_size = params.nft_metadata.len() as u32;
        WeightInfoContent::<T>::issue_nft(whitelist_size, metadata_size)
=======
    // Calculates weight for set_channel_paused_features_as_moderator extrinsic.
    fn set_channel_paused_features_as_moderator_weight(rationale: &Vec<u8>) -> Weight {
        let a = (*rationale).len() as u32;

        WeightInfoContent::<T>::set_channel_paused_features_as_moderator(a)
    }

    // Calculates weight for delete_channel_assets_as_moderator extrinsic.
    fn delete_channel_assets_as_moderator_weight(
        assets_to_remove: &BTreeSet<DataObjectId<T>>,
        storage_buckets_num_witness: &u32,
        rationale: &Vec<u8>,
    ) -> Weight {
        //assets_to_remove
        let a = (*assets_to_remove).len() as u32;
        //storage_buckets_num_witness storage_buckets_num
        let b = *storage_buckets_num_witness;
        //rationale
        let c = (*rationale).len() as u32;
        WeightInfoContent::<T>::delete_channel_assets_as_moderator(a, b, c)
    }

    // Calculates weight for delete_channel_as_moderator extrinsic.
    fn delete_channel_as_moderator_weight(
        channel_bag_witness: &ChannelBagWitness,
        num_objects_to_delete: &u64,
        rationale: &Vec<u8>,
    ) -> Weight {
        //num_objects_to_delete
        let a = (*num_objects_to_delete) as u32;

        //channel_bag_witness storage_buckets_num
        let b = (*channel_bag_witness).storage_buckets_num;

        //channel_bag_witness distribution_buckets_num
        let c = (*channel_bag_witness).distribution_buckets_num;

        //rationale
        let d = (*rationale).len() as u32;
        WeightInfoContent::<T>::delete_channel_as_moderator(a, b, c, d)
    }

    // Calculates weight for set_channel_visibility_as_moderator extrinsic.
    fn set_channel_visibility_as_moderator_weight(rationale: &Vec<u8>) -> Weight {
        let a = (*rationale).len() as u32;

        WeightInfoContent::<T>::set_channel_visibility_as_moderator(a)
    }

    // Calculates weight for delete_video_assets_as_moderator extrinsic.
    fn delete_video_assets_as_moderator_weight(
        assets_to_remove: &BTreeSet<DataObjectId<T>>,
        storage_buckets_num_witness: &u32,
        rationale: &Vec<u8>,
    ) -> Weight {
        //assets_to_remove
        let a = (*assets_to_remove).len() as u32;

        //storage_buckets_num_witness storage_buckets_num
        let b = *storage_buckets_num_witness;

        //rationale
        let c = (*rationale).len() as u32;

        WeightInfoContent::<T>::delete_video_assets_as_moderator(a, b, c)
    }

    // Calculates weight for delete_video_as_moderator extrinsic.
    fn delete_video_as_moderator_weight(
        num_objects_to_delete: &u64,
        storage_buckets_num_witness: &Option<u32>,
        rationale: &Vec<u8>,
    ) -> Weight {
        if (*num_objects_to_delete) > 0 {
            //assets_to_remove
            let a = (*num_objects_to_delete) as u32;

            //storage_buckets_num_witness storage_buckets_num
            let b = storage_buckets_num_witness.map_or(0, |v| v);

            //rationale
            let c = (*rationale).len() as u32;

            WeightInfoContent::<T>::delete_video_as_moderator_with_assets(a, b, c)
        } else {
            //rationale
            let a = (*rationale).len() as u32;

            WeightInfoContent::<T>::delete_video_as_moderator_without_assets(a)
        }
>>>>>>> 1e2b2ea6
    }
}

decl_event!(
    pub enum Event<T>
    where
        ContentActor = ContentActor<
            <T as ContentActorAuthenticator>::CuratorGroupId,
            <T as ContentActorAuthenticator>::CuratorId,
            <T as common::MembershipTypes>::MemberId,
        >,
        MemberId = <T as common::MembershipTypes>::MemberId,
        CuratorGroupId = <T as ContentActorAuthenticator>::CuratorGroupId,
        CuratorId = <T as ContentActorAuthenticator>::CuratorId,
        VideoId = <T as Config>::VideoId,
        ChannelId = <T as storage::Config>::ChannelId,
        Channel = Channel<T>,
        DataObjectId = DataObjectId<T>,
        EnglishAuctionParams = EnglishAuctionParams<T>,
        OpenAuctionParams = OpenAuctionParams<T>,
        OpenAuctionId = <T as Config>::OpenAuctionId,
        NftIssuanceParameters = NftIssuanceParameters<T>,
        Balance = BalanceOf<T>,
        ChannelCreationParameters = ChannelCreationParameters<T>,
        ChannelUpdateParameters = ChannelUpdateParameters<T>,
        VideoCreationParameters = VideoCreationParameters<T>,
        VideoUpdateParameters = VideoUpdateParameters<T>,
        ChannelPrivilegeLevel = <T as Config>::ChannelPrivilegeLevel,
        ModerationPermissionsByLevel = ModerationPermissionsByLevel<T>,
        TransferCommitmentWitness = TransferCommitmentWitnessOf<T>,
        PendingTransfer = PendingTransferOf<T>,
        AccountId = <T as frame_system::Config>::AccountId,
        UpdateChannelPayoutsParameters = UpdateChannelPayoutsParameters<T>,
        TokenId = <T as project_token::Config>::TokenId,
        ChannelFundsDestination = ChannelFundsDestination<<T as frame_system::Config>::AccountId>,
    {
        // Curators
        CuratorGroupCreated(CuratorGroupId),
        CuratorGroupPermissionsUpdated(CuratorGroupId, ModerationPermissionsByLevel),
        CuratorGroupStatusSet(CuratorGroupId, bool /* active status */),
        CuratorAdded(CuratorGroupId, CuratorId, ChannelAgentPermissions),
        CuratorRemoved(CuratorGroupId, CuratorId),

        // Channels
        ChannelCreated(ChannelId, Channel, ChannelCreationParameters, AccountId),
        ChannelUpdated(
            ContentActor,
            ChannelId,
            ChannelUpdateParameters,
            BTreeSet<DataObjectId>,
        ),
        ChannelPrivilegeLevelUpdated(ChannelId, ChannelPrivilegeLevel),
        ChannelStateBloatBondValueUpdated(Balance),
        VideoStateBloatBondValueUpdated(Balance),
        ChannelAssetsRemoved(ContentActor, ChannelId, BTreeSet<DataObjectId>, Channel),
        ChannelDeleted(ContentActor, ChannelId),
        ChannelDeletedByModerator(ContentActor, ChannelId, Vec<u8> /* rationale */),
        ChannelVisibilitySetByModerator(
            ContentActor,
            ChannelId,
            bool,
            Vec<u8>, /* rationale */
        ),
        ChannelPausedFeaturesUpdatedByModerator(
            ContentActor,
            ChannelId,
            BTreeSet<PausableChannelFeature>,
            Vec<u8>, /* rationale */
        ),
        ChannelAssetsDeletedByModerator(
            ContentActor,
            ChannelId,
            BTreeSet<DataObjectId>,
            Vec<u8>, /* rationale */
        ),

        ChannelFundsWithdrawn(ContentActor, ChannelId, Balance, ChannelFundsDestination),
        ChannelRewardClaimedAndWithdrawn(ContentActor, ChannelId, Balance, ChannelFundsDestination),

        // Videos
        VideoCreated(
            ContentActor,
            ChannelId,
            VideoId,
            VideoCreationParameters,
            BTreeSet<DataObjectId>,
        ),
        VideoUpdated(
            ContentActor,
            VideoId,
            VideoUpdateParameters,
            BTreeSet<DataObjectId>,
        ),
        VideoDeleted(ContentActor, VideoId),
        VideoDeletedByModerator(ContentActor, VideoId, Vec<u8> /* rationale */),
        VideoVisibilitySetByModerator(ContentActor, VideoId, bool, Vec<u8> /* rationale */),
        VideoAssetsDeletedByModerator(
            ContentActor,
            VideoId,
            BTreeSet<DataObjectId>,
            bool,
            Vec<u8>, /* rationale */
        ),

        // Rewards
        ChannelPayoutsUpdated(UpdateChannelPayoutsParameters, Option<DataObjectId>),
        ChannelRewardUpdated(Balance, ChannelId),
        CouncilRewardClaimed(ChannelId, Balance),
        // Nft auction
        EnglishAuctionStarted(ContentActor, VideoId, EnglishAuctionParams),
        OpenAuctionStarted(ContentActor, VideoId, OpenAuctionParams, OpenAuctionId),
        NftIssued(ContentActor, VideoId, NftIssuanceParameters),
        NftDestroyed(ContentActor, VideoId),
        AuctionBidMade(MemberId, VideoId, Balance, Option<MemberId>),
        AuctionBidCanceled(MemberId, VideoId),
        AuctionCanceled(ContentActor, VideoId),
        EnglishAuctionSettled(MemberId, AccountId, VideoId),
        BidMadeCompletingAuction(MemberId, VideoId, Option<MemberId>),
        OpenAuctionBidAccepted(ContentActor, VideoId, MemberId, Balance),
        OfferStarted(VideoId, ContentActor, MemberId, Option<Balance>),
        OfferAccepted(VideoId),
        OfferCanceled(VideoId, ContentActor),
        NftSellOrderMade(VideoId, ContentActor, Balance),
        NftBought(VideoId, MemberId),
        BuyNowCanceled(VideoId, ContentActor),
        BuyNowPriceUpdated(VideoId, ContentActor, Balance),
        NftSlingedBackToTheOriginalArtist(VideoId, ContentActor),

        /// Metaprotocols related event
        ChannelOwnerRemarked(ChannelId, Vec<u8>),
        ChannelAgentRemarked(ContentActor, ChannelId, Vec<u8>),
        NftOwnerRemarked(ContentActor, VideoId, Vec<u8>),

        // Channel transfer
        InitializedChannelTransfer(ChannelId, ContentActor, PendingTransfer),
        CancelChannelTransfer(ChannelId, ContentActor),
        ChannelTransferAccepted(ChannelId, TransferCommitmentWitness),

        // Nft limits
        GlobalNftLimitUpdated(NftLimitPeriod, u64),
        ChannelNftLimitUpdated(ContentActor, NftLimitPeriod, ChannelId, u64),
        ToggledNftLimits(bool),
        // Creator tokens
        CreatorTokenIssued(ContentActor, ChannelId, TokenId),
    }
);<|MERGE_RESOLUTION|>--- conflicted
+++ resolved
@@ -4533,13 +4533,13 @@
         }
     }
 
-<<<<<<< HEAD
     // calculates nft issuance weights
     fn create_issue_nft_weight(params: &NftIssuanceParameters<T>) -> Weight {
         let whitelist_size = Self::extract_nft_auction_whitelist_size_len(params);
         let metadata_size = params.nft_metadata.len() as u32;
         WeightInfoContent::<T>::issue_nft(whitelist_size, metadata_size)
-=======
+    }
+
     // Calculates weight for set_channel_paused_features_as_moderator extrinsic.
     fn set_channel_paused_features_as_moderator_weight(rationale: &Vec<u8>) -> Weight {
         let a = (*rationale).len() as u32;
@@ -4630,7 +4630,6 @@
 
             WeightInfoContent::<T>::delete_video_as_moderator_without_assets(a)
         }
->>>>>>> 1e2b2ea6
     }
 }
 
