--- conflicted
+++ resolved
@@ -620,20 +620,6 @@
         // extrinsics for pausing/re-enabling channel features
         #[weight = 10_000_000] // TODO: adjust weight
         pub fn set_channel_paused_features_as_moderator(
-<<<<<<< HEAD
-            _origin,
-            _actor: ContentActor<T::CuratorGroupId, T::CuratorId, T::MemberId>,
-            _channel_id: T::ChannelId,
-            _new_paused_features: BTreeSet<PausableChannelFeature>,
-            _rationale: Vec<u8>,
-        ) {
-            return Err(Error::<T>::FeatureNotImplemented.into());
-            // TODO: enable after Carthage
-
-            // let sender = ensure_signed(origin)?;
-            // // check that channel exists
-            // let channel = Self::ensure_channel_exists(&channel_id)?;
-=======
             origin,
             actor: ContentActor<T::CuratorGroupId, T::CuratorId, T::MemberId>,
             channel_id: T::ChannelId,
@@ -643,25 +629,24 @@
             let sender = ensure_signed(origin)?;
             // check that channel exists
             let channel = Self::ensure_channel_exists(&channel_id)?;
->>>>>>> abd83ef4
-
-            // // Check permissions for moderation actions
-            // let required_permissions = channel.paused_features
-            //     .symmetric_difference(&new_paused_features)
-            //     .map(|f| { ContentModerationAction::ChangeChannelFeatureStatus(*f) })
-            //     .collect::<Vec<_>>();
-            // ensure_actor_authorized_to_perform_moderation_actions::<T>(&sender, &actor, &required_permissions, channel.privilege_level)?;
-
-            // //
-            // // == MUTATION SAFE ==
-            // //
-            // ChannelById::<T>::mutate(channel_id, |channel| { channel.paused_features = new_paused_features.clone() });
-
-
-            // // deposit event
-            // Self::deposit_event(RawEvent::ChannelPausedFeaturesUpdatedByModerator(actor, channel_id, new_paused_features, rationale));
-
-            // Ok(())
+
+            // Check permissions for moderation actions
+            let required_permissions = channel.paused_features
+                .symmetric_difference(&new_paused_features)
+                .map(|f| { ContentModerationAction::ChangeChannelFeatureStatus(*f) })
+                .collect::<Vec<_>>();
+            ensure_actor_authorized_to_perform_moderation_actions::<T>(&sender, &actor, &required_permissions, channel.privilege_level)?;
+
+            //
+            // == MUTATION SAFE ==
+            //
+            ChannelById::<T>::mutate(channel_id, |channel| { channel.paused_features = new_paused_features.clone() });
+
+
+            // deposit event
+            Self::deposit_event(RawEvent::ChannelPausedFeaturesUpdatedByModerator(actor, channel_id, new_paused_features, rationale));
+
+            Ok(())
         }
 
         // extrinsics for channel deletion
@@ -2447,27 +2432,22 @@
             // let channel = Self::ensure_channel_exists(&channel_id)?;
             // ensure_actor_authorized_to_transfer_channel::<T>(origin, &actor, &channel)?;
 
-<<<<<<< HEAD
+
             // if let ChannelTransferStatus::PendingTransfer(ref params) = new_transfer_status {
             //     Self::validate_member_set(&params.transfer_params.new_collaborators.keys().cloned().collect())?;
             // }
-=======
-            if let Ok(token_id) = channel.ensure_creator_token_issued::<T>() {
-                ensure!(
-                    T::ProjectToken::is_revenue_split_inactive(token_id),
-                    Error::<T>::ChannelTransfersBlockedDuringRevenueSplits
-                );
-
-                ensure!(
-                    T::ProjectToken::is_sale_unscheduled(token_id),
-                    Error::<T>::ChannelTransfersBlockedDuringTokenSales,
-                );
-            }
-
-            //
-            // == MUTATION SAFE ==
-            //
->>>>>>> abd83ef4
+
+            // if let Ok(token_id) = channel.ensure_creator_token_issued::<T>() {
+            //     ensure!(
+            //         T::ProjectToken::is_revenue_split_inactive(token_id),
+            //         Error::<T>::ChannelTransfersBlockedDuringRevenueSplits
+            //     );
+
+            //     ensure!(
+            //         T::ProjectToken::is_sale_unscheduled(token_id),
+            //         Error::<T>::ChannelTransfersBlockedDuringTokenSales,
+            //     );
+            // }
 
             // //
             // // == MUTATION SAFE ==
@@ -3440,7 +3420,6 @@
     }
 
     // Checks all NFT-limits
-<<<<<<< HEAD
     fn check_nft_limits(_channel: &Channel<T>) -> DispatchResult {
         // TODO: enable after Carthage
         // // Global daily limit.
@@ -3470,38 +3449,6 @@
         //     &channel.weekly_nft_counter,
         //     Error::<T>::ChannelNftWeeklyLimitExceeded,
         // )?;
-=======
-    fn check_nft_limits(channel: &Channel<T>) -> DispatchResult {
-        if Self::nft_limits_enabled() {
-            // Global daily limit.
-            Self::check_generic_nft_limit(
-                &Self::global_daily_nft_limit(),
-                &Self::global_daily_nft_counter(),
-                Error::<T>::GlobalNftDailyLimitExceeded,
-            )?;
-
-            // Global weekly limit.
-            Self::check_generic_nft_limit(
-                &Self::global_weekly_nft_limit(),
-                &Self::global_weekly_nft_counter(),
-                Error::<T>::GlobalNftWeeklyLimitExceeded,
-            )?;
-
-            // Channel daily limit.
-            Self::check_generic_nft_limit(
-                &channel.daily_nft_limit,
-                &channel.daily_nft_counter,
-                Error::<T>::ChannelNftDailyLimitExceeded,
-            )?;
->>>>>>> abd83ef4
-
-            // Channel weekly limit.
-            Self::check_generic_nft_limit(
-                &channel.weekly_nft_limit,
-                &channel.weekly_nft_counter,
-                Error::<T>::ChannelNftWeeklyLimitExceeded,
-            )?;
-        }
         Ok(())
     }
 
