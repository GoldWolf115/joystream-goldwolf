--- conflicted
+++ resolved
@@ -26,16 +26,11 @@
 };
 
 pub use common::{
-<<<<<<< HEAD
-    council::CouncilBudgetManager, currency::GovernanceCurrency,
-    membership::MembershipInfoProvider, working_group::WorkingGroup, MembershipTypes,
-    StorageOwnership, Url,
-=======
+    council::CouncilBudgetManager,
     currency::GovernanceCurrency,
     membership::MembershipInfoProvider,
     working_group::{WorkingGroup, WorkingGroupBudgetHandler},
     MembershipTypes, StorageOwnership, Url,
->>>>>>> e9a24c6a
 };
 use frame_support::{
     decl_event, decl_module, decl_storage,
@@ -112,13 +107,11 @@
         + MaybeSerializeDeserialize
         + PartialEq;
 
-<<<<<<< HEAD
+    /// Content working group pallet integration.
+    type ContentWorkingGroup: common::working_group::WorkingGroupBudgetHandler<Self>;
+
     /// Provides an access for the council budget.
     type CouncilBudgetManager: CouncilBudgetManager<BalanceOf<Self>>;
-=======
-    /// Content working group pallet integration.
-    type ContentWorkingGroup: common::working_group::WorkingGroupBudgetHandler<Self>;
->>>>>>> e9a24c6a
 }
 
 decl_storage! {
@@ -2064,37 +2057,6 @@
                 Self::pay_for_channel_swap(&channel.owner, &new_owner, commitment_params.price)?;
             }
 
-<<<<<<< HEAD
-        /// Claims an accumulated channel reward for a council.
-        #[weight = 10_000_000] // TODO: adjust weight
-        pub fn claim_council_reward(
-            origin,
-            channel_id: T::ChannelId,
-        ) {
-            let channel = Self::ensure_channel_exists(&channel_id)?;
-
-            ensure_actor_authorized_to_claim_council_reward::<T>(origin, &channel.owner)?;
-
-            ensure_no_channel_transfers::<T>(&channel)?;
-
-            let channel_account_id = ContentTreasury::<T>::account_for_channel(channel_id);
-            let reward: BalanceOf<T> = Balances::<T>::usable_balance(&channel_account_id);
-
-            ensure!(!reward.is_zero(), Error::<T>::ZeroReward);
-
-            //
-            // == MUTATION SAFE ==
-            //
-
-            let _ = Balances::<T>::slash(&channel_account_id, reward);
-
-            let budget = T::CouncilBudgetManager::get_budget();
-            let new_budget = budget.saturating_add(reward);
-
-            T::CouncilBudgetManager::set_budget(new_budget);
-
-            Self::deposit_event(RawEvent::CouncilRewardClaimed(channel_id, reward));
-=======
             ChannelById::<T>::mutate(&channel_id, |channel| {
                 channel.transfer_status = ChannelTransferStatus::NoActiveTransfer;
                 channel.owner = params.new_owner.clone();
@@ -2103,7 +2065,37 @@
             Self::deposit_event(
                 RawEvent::ChannelTransferAccepted(channel_id, actor, commitment_params)
             );
->>>>>>> e9a24c6a
+        }
+
+        /// Claims an accumulated channel reward for a council.
+        #[weight = 10_000_000] // TODO: adjust weight
+        pub fn claim_council_reward(
+            origin,
+            channel_id: T::ChannelId,
+        ) {
+            let channel = Self::ensure_channel_exists(&channel_id)?;
+
+            ensure_actor_authorized_to_claim_council_reward::<T>(origin, &channel.owner)?;
+
+            ensure_no_channel_transfers::<T>(&channel)?;
+
+            let channel_account_id = ContentTreasury::<T>::account_for_channel(channel_id);
+            let reward: BalanceOf<T> = Balances::<T>::usable_balance(&channel_account_id);
+
+            ensure!(!reward.is_zero(), Error::<T>::ZeroReward);
+
+            //
+            // == MUTATION SAFE ==
+            //
+
+            let _ = Balances::<T>::slash(&channel_account_id, reward);
+
+            let budget = T::CouncilBudgetManager::get_budget();
+            let new_budget = budget.saturating_add(reward);
+
+            T::CouncilBudgetManager::set_budget(new_budget);
+
+            Self::deposit_event(RawEvent::CouncilRewardClaimed(channel_id, reward));
         }
     }
 }
@@ -2605,11 +2597,7 @@
         ChannelRewardUpdated(Balance, ChannelId),
         MaxRewardUpdated(Balance),
         MinCashoutUpdated(Balance),
-<<<<<<< HEAD
         CouncilRewardClaimed(ChannelId, Balance),
-=======
-
->>>>>>> e9a24c6a
         // Nft auction
         EnglishAuctionStarted(ContentActor, VideoId, EnglishAuctionParams),
         OpenAuctionStarted(ContentActor, VideoId, OpenAuctionParams, OpenAuctionId),
