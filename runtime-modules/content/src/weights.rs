// This file is part of Substrate.

// Copyright (C) 2022 Parity Technologies (UK) Ltd.
// SPDX-License-Identifier: Apache-2.0

// Licensed under the Apache License, Version 2.0 (the "License");
// you may not use this file except in compliance with the License.
// You may obtain a copy of the License at
//
// http://www.apache.org/licenses/LICENSE-2.0
//
// Unless required by applicable law or agreed to in writing, software
// distributed under the License is distributed on an "AS IS" BASIS,
// WITHOUT WARRANTIES OR CONDITIONS OF ANY KIND, either express or implied.
// See the License for the specific language governing permissions and
// limitations under the License.

//! Autogenerated weights for content
//!
//! THIS FILE WAS AUTO-GENERATED USING THE SUBSTRATE BENCHMARK CLI VERSION 4.0.0-dev
//! DATE: 2022-08-15, STEPS: `50`, REPEAT: 20, LOW RANGE: `[]`, HIGH RANGE: `[]`
//! EXECUTION: Some(Native), WASM-EXECUTION: Compiled, CHAIN: Some("dev"), DB CACHE: 1024

// Executed Command:
// ./scripts/../target/release/joystream-node
// benchmark
// pallet
// --pallet=content
// --extrinsic=*
// --chain=dev
// --steps=50
// --repeat=20
// --execution=native
// --template=./scripts/../devops/joystream-pallet-weight-template.hbs
// --output=.

#![cfg_attr(rustfmt, rustfmt_skip)]
#![allow(unused_parens)]
#![allow(unused_imports)]
#![allow(unused_variables)]

use frame_support::{traits::Get, weights::{Weight, constants::RocksDbWeight}};
use sp_std::marker::PhantomData;

/// Weight functions needed for content.
pub trait WeightInfo {
	fn create_channel(_a: u32, _b: u32, _c: u32, _d: u32, _e: u32, ) -> Weight;
	fn channel_update_with_assets(_a: u32, _b: u32, _c: u32, _d: u32, _e: u32, ) -> Weight;
	fn channel_update_without_assets(_a: u32, _b: u32, ) -> Weight;
	fn delete_channel(_a: u32, _b: u32, _c: u32, ) -> Weight;
	fn create_curator_group(_a: u32, ) -> Weight;
	fn update_curator_group_permissions(_a: u32, ) -> Weight;
	fn set_curator_group_status() -> Weight;
	fn add_curator_to_group() -> Weight;
	fn remove_curator_from_group() -> Weight;
	fn initialize_channel_transfer(_a: u32, ) -> Weight;
	fn cancel_channel_transfer() -> Weight;
	fn accept_channel_transfer(_a: u32, ) -> Weight;
	fn update_channel_payouts() -> Weight;
	fn withdraw_from_channel_balance() -> Weight;
	fn claim_channel_reward(_h: u32, ) -> Weight;
	fn claim_and_withdraw_channel_reward(_h: u32, ) -> Weight;
	fn issue_nft() -> Weight;
	fn destroy_nft() -> Weight;
	fn sling_nft_back() -> Weight;
	fn offer_nft() -> Weight;
	fn cancel_offer() -> Weight;
	fn accept_incoming_offer() -> Weight;
	fn sell_nft() -> Weight;
	fn cancel_buy_now() -> Weight;
	fn update_buy_now_price() -> Weight;
	fn buy_nft() -> Weight;
}

/// Weights for content using the Substrate node and recommended hardware.
pub struct SubstrateWeight<T>(PhantomData<T>);
impl<T: frame_system::Config> WeightInfo for SubstrateWeight<T> {
	// Storage: unknown [0x43c6aad67b8d5d8180583e494c8ec4573091994c5737d8f16ba1c53919a94bf2] (r:1 w:0)
	// Storage: unknown [0x43c6aad67b8d5d8180583e494c8ec457b88c49b6e6ccae735eb57de6295caf6a] (r:1 w:0)
	// Storage: unknown [0xb5a494c92fa4747cc071573e93b32b87aa6eccf0cc6941ba2e31cdb5870e3229] (r:1 w:0)
	// Storage: unknown [0x2ce461329fdf4be12bce01afc0af09bc13020dc69e85870ac7b4c755bb8753c2] (r:1 w:0)
	// Storage: unknown [0xb5a494c92fa4747cc071573e93b32b872d56750ffbaedbf3dd8dd3900c756381] (r:1 w:1)
	// Storage: unknown [0x95875cb80ebaf9f918457db6a86ac6ad97a953f295d54035e7cdf8d29308e498] (r:1 w:0)
	// Storage: unknown [0x95875cb80ebaf9f918457db6a86ac6ad25e0482900c98a1856a1e4878ed6eac6] (r:1 w:0)
	// Storage: unknown [0x26aa394eea5630e07c48ae0c9558cef7b99d880ec681799c0cf30e8886371da9] (r:2 w:2)
	// Storage: unknown [0x95875cb80ebaf9f918457db6a86ac6ad3323e092df90358439e7c6649f66d93f] (r:1 w:0)
	// Storage: unknown [0x95875cb80ebaf9f918457db6a86ac6adbaa937139b20b131cc2fcb0072c015f8] (r:20 w:20)
	// Storage: unknown [0x95875cb80ebaf9f918457db6a86ac6ad33807bc23ee2cb31454339d2b2c6b0a8] (r:101 w:101)
	// Storage: unknown [0x95875cb80ebaf9f918457db6a86ac6ad047d54b603e8604dc1c09c8e0fdc9dc8] (r:1 w:0)
	// Storage: unknown [0x95875cb80ebaf9f918457db6a86ac6adb7612c99e31defd01cd5a28e9967e208] (r:1 w:0)
	// Storage: unknown [0x95875cb80ebaf9f918457db6a86ac6add6fd5c94c285d60cbe96c66929f01c31] (r:1 w:1)
	// Storage: unknown [0x95875cb80ebaf9f918457db6a86ac6ad235899829563c4064c97520e04fce94e] (r:1 w:1)
	// Storage: unknown [0x95875cb80ebaf9f918457db6a86ac6adade883233841e9338c8e73f6b9f74890] (r:0 w:10)
	// Storage: unknown [0xb5a494c92fa4747cc071573e93b32b8727cd538b4597adba02e6593ace94e804] (r:0 w:1)
	fn create_channel(a: u32, b: u32, c: u32, d: u32, e: u32, ) -> Weight {
<<<<<<< HEAD
		(111_450_000 as Weight)
			// Standard Error: 220_000
			.saturating_add((3_918_000 as Weight).saturating_mul(a as Weight))
			// Standard Error: 111_000
			.saturating_add((5_051_000 as Weight).saturating_mul(b as Weight))
			// Standard Error: 11_000
			.saturating_add((6_178_000 as Weight).saturating_mul(c as Weight))
			// Standard Error: 220_000
			.saturating_add((2_061_000 as Weight).saturating_mul(d as Weight))
=======
		(117_424_000 as Weight)
			// Standard Error: 161_000
			.saturating_add((3_916_000 as Weight).saturating_mul(a as Weight))
			// Standard Error: 81_000
			.saturating_add((4_351_000 as Weight).saturating_mul(b as Weight))
			// Standard Error: 8_000
			.saturating_add((6_359_000 as Weight).saturating_mul(c as Weight))
			// Standard Error: 161_000
			.saturating_add((2_284_000 as Weight).saturating_mul(d as Weight))
>>>>>>> b75d62bc
			// Standard Error: 0
			.saturating_add((1_000 as Weight).saturating_mul(e as Weight))
			.saturating_add(T::DbWeight::get().reads(13 as Weight))
			.saturating_add(T::DbWeight::get().reads((1 as Weight).saturating_mul(a as Weight)))
			.saturating_add(T::DbWeight::get().reads((1 as Weight).saturating_mul(b as Weight)))
			.saturating_add(T::DbWeight::get().reads((1 as Weight).saturating_mul(c as Weight)))
			.saturating_add(T::DbWeight::get().writes(6 as Weight))
			.saturating_add(T::DbWeight::get().writes((1 as Weight).saturating_mul(b as Weight)))
			.saturating_add(T::DbWeight::get().writes((1 as Weight).saturating_mul(c as Weight)))
			.saturating_add(T::DbWeight::get().writes((1 as Weight).saturating_mul(d as Weight)))
	}
	// Storage: unknown [0xb5a494c92fa4747cc071573e93b32b8727cd538b4597adba02e6593ace94e804] (r:1 w:1)
	// Storage: unknown [0x43c6aad67b8d5d8180583e494c8ec457b88c49b6e6ccae735eb57de6295caf6a] (r:1 w:0)
	// Storage: unknown [0xb5a494c92fa4747cc071573e93b32b87af96ab8605611c2e562953c9f5fafe05] (r:1 w:0)
	// Storage: unknown [0x2ce461329fdf4be12bce01afc0af09bc13020dc69e85870ac7b4c755bb8753c2] (r:1 w:0)
	// Storage: unknown [0x95875cb80ebaf9f918457db6a86ac6add6fd5c94c285d60cbe96c66929f01c31] (r:1 w:1)
	// Storage: unknown [0x95875cb80ebaf9f918457db6a86ac6ad25e0482900c98a1856a1e4878ed6eac6] (r:1 w:0)
	// Storage: unknown [0x95875cb80ebaf9f918457db6a86ac6ad97a953f295d54035e7cdf8d29308e498] (r:1 w:0)
	// Storage: unknown [0x95875cb80ebaf9f918457db6a86ac6ad047d54b603e8604dc1c09c8e0fdc9dc8] (r:1 w:0)
	// Storage: unknown [0x95875cb80ebaf9f918457db6a86ac6adb7612c99e31defd01cd5a28e9967e208] (r:1 w:0)
	// Storage: unknown [0x95875cb80ebaf9f918457db6a86ac6adade883233841e9338c8e73f6b9f74890] (r:10 w:20)
	// Storage: unknown [0x95875cb80ebaf9f918457db6a86ac6adbaa937139b20b131cc2fcb0072c015f8] (r:20 w:20)
	// Storage: unknown [0x26aa394eea5630e07c48ae0c9558cef7b99d880ec681799c0cf30e8886371da9] (r:2 w:2)
	// Storage: unknown [0x95875cb80ebaf9f918457db6a86ac6ad235899829563c4064c97520e04fce94e] (r:1 w:1)
<<<<<<< HEAD
	fn channel_update_with_assets(a: u32, b: u32, c: u32, d: u32, e: u32, ) -> Weight {
		(179_204_000 as Weight)
			// Standard Error: 187_000
			.saturating_add((4_598_000 as Weight).saturating_mul(a as Weight))
			// Standard Error: 187_000
			.saturating_add((2_117_000 as Weight).saturating_mul(b as Weight))
			// Standard Error: 187_000
			.saturating_add((4_979_000 as Weight).saturating_mul(c as Weight))
			// Standard Error: 0
			.saturating_add((2_000 as Weight).saturating_mul(d as Weight))
			// Standard Error: 96_000
			.saturating_add((4_946_000 as Weight).saturating_mul(e as Weight))
=======
	fn channel_update_with_assets(a: u32, b: u32, c: u32, _d: u32, e: u32, ) -> Weight {
		(196_168_000 as Weight)
			// Standard Error: 163_000
			.saturating_add((4_203_000 as Weight).saturating_mul(a as Weight))
			// Standard Error: 163_000
			.saturating_add((2_064_000 as Weight).saturating_mul(b as Weight))
			// Standard Error: 163_000
			.saturating_add((4_641_000 as Weight).saturating_mul(c as Weight))
			// Standard Error: 83_000
			.saturating_add((5_124_000 as Weight).saturating_mul(e as Weight))
>>>>>>> b75d62bc
			.saturating_add(T::DbWeight::get().reads(11 as Weight))
			.saturating_add(T::DbWeight::get().reads((1 as Weight).saturating_mul(a as Weight)))
			.saturating_add(T::DbWeight::get().reads((1 as Weight).saturating_mul(c as Weight)))
			.saturating_add(T::DbWeight::get().reads((1 as Weight).saturating_mul(e as Weight)))
			.saturating_add(T::DbWeight::get().writes(5 as Weight))
			.saturating_add(T::DbWeight::get().writes((1 as Weight).saturating_mul(b as Weight)))
			.saturating_add(T::DbWeight::get().writes((1 as Weight).saturating_mul(c as Weight)))
			.saturating_add(T::DbWeight::get().writes((1 as Weight).saturating_mul(e as Weight)))
	}
	// Storage: unknown [0xb5a494c92fa4747cc071573e93b32b8727cd538b4597adba02e6593ace94e804] (r:1 w:1)
	// Storage: unknown [0x43c6aad67b8d5d8180583e494c8ec457b88c49b6e6ccae735eb57de6295caf6a] (r:1 w:0)
	// Storage: unknown [0xb5a494c92fa4747cc071573e93b32b87af96ab8605611c2e562953c9f5fafe05] (r:1 w:0)
	// Storage: unknown [0x2ce461329fdf4be12bce01afc0af09bc13020dc69e85870ac7b4c755bb8753c2] (r:1 w:0)
	fn channel_update_without_assets(a: u32, b: u32, ) -> Weight {
<<<<<<< HEAD
		(113_297_000 as Weight)
			// Standard Error: 148_000
			.saturating_add((4_865_000 as Weight).saturating_mul(a as Weight))
=======
		(119_360_000 as Weight)
			// Standard Error: 108_000
			.saturating_add((4_626_000 as Weight).saturating_mul(a as Weight))
>>>>>>> b75d62bc
			// Standard Error: 0
			.saturating_add((1_000 as Weight).saturating_mul(b as Weight))
			.saturating_add(T::DbWeight::get().reads(3 as Weight))
			.saturating_add(T::DbWeight::get().reads((1 as Weight).saturating_mul(a as Weight)))
			.saturating_add(T::DbWeight::get().writes(1 as Weight))
	}
	// Storage: unknown [0xb5a494c92fa4747cc071573e93b32b8727cd538b4597adba02e6593ace94e804] (r:1 w:1)
	// Storage: unknown [0x95875cb80ebaf9f918457db6a86ac6add6fd5c94c285d60cbe96c66929f01c31] (r:1 w:1)
	// Storage: unknown [0x43c6aad67b8d5d8180583e494c8ec457b88c49b6e6ccae735eb57de6295caf6a] (r:1 w:0)
	// Storage: unknown [0xb5a494c92fa4747cc071573e93b32b87af96ab8605611c2e562953c9f5fafe05] (r:1 w:0)
	// Storage: unknown [0x95875cb80ebaf9f918457db6a86ac6adade883233841e9338c8e73f6b9f74890] (r:2 w:1)
	// Storage: unknown [0x95875cb80ebaf9f918457db6a86ac6adbaa937139b20b131cc2fcb0072c015f8] (r:20 w:20)
	// Storage: unknown [0x95875cb80ebaf9f918457db6a86ac6ad33807bc23ee2cb31454339d2b2c6b0a8] (r:101 w:101)
	// Storage: unknown [0x26aa394eea5630e07c48ae0c9558cef7b99d880ec681799c0cf30e8886371da9] (r:2 w:2)
	fn delete_channel(a: u32, b: u32, c: u32, ) -> Weight {
<<<<<<< HEAD
		(183_233_000 as Weight)
			// Standard Error: 218_000
			.saturating_add((5_239_000 as Weight).saturating_mul(a as Weight))
			// Standard Error: 112_000
			.saturating_add((4_351_000 as Weight).saturating_mul(b as Weight))
			// Standard Error: 12_000
			.saturating_add((4_929_000 as Weight).saturating_mul(c as Weight))
=======
		(183_455_000 as Weight)
			// Standard Error: 204_000
			.saturating_add((5_051_000 as Weight).saturating_mul(a as Weight))
			// Standard Error: 105_000
			.saturating_add((4_503_000 as Weight).saturating_mul(b as Weight))
			// Standard Error: 12_000
			.saturating_add((4_966_000 as Weight).saturating_mul(c as Weight))
>>>>>>> b75d62bc
			.saturating_add(T::DbWeight::get().reads(7 as Weight))
			.saturating_add(T::DbWeight::get().reads((1 as Weight).saturating_mul(a as Weight)))
			.saturating_add(T::DbWeight::get().reads((1 as Weight).saturating_mul(b as Weight)))
			.saturating_add(T::DbWeight::get().reads((1 as Weight).saturating_mul(c as Weight)))
			.saturating_add(T::DbWeight::get().writes(4 as Weight))
			.saturating_add(T::DbWeight::get().writes((1 as Weight).saturating_mul(a as Weight)))
			.saturating_add(T::DbWeight::get().writes((1 as Weight).saturating_mul(b as Weight)))
			.saturating_add(T::DbWeight::get().writes((1 as Weight).saturating_mul(c as Weight)))
	}
	// Storage: unknown [0x43c6aad67b8d5d8180583e494c8ec4573091994c5737d8f16ba1c53919a94bf2] (r:1 w:0)
	// Storage: unknown [0x43c6aad67b8d5d8180583e494c8ec457b88c49b6e6ccae735eb57de6295caf6a] (r:1 w:0)
	// Storage: unknown [0xb5a494c92fa4747cc071573e93b32b870c0ce290812b08a3418d76f63fc3b322] (r:1 w:1)
	// Storage: unknown [0xb5a494c92fa4747cc071573e93b32b87af96ab8605611c2e562953c9f5fafe05] (r:0 w:1)
	fn create_curator_group(a: u32, ) -> Weight {
<<<<<<< HEAD
		(16_494_000 as Weight)
			// Standard Error: 10_000
			.saturating_add((899_000 as Weight).saturating_mul(a as Weight))
=======
		(16_474_000 as Weight)
			// Standard Error: 8_000
			.saturating_add((943_000 as Weight).saturating_mul(a as Weight))
>>>>>>> b75d62bc
			.saturating_add(T::DbWeight::get().reads(3 as Weight))
			.saturating_add(T::DbWeight::get().writes(2 as Weight))
	}
	// Storage: unknown [0x43c6aad67b8d5d8180583e494c8ec4573091994c5737d8f16ba1c53919a94bf2] (r:1 w:0)
	// Storage: unknown [0x43c6aad67b8d5d8180583e494c8ec457b88c49b6e6ccae735eb57de6295caf6a] (r:1 w:0)
	// Storage: unknown [0xb5a494c92fa4747cc071573e93b32b87af96ab8605611c2e562953c9f5fafe05] (r:1 w:1)
	fn update_curator_group_permissions(a: u32, ) -> Weight {
<<<<<<< HEAD
		(64_926_000 as Weight)
			// Standard Error: 26_000
			.saturating_add((829_000 as Weight).saturating_mul(a as Weight))
=======
		(64_844_000 as Weight)
			// Standard Error: 25_000
			.saturating_add((967_000 as Weight).saturating_mul(a as Weight))
>>>>>>> b75d62bc
			.saturating_add(T::DbWeight::get().reads(3 as Weight))
			.saturating_add(T::DbWeight::get().writes(1 as Weight))
	}
	// Storage: unknown [0x43c6aad67b8d5d8180583e494c8ec4573091994c5737d8f16ba1c53919a94bf2] (r:1 w:0)
	// Storage: unknown [0x43c6aad67b8d5d8180583e494c8ec457b88c49b6e6ccae735eb57de6295caf6a] (r:1 w:0)
	// Storage: unknown [0xb5a494c92fa4747cc071573e93b32b87af96ab8605611c2e562953c9f5fafe05] (r:1 w:1)
	fn set_curator_group_status() -> Weight {
<<<<<<< HEAD
		(63_518_000 as Weight)
=======
		(65_010_000 as Weight)
>>>>>>> b75d62bc
			.saturating_add(T::DbWeight::get().reads(3 as Weight))
			.saturating_add(T::DbWeight::get().writes(1 as Weight))
	}
	// Storage: unknown [0x43c6aad67b8d5d8180583e494c8ec4573091994c5737d8f16ba1c53919a94bf2] (r:1 w:0)
	// Storage: unknown [0x43c6aad67b8d5d8180583e494c8ec457b88c49b6e6ccae735eb57de6295caf6a] (r:2 w:0)
	// Storage: unknown [0xb5a494c92fa4747cc071573e93b32b87af96ab8605611c2e562953c9f5fafe05] (r:1 w:1)
	fn add_curator_to_group() -> Weight {
<<<<<<< HEAD
		(106_846_000 as Weight)
=======
		(100_695_000 as Weight)
>>>>>>> b75d62bc
			.saturating_add(T::DbWeight::get().reads(4 as Weight))
			.saturating_add(T::DbWeight::get().writes(1 as Weight))
	}
	// Storage: unknown [0x43c6aad67b8d5d8180583e494c8ec4573091994c5737d8f16ba1c53919a94bf2] (r:1 w:0)
	// Storage: unknown [0x43c6aad67b8d5d8180583e494c8ec457b88c49b6e6ccae735eb57de6295caf6a] (r:1 w:0)
	// Storage: unknown [0xb5a494c92fa4747cc071573e93b32b87af96ab8605611c2e562953c9f5fafe05] (r:1 w:1)
	fn remove_curator_from_group() -> Weight {
<<<<<<< HEAD
		(94_550_000 as Weight)
=======
		(96_877_000 as Weight)
>>>>>>> b75d62bc
			.saturating_add(T::DbWeight::get().reads(3 as Weight))
			.saturating_add(T::DbWeight::get().writes(1 as Weight))
	}
	// Storage: unknown [0xb5a494c92fa4747cc071573e93b32b8727cd538b4597adba02e6593ace94e804] (r:1 w:1)
	// Storage: unknown [0x43c6aad67b8d5d8180583e494c8ec457b88c49b6e6ccae735eb57de6295caf6a] (r:1 w:0)
	// Storage: unknown [0xb5a494c92fa4747cc071573e93b32b87af96ab8605611c2e562953c9f5fafe05] (r:1 w:0)
	// Storage: unknown [0xb5a494c92fa4747cc071573e93b32b876c94feae87c592d6b11319fb0e516386] (r:1 w:1)
	// Storage: unknown [0x2ce461329fdf4be12bce01afc0af09bc13020dc69e85870ac7b4c755bb8753c2] (r:1 w:0)
	fn initialize_channel_transfer(a: u32, ) -> Weight {
<<<<<<< HEAD
		(114_705_000 as Weight)
			// Standard Error: 241_000
			.saturating_add((4_929_000 as Weight).saturating_mul(a as Weight))
=======
		(118_123_000 as Weight)
			// Standard Error: 255_000
			.saturating_add((4_575_000 as Weight).saturating_mul(a as Weight))
>>>>>>> b75d62bc
			.saturating_add(T::DbWeight::get().reads(4 as Weight))
			.saturating_add(T::DbWeight::get().reads((1 as Weight).saturating_mul(a as Weight)))
			.saturating_add(T::DbWeight::get().writes(2 as Weight))
	}
	// Storage: unknown [0xb5a494c92fa4747cc071573e93b32b8727cd538b4597adba02e6593ace94e804] (r:1 w:1)
	// Storage: unknown [0x43c6aad67b8d5d8180583e494c8ec457b88c49b6e6ccae735eb57de6295caf6a] (r:1 w:0)
	// Storage: unknown [0xb5a494c92fa4747cc071573e93b32b87af96ab8605611c2e562953c9f5fafe05] (r:1 w:0)
	fn cancel_channel_transfer() -> Weight {
<<<<<<< HEAD
		(118_705_000 as Weight)
=======
		(116_677_000 as Weight)
>>>>>>> b75d62bc
			.saturating_add(T::DbWeight::get().reads(3 as Weight))
			.saturating_add(T::DbWeight::get().writes(1 as Weight))
	}
	// Storage: unknown [0xb5a494c92fa4747cc071573e93b32b8727cd538b4597adba02e6593ace94e804] (r:1 w:1)
	// Storage: unknown [0x43c6aad67b8d5d8180583e494c8ec4573091994c5737d8f16ba1c53919a94bf2] (r:1 w:0)
	// Storage: unknown [0x43c6aad67b8d5d8180583e494c8ec457b88c49b6e6ccae735eb57de6295caf6a] (r:1 w:0)
	// Storage: unknown [0x43c6aad67b8d5d8180583e494c8ec457f3928fc443e8d9cca27b4e39e5c29cac] (r:1 w:1)
	fn accept_channel_transfer(a: u32, ) -> Weight {
<<<<<<< HEAD
		(50_465_000 as Weight)
			// Standard Error: 221_000
			.saturating_add((1_626_000 as Weight).saturating_mul(a as Weight))
=======
		(51_826_000 as Weight)
			// Standard Error: 193_000
			.saturating_add((1_184_000 as Weight).saturating_mul(a as Weight))
>>>>>>> b75d62bc
			.saturating_add(T::DbWeight::get().reads(4 as Weight))
			.saturating_add(T::DbWeight::get().writes(2 as Weight))
	}
	// Storage: unknown [0x95875cb80ebaf9f918457db6a86ac6ad235899829563c4064c97520e04fce94e] (r:1 w:1)
	// Storage: unknown [0x95875cb80ebaf9f918457db6a86ac6ad25e0482900c98a1856a1e4878ed6eac6] (r:1 w:0)
	// Storage: unknown [0x95875cb80ebaf9f918457db6a86ac6ad97a953f295d54035e7cdf8d29308e498] (r:1 w:0)
	// Storage: unknown [0x95875cb80ebaf9f918457db6a86ac6add6fd5c94c285d60cbe96c66929f01c31] (r:1 w:1)
	// Storage: unknown [0x95875cb80ebaf9f918457db6a86ac6ad047d54b603e8604dc1c09c8e0fdc9dc8] (r:1 w:0)
	// Storage: unknown [0x95875cb80ebaf9f918457db6a86ac6adb7612c99e31defd01cd5a28e9967e208] (r:1 w:0)
	// Storage: unknown [0x26aa394eea5630e07c48ae0c9558cef7b99d880ec681799c0cf30e8886371da9] (r:1 w:0)
	// Storage: unknown [0x95875cb80ebaf9f918457db6a86ac6adade883233841e9338c8e73f6b9f74890] (r:0 w:1)
	// Storage: unknown [0xb5a494c92fa4747cc071573e93b32b877964dbed9704df430d1b26981274f604] (r:0 w:1)
	// Storage: unknown [0xb5a494c92fa4747cc071573e93b32b879668bbcc9610301ef2e64e43972cde4a] (r:0 w:1)
	// Storage: unknown [0xb5a494c92fa4747cc071573e93b32b87b009e9a04ffa0cbce05e5827c4d4a6f8] (r:0 w:1)
	// Storage: unknown [0xb5a494c92fa4747cc071573e93b32b87c881f7e86560cfd10e668fc0b706f7c7] (r:0 w:1)
	fn update_channel_payouts() -> Weight {
<<<<<<< HEAD
		(28_339_000 as Weight)
=======
		(26_914_000 as Weight)
>>>>>>> b75d62bc
			.saturating_add(T::DbWeight::get().reads(7 as Weight))
			.saturating_add(T::DbWeight::get().writes(7 as Weight))
	}
	// Storage: unknown [0xb5a494c92fa4747cc071573e93b32b8727cd538b4597adba02e6593ace94e804] (r:1 w:0)
	// Storage: unknown [0x2ce461329fdf4be12bce01afc0af09bc13020dc69e85870ac7b4c755bb8753c2] (r:1 w:0)
	// Storage: unknown [0x26aa394eea5630e07c48ae0c9558cef7b99d880ec681799c0cf30e8886371da9] (r:2 w:2)
	fn withdraw_from_channel_balance() -> Weight {
<<<<<<< HEAD
		(64_829_000 as Weight)
=======
		(63_059_000 as Weight)
>>>>>>> b75d62bc
			.saturating_add(T::DbWeight::get().reads(4 as Weight))
			.saturating_add(T::DbWeight::get().writes(2 as Weight))
	}
	// Storage: unknown [0xb5a494c92fa4747cc071573e93b32b8727cd538b4597adba02e6593ace94e804] (r:1 w:1)
	// Storage: unknown [0x43c6aad67b8d5d8180583e494c8ec4573091994c5737d8f16ba1c53919a94bf2] (r:1 w:0)
	// Storage: unknown [0x43c6aad67b8d5d8180583e494c8ec457b88c49b6e6ccae735eb57de6295caf6a] (r:1 w:0)
	// Storage: unknown [0xb5a494c92fa4747cc071573e93b32b877964dbed9704df430d1b26981274f604] (r:1 w:0)
	// Storage: unknown [0xb5a494c92fa4747cc071573e93b32b879668bbcc9610301ef2e64e43972cde4a] (r:1 w:0)
	// Storage: unknown [0xb5a494c92fa4747cc071573e93b32b87b009e9a04ffa0cbce05e5827c4d4a6f8] (r:1 w:0)
	// Storage: unknown [0xaebd463ed9925c488c112434d61debc0f3928fc443e8d9cca27b4e39e5c29cac] (r:1 w:1)
	// Storage: unknown [0xb5a494c92fa4747cc071573e93b32b87c881f7e86560cfd10e668fc0b706f7c7] (r:1 w:0)
	// Storage: unknown [0x26aa394eea5630e07c48ae0c9558cef7b99d880ec681799c0cf30e8886371da9] (r:1 w:1)
<<<<<<< HEAD
	fn claim_channel_reward(_h: u32, ) -> Weight {
		(81_225_000 as Weight)
=======
	fn claim_channel_reward(h: u32, ) -> Weight {
		(66_805_000 as Weight)
			// Standard Error: 183_000
			.saturating_add((868_000 as Weight).saturating_mul(h as Weight))
>>>>>>> b75d62bc
			.saturating_add(T::DbWeight::get().reads(9 as Weight))
			.saturating_add(T::DbWeight::get().writes(3 as Weight))
	}
	// Storage: unknown [0xb5a494c92fa4747cc071573e93b32b8727cd538b4597adba02e6593ace94e804] (r:1 w:1)
	// Storage: unknown [0x43c6aad67b8d5d8180583e494c8ec4573091994c5737d8f16ba1c53919a94bf2] (r:1 w:0)
	// Storage: unknown [0x43c6aad67b8d5d8180583e494c8ec457b88c49b6e6ccae735eb57de6295caf6a] (r:1 w:0)
	// Storage: unknown [0xb5a494c92fa4747cc071573e93b32b877964dbed9704df430d1b26981274f604] (r:1 w:0)
	// Storage: unknown [0xb5a494c92fa4747cc071573e93b32b879668bbcc9610301ef2e64e43972cde4a] (r:1 w:0)
	// Storage: unknown [0xb5a494c92fa4747cc071573e93b32b87b009e9a04ffa0cbce05e5827c4d4a6f8] (r:1 w:0)
	// Storage: unknown [0xaebd463ed9925c488c112434d61debc0f3928fc443e8d9cca27b4e39e5c29cac] (r:1 w:1)
	// Storage: unknown [0xb5a494c92fa4747cc071573e93b32b87c881f7e86560cfd10e668fc0b706f7c7] (r:1 w:0)
	// Storage: unknown [0x26aa394eea5630e07c48ae0c9558cef7b99d880ec681799c0cf30e8886371da9] (r:1 w:1)
	fn claim_and_withdraw_channel_reward(h: u32, ) -> Weight {
<<<<<<< HEAD
		(73_623_000 as Weight)
			// Standard Error: 128_000
			.saturating_add((718_000 as Weight).saturating_mul(h as Weight))
=======
		(69_592_000 as Weight)
			// Standard Error: 137_000
			.saturating_add((1_521_000 as Weight).saturating_mul(h as Weight))
>>>>>>> b75d62bc
			.saturating_add(T::DbWeight::get().reads(9 as Weight))
			.saturating_add(T::DbWeight::get().writes(3 as Weight))
	}
	// Storage: unknown [0xb5a494c92fa4747cc071573e93b32b870af9e4882a7d4dfc4aa025e76973af62] (r:1 w:1)
	// Storage: unknown [0xb5a494c92fa4747cc071573e93b32b8727cd538b4597adba02e6593ace94e804] (r:1 w:1)
	// Storage: unknown [0x43c6aad67b8d5d8180583e494c8ec457b88c49b6e6ccae735eb57de6295caf6a] (r:1 w:0)
	// Storage: unknown [0xb5a494c92fa4747cc071573e93b32b87af96ab8605611c2e562953c9f5fafe05] (r:1 w:0)
	// Storage: unknown [0xb5a494c92fa4747cc071573e93b32b878fcac5fb69cd7149f5d142817326cd4f] (r:1 w:0)
	// Storage: unknown [0xb5a494c92fa4747cc071573e93b32b87f9ad4eaa35a4c52d9289acbc42eba9d9] (r:1 w:0)
	// Storage: unknown [0xb5a494c92fa4747cc071573e93b32b8728ddfed5d1473440d52323ba831817ae] (r:1 w:0)
	// Storage: unknown [0xb5a494c92fa4747cc071573e93b32b877eeddc9ade82616dd2b2522920104f47] (r:1 w:0)
	// Storage: unknown [0xb5a494c92fa4747cc071573e93b32b87a7a293d9925f4ae46443ea58e41d0904] (r:1 w:0)
	// Storage: unknown [0xb5a494c92fa4747cc071573e93b32b871ce624c36fa09833f33e5287f370d756] (r:1 w:0)
	// Storage: unknown [0xb5a494c92fa4747cc071573e93b32b8799806df27cdcf1eb83a25d651bf93c2d] (r:1 w:0)
	// Storage: unknown [0xb5a494c92fa4747cc071573e93b32b87cbb19eafcf52ef3196a3966a6214aa9d] (r:1 w:0)
	// Storage: unknown [0xb5a494c92fa4747cc071573e93b32b872b3448b5048347b84cf9031e0e5dd85d] (r:1 w:0)
	// Storage: unknown [0xb5a494c92fa4747cc071573e93b32b871b10931eafb6faa5fa01f0cf89f95940] (r:1 w:0)
	// Storage: unknown [0xb5a494c92fa4747cc071573e93b32b8701f92f535ddd83122720f4e9929b95b2] (r:1 w:0)
	// Storage: unknown [0xb5a494c92fa4747cc071573e93b32b87f65b6d352abb4d7727263feb7398e759] (r:1 w:0)
	// Storage: unknown [0xb5a494c92fa4747cc071573e93b32b87d2c14024f1b303fdc87019c4c1facfde] (r:1 w:0)
	// Storage: unknown [0xb5a494c92fa4747cc071573e93b32b8713013e1b58f6706b9bc1d1f2461e2668] (r:1 w:0)
	// Storage: unknown [0xb5a494c92fa4747cc071573e93b32b8780475d76dbd965b5ffe4c9edf3b044a5] (r:1 w:1)
	// Storage: unknown [0xb5a494c92fa4747cc071573e93b32b87163a6537c0073cca32731acb69cf63e2] (r:1 w:0)
	// Storage: unknown [0xb5a494c92fa4747cc071573e93b32b87fbf3e09a262eab22b5614cc059547717] (r:1 w:1)
	fn issue_nft() -> Weight {
<<<<<<< HEAD
		(204_212_000 as Weight)
=======
		(164_135_000 as Weight)
>>>>>>> b75d62bc
			.saturating_add(T::DbWeight::get().reads(21 as Weight))
			.saturating_add(T::DbWeight::get().writes(4 as Weight))
	}
	// Storage: unknown [0xb5a494c92fa4747cc071573e93b32b870af9e4882a7d4dfc4aa025e76973af62] (r:1 w:1)
	// Storage: unknown [0xb5a494c92fa4747cc071573e93b32b8727cd538b4597adba02e6593ace94e804] (r:1 w:0)
	// Storage: unknown [0x43c6aad67b8d5d8180583e494c8ec457b88c49b6e6ccae735eb57de6295caf6a] (r:1 w:0)
	// Storage: unknown [0xb5a494c92fa4747cc071573e93b32b87af96ab8605611c2e562953c9f5fafe05] (r:1 w:0)
	fn destroy_nft() -> Weight {
<<<<<<< HEAD
		(165_366_000 as Weight)
=======
		(164_746_000 as Weight)
>>>>>>> b75d62bc
			.saturating_add(T::DbWeight::get().reads(4 as Weight))
			.saturating_add(T::DbWeight::get().writes(1 as Weight))
	}
	// Storage: unknown [0xb5a494c92fa4747cc071573e93b32b870af9e4882a7d4dfc4aa025e76973af62] (r:1 w:1)
	// Storage: unknown [0xb5a494c92fa4747cc071573e93b32b8727cd538b4597adba02e6593ace94e804] (r:1 w:0)
	// Storage: unknown [0x43c6aad67b8d5d8180583e494c8ec457b88c49b6e6ccae735eb57de6295caf6a] (r:1 w:0)
	// Storage: unknown [0xb5a494c92fa4747cc071573e93b32b87af96ab8605611c2e562953c9f5fafe05] (r:1 w:0)
	fn sling_nft_back() -> Weight {
<<<<<<< HEAD
		(166_966_000 as Weight)
			.saturating_add(T::DbWeight::get().reads(4 as Weight))
			.saturating_add(T::DbWeight::get().writes(1 as Weight))
	}
	// Storage: unknown [0xb5a494c92fa4747cc071573e93b32b870af9e4882a7d4dfc4aa025e76973af62] (r:1 w:1)
	// Storage: unknown [0xb5a494c92fa4747cc071573e93b32b8727cd538b4597adba02e6593ace94e804] (r:1 w:0)
	// Storage: unknown [0x43c6aad67b8d5d8180583e494c8ec457b88c49b6e6ccae735eb57de6295caf6a] (r:1 w:0)
	// Storage: unknown [0xb5a494c92fa4747cc071573e93b32b87af96ab8605611c2e562953c9f5fafe05] (r:1 w:0)
	// Storage: unknown [0x2ce461329fdf4be12bce01afc0af09bc13020dc69e85870ac7b4c755bb8753c2] (r:1 w:0)
	fn offer_nft() -> Weight {
		(170_602_000 as Weight)
			.saturating_add(T::DbWeight::get().reads(5 as Weight))
			.saturating_add(T::DbWeight::get().writes(1 as Weight))
	}
	// Storage: unknown [0xb5a494c92fa4747cc071573e93b32b870af9e4882a7d4dfc4aa025e76973af62] (r:1 w:1)
	// Storage: unknown [0xb5a494c92fa4747cc071573e93b32b8727cd538b4597adba02e6593ace94e804] (r:1 w:0)
	// Storage: unknown [0x43c6aad67b8d5d8180583e494c8ec457b88c49b6e6ccae735eb57de6295caf6a] (r:1 w:0)
	// Storage: unknown [0xb5a494c92fa4747cc071573e93b32b87af96ab8605611c2e562953c9f5fafe05] (r:1 w:0)
	fn cancel_offer() -> Weight {
		(165_031_000 as Weight)
=======
		(164_061_000 as Weight)
>>>>>>> b75d62bc
			.saturating_add(T::DbWeight::get().reads(4 as Weight))
			.saturating_add(T::DbWeight::get().writes(1 as Weight))
	}
	// Storage: unknown [0xb5a494c92fa4747cc071573e93b32b870af9e4882a7d4dfc4aa025e76973af62] (r:1 w:1)
	// Storage: unknown [0xb5a494c92fa4747cc071573e93b32b8727cd538b4597adba02e6593ace94e804] (r:1 w:0)
	// Storage: unknown [0x2ce461329fdf4be12bce01afc0af09bc13020dc69e85870ac7b4c755bb8753c2] (r:1 w:0)
	// Storage: unknown [0x26aa394eea5630e07c48ae0c9558cef7b99d880ec681799c0cf30e8886371da9] (r:2 w:2)
	// Storage: unknown [0xb5a494c92fa4747cc071573e93b32b87dd035684a32b6434aa4ecfa552644c79] (r:1 w:0)
	fn accept_incoming_offer() -> Weight {
		(82_708_000 as Weight)
			.saturating_add(T::DbWeight::get().reads(6 as Weight))
			.saturating_add(T::DbWeight::get().writes(3 as Weight))
	}
	// Storage: unknown [0xb5a494c92fa4747cc071573e93b32b870af9e4882a7d4dfc4aa025e76973af62] (r:1 w:1)
	// Storage: unknown [0xb5a494c92fa4747cc071573e93b32b8727cd538b4597adba02e6593ace94e804] (r:1 w:0)
	// Storage: unknown [0x43c6aad67b8d5d8180583e494c8ec457b88c49b6e6ccae735eb57de6295caf6a] (r:1 w:0)
	// Storage: unknown [0xb5a494c92fa4747cc071573e93b32b87af96ab8605611c2e562953c9f5fafe05] (r:1 w:0)
	fn sell_nft() -> Weight {
		(162_967_000 as Weight)
			.saturating_add(T::DbWeight::get().reads(4 as Weight))
			.saturating_add(T::DbWeight::get().writes(1 as Weight))
	}
	// Storage: unknown [0xb5a494c92fa4747cc071573e93b32b870af9e4882a7d4dfc4aa025e76973af62] (r:1 w:1)
	// Storage: unknown [0xb5a494c92fa4747cc071573e93b32b8727cd538b4597adba02e6593ace94e804] (r:1 w:0)
	// Storage: unknown [0x43c6aad67b8d5d8180583e494c8ec457b88c49b6e6ccae735eb57de6295caf6a] (r:1 w:0)
	// Storage: unknown [0xb5a494c92fa4747cc071573e93b32b87af96ab8605611c2e562953c9f5fafe05] (r:1 w:0)
	fn cancel_buy_now() -> Weight {
		(163_558_000 as Weight)
			.saturating_add(T::DbWeight::get().reads(4 as Weight))
			.saturating_add(T::DbWeight::get().writes(1 as Weight))
	}
	// Storage: unknown [0xb5a494c92fa4747cc071573e93b32b870af9e4882a7d4dfc4aa025e76973af62] (r:1 w:1)
	// Storage: unknown [0xb5a494c92fa4747cc071573e93b32b8727cd538b4597adba02e6593ace94e804] (r:1 w:0)
	// Storage: unknown [0x43c6aad67b8d5d8180583e494c8ec457b88c49b6e6ccae735eb57de6295caf6a] (r:1 w:0)
	// Storage: unknown [0xb5a494c92fa4747cc071573e93b32b87af96ab8605611c2e562953c9f5fafe05] (r:1 w:0)
	fn update_buy_now_price() -> Weight {
		(162_883_000 as Weight)
			.saturating_add(T::DbWeight::get().reads(4 as Weight))
			.saturating_add(T::DbWeight::get().writes(1 as Weight))
	}
	// Storage: unknown [0x2ce461329fdf4be12bce01afc0af09bc13020dc69e85870ac7b4c755bb8753c2] (r:1 w:0)
	// Storage: unknown [0xb5a494c92fa4747cc071573e93b32b870af9e4882a7d4dfc4aa025e76973af62] (r:1 w:1)
	// Storage: unknown [0xb5a494c92fa4747cc071573e93b32b8727cd538b4597adba02e6593ace94e804] (r:1 w:0)
	// Storage: unknown [0x26aa394eea5630e07c48ae0c9558cef7b99d880ec681799c0cf30e8886371da9] (r:2 w:2)
	// Storage: unknown [0xb5a494c92fa4747cc071573e93b32b87dd035684a32b6434aa4ecfa552644c79] (r:1 w:0)
	fn buy_nft() -> Weight {
		(85_491_000 as Weight)
			.saturating_add(T::DbWeight::get().reads(6 as Weight))
			.saturating_add(T::DbWeight::get().writes(3 as Weight))
	}
}

// Default implementation for tests
impl WeightInfo for () {
	fn create_channel(a: u32, b: u32, c: u32, d: u32, e: u32, ) -> Weight {
		0
	}
	fn channel_update_with_assets(a: u32, b: u32, c: u32, _d: u32, e: u32, ) -> Weight {
		0
	}
	fn channel_update_without_assets(a: u32, b: u32, ) -> Weight {
		0
	}
	fn delete_channel(a: u32, b: u32, c: u32, ) -> Weight {
		0
	}
	fn create_curator_group(a: u32, ) -> Weight {
		0
	}
	fn update_curator_group_permissions(a: u32, ) -> Weight {
		0
	}
	fn set_curator_group_status() -> Weight {
		0
	}
	fn add_curator_to_group() -> Weight {
		0
	}
	fn remove_curator_from_group() -> Weight {
		0
	}
	fn initialize_channel_transfer(a: u32, ) -> Weight {
		0
	}
	fn cancel_channel_transfer() -> Weight {
		0
	}
	fn accept_channel_transfer(a: u32, ) -> Weight {
		0
	}
	fn update_channel_payouts() -> Weight {
		0
	}
	fn withdraw_from_channel_balance() -> Weight {
		0
	}
	fn claim_channel_reward(_h: u32, ) -> Weight {
		0
	}
	fn claim_and_withdraw_channel_reward(h: u32, ) -> Weight {
		0
	}
	fn issue_nft() -> Weight {
		0
	}
	fn destroy_nft() -> Weight {
		0
	}
	fn sling_nft_back() -> Weight {
		0
	}
	fn offer_nft() -> Weight {
		0
	}
	fn cancel_offer() -> Weight {
		0
	}
	fn accept_incoming_offer() -> Weight {
		0
	}
	fn sell_nft() -> Weight {
		0
	}
	fn cancel_buy_now() -> Weight {
		0
	}
	fn update_buy_now_price() -> Weight {
		0
	}
	fn buy_nft() -> Weight {
		0
	}
}<|MERGE_RESOLUTION|>--- conflicted
+++ resolved
@@ -63,13 +63,6 @@
 	fn issue_nft() -> Weight;
 	fn destroy_nft() -> Weight;
 	fn sling_nft_back() -> Weight;
-	fn offer_nft() -> Weight;
-	fn cancel_offer() -> Weight;
-	fn accept_incoming_offer() -> Weight;
-	fn sell_nft() -> Weight;
-	fn cancel_buy_now() -> Weight;
-	fn update_buy_now_price() -> Weight;
-	fn buy_nft() -> Weight;
 }
 
 /// Weights for content using the Substrate node and recommended hardware.
@@ -93,17 +86,6 @@
 	// Storage: unknown [0x95875cb80ebaf9f918457db6a86ac6adade883233841e9338c8e73f6b9f74890] (r:0 w:10)
 	// Storage: unknown [0xb5a494c92fa4747cc071573e93b32b8727cd538b4597adba02e6593ace94e804] (r:0 w:1)
 	fn create_channel(a: u32, b: u32, c: u32, d: u32, e: u32, ) -> Weight {
-<<<<<<< HEAD
-		(111_450_000 as Weight)
-			// Standard Error: 220_000
-			.saturating_add((3_918_000 as Weight).saturating_mul(a as Weight))
-			// Standard Error: 111_000
-			.saturating_add((5_051_000 as Weight).saturating_mul(b as Weight))
-			// Standard Error: 11_000
-			.saturating_add((6_178_000 as Weight).saturating_mul(c as Weight))
-			// Standard Error: 220_000
-			.saturating_add((2_061_000 as Weight).saturating_mul(d as Weight))
-=======
 		(117_424_000 as Weight)
 			// Standard Error: 161_000
 			.saturating_add((3_916_000 as Weight).saturating_mul(a as Weight))
@@ -113,9 +95,8 @@
 			.saturating_add((6_359_000 as Weight).saturating_mul(c as Weight))
 			// Standard Error: 161_000
 			.saturating_add((2_284_000 as Weight).saturating_mul(d as Weight))
->>>>>>> b75d62bc
 			// Standard Error: 0
-			.saturating_add((1_000 as Weight).saturating_mul(e as Weight))
+			.saturating_add((3_000 as Weight).saturating_mul(e as Weight))
 			.saturating_add(T::DbWeight::get().reads(13 as Weight))
 			.saturating_add(T::DbWeight::get().reads((1 as Weight).saturating_mul(a as Weight)))
 			.saturating_add(T::DbWeight::get().reads((1 as Weight).saturating_mul(b as Weight)))
@@ -138,20 +119,6 @@
 	// Storage: unknown [0x95875cb80ebaf9f918457db6a86ac6adbaa937139b20b131cc2fcb0072c015f8] (r:20 w:20)
 	// Storage: unknown [0x26aa394eea5630e07c48ae0c9558cef7b99d880ec681799c0cf30e8886371da9] (r:2 w:2)
 	// Storage: unknown [0x95875cb80ebaf9f918457db6a86ac6ad235899829563c4064c97520e04fce94e] (r:1 w:1)
-<<<<<<< HEAD
-	fn channel_update_with_assets(a: u32, b: u32, c: u32, d: u32, e: u32, ) -> Weight {
-		(179_204_000 as Weight)
-			// Standard Error: 187_000
-			.saturating_add((4_598_000 as Weight).saturating_mul(a as Weight))
-			// Standard Error: 187_000
-			.saturating_add((2_117_000 as Weight).saturating_mul(b as Weight))
-			// Standard Error: 187_000
-			.saturating_add((4_979_000 as Weight).saturating_mul(c as Weight))
-			// Standard Error: 0
-			.saturating_add((2_000 as Weight).saturating_mul(d as Weight))
-			// Standard Error: 96_000
-			.saturating_add((4_946_000 as Weight).saturating_mul(e as Weight))
-=======
 	fn channel_update_with_assets(a: u32, b: u32, c: u32, _d: u32, e: u32, ) -> Weight {
 		(196_168_000 as Weight)
 			// Standard Error: 163_000
@@ -162,7 +129,6 @@
 			.saturating_add((4_641_000 as Weight).saturating_mul(c as Weight))
 			// Standard Error: 83_000
 			.saturating_add((5_124_000 as Weight).saturating_mul(e as Weight))
->>>>>>> b75d62bc
 			.saturating_add(T::DbWeight::get().reads(11 as Weight))
 			.saturating_add(T::DbWeight::get().reads((1 as Weight).saturating_mul(a as Weight)))
 			.saturating_add(T::DbWeight::get().reads((1 as Weight).saturating_mul(c as Weight)))
@@ -177,15 +143,9 @@
 	// Storage: unknown [0xb5a494c92fa4747cc071573e93b32b87af96ab8605611c2e562953c9f5fafe05] (r:1 w:0)
 	// Storage: unknown [0x2ce461329fdf4be12bce01afc0af09bc13020dc69e85870ac7b4c755bb8753c2] (r:1 w:0)
 	fn channel_update_without_assets(a: u32, b: u32, ) -> Weight {
-<<<<<<< HEAD
-		(113_297_000 as Weight)
-			// Standard Error: 148_000
-			.saturating_add((4_865_000 as Weight).saturating_mul(a as Weight))
-=======
 		(119_360_000 as Weight)
 			// Standard Error: 108_000
 			.saturating_add((4_626_000 as Weight).saturating_mul(a as Weight))
->>>>>>> b75d62bc
 			// Standard Error: 0
 			.saturating_add((1_000 as Weight).saturating_mul(b as Weight))
 			.saturating_add(T::DbWeight::get().reads(3 as Weight))
@@ -201,15 +161,6 @@
 	// Storage: unknown [0x95875cb80ebaf9f918457db6a86ac6ad33807bc23ee2cb31454339d2b2c6b0a8] (r:101 w:101)
 	// Storage: unknown [0x26aa394eea5630e07c48ae0c9558cef7b99d880ec681799c0cf30e8886371da9] (r:2 w:2)
 	fn delete_channel(a: u32, b: u32, c: u32, ) -> Weight {
-<<<<<<< HEAD
-		(183_233_000 as Weight)
-			// Standard Error: 218_000
-			.saturating_add((5_239_000 as Weight).saturating_mul(a as Weight))
-			// Standard Error: 112_000
-			.saturating_add((4_351_000 as Weight).saturating_mul(b as Weight))
-			// Standard Error: 12_000
-			.saturating_add((4_929_000 as Weight).saturating_mul(c as Weight))
-=======
 		(183_455_000 as Weight)
 			// Standard Error: 204_000
 			.saturating_add((5_051_000 as Weight).saturating_mul(a as Weight))
@@ -217,7 +168,6 @@
 			.saturating_add((4_503_000 as Weight).saturating_mul(b as Weight))
 			// Standard Error: 12_000
 			.saturating_add((4_966_000 as Weight).saturating_mul(c as Weight))
->>>>>>> b75d62bc
 			.saturating_add(T::DbWeight::get().reads(7 as Weight))
 			.saturating_add(T::DbWeight::get().reads((1 as Weight).saturating_mul(a as Weight)))
 			.saturating_add(T::DbWeight::get().reads((1 as Weight).saturating_mul(b as Weight)))
@@ -232,15 +182,9 @@
 	// Storage: unknown [0xb5a494c92fa4747cc071573e93b32b870c0ce290812b08a3418d76f63fc3b322] (r:1 w:1)
 	// Storage: unknown [0xb5a494c92fa4747cc071573e93b32b87af96ab8605611c2e562953c9f5fafe05] (r:0 w:1)
 	fn create_curator_group(a: u32, ) -> Weight {
-<<<<<<< HEAD
-		(16_494_000 as Weight)
-			// Standard Error: 10_000
-			.saturating_add((899_000 as Weight).saturating_mul(a as Weight))
-=======
 		(16_474_000 as Weight)
 			// Standard Error: 8_000
 			.saturating_add((943_000 as Weight).saturating_mul(a as Weight))
->>>>>>> b75d62bc
 			.saturating_add(T::DbWeight::get().reads(3 as Weight))
 			.saturating_add(T::DbWeight::get().writes(2 as Weight))
 	}
@@ -248,15 +192,9 @@
 	// Storage: unknown [0x43c6aad67b8d5d8180583e494c8ec457b88c49b6e6ccae735eb57de6295caf6a] (r:1 w:0)
 	// Storage: unknown [0xb5a494c92fa4747cc071573e93b32b87af96ab8605611c2e562953c9f5fafe05] (r:1 w:1)
 	fn update_curator_group_permissions(a: u32, ) -> Weight {
-<<<<<<< HEAD
-		(64_926_000 as Weight)
-			// Standard Error: 26_000
-			.saturating_add((829_000 as Weight).saturating_mul(a as Weight))
-=======
 		(64_844_000 as Weight)
 			// Standard Error: 25_000
 			.saturating_add((967_000 as Weight).saturating_mul(a as Weight))
->>>>>>> b75d62bc
 			.saturating_add(T::DbWeight::get().reads(3 as Weight))
 			.saturating_add(T::DbWeight::get().writes(1 as Weight))
 	}
@@ -264,11 +202,7 @@
 	// Storage: unknown [0x43c6aad67b8d5d8180583e494c8ec457b88c49b6e6ccae735eb57de6295caf6a] (r:1 w:0)
 	// Storage: unknown [0xb5a494c92fa4747cc071573e93b32b87af96ab8605611c2e562953c9f5fafe05] (r:1 w:1)
 	fn set_curator_group_status() -> Weight {
-<<<<<<< HEAD
-		(63_518_000 as Weight)
-=======
 		(65_010_000 as Weight)
->>>>>>> b75d62bc
 			.saturating_add(T::DbWeight::get().reads(3 as Weight))
 			.saturating_add(T::DbWeight::get().writes(1 as Weight))
 	}
@@ -276,11 +210,7 @@
 	// Storage: unknown [0x43c6aad67b8d5d8180583e494c8ec457b88c49b6e6ccae735eb57de6295caf6a] (r:2 w:0)
 	// Storage: unknown [0xb5a494c92fa4747cc071573e93b32b87af96ab8605611c2e562953c9f5fafe05] (r:1 w:1)
 	fn add_curator_to_group() -> Weight {
-<<<<<<< HEAD
-		(106_846_000 as Weight)
-=======
 		(100_695_000 as Weight)
->>>>>>> b75d62bc
 			.saturating_add(T::DbWeight::get().reads(4 as Weight))
 			.saturating_add(T::DbWeight::get().writes(1 as Weight))
 	}
@@ -288,11 +218,7 @@
 	// Storage: unknown [0x43c6aad67b8d5d8180583e494c8ec457b88c49b6e6ccae735eb57de6295caf6a] (r:1 w:0)
 	// Storage: unknown [0xb5a494c92fa4747cc071573e93b32b87af96ab8605611c2e562953c9f5fafe05] (r:1 w:1)
 	fn remove_curator_from_group() -> Weight {
-<<<<<<< HEAD
-		(94_550_000 as Weight)
-=======
 		(96_877_000 as Weight)
->>>>>>> b75d62bc
 			.saturating_add(T::DbWeight::get().reads(3 as Weight))
 			.saturating_add(T::DbWeight::get().writes(1 as Weight))
 	}
@@ -302,15 +228,9 @@
 	// Storage: unknown [0xb5a494c92fa4747cc071573e93b32b876c94feae87c592d6b11319fb0e516386] (r:1 w:1)
 	// Storage: unknown [0x2ce461329fdf4be12bce01afc0af09bc13020dc69e85870ac7b4c755bb8753c2] (r:1 w:0)
 	fn initialize_channel_transfer(a: u32, ) -> Weight {
-<<<<<<< HEAD
-		(114_705_000 as Weight)
-			// Standard Error: 241_000
-			.saturating_add((4_929_000 as Weight).saturating_mul(a as Weight))
-=======
 		(118_123_000 as Weight)
 			// Standard Error: 255_000
 			.saturating_add((4_575_000 as Weight).saturating_mul(a as Weight))
->>>>>>> b75d62bc
 			.saturating_add(T::DbWeight::get().reads(4 as Weight))
 			.saturating_add(T::DbWeight::get().reads((1 as Weight).saturating_mul(a as Weight)))
 			.saturating_add(T::DbWeight::get().writes(2 as Weight))
@@ -319,11 +239,7 @@
 	// Storage: unknown [0x43c6aad67b8d5d8180583e494c8ec457b88c49b6e6ccae735eb57de6295caf6a] (r:1 w:0)
 	// Storage: unknown [0xb5a494c92fa4747cc071573e93b32b87af96ab8605611c2e562953c9f5fafe05] (r:1 w:0)
 	fn cancel_channel_transfer() -> Weight {
-<<<<<<< HEAD
-		(118_705_000 as Weight)
-=======
 		(116_677_000 as Weight)
->>>>>>> b75d62bc
 			.saturating_add(T::DbWeight::get().reads(3 as Weight))
 			.saturating_add(T::DbWeight::get().writes(1 as Weight))
 	}
@@ -332,15 +248,9 @@
 	// Storage: unknown [0x43c6aad67b8d5d8180583e494c8ec457b88c49b6e6ccae735eb57de6295caf6a] (r:1 w:0)
 	// Storage: unknown [0x43c6aad67b8d5d8180583e494c8ec457f3928fc443e8d9cca27b4e39e5c29cac] (r:1 w:1)
 	fn accept_channel_transfer(a: u32, ) -> Weight {
-<<<<<<< HEAD
-		(50_465_000 as Weight)
-			// Standard Error: 221_000
-			.saturating_add((1_626_000 as Weight).saturating_mul(a as Weight))
-=======
 		(51_826_000 as Weight)
 			// Standard Error: 193_000
 			.saturating_add((1_184_000 as Weight).saturating_mul(a as Weight))
->>>>>>> b75d62bc
 			.saturating_add(T::DbWeight::get().reads(4 as Weight))
 			.saturating_add(T::DbWeight::get().writes(2 as Weight))
 	}
@@ -357,11 +267,7 @@
 	// Storage: unknown [0xb5a494c92fa4747cc071573e93b32b87b009e9a04ffa0cbce05e5827c4d4a6f8] (r:0 w:1)
 	// Storage: unknown [0xb5a494c92fa4747cc071573e93b32b87c881f7e86560cfd10e668fc0b706f7c7] (r:0 w:1)
 	fn update_channel_payouts() -> Weight {
-<<<<<<< HEAD
-		(28_339_000 as Weight)
-=======
 		(26_914_000 as Weight)
->>>>>>> b75d62bc
 			.saturating_add(T::DbWeight::get().reads(7 as Weight))
 			.saturating_add(T::DbWeight::get().writes(7 as Weight))
 	}
@@ -369,11 +275,7 @@
 	// Storage: unknown [0x2ce461329fdf4be12bce01afc0af09bc13020dc69e85870ac7b4c755bb8753c2] (r:1 w:0)
 	// Storage: unknown [0x26aa394eea5630e07c48ae0c9558cef7b99d880ec681799c0cf30e8886371da9] (r:2 w:2)
 	fn withdraw_from_channel_balance() -> Weight {
-<<<<<<< HEAD
-		(64_829_000 as Weight)
-=======
 		(63_059_000 as Weight)
->>>>>>> b75d62bc
 			.saturating_add(T::DbWeight::get().reads(4 as Weight))
 			.saturating_add(T::DbWeight::get().writes(2 as Weight))
 	}
@@ -386,15 +288,10 @@
 	// Storage: unknown [0xaebd463ed9925c488c112434d61debc0f3928fc443e8d9cca27b4e39e5c29cac] (r:1 w:1)
 	// Storage: unknown [0xb5a494c92fa4747cc071573e93b32b87c881f7e86560cfd10e668fc0b706f7c7] (r:1 w:0)
 	// Storage: unknown [0x26aa394eea5630e07c48ae0c9558cef7b99d880ec681799c0cf30e8886371da9] (r:1 w:1)
-<<<<<<< HEAD
-	fn claim_channel_reward(_h: u32, ) -> Weight {
-		(81_225_000 as Weight)
-=======
 	fn claim_channel_reward(h: u32, ) -> Weight {
 		(66_805_000 as Weight)
 			// Standard Error: 183_000
 			.saturating_add((868_000 as Weight).saturating_mul(h as Weight))
->>>>>>> b75d62bc
 			.saturating_add(T::DbWeight::get().reads(9 as Weight))
 			.saturating_add(T::DbWeight::get().writes(3 as Weight))
 	}
@@ -408,15 +305,9 @@
 	// Storage: unknown [0xb5a494c92fa4747cc071573e93b32b87c881f7e86560cfd10e668fc0b706f7c7] (r:1 w:0)
 	// Storage: unknown [0x26aa394eea5630e07c48ae0c9558cef7b99d880ec681799c0cf30e8886371da9] (r:1 w:1)
 	fn claim_and_withdraw_channel_reward(h: u32, ) -> Weight {
-<<<<<<< HEAD
-		(73_623_000 as Weight)
-			// Standard Error: 128_000
-			.saturating_add((718_000 as Weight).saturating_mul(h as Weight))
-=======
 		(69_592_000 as Weight)
 			// Standard Error: 137_000
 			.saturating_add((1_521_000 as Weight).saturating_mul(h as Weight))
->>>>>>> b75d62bc
 			.saturating_add(T::DbWeight::get().reads(9 as Weight))
 			.saturating_add(T::DbWeight::get().writes(3 as Weight))
 	}
@@ -442,11 +333,7 @@
 	// Storage: unknown [0xb5a494c92fa4747cc071573e93b32b87163a6537c0073cca32731acb69cf63e2] (r:1 w:0)
 	// Storage: unknown [0xb5a494c92fa4747cc071573e93b32b87fbf3e09a262eab22b5614cc059547717] (r:1 w:1)
 	fn issue_nft() -> Weight {
-<<<<<<< HEAD
-		(204_212_000 as Weight)
-=======
 		(164_135_000 as Weight)
->>>>>>> b75d62bc
 			.saturating_add(T::DbWeight::get().reads(21 as Weight))
 			.saturating_add(T::DbWeight::get().writes(4 as Weight))
 	}
@@ -455,11 +342,7 @@
 	// Storage: unknown [0x43c6aad67b8d5d8180583e494c8ec457b88c49b6e6ccae735eb57de6295caf6a] (r:1 w:0)
 	// Storage: unknown [0xb5a494c92fa4747cc071573e93b32b87af96ab8605611c2e562953c9f5fafe05] (r:1 w:0)
 	fn destroy_nft() -> Weight {
-<<<<<<< HEAD
-		(165_366_000 as Weight)
-=======
 		(164_746_000 as Weight)
->>>>>>> b75d62bc
 			.saturating_add(T::DbWeight::get().reads(4 as Weight))
 			.saturating_add(T::DbWeight::get().writes(1 as Weight))
 	}
@@ -468,79 +351,9 @@
 	// Storage: unknown [0x43c6aad67b8d5d8180583e494c8ec457b88c49b6e6ccae735eb57de6295caf6a] (r:1 w:0)
 	// Storage: unknown [0xb5a494c92fa4747cc071573e93b32b87af96ab8605611c2e562953c9f5fafe05] (r:1 w:0)
 	fn sling_nft_back() -> Weight {
-<<<<<<< HEAD
-		(166_966_000 as Weight)
-			.saturating_add(T::DbWeight::get().reads(4 as Weight))
-			.saturating_add(T::DbWeight::get().writes(1 as Weight))
-	}
-	// Storage: unknown [0xb5a494c92fa4747cc071573e93b32b870af9e4882a7d4dfc4aa025e76973af62] (r:1 w:1)
-	// Storage: unknown [0xb5a494c92fa4747cc071573e93b32b8727cd538b4597adba02e6593ace94e804] (r:1 w:0)
-	// Storage: unknown [0x43c6aad67b8d5d8180583e494c8ec457b88c49b6e6ccae735eb57de6295caf6a] (r:1 w:0)
-	// Storage: unknown [0xb5a494c92fa4747cc071573e93b32b87af96ab8605611c2e562953c9f5fafe05] (r:1 w:0)
-	// Storage: unknown [0x2ce461329fdf4be12bce01afc0af09bc13020dc69e85870ac7b4c755bb8753c2] (r:1 w:0)
-	fn offer_nft() -> Weight {
-		(170_602_000 as Weight)
-			.saturating_add(T::DbWeight::get().reads(5 as Weight))
-			.saturating_add(T::DbWeight::get().writes(1 as Weight))
-	}
-	// Storage: unknown [0xb5a494c92fa4747cc071573e93b32b870af9e4882a7d4dfc4aa025e76973af62] (r:1 w:1)
-	// Storage: unknown [0xb5a494c92fa4747cc071573e93b32b8727cd538b4597adba02e6593ace94e804] (r:1 w:0)
-	// Storage: unknown [0x43c6aad67b8d5d8180583e494c8ec457b88c49b6e6ccae735eb57de6295caf6a] (r:1 w:0)
-	// Storage: unknown [0xb5a494c92fa4747cc071573e93b32b87af96ab8605611c2e562953c9f5fafe05] (r:1 w:0)
-	fn cancel_offer() -> Weight {
-		(165_031_000 as Weight)
-=======
 		(164_061_000 as Weight)
->>>>>>> b75d62bc
-			.saturating_add(T::DbWeight::get().reads(4 as Weight))
-			.saturating_add(T::DbWeight::get().writes(1 as Weight))
-	}
-	// Storage: unknown [0xb5a494c92fa4747cc071573e93b32b870af9e4882a7d4dfc4aa025e76973af62] (r:1 w:1)
-	// Storage: unknown [0xb5a494c92fa4747cc071573e93b32b8727cd538b4597adba02e6593ace94e804] (r:1 w:0)
-	// Storage: unknown [0x2ce461329fdf4be12bce01afc0af09bc13020dc69e85870ac7b4c755bb8753c2] (r:1 w:0)
-	// Storage: unknown [0x26aa394eea5630e07c48ae0c9558cef7b99d880ec681799c0cf30e8886371da9] (r:2 w:2)
-	// Storage: unknown [0xb5a494c92fa4747cc071573e93b32b87dd035684a32b6434aa4ecfa552644c79] (r:1 w:0)
-	fn accept_incoming_offer() -> Weight {
-		(82_708_000 as Weight)
-			.saturating_add(T::DbWeight::get().reads(6 as Weight))
-			.saturating_add(T::DbWeight::get().writes(3 as Weight))
-	}
-	// Storage: unknown [0xb5a494c92fa4747cc071573e93b32b870af9e4882a7d4dfc4aa025e76973af62] (r:1 w:1)
-	// Storage: unknown [0xb5a494c92fa4747cc071573e93b32b8727cd538b4597adba02e6593ace94e804] (r:1 w:0)
-	// Storage: unknown [0x43c6aad67b8d5d8180583e494c8ec457b88c49b6e6ccae735eb57de6295caf6a] (r:1 w:0)
-	// Storage: unknown [0xb5a494c92fa4747cc071573e93b32b87af96ab8605611c2e562953c9f5fafe05] (r:1 w:0)
-	fn sell_nft() -> Weight {
-		(162_967_000 as Weight)
-			.saturating_add(T::DbWeight::get().reads(4 as Weight))
-			.saturating_add(T::DbWeight::get().writes(1 as Weight))
-	}
-	// Storage: unknown [0xb5a494c92fa4747cc071573e93b32b870af9e4882a7d4dfc4aa025e76973af62] (r:1 w:1)
-	// Storage: unknown [0xb5a494c92fa4747cc071573e93b32b8727cd538b4597adba02e6593ace94e804] (r:1 w:0)
-	// Storage: unknown [0x43c6aad67b8d5d8180583e494c8ec457b88c49b6e6ccae735eb57de6295caf6a] (r:1 w:0)
-	// Storage: unknown [0xb5a494c92fa4747cc071573e93b32b87af96ab8605611c2e562953c9f5fafe05] (r:1 w:0)
-	fn cancel_buy_now() -> Weight {
-		(163_558_000 as Weight)
-			.saturating_add(T::DbWeight::get().reads(4 as Weight))
-			.saturating_add(T::DbWeight::get().writes(1 as Weight))
-	}
-	// Storage: unknown [0xb5a494c92fa4747cc071573e93b32b870af9e4882a7d4dfc4aa025e76973af62] (r:1 w:1)
-	// Storage: unknown [0xb5a494c92fa4747cc071573e93b32b8727cd538b4597adba02e6593ace94e804] (r:1 w:0)
-	// Storage: unknown [0x43c6aad67b8d5d8180583e494c8ec457b88c49b6e6ccae735eb57de6295caf6a] (r:1 w:0)
-	// Storage: unknown [0xb5a494c92fa4747cc071573e93b32b87af96ab8605611c2e562953c9f5fafe05] (r:1 w:0)
-	fn update_buy_now_price() -> Weight {
-		(162_883_000 as Weight)
-			.saturating_add(T::DbWeight::get().reads(4 as Weight))
-			.saturating_add(T::DbWeight::get().writes(1 as Weight))
-	}
-	// Storage: unknown [0x2ce461329fdf4be12bce01afc0af09bc13020dc69e85870ac7b4c755bb8753c2] (r:1 w:0)
-	// Storage: unknown [0xb5a494c92fa4747cc071573e93b32b870af9e4882a7d4dfc4aa025e76973af62] (r:1 w:1)
-	// Storage: unknown [0xb5a494c92fa4747cc071573e93b32b8727cd538b4597adba02e6593ace94e804] (r:1 w:0)
-	// Storage: unknown [0x26aa394eea5630e07c48ae0c9558cef7b99d880ec681799c0cf30e8886371da9] (r:2 w:2)
-	// Storage: unknown [0xb5a494c92fa4747cc071573e93b32b87dd035684a32b6434aa4ecfa552644c79] (r:1 w:0)
-	fn buy_nft() -> Weight {
-		(85_491_000 as Weight)
-			.saturating_add(T::DbWeight::get().reads(6 as Weight))
-			.saturating_add(T::DbWeight::get().writes(3 as Weight))
+			.saturating_add(T::DbWeight::get().reads(4 as Weight))
+			.saturating_add(T::DbWeight::get().writes(1 as Weight))
 	}
 }
 
@@ -588,7 +401,7 @@
 	fn withdraw_from_channel_balance() -> Weight {
 		0
 	}
-	fn claim_channel_reward(_h: u32, ) -> Weight {
+	fn claim_channel_reward(h: u32, ) -> Weight {
 		0
 	}
 	fn claim_and_withdraw_channel_reward(h: u32, ) -> Weight {
@@ -603,25 +416,4 @@
 	fn sling_nft_back() -> Weight {
 		0
 	}
-	fn offer_nft() -> Weight {
-		0
-	}
-	fn cancel_offer() -> Weight {
-		0
-	}
-	fn accept_incoming_offer() -> Weight {
-		0
-	}
-	fn sell_nft() -> Weight {
-		0
-	}
-	fn cancel_buy_now() -> Weight {
-		0
-	}
-	fn update_buy_now_price() -> Weight {
-		0
-	}
-	fn buy_nft() -> Weight {
-		0
-	}
 }