#![cfg(test)]
use super::fixtures::*;
use super::mock::*;
use crate::*;
use common::council::CouncilBudgetManager;
use sp_runtime::DispatchError;

#[test]
fn successful_channel_state_bloat_bond_update_by_lead_account() {
    with_default_mock_builder(|| {
        run_to_block(1);
        UpdateChannelStateBloatBondFixture::default()
            .with_channel_state_bloat_bond(20)
            .call_and_assert(Ok(()))
    })
}

#[test]
fn unsuccessful_channel_state_bloat_bond_update_by_non_lead_account() {
    with_default_mock_builder(|| {
        run_to_block(1);
        UpdateChannelStateBloatBondFixture::default()
            .with_sender(UNAUTHORIZED_LEAD_ACCOUNT_ID)
            .call_and_assert(Err(Error::<Test>::LeadAuthFailed.into()))
    })
}

#[test]
fn successful_video_state_bloat_bond_update_by_lead_account() {
    with_default_mock_builder(|| {
        run_to_block(1);
        UpdateVideoStateBloatBondFixture::default()
            .with_video_state_bloat_bond(20)
            .call_and_assert(Ok(()))
    })
}

#[test]
fn unsuccessful_video_state_bloat_bond_update_by_non_lead_account() {
    with_default_mock_builder(|| {
        run_to_block(1);
        UpdateVideoStateBloatBondFixture::default()
            .with_sender(UNAUTHORIZED_LEAD_ACCOUNT_ID)
            .call_and_assert(Err(Error::<Test>::LeadAuthFailed.into()))
    })
}

#[test]
fn unsuccessful_reward_claim_with_unsufficient_cashout() {
    with_default_mock_builder(|| {
        ContentTest::with_member_channel().setup();

        let item = PullPayment::<Test> {
            channel_id: ChannelId::one(),
            cumulative_reward_earned: Content::min_cashout_allowed() - 1,
            reason: Hashing::hash_of(&b"reason".to_vec()),
        };
        ClaimChannelRewardFixture::default()
            .with_payments(vec![item.clone()])
            .with_item(item)
            .call_and_assert(Err(Error::<Test>::CashoutAmountBelowMinimumAmount.into()))
    })
}

#[test]
fn unsuccessful_reward_claim_with_cashout_limit_exceeded() {
    with_default_mock_builder(|| {
        ContentTest::with_member_channel().setup();

        let item = PullPayment::<Test> {
            channel_id: ChannelId::one(),
            cumulative_reward_earned: Content::max_cashout_allowed() + 1,
            reason: Hashing::hash_of(&b"reason".to_vec()),
        };
        ClaimChannelRewardFixture::default()
            .with_payments(vec![item.clone()])
            .with_item(item)
            .call_and_assert(Err(Error::<Test>::CashoutAmountExceedsMaximumAmount.into()))
    })
}

#[test]
fn unsuccessful_reward_claim_with_invalid_channel_id() {
    with_default_mock_builder(|| {
        ContentTest::with_member_channel().setup();

        let item = PullPayment::<Test> {
            channel_id: ChannelId::zero(),
            cumulative_reward_earned: BalanceOf::<Test>::one(),
            reason: Hashing::hash_of(&b"reason".to_vec()),
        };
        ClaimChannelRewardFixture::default()
            .with_payments(vec![item.clone()])
            .with_item(item)
            .call_and_assert(Err(Error::<Test>::ChannelDoesNotExist.into()))
    })
}

#[test]
fn unsuccessful_reward_claim_with_invalid_claim() {
    with_default_mock_builder(|| {
        ContentTest::with_member_channel().setup();
        <Test as Config>::CouncilBudgetManager::set_budget(DEFAULT_PAYOUT_CLAIMED + 1);

        let item = PullPayment::<Test> {
            channel_id: ChannelId::one(),
            cumulative_reward_earned: BalanceOf::<Test>::from(DEFAULT_PAYOUT_CLAIMED + 1),
            reason: Hashing::hash_of(&b"reason".to_vec()),
        };
        ClaimChannelRewardFixture::default()
            .with_item(item)
            .call_and_assert(Err(Error::<Test>::PaymentProofVerificationFailed.into()))
    })
}

#[test]
fn unsuccessful_reward_claim_with_empty_proof() {
    with_default_mock_builder(|| {
        ContentTest::with_member_channel().setup();
        <Test as Config>::CouncilBudgetManager::set_budget(DEFAULT_PAYOUT_CLAIMED);

        let item = PullPayment::<Test> {
            channel_id: ChannelId::one(),
            cumulative_reward_earned: BalanceOf::<Test>::from(DEFAULT_PAYOUT_CLAIMED),
            reason: Hashing::hash_of(&b"reason".to_vec()),
        };
        ClaimChannelRewardFixture::default()
            .with_item(item)
            .with_payments(vec![])
            .call_and_assert(Err(Error::<Test>::PaymentProofVerificationFailed.into()))
    })
}

#[test]
fn unsuccessful_reward_claim_with_pending_channel_transfer() {
    with_default_mock_builder(|| {
<<<<<<< HEAD
        ContentTest::with_member_channel()
            .with_claimable_reward()
            .setup();
        UpdateChannelTransferStatusFixture::default()
            .with_new_member_channel_owner(SECOND_MEMBER_ID)
            .call_and_assert(Ok(()));
=======
        run_to_block(1);

        create_initial_storage_buckets_helper();
        increase_account_balance_helper(DEFAULT_CURATOR_ACCOUNT_ID, INITIAL_BALANCE);
        create_default_curator_owned_channel_with_video(
            DEFAULT_DATA_OBJECT_STATE_BLOAT_BOND,
            &[ChannelActionPermission::ClaimChannelReward],
        );
        let payments = create_some_pull_payments_helper();
        update_commit_value_with_payments_helper(&payments);
        <Test as Config>::CouncilBudgetManager::set_budget(DEFAULT_PAYOUT_CLAIMED);

        let default_curator_group_id = Content::next_curator_group_id() - 1;
>>>>>>> c3927350
        ClaimChannelRewardFixture::default()
            .call_and_assert(Err(Error::<Test>::InvalidChannelTransferStatus.into()));
    })
}

#[test]
fn unsuccessful_reward_claim_with_no_commitment_value_outstanding() {
    with_default_mock_builder(|| {
        ContentTest::with_member_channel().setup();
        let payments = create_some_pull_payments_helper();
        <Test as Config>::CouncilBudgetManager::set_budget(DEFAULT_PAYOUT_CLAIMED);

        ClaimChannelRewardFixture::default()
            .with_payments(payments)
            .call_and_assert(Err(Error::<Test>::PaymentProofVerificationFailed.into()))
    })
}

#[test]
fn unsuccessful_reward_claim_cashouts_disabled() {
    with_default_mock_builder(|| {
        ContentTest::with_member_channel()
            .with_claimable_reward()
            .setup();

        UpdateChannelPayoutsFixture::default()
            .with_channel_cashouts_enabled(Some(false))
            .call_and_assert(Ok(()));

        ClaimChannelRewardFixture::default()
            .call_and_assert(Err(Error::<Test>::ChannelCashoutsDisabled.into()));
    })
}

#[test]
fn unsuccessful_reward_claim_with_successive_request() {
    with_default_mock_builder(|| {
        ContentTest::with_member_channel()
            .with_claimable_reward()
            .setup();

        ClaimChannelRewardFixture::default().call_and_assert(Ok(()));

        // cashout is 0 now
        ClaimChannelRewardFixture::default()
            .call_and_assert(Err(Error::<Test>::CashoutAmountBelowMinimumAmount.into()))
    })
}

#[test]
fn successful_reward_claim_with_successive_request_when_reward_increased() {
    with_default_mock_builder(|| {
        ContentTest::with_member_channel()
            .with_claimable_reward()
            .setup();
        <Test as Config>::CouncilBudgetManager::set_budget(DEFAULT_PAYOUT_CLAIMED * 2);

        ClaimChannelRewardFixture::default().call_and_assert(Ok(()));

        // update commit (double channel's reward)
        let payments2 = create_some_pull_payments_helper_with_rewards(DEFAULT_PAYOUT_EARNED * 2);
        update_commit_value_with_payments_helper(&payments2);

        ClaimChannelRewardFixture::default()
            .with_payments(payments2.clone())
            .with_item(payments2[DEFAULT_PROOF_INDEX])
            .call_and_assert(Ok(()))
    })
}

#[test]
fn unsuccessful_reward_claim_with_insufficient_council_budget() {
    with_default_mock_builder(|| {
        ContentTest::with_member_channel()
            .with_claimable_reward()
            .setup();
        <Test as Config>::CouncilBudgetManager::set_budget(DEFAULT_PAYOUT_CLAIMED - 1);

        ClaimChannelRewardFixture::default()
            .call_and_assert(Err(Error::<Test>::InsufficientCouncilBudget.into()));
    })
}

#[test]
fn unsuccessful_channel_reward_claim_by_curator_agent_without_permissions() {
    with_default_mock_builder(|| {
        ContentTest::with_curator_channel()
            .with_claimable_reward()
            .with_all_agent_permissions_except(&[ChannelActionPermission::ClaimChannelReward])
            .setup();
        ClaimChannelRewardFixture::default()
            .with_sender(DEFAULT_CURATOR_ACCOUNT_ID)
            .with_actor(default_curator_actor())
            .call_and_assert(Err(
                Error::<Test>::ChannelAgentInsufficientPermissions.into()
            ));
    })
}

#[test]
fn unsuccessful_channel_reward_claim_when_creator_cashouts_paused() {
    with_default_mock_builder(|| {
        ContentTest::with_member_channel()
            .with_claimable_reward()
            .setup();
        SetChannelPausedFeaturesAsModeratorFixture::default()
            .with_new_paused_features(
                [PausableChannelFeature::CreatorCashout]
                    .iter()
                    .cloned()
                    .collect(),
            )
            .call_and_assert(Ok(()));
        ClaimChannelRewardFixture::default()
            .call_and_assert(Err(Error::<Test>::ChannelFeaturePaused.into()));
    })
}

#[test]
fn successful_channel_reward_claim_by_curator_agent() {
    with_default_mock_builder(|| {
        ContentTest::with_curator_channel()
            .with_claimable_reward()
            .with_agent_permissions(&[ChannelActionPermission::ClaimChannelReward])
            .setup();
        ClaimChannelRewardFixture::default()
            .with_sender(DEFAULT_CURATOR_ACCOUNT_ID)
            .with_actor(default_curator_actor())
            .call_and_assert(Ok(()));
    })
}

#[test]
fn successful_channel_reward_claim_by_lead() {
    with_default_mock_builder(|| {
        ContentTest::with_curator_channel()
            .with_claimable_reward()
            .setup();
        ClaimChannelRewardFixture::default()
            .with_sender(LEAD_ACCOUNT_ID)
            .with_actor(ContentActor::Lead)
            .call_and_assert(Ok(()));
    })
}

#[test]
fn unsuccessful_channel_reward_claim_by_collaborator_without_permissions() {
    with_default_mock_builder(|| {
        ContentTest::with_member_channel()
            .with_claimable_reward()
            .with_all_agent_permissions_except(&[ChannelActionPermission::ClaimChannelReward])
            .setup();
        ClaimChannelRewardFixture::default()
            .with_sender(COLLABORATOR_MEMBER_ACCOUNT_ID)
            .with_actor(ContentActor::Member(COLLABORATOR_MEMBER_ID))
            .call_and_assert(Err(
                Error::<Test>::ChannelAgentInsufficientPermissions.into()
            ));
    })
}

#[test]
fn successful_channel_reward_claim_by_collaborator() {
    with_default_mock_builder(|| {
        ContentTest::with_member_channel()
            .with_claimable_reward()
            .with_agent_permissions(&[ChannelActionPermission::ClaimChannelReward])
            .setup();
        ClaimChannelRewardFixture::default()
            .with_sender(COLLABORATOR_MEMBER_ACCOUNT_ID)
            .with_actor(ContentActor::Member(COLLABORATOR_MEMBER_ID))
            .call_and_assert(Ok(()));
    })
}

#[test]
fn successful_channel_reward_claim_by_owner_member() {
    with_default_mock_builder(|| {
        ContentTest::with_member_channel()
            .with_claimable_reward()
            .setup();
        ClaimChannelRewardFixture::default()
            .with_sender(DEFAULT_MEMBER_ACCOUNT_ID)
            .with_actor(ContentActor::Member(DEFAULT_MEMBER_ID))
            .call_and_assert(Ok(()));
    })
}

/// Withdrawals
#[test]
fn unsuccessful_channel_balance_withdrawal_when_amount_exceeds_balance_minus_existential_deposit() {
    with_default_mock_builder(|| {
        ContentTest::with_member_channel().setup();

        // TODO: Should not be required after https://github.com/Joystream/joystream/issues/3511
        make_channel_account_existential_deposit(ChannelId::one());

        WithdrawFromChannelBalanceFixture::default().call_and_assert(Err(
            Error::<Test>::WithdrawFromChannelAmountExceedsBalanceMinusExistentialDeposit.into(),
        ));
    })
}

#[test]
fn unsuccessful_channel_balance_withdrawal_during_transfer() {
    with_default_mock_builder(|| {
        ContentTest::with_member_channel().setup();
        UpdateChannelTransferStatusFixture::default()
            .with_new_member_channel_owner(SECOND_MEMBER_ID)
            .call_and_assert(Ok(()));

        WithdrawFromChannelBalanceFixture::default()
            .call_and_assert(Err(Error::<Test>::InvalidChannelTransferStatus.into()));
    })
}

#[test]
fn unsuccessful_channel_balance_withdrawal_when_amount_is_zero() {
    with_default_mock_builder(|| {
        ContentTest::with_member_channel().setup();

        WithdrawFromChannelBalanceFixture::default()
            .with_amount(0)
            .call_and_assert(Err(Error::<Test>::WithdrawFromChannelAmountIsZero.into()));
    })
}

#[test]
fn unsuccessful_channel_balance_double_spend_withdrawal() {
    with_default_mock_builder(|| {
        ContentTest::with_member_channel()
            .with_claimable_reward()
            .setup();

        // TODO: Should not be required after https://github.com/Joystream/joystream/issues/3511
        make_channel_account_existential_deposit(ChannelId::one());

        ClaimChannelRewardFixture::default().call_and_assert(Ok(()));

        WithdrawFromChannelBalanceFixture::default().call_and_assert(Ok(()));
        WithdrawFromChannelBalanceFixture::default().call_and_assert(Err(
            Error::<Test>::WithdrawFromChannelAmountExceedsBalanceMinusExistentialDeposit.into(),
        ));
    })
}

#[test]
fn unsuccessful_channel_balance_withdrawal_invalid_channel_id() {
    with_default_mock_builder(|| {
        ContentTest::with_member_channel().setup();

        WithdrawFromChannelBalanceFixture::default()
            .with_channel_id(ChannelId::zero())
            .call_and_assert(Err(Error::<Test>::ChannelDoesNotExist.into()));
    })
}

#[test]
fn unsuccessful_channel_balance_withdrawal_when_creator_token_issued() {
    with_default_mock_builder(|| {
        ContentTest::with_member_channel().setup();
        IssueCreatorTokenFixture::default().call_and_assert(Ok(()));

        increase_account_balance_helper(
            ContentTreasury::<Test>::account_for_channel(ChannelId::one()),
            DEFAULT_PAYOUT_EARNED
                // TODO: Should be changed to bloat_bond after https://github.com/Joystream/joystream/issues/3511
                .saturating_add(<Test as balances::Config>::ExistentialDeposit::get().into()),
        );

        WithdrawFromChannelBalanceFixture::default().call_and_assert(Err(
            Error::<Test>::CannotWithdrawFromChannelWithCreatorTokenIssued.into(),
        ));
    })
}

#[test]
fn successful_channel_balance_multiple_withdrawals() {
    with_default_mock_builder(|| {
        ContentTest::with_member_channel()
            .with_claimable_reward()
            .setup();

        // TODO: Should not be required after https://github.com/Joystream/joystream/issues/3511
        make_channel_account_existential_deposit(ChannelId::one());

        ClaimChannelRewardFixture::default().call_and_assert(Ok(()));

        WithdrawFromChannelBalanceFixture::default()
            .with_amount(DEFAULT_PAYOUT_CLAIMED - 1)
            .call_and_assert(Ok(()));

        WithdrawFromChannelBalanceFixture::default()
            .with_amount(1)
            .call_and_assert(Ok(()));
    })
}

#[test]
fn unsuccessful_member_channel_balance_withdrawal_collaborator_without_permissions() {
    with_default_mock_builder(|| {
        ContentTest::with_member_channel()
            .with_all_agent_permissions_except(&[
                ChannelActionPermission::WithdrawFromChannelBalance,
            ])
            .setup();
        WithdrawFromChannelBalanceFixture::default()
            .with_sender(COLLABORATOR_MEMBER_ACCOUNT_ID)
            .with_actor(ContentActor::Member(COLLABORATOR_MEMBER_ID))
            .call_and_assert(Err(
                Error::<Test>::ChannelAgentInsufficientPermissions.into()
            ));
    })
}

#[test]
fn successful_member_channel_balance_withdrawal_by_collaborator() {
    with_default_mock_builder(|| {
        ContentTest::with_member_channel()
            .with_agent_permissions(&[ChannelActionPermission::WithdrawFromChannelBalance])
            .setup();
        increase_account_balance_helper(
            ContentTreasury::<Test>::account_for_channel(ChannelId::one()),
            DEFAULT_PAYOUT_EARNED
                // TODO: Should be changed to bloat_bond after https://github.com/Joystream/joystream/issues/3511
                .saturating_add(<Test as balances::Config>::ExistentialDeposit::get().into()),
        );
        WithdrawFromChannelBalanceFixture::default()
            .with_sender(COLLABORATOR_MEMBER_ACCOUNT_ID)
            .with_actor(ContentActor::Member(COLLABORATOR_MEMBER_ID))
            .call_and_assert(Ok(()));
    })
}

#[test]
fn successful_member_channel_balance_withdrawal_by_owner() {
    with_default_mock_builder(|| {
        run_to_block(1);
        ContentTest::with_member_channel().setup();
        increase_account_balance_helper(
            ContentTreasury::<Test>::account_for_channel(ChannelId::one()),
            DEFAULT_PAYOUT_EARNED
                // TODO: Should be changed to bloat_bond after https://github.com/Joystream/joystream/issues/3511
                .saturating_add(<Test as balances::Config>::ExistentialDeposit::get().into()),
        );
        WithdrawFromChannelBalanceFixture::default().call_and_assert(Ok(()));
    })
}

#[test]
fn unsuccessful_curator_channel_balance_withdrawal_by_curator_without_permissions() {
    with_default_mock_builder(|| {
        ContentTest::with_curator_channel()
            .with_all_agent_permissions_except(&[
                ChannelActionPermission::WithdrawFromChannelBalance,
            ])
            .setup();
        WithdrawFromChannelBalanceFixture::default()
            .with_sender(DEFAULT_CURATOR_ACCOUNT_ID)
            .with_actor(default_curator_actor())
            .call_and_assert(Err(
                Error::<Test>::ChannelAgentInsufficientPermissions.into()
            ));
    })
}

#[test]
fn successful_curator_channel_balance_withdrawal_by_curator() {
    with_default_mock_builder(|| {
        ContentTest::with_curator_channel()
            .with_agent_permissions(&[ChannelActionPermission::WithdrawFromChannelBalance])
            .setup();
        increase_account_balance_helper(
            ContentTreasury::<Test>::account_for_channel(ChannelId::one()),
            DEFAULT_PAYOUT_EARNED
                // TODO: Should be changed to bloat_bond after https://github.com/Joystream/joystream/issues/3511
                .saturating_add(<Test as balances::Config>::ExistentialDeposit::get().into()),
        );
        WithdrawFromChannelBalanceFixture::default()
            .with_sender(DEFAULT_CURATOR_ACCOUNT_ID)
            .with_actor(default_curator_actor())
            .call_and_assert(Ok(()));
    })
}

#[test]
fn successful_curator_channel_balance_withdrawal_by_lead() {
    with_default_mock_builder(|| {
        ContentTest::with_curator_channel().setup();
        increase_account_balance_helper(
            ContentTreasury::<Test>::account_for_channel(ChannelId::one()),
            DEFAULT_PAYOUT_EARNED
                // TODO: Should be changed to bloat_bond after https://github.com/Joystream/joystream/issues/3511
                .saturating_add(<Test as balances::Config>::ExistentialDeposit::get().into()),
        );
        WithdrawFromChannelBalanceFixture::default()
            .with_sender(LEAD_ACCOUNT_ID)
            .with_actor(ContentActor::Lead)
            .call_and_assert(Ok(()));
    })
}

#[test]
fn unsuccessful_channel_balance_withdrawal_with_fund_transfer_feature_paused() {
    with_default_mock_builder(|| {
        run_to_block(1);
        ContentTest::with_member_channel().setup();
        increase_account_balance_helper(
            ContentTreasury::<Test>::account_for_channel(ChannelId::one()),
            DEFAULT_PAYOUT_EARNED
                // TODO: Should be changed to bloat_bond after https://github.com/Joystream/joystream/issues/3511
                .saturating_add(<Test as balances::Config>::ExistentialDeposit::get().into()),
        );
        pause_channel_feature(1u64, PausableChannelFeature::ChannelFundsTransfer);

        WithdrawFromChannelBalanceFixture::default()
            .call_and_assert(Err(Error::<Test>::ChannelFeaturePaused.into()));
    })
}

/// Claim&Withdraw

#[test]
fn unsuccessful_claim_and_withdraw_with_unsufficient_cashout() {
    with_default_mock_builder(|| {
        ContentTest::with_member_channel().setup();

        let item = PullPayment::<Test> {
            channel_id: ChannelId::one(),
            cumulative_reward_earned: Content::min_cashout_allowed() - 1,
            reason: Hashing::hash_of(&b"reason".to_vec()),
        };
        ClaimAndWithdrawChannelRewardFixture::default()
            .with_payments(vec![item.clone()])
            .with_item(item)
            .call_and_assert(Err(Error::<Test>::CashoutAmountBelowMinimumAmount.into()))
    })
}

#[test]
fn unsuccessful_claim_and_withdraw_with_reward_limit_exceeded() {
    with_default_mock_builder(|| {
        ContentTest::with_member_channel().setup();

        let item = PullPayment::<Test> {
            channel_id: ChannelId::one(),
            cumulative_reward_earned: Content::max_cashout_allowed() + 1,
            reason: Hashing::hash_of(&b"reason".to_vec()),
        };
        ClaimAndWithdrawChannelRewardFixture::default()
            .with_payments(vec![item.clone()])
            .with_item(item)
            .call_and_assert(Err(Error::<Test>::CashoutAmountExceedsMaximumAmount.into()))
    })
}

#[test]
fn unsuccessful_claim_and_withdraw_with_invalid_channel_id() {
    with_default_mock_builder(|| {
        ContentTest::with_member_channel().setup();

        let item = PullPayment::<Test> {
            channel_id: ChannelId::zero(),
            cumulative_reward_earned: BalanceOf::<Test>::one(),
            reason: Hashing::hash_of(&b"reason".to_vec()),
        };
        ClaimAndWithdrawChannelRewardFixture::default()
            .with_payments(vec![item.clone()])
            .with_item(item)
            .call_and_assert(Err(Error::<Test>::ChannelDoesNotExist.into()))
    })
}

#[test]
fn unsuccessful_claim_and_withdraw_with_invalid_claim() {
    with_default_mock_builder(|| {
        ContentTest::with_member_channel()
            .with_claimable_reward()
            .setup();

        <Test as Config>::CouncilBudgetManager::set_budget(DEFAULT_PAYOUT_CLAIMED + 1);

        let item = PullPayment::<Test> {
            channel_id: ChannelId::one(),
            cumulative_reward_earned: BalanceOf::<Test>::from(DEFAULT_PAYOUT_CLAIMED + 1),
            reason: Hashing::hash_of(&b"reason".to_vec()),
        };
        ClaimAndWithdrawChannelRewardFixture::default()
            .with_item(item)
            .call_and_assert(Err(Error::<Test>::PaymentProofVerificationFailed.into()))
    })
}

#[test]
fn unsuccessful_claim_and_withdraw_with_empty_proof() {
    with_default_mock_builder(|| {
        ContentTest::with_member_channel()
            .with_claimable_reward()
            .setup();

        let item = PullPayment::<Test> {
            channel_id: ChannelId::one(),
            cumulative_reward_earned: BalanceOf::<Test>::from(DEFAULT_PAYOUT_CLAIMED),
            reason: Hashing::hash_of(&b"reason".to_vec()),
        };
        ClaimAndWithdrawChannelRewardFixture::default()
            .with_item(item)
            .with_payments(vec![])
            .call_and_assert(Err(Error::<Test>::PaymentProofVerificationFailed.into()))
    })
}

#[test]
fn unsuccessful_claim_and_withdraw_with_no_commitment() {
    with_default_mock_builder(|| {
        ContentTest::with_member_channel().setup();
        <Test as Config>::CouncilBudgetManager::set_budget(DEFAULT_PAYOUT_CLAIMED);

        ClaimAndWithdrawChannelRewardFixture::default()
            .call_and_assert(Err(Error::<Test>::PaymentProofVerificationFailed.into()))
    })
}

#[test]
fn unsuccessful_claim_and_withdraw_cashouts_disabled() {
    with_default_mock_builder(|| {
        ContentTest::with_member_channel()
            .with_claimable_reward()
            .setup();

        UpdateChannelPayoutsFixture::default()
            .with_channel_cashouts_enabled(Some(false))
            .call_and_assert(Ok(()));

        ClaimAndWithdrawChannelRewardFixture::default()
            .call_and_assert(Err(Error::<Test>::ChannelCashoutsDisabled.into()));
    })
}

#[test]
fn unsuccessful_claim_and_withdraw_double_spend() {
    with_default_mock_builder(|| {
        ContentTest::with_member_channel()
            .with_claimable_reward()
            .setup();

        // TODO: Should not be required after https://github.com/Joystream/joystream/issues/3511
        make_channel_account_existential_deposit(ChannelId::one());

        ClaimAndWithdrawChannelRewardFixture::default().call_and_assert(Ok(()));

        // claim and withdraw
        ClaimAndWithdrawChannelRewardFixture::default()
            .call_and_assert(Err(Error::<Test>::CashoutAmountBelowMinimumAmount.into()));

        // claim only
        ClaimChannelRewardFixture::default()
            .call_and_assert(Err(Error::<Test>::CashoutAmountBelowMinimumAmount.into()));

        // withdraw only
        WithdrawFromChannelBalanceFixture::default().call_and_assert(Err(
            Error::<Test>::WithdrawFromChannelAmountExceedsBalanceMinusExistentialDeposit.into(),
        ))
    })
}

#[test]
fn unsuccessful_claim_and_withdraw_insufficient_council_budget() {
    with_default_mock_builder(|| {
        ContentTest::with_member_channel()
            .with_claimable_reward()
            .setup();
        <Test as Config>::CouncilBudgetManager::set_budget(DEFAULT_PAYOUT_CLAIMED - 1);

        ClaimAndWithdrawChannelRewardFixture::default()
            .call_and_assert(Err(Error::<Test>::InsufficientCouncilBudget.into()));
    })
}

#[test]
fn successful_multiple_claims_and_withdrawals_when_reward_updated() {
    with_default_mock_builder(|| {
        ContentTest::with_member_channel().setup();
        let payments = create_some_pull_payments_helper();
        update_commit_value_with_payments_helper(&payments);
        <Test as Config>::CouncilBudgetManager::set_budget(DEFAULT_PAYOUT_CLAIMED * 2);

        ClaimAndWithdrawChannelRewardFixture::default()
            .with_payments(payments.clone())
            .call_and_assert(Ok(()));

        let payments2 = create_some_pull_payments_helper_with_rewards(DEFAULT_PAYOUT_EARNED * 2);
        update_commit_value_with_payments_helper(&payments2);

        ClaimAndWithdrawChannelRewardFixture::default()
            .with_payments(payments2.clone())
            .with_item(payments2[DEFAULT_PROOF_INDEX])
            .call_and_assert(Ok(()));
    })
}

#[test]
fn unsuccessful_member_channel_claim_and_withdraw_by_collaborator_without_claim_permissions() {
    with_default_mock_builder(|| {
        ContentTest::with_member_channel()
            .with_all_agent_permissions_except(&[ChannelActionPermission::ClaimChannelReward])
            .setup();
        ClaimAndWithdrawChannelRewardFixture::default()
            .with_sender(COLLABORATOR_MEMBER_ACCOUNT_ID)
            .with_actor(ContentActor::Member(COLLABORATOR_MEMBER_ID))
            .call_and_assert(Err(
                Error::<Test>::ChannelAgentInsufficientPermissions.into()
            ));
    })
}

#[test]
fn unsuccessful_member_channel_claim_and_withdraw_by_collaborator_without_withdrawal_permissions() {
    with_default_mock_builder(|| {
        ContentTest::with_member_channel()
            .with_all_agent_permissions_except(&[
                ChannelActionPermission::WithdrawFromChannelBalance,
            ])
            .with_claimable_reward()
            .setup();
        ClaimAndWithdrawChannelRewardFixture::default()
            .with_sender(COLLABORATOR_MEMBER_ACCOUNT_ID)
            .with_actor(ContentActor::Member(COLLABORATOR_MEMBER_ID))
            .call_and_assert(Err(
                Error::<Test>::ChannelAgentInsufficientPermissions.into()
            ));
    })
}

#[test]
fn claim_and_withdraw_fails_during_channel_transfer() {
    with_default_mock_builder(|| {
        ContentTest::with_member_channel()
            .with_claimable_reward()
            .setup();

        UpdateChannelTransferStatusFixture::default()
            .with_new_member_channel_owner(SECOND_MEMBER_ID)
            .call_and_assert(Ok(()));

        ClaimAndWithdrawChannelRewardFixture::default()
            .call_and_assert(Err(Error::<Test>::InvalidChannelTransferStatus.into()));
    })
}

#[test]
fn unsuccessful_member_claim_and_withdraw_with_cashout_feature_paused() {
    with_default_mock_builder(|| {
        let channel_id = Content::next_channel_id();
        ContentTest::with_member_channel()
            .with_claimable_reward()
            .setup();
        pause_channel_feature(channel_id, PausableChannelFeature::CreatorCashout);

        ClaimAndWithdrawChannelRewardFixture::default()
            .call_and_assert(Err(Error::<Test>::ChannelFeaturePaused.into()));
    })
}

#[test]
fn unsuccessful_member_claim_and_withdraw_with_transfer_fund_feature_paused() {
    with_default_mock_builder(|| {
        let channel_id = Content::next_channel_id();
        ContentTest::with_member_channel()
            .with_claimable_reward()
            .setup();
        pause_channel_feature(channel_id, PausableChannelFeature::ChannelFundsTransfer);

        ClaimAndWithdrawChannelRewardFixture::default()
            .call_and_assert(Err(Error::<Test>::ChannelFeaturePaused.into()));
    })
}

#[test]
fn successful_member_channel_claim_and_withdraw_by_collaborator() {
    with_default_mock_builder(|| {
        ContentTest::with_member_channel()
            .with_agent_permissions(&[
                ChannelActionPermission::WithdrawFromChannelBalance,
                ChannelActionPermission::ClaimChannelReward,
            ])
            .with_claimable_reward()
            .setup();
        ClaimAndWithdrawChannelRewardFixture::default()
            .with_sender(COLLABORATOR_MEMBER_ACCOUNT_ID)
            .with_actor(ContentActor::Member(COLLABORATOR_MEMBER_ID))
            .call_and_assert(Ok(()));
    })
}

#[test]
fn successful_member_channel_claim_and_withdraw_by_owner() {
    with_default_mock_builder(|| {
        ContentTest::with_member_channel()
            .with_claimable_reward()
            .setup();
        ClaimAndWithdrawChannelRewardFixture::default().call_and_assert(Ok(()));
    })
}

#[test]
fn unsuccessful_curator_channel_claim_and_withdraw_by_curator_without_cliam_permissions() {
    with_default_mock_builder(|| {
        ContentTest::with_curator_channel()
            .with_all_agent_permissions_except(&[ChannelActionPermission::ClaimChannelReward])
            .setup();
        ClaimAndWithdrawChannelRewardFixture::default()
            .with_sender(DEFAULT_CURATOR_ACCOUNT_ID)
            .with_actor(default_curator_actor())
            .call_and_assert(Err(
                Error::<Test>::ChannelAgentInsufficientPermissions.into()
            ));
    })
}

#[test]
fn unsuccessful_curator_channel_claim_and_withdraw_by_curator_without_withdrawal_permissions() {
    with_default_mock_builder(|| {
        ContentTest::with_curator_channel()
            .with_all_agent_permissions_except(&[
                ChannelActionPermission::WithdrawFromChannelBalance,
            ])
            .with_claimable_reward()
            .setup();
        ClaimAndWithdrawChannelRewardFixture::default()
            .with_sender(DEFAULT_CURATOR_ACCOUNT_ID)
            .with_actor(default_curator_actor())
            .call_and_assert(Err(
                Error::<Test>::ChannelAgentInsufficientPermissions.into()
            ));
    })
}

#[test]
fn successful_curator_channel_claim_and_withdraw_by_curator() {
    with_default_mock_builder(|| {
        ContentTest::with_curator_channel()
            .with_agent_permissions(&[
                ChannelActionPermission::WithdrawFromChannelBalance,
                ChannelActionPermission::ClaimChannelReward,
            ])
            .with_claimable_reward()
            .setup();
        ClaimAndWithdrawChannelRewardFixture::default()
            .with_sender(DEFAULT_CURATOR_ACCOUNT_ID)
            .with_actor(default_curator_actor())
            .call_and_assert(Ok(()));
    })
}

#[test]
fn successful_curator_channel_claim_and_withdraw_by_lead() {
    with_default_mock_builder(|| {
        ContentTest::with_curator_channel()
            .with_claimable_reward()
            .setup();
        ClaimAndWithdrawChannelRewardFixture::default()
            .with_sender(LEAD_ACCOUNT_ID)
            .with_actor(ContentActor::Lead)
            .call_and_assert(Ok(()));
    })
}

// Channel payouts update

#[test]
fn unsuccessfull_channel_payouts_update_with_invalid_origin() {
    with_default_mock_builder(|| {
        run_to_block(1);

        increase_account_balance_helper(LEAD_ACCOUNT_ID, INITIAL_BALANCE);

        UpdateChannelPayoutsFixture::default()
            .with_origin(Origin::signed(LEAD_ACCOUNT_ID))
            .call_and_assert(Err(DispatchError::BadOrigin));

        UpdateChannelPayoutsFixture::default()
            .with_origin(Origin::none())
            .call_and_assert(Err(DispatchError::BadOrigin));
    })
}

#[test]
fn unsuccessfull_channel_payouts_update_with_insufficient_uploader_account_balance() {
    with_default_mock_builder(|| {
        run_to_block(1);

        storage::DataObjectStateBloatBondValue::<Test>::put(1);

        let payload_params = ChannelPayoutsPayloadParameters::<Test> {
            expected_data_size_fee: Storage::<Test>::data_object_per_mega_byte_fee(),
            expected_data_object_state_bloat_bond:
                Storage::<Test>::data_object_state_bloat_bond_value(),
            object_creation_params: DataObjectCreationParameters {
                size: 1,
                ipfs_content_id: vec![1],
            },
            uploader_account: DEFAULT_MEMBER_ACCOUNT_ID,
        };

        UpdateChannelPayoutsFixture::default()
            .with_payload(Some(payload_params))
            .call_and_assert(Err(storage::Error::<Test>::InsufficientBalance.into()));
    })
}

#[test]
fn unsuccessfull_channel_payouts_update_with_unexpected_data_size_fee() {
    with_default_mock_builder(|| {
        run_to_block(1);

        increase_account_balance_helper(DEFAULT_MEMBER_ACCOUNT_ID, INITIAL_BALANCE);
        let payload_params = ChannelPayoutsPayloadParameters::<Test> {
            expected_data_size_fee: Storage::<Test>::data_object_per_mega_byte_fee()
                .saturating_add(One::one()),
            expected_data_object_state_bloat_bond:
                Storage::<Test>::data_object_state_bloat_bond_value(),
            object_creation_params: DataObjectCreationParameters {
                size: 1,
                ipfs_content_id: vec![1],
            },
            uploader_account: DEFAULT_MEMBER_ACCOUNT_ID,
        };

        UpdateChannelPayoutsFixture::default()
            .with_payload(Some(payload_params))
            .call_and_assert(Err(storage::Error::<Test>::DataSizeFeeChanged.into()));
    })
}

#[test]
fn unsuccessfull_channel_payouts_update_with_unexpected_data_object_state_bloat_bond() {
    with_default_mock_builder(|| {
        run_to_block(1);

        increase_account_balance_helper(DEFAULT_MEMBER_ACCOUNT_ID, INITIAL_BALANCE);
        let payload_params = ChannelPayoutsPayloadParameters::<Test> {
            expected_data_size_fee: Storage::<Test>::data_object_per_mega_byte_fee(),
            expected_data_object_state_bloat_bond:
                Storage::<Test>::data_object_state_bloat_bond_value().saturating_add(1),
            object_creation_params: DataObjectCreationParameters {
                size: 1,
                ipfs_content_id: vec![1],
            },
            uploader_account: DEFAULT_MEMBER_ACCOUNT_ID,
        };

        UpdateChannelPayoutsFixture::default()
            .with_payload(Some(payload_params))
            .call_and_assert(Err(
                storage::Error::<Test>::DataObjectStateBloatBondChanged.into()
            ));
    })
}

#[test]
fn unsuccessfull_channel_payouts_update_min_cashout_exceeds_max_cashout() {
    with_default_mock_builder(|| {
        run_to_block(1);

        let current_min_cashout = Content::min_cashout_allowed();
        let current_max_cashout = Content::max_cashout_allowed();

        UpdateChannelPayoutsFixture::default()
            .with_min_cashout_allowed(Some(current_min_cashout.saturating_add(1)))
            .with_max_cashout_allowed(Some(current_min_cashout))
            .call_and_assert(Err(
                Error::<Test>::MinCashoutAllowedExceedsMaxCashoutAllowed.into(),
            ));

        UpdateChannelPayoutsFixture::default()
            .with_min_cashout_allowed(Some(current_max_cashout.saturating_add(1)))
            .call_and_assert(Err(
                Error::<Test>::MinCashoutAllowedExceedsMaxCashoutAllowed.into(),
            ));

        UpdateChannelPayoutsFixture::default()
            .with_max_cashout_allowed(Some(current_min_cashout.saturating_sub(1)))
            .call_and_assert(Err(
                Error::<Test>::MinCashoutAllowedExceedsMaxCashoutAllowed.into(),
            ));
    })
}

#[test]
fn successful_channel_payouts_update() {
    with_default_mock_builder(|| {
        run_to_block(1);

        // TODO: Should not be required after https://github.com/Joystream/joystream/issues/3510
        make_storage_module_account_existential_deposit();
        increase_account_balance_helper(DEFAULT_MEMBER_ACCOUNT_ID, INITIAL_BALANCE);

        let payments = create_some_pull_payments_helper();
        let merkle_root = generate_merkle_root_helper(&payments).pop().unwrap();
        let payload_params = ChannelPayoutsPayloadParameters::<Test> {
            expected_data_size_fee: Storage::<Test>::data_object_per_mega_byte_fee(),
            expected_data_object_state_bloat_bond:
                Storage::<Test>::data_object_state_bloat_bond_value(),
            object_creation_params: DataObjectCreationParameters {
                size: 1,
                ipfs_content_id: vec![1],
            },
            uploader_account: DEFAULT_MEMBER_ACCOUNT_ID,
        };

        UpdateChannelPayoutsFixture::default()
            .with_commitment(Some(merkle_root))
            .with_min_cashout_allowed(Some(0))
            .with_max_cashout_allowed(Some(1))
            .with_channel_cashouts_enabled(Some(false))
            .with_payload(Some(payload_params))
            .call_and_assert(Ok(()));
    })
}<|MERGE_RESOLUTION|>--- conflicted
+++ resolved
@@ -134,28 +134,12 @@
 #[test]
 fn unsuccessful_reward_claim_with_pending_channel_transfer() {
     with_default_mock_builder(|| {
-<<<<<<< HEAD
         ContentTest::with_member_channel()
             .with_claimable_reward()
             .setup();
         UpdateChannelTransferStatusFixture::default()
             .with_new_member_channel_owner(SECOND_MEMBER_ID)
             .call_and_assert(Ok(()));
-=======
-        run_to_block(1);
-
-        create_initial_storage_buckets_helper();
-        increase_account_balance_helper(DEFAULT_CURATOR_ACCOUNT_ID, INITIAL_BALANCE);
-        create_default_curator_owned_channel_with_video(
-            DEFAULT_DATA_OBJECT_STATE_BLOAT_BOND,
-            &[ChannelActionPermission::ClaimChannelReward],
-        );
-        let payments = create_some_pull_payments_helper();
-        update_commit_value_with_payments_helper(&payments);
-        <Test as Config>::CouncilBudgetManager::set_budget(DEFAULT_PAYOUT_CLAIMED);
-
-        let default_curator_group_id = Content::next_curator_group_id() - 1;
->>>>>>> c3927350
         ClaimChannelRewardFixture::default()
             .call_and_assert(Err(Error::<Test>::InvalidChannelTransferStatus.into()));
     })
