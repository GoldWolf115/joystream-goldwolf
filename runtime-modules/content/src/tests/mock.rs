--- conflicted
+++ resolved
@@ -16,7 +16,6 @@
 use crate::ContentActorAuthenticator;
 use crate::Trait;
 use common::currency::GovernanceCurrency;
-use frame_support::assert_ok;
 
 /// Module Aliases
 pub type System = frame_system::Module<Test>;
@@ -32,22 +31,7 @@
 pub type CuratorId = <Test as ContentActorAuthenticator>::CuratorId;
 pub type CuratorGroupId = <Test as ContentActorAuthenticator>::CuratorGroupId;
 pub type MemberId = <Test as MembershipTypes>::MemberId;
-<<<<<<< HEAD
 pub type ChannelId = <Test as storage::Trait>::ChannelId;
-=======
-pub type ChannelId = <Test as StorageOwnership>::ChannelId;
-pub type VideoId = <Test as Trait>::VideoId;
-pub type VideoCategoryId = <Test as Trait>::VideoCategoryId;
-pub type ChannelCategoryId = <Test as Trait>::ChannelCategoryId;
-type ChannelOwnershipTransferRequestId = <Test as Trait>::ChannelOwnershipTransferRequestId;
-
-pub const REWARD_ACCOUNT_ID: u64 = 25;
-
-pub const FIRST_MEMBER_ORIGIN: u64 = 4;
-pub const SECOND_MEMBER_ORIGIN: u64 = 5;
-pub const THIRD_MEMBER_ORIGIN: u64 = 6;
-pub const UNKNOWN_ORIGIN: u64 = 7777;
->>>>>>> cef9ebfd
 
 /// Account Ids
 pub const DEFAULT_MEMBER_ACCOUNT_ID: u64 = 101;
@@ -73,8 +57,6 @@
 pub const UNAUTHORIZED_MODERATOR_ID: u64 = 215;
 pub const SECOND_MEMBER_ID: u64 = 216;
 
-pub const UNKNOWN_ID: u64 = 545;
-
 // Storage module & migration parameters
 // # objects in a channel == # objects in a video is assumed, changing this will make tests fail
 
@@ -84,11 +66,6 @@
 pub const VIDEO_MIGRATIONS_PER_BLOCK: u64 = 2;
 pub const CHANNEL_MIGRATIONS_PER_BLOCK: u64 = 1;
 pub const MIGRATION_BLOCKS: u64 = 4;
-
-pub const FIRST_MEMBER_ID: MemberId = 1;
-pub const SECOND_MEMBER_ID: MemberId = 2;
-pub const THIRD_MEMBER_ID: MemberId = 7;
-pub const FOURTH_MEMBER_ID: MemberId = 8;
 
 pub const OUTSTANDING_VIDEOS: u64 = MIGRATION_BLOCKS * VIDEO_MIGRATIONS_PER_BLOCK;
 pub const OUTSTANDING_CHANNELS: u64 = MIGRATION_BLOCKS * CHANNEL_MIGRATIONS_PER_BLOCK;
@@ -212,21 +189,6 @@
     pub const ScreenedMemberMaxInitialBalance: u64 = 5000;
 }
 
-<<<<<<< HEAD
-=======
-impl common::MembershipTypes for Test {
-    type MemberId = u64;
-    type ActorId = u64;
-}
-
-impl membership::Trait for Test {
-    type Event = MetaEvent;
-    type PaidTermId = u64;
-    type SubscriptionId = u64;
-    type ScreenedMemberMaxInitialBalance = ();
-}
-
->>>>>>> cef9ebfd
 impl ContentActorAuthenticator for Test {
     type CuratorId = u64;
     type CuratorGroupId = u64;
@@ -287,7 +249,7 @@
                 *account_id
                     == ensure_signed(Origin::signed(COLLABORATOR_MEMBER_ACCOUNT_ID)).unwrap()
             }
-<<<<<<< HEAD
+
             UNAUTHORIZED_MODERATOR_ID => {
                 *account_id
                     == ensure_signed(Origin::signed(UNAUTHORIZED_MODERATOR_ACCOUNT_ID)).unwrap()
@@ -296,21 +258,7 @@
             DEFAULT_MODERATOR_ID => {
                 *account_id == ensure_signed(Origin::signed(DEFAULT_MODERATOR_ACCOUNT_ID)).unwrap()
             }
-=======
-
-            FIRST_MEMBER_ID => {
-                *account_id == ensure_signed(Origin::signed(FIRST_MEMBER_ORIGIN)).unwrap()
-            }
-
-            SECOND_MEMBER_ID => {
-                *account_id == ensure_signed(Origin::signed(SECOND_MEMBER_ORIGIN)).unwrap()
-            }
-
-            THIRD_MEMBER_ID => {
-                *account_id == ensure_signed(Origin::signed(THIRD_MEMBER_ORIGIN)).unwrap()
-            }
-
->>>>>>> cef9ebfd
+
             _ => false,
         }
     }
@@ -512,25 +460,7 @@
     next_video_category_id: u64,
     next_video_id: u64,
     next_curator_group_id: u64,
-<<<<<<< HEAD
     next_video_post_id: u64,
-=======
-    min_auction_duration: u64,
-    max_auction_duration: u64,
-    min_auction_extension_period: u64,
-    max_auction_extension_period: u64,
-    min_bid_lock_duration: u64,
-    max_bid_lock_duration: u64,
-    min_starting_price: u64,
-    max_starting_price: u64,
-    min_creator_royalty: Perbill,
-    max_creator_royalty: Perbill,
-    min_bid_step: u64,
-    max_bid_step: u64,
-    platform_fee_percentage: Perbill,
-    auction_starts_at_max_delta: u64,
-    max_auction_whitelist_length: u32,
->>>>>>> cef9ebfd
     video_migration: VideoMigrationConfig<Test>,
     channel_migration: ChannelMigrationConfig<Test>,
     max_reward_allowed: BalanceOf<Test>,
@@ -561,25 +491,7 @@
             next_video_category_id: 1,
             next_video_id: 1,
             next_curator_group_id: 1,
-<<<<<<< HEAD
             next_video_post_id: 1,
-=======
-            min_auction_duration: 5,
-            max_auction_duration: 20,
-            min_auction_extension_period: 4,
-            max_auction_extension_period: 30,
-            min_bid_lock_duration: 2,
-            max_bid_lock_duration: 10,
-            min_starting_price: 10,
-            max_starting_price: 1000,
-            min_creator_royalty: Perbill::from_percent(1),
-            max_creator_royalty: Perbill::from_percent(5),
-            min_bid_step: 10,
-            max_bid_step: 100,
-            platform_fee_percentage: Perbill::from_percent(1),
-            auction_starts_at_max_delta: 90_000,
-            max_auction_whitelist_length: 4,
->>>>>>> cef9ebfd
             video_migration: MigrationConfigRecord {
                 current_id: 1,
                 final_id: 1,
@@ -622,25 +534,7 @@
             next_video_category_id: self.next_video_category_id,
             next_video_id: self.next_video_id,
             next_curator_group_id: self.next_curator_group_id,
-<<<<<<< HEAD
             next_video_post_id: self.next_video_post_id,
-=======
-            min_auction_duration: self.min_auction_duration,
-            max_auction_duration: self.max_auction_duration,
-            min_auction_extension_period: self.min_auction_extension_period,
-            max_auction_extension_period: self.max_auction_extension_period,
-            min_bid_lock_duration: self.min_bid_lock_duration,
-            max_bid_lock_duration: self.max_bid_lock_duration,
-            min_starting_price: self.min_starting_price,
-            max_starting_price: self.max_starting_price,
-            min_creator_royalty: self.min_creator_royalty,
-            max_creator_royalty: self.max_creator_royalty,
-            min_bid_step: self.min_bid_step,
-            max_bid_step: self.max_bid_step,
-            platform_fee_percentage: self.platform_fee_percentage,
-            auction_starts_at_max_delta: self.auction_starts_at_max_delta,
-            max_auction_whitelist_length: self.max_auction_whitelist_length,
->>>>>>> cef9ebfd
             video_migration: self.video_migration,
             channel_migration: self.channel_migration,
             max_reward_allowed: self.max_reward_allowed,
@@ -683,43 +577,6 @@
     }
 }
 
-<<<<<<< HEAD
-=======
-// Events
-
-type RawEvent = crate::RawEvent<
-    ContentActor<CuratorGroupId, CuratorId, MemberId>,
-    MemberId,
-    CuratorGroupId,
-    CuratorId,
-    VideoId,
-    VideoCategoryId,
-    ChannelId,
-    ChannelCategoryId,
-    ChannelOwnershipTransferRequestId,
-    u64,
-    u64,
-    u64,
-    ChannelOwnershipTransferRequest<Test>,
-    Series<<Test as StorageOwnership>::ChannelId, VideoId>,
-    Channel<Test>,
-    <Test as storage::Trait>::DataObjectId,
-    bool,
-    AuctionParams<<Test as frame_system::Trait>::BlockNumber, BalanceOf<Test>, MemberId>,
-    BalanceOf<Test>,
-    ChannelCreationParameters<Test>,
-    ChannelUpdateParameters<Test>,
-    VideoCreationParameters<Test>,
-    VideoUpdateParameters<Test>,
-    bool,
-    StorageAssets<Test>,
->;
-
-pub fn get_test_event(raw_event: RawEvent) -> MetaEvent {
-    MetaEvent::content(raw_event)
-}
-
->>>>>>> cef9ebfd
 pub fn assert_event(tested_event: MetaEvent, number_of_events_after_call: usize) {
     // Ensure  runtime events length is equal to expected number of events after call
     assert_eq!(System::events().len(), number_of_events_after_call);
@@ -728,75 +585,6 @@
     assert_eq!(System::events().iter().last().unwrap().event, tested_event);
 }
 
-<<<<<<< HEAD
-=======
-pub fn create_member_channel() -> ChannelId {
-    // deposit initial balance
-    let _ = balances::Module::<Test>::deposit_creating(
-        &FIRST_MEMBER_ORIGIN,
-        <Test as balances::Trait>::Balance::from(30u32),
-    );
-
-    let channel_id = Content::next_channel_id();
-
-    // 3 assets added at creation
-    let assets = StorageAssetsRecord {
-        object_creation_list: vec![
-            DataObjectCreationParameters {
-                size: 3,
-                ipfs_content_id: b"first".to_vec(),
-            },
-            DataObjectCreationParameters {
-                size: 3,
-                ipfs_content_id: b"second".to_vec(),
-            },
-            DataObjectCreationParameters {
-                size: 3,
-                ipfs_content_id: b"third".to_vec(),
-            },
-        ],
-        expected_data_size_fee: storage::DataObjectPerMegabyteFee::<Test>::get(),
-    };
-
-    // Member can create the channel
-    assert_ok!(Content::create_channel(
-        Origin::signed(FIRST_MEMBER_ORIGIN),
-        ContentActor::Member(FIRST_MEMBER_ID),
-        ChannelCreationParametersRecord {
-            assets: Some(assets),
-            meta: Some(vec![]),
-            reward_account: None,
-            collaborators: BTreeSet::<MemberId>::new(),
-        }
-    ));
-
-    channel_id
-}
-
-pub fn get_video_creation_parameters() -> VideoCreationParameters<Test> {
-    VideoCreationParametersRecord {
-        assets: Some(StorageAssetsRecord {
-            object_creation_list: vec![
-                DataObjectCreationParameters {
-                    size: 3,
-                    ipfs_content_id: b"first".to_vec(),
-                },
-                DataObjectCreationParameters {
-                    size: 3,
-                    ipfs_content_id: b"second".to_vec(),
-                },
-                DataObjectCreationParameters {
-                    size: 3,
-                    ipfs_content_id: b"third".to_vec(),
-                },
-            ],
-            expected_data_size_fee: storage::DataObjectPerMegabyteFee::<Test>::get(),
-        }),
-        meta: Some(b"test".to_vec()),
-    }
-}
-
->>>>>>> cef9ebfd
 /// Get good params for open auction
 pub fn get_open_auction_params(
 ) -> AuctionParams<<Test as frame_system::Trait>::BlockNumber, BalanceOf<Test>, MemberId> {
@@ -812,7 +600,6 @@
     }
 }
 
-<<<<<<< HEAD
 // membership trait implementation and related stuff
 
 parameter_types! {
@@ -911,119 +698,4 @@
             false
         }
     }
-}
-=======
-pub type CollectiveFlip = randomness_collective_flip::Module<Test>;
-
-pub fn create_channel_mock(
-    sender: u64,
-    actor: ContentActor<CuratorGroupId, CuratorId, MemberId>,
-    params: ChannelCreationParameters<Test>,
-    result: DispatchResult,
-) {
-    let channel_id = Content::next_channel_id();
-
-    assert_eq!(
-        Content::create_channel(
-            Origin::signed(sender.clone()),
-            actor.clone(),
-            params.clone()
-        ),
-        result.clone(),
-    );
-
-    if result.is_ok() {
-        let owner = Content::actor_to_channel_owner(&actor).unwrap();
-
-        assert_eq!(
-            System::events().last().unwrap().event,
-            MetaEvent::content(RawEvent::ChannelCreated(
-                actor.clone(),
-                channel_id,
-                ChannelRecord {
-                    owner: owner,
-                    is_censored: false,
-                    reward_account: params.reward_account.clone(),
-
-                    collaborators: params.collaborators.clone(),
-                    num_videos: 0,
-                    deletion_prize_source_account_id: sender.clone(),
-                },
-                params,
-            ))
-        );
-    }
-}
-
-pub fn create_simple_channel_and_video(sender: u64, member_id: u64) {
-    // deposit initial balance
-    let _ = balances::Module::<Test>::deposit_creating(
-        &sender,
-        <Test as balances::Trait>::Balance::from(30u32),
-    );
-
-    let channel_id = NextChannelId::<Test>::get();
-
-    create_channel_mock(
-        sender,
-        ContentActor::Member(member_id),
-        ChannelCreationParametersRecord {
-            assets: None,
-            meta: Some(vec![]),
-            reward_account: Some(REWARD_ACCOUNT_ID),
-            collaborators: BTreeSet::<MemberId>::new(),
-        },
-        Ok(()),
-    );
-
-    let params = get_video_creation_parameters();
-
-    // Create simple video using member actor
-    create_video_mock(
-        sender,
-        ContentActor::Member(member_id),
-        channel_id,
-        params,
-        Ok(()),
-    );
-}
-
-pub fn create_video_mock(
-    sender: u64,
-    actor: ContentActor<CuratorGroupId, CuratorId, MemberId>,
-    channel_id: ChannelId,
-    params: VideoCreationParameters<Test>,
-    result: DispatchResult,
-) {
-    let video_id = Content::next_video_id();
-    let num_videos_pre = Content::channel_by_id(channel_id).num_videos;
-
-    assert_eq!(
-        Content::create_video(
-            Origin::signed(sender),
-            actor.clone(),
-            channel_id.clone(),
-            params.clone()
-        ),
-        result.clone(),
-    );
-
-    if result.is_ok() {
-        assert_eq!(
-            System::events().last().unwrap().event,
-            MetaEvent::content(RawEvent::VideoCreated(
-                actor.clone(),
-                channel_id,
-                video_id,
-                params.clone(),
-            ))
-        );
-        assert_eq!(
-            num_videos_pre + 1,
-            Content::channel_by_id(channel_id).num_videos,
-        );
-    }
-}
-
-pub type Balances = balances::Module<Test>;
->>>>>>> cef9ebfd
+}