--- conflicted
+++ resolved
@@ -266,7 +266,6 @@
     }
 }
 
-<<<<<<< HEAD
 parameter_types! {
     pub const MaxNumberOfDataObjectsPerBag: u64 = 4;
     pub const MaxDistributionBucketFamilyNumber: u64 = 4;
@@ -284,7 +283,6 @@
         storage::StorageBucketsPerBagValueConstraint {min: 3, max_min_diff: 7};
     pub const MaxDataObjectSize: u64 = VOUCHER_OBJECTS_SIZE_LIMIT;
 }
-=======
 // required for minting::BalanceOf<Test>
 impl minting::Trait for Test {
     // Currency has been already defined
@@ -293,7 +291,6 @@
 }
 
 pub struct MockStorageSystem {}
->>>>>>> 8c74017b
 
 pub const STORAGE_WG_LEADER_ACCOUNT_ID: u64 = 100001;
 pub const DEFAULT_STORAGE_PROVIDER_ACCOUNT_ID: u64 = 100002;
@@ -496,14 +493,11 @@
     next_series_id: u64,
     next_channel_transfer_request_id: u64,
     next_curator_group_id: u64,
-<<<<<<< HEAD
     next_post_id: u64,
     video_migration: VideoMigrationConfig<Test>,
     channel_migration: ChannelMigrationConfig<Test>,
-=======
     max_reward_allowed: minting::BalanceOf<Test>,
     min_cashout_allowed: minting::BalanceOf<Test>,
->>>>>>> 8c74017b
 }
 
 impl Default for ExtBuilder {
@@ -519,7 +513,6 @@
             next_series_id: 1,
             next_channel_transfer_request_id: 1,
             next_curator_group_id: 1,
-<<<<<<< HEAD
             next_post_id: 1,
             video_migration: MigrationConfigRecord {
                 current_id: 1,
@@ -529,10 +522,8 @@
                 current_id: 1,
                 final_id: 1,
             },
-=======
-            max_reward_allowed: minting::BalanceOf::<Test>::from(1_000u32),
-            min_cashout_allowed: minting::BalanceOf::<Test>::from(1u32),
->>>>>>> 8c74017b
+            max_reward_allowed: BalanceOf::<Test>::from(1_000u32),
+            min_cashout_allowed: BalanceOf::<Test>::from(1u32),
         }
     }
 }
@@ -554,14 +545,11 @@
             next_series_id: self.next_series_id,
             next_channel_transfer_request_id: self.next_channel_transfer_request_id,
             next_curator_group_id: self.next_curator_group_id,
-<<<<<<< HEAD
             next_post_id: self.next_post_id,
             video_migration: self.video_migration,
             channel_migration: self.channel_migration,
-=======
             max_reward_allowed: self.max_reward_allowed,
             min_cashout_allowed: self.min_cashout_allowed,
->>>>>>> 8c74017b
         }
         .assimilate_storage(&mut t)
         .unwrap();
