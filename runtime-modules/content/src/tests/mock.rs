--- conflicted
+++ resolved
@@ -15,24 +15,16 @@
 use crate::ContentActorAuthenticator;
 use crate::Trait;
 use common::currency::GovernanceCurrency;
-<<<<<<< HEAD
-use common::storage::StorageSystem;
 use frame_support::assert_ok;
-=======
->>>>>>> d8953e0a
 
 pub type CuratorId = <Test as ContentActorAuthenticator>::CuratorId;
 pub type CuratorGroupId = <Test as ContentActorAuthenticator>::CuratorGroupId;
 pub type MemberId = <Test as membership::Trait>::MemberId;
 pub type ChannelId = <Test as StorageOwnership>::ChannelId;
-<<<<<<< HEAD
 pub type VideoId = <Test as Trait>::VideoId;
 pub type VideoCategoryId = <Test as Trait>::VideoCategoryId;
 pub type ChannelCategoryId = <Test as Trait>::ChannelCategoryId;
 type ChannelOwnershipTransferRequestId = <Test as Trait>::ChannelOwnershipTransferRequestId;
-// pub type DAOId = <Test as StorageOwnership>::DAOId;
-=======
->>>>>>> d8953e0a
 
 /// Origins
 
@@ -80,12 +72,8 @@
         content<T>,
         frame_system<T>,
         balances<T>,
-<<<<<<< HEAD
-        membership<T>,
-=======
         membership_mod<T>,
         storage_mod<T>,
->>>>>>> d8953e0a
     }
 }
 
@@ -148,19 +136,6 @@
     type MaxLocks = ();
 }
 
-parameter_types! {
-    pub const ScreenedMemberMaxInitialBalance: u64 = 500;
-}
-
-impl membership::Trait for Test {
-    type Event = MetaEvent;
-    type MemberId = u64;
-    type SubscriptionId = u32;
-    type PaidTermId = u32;
-    type ActorId = u32;
-    type ScreenedMemberMaxInitialBalance = ScreenedMemberMaxInitialBalance;
-}
-
 impl pallet_timestamp::Trait for Test {
     type Moment = u64;
     type OnTimestampSet = ();
@@ -231,15 +206,6 @@
     pub const MaxDataObjectSize: u64 = 400;
 }
 
-<<<<<<< HEAD
-// Anyone can upload and delete without restriction
-impl StorageSystem<Test, MemberId> for MockStorageSystem {
-    fn atomically_add_content(
-        _owner: StorageObjectOwner<Test>,
-        _content_parameters: Vec<ContentParameters<Test>>,
-    ) -> DispatchResult {
-        Ok(())
-=======
 pub const STORAGE_WG_LEADER_ACCOUNT_ID: u64 = 100001;
 pub const DEFAULT_STORAGE_PROVIDER_ACCOUNT_ID: u64 = 100002;
 pub const DEFAULT_DISTRIBUTION_PROVIDER_ACCOUNT_ID: u64 = 100003;
@@ -316,7 +282,6 @@
         } else {
             Ok(())
         }
->>>>>>> d8953e0a
     }
 
     fn ensure_distribution_worker_origin(origin: Self::Origin, _: u64) -> DispatchResult {
@@ -508,7 +473,6 @@
     }
 }
 
-<<<<<<< HEAD
 // Events
 
 type RawEvent = crate::RawEvent<
@@ -519,7 +483,6 @@
     VideoId,
     VideoCategoryId,
     ChannelId,
-    NewAsset<ContentParameters<Test>>,
     ChannelCategoryId,
     ChannelOwnershipTransferRequestId,
     u64,
@@ -528,12 +491,15 @@
     ChannelOwnershipTransferRequest<Test>,
     Series<<Test as StorageOwnership>::ChannelId, VideoId>,
     Channel<Test>,
-    ContentParameters<Test>,
-    <Test as frame_system::Trait>::AccountId,
-    ContentId<Test>,
+    <Test as storage::Trait>::DataObjectId,
     bool,
     AuctionParams<VideoId, <Test as frame_system::Trait>::BlockNumber, BalanceOf<Test>, MemberId>,
     BalanceOf<Test>,
+    ChannelCreationParameters<Test>,
+    ChannelUpdateParameters<Test>,
+    VideoCreationParameters<Test>,
+    VideoUpdateParameters<Test>,
+    NewAssets<Test>,
 >;
 
 pub fn get_test_event(raw_event: RawEvent) -> MetaEvent {
@@ -555,8 +521,8 @@
     assert_ok!(Content::create_channel(
         Origin::signed(FIRST_MEMBER_ORIGIN),
         ContentActor::Member(FIRST_MEMBER_ID),
-        ChannelCreationParameters {
-            assets: vec![],
+        ChannelCreationParametersRecord {
+            assets: NewAssets::<Test>::Urls(vec![]),
             meta: vec![],
             reward_account: None,
         }
@@ -565,22 +531,29 @@
     channel_id
 }
 
-pub fn create_member_video() -> VideoId {
-    let channel_id = create_member_channel();
-
-    let video_id = Content::next_video_id();
-    assert_ok!(Content::create_video(
-        Origin::signed(FIRST_MEMBER_ORIGIN),
-        ContentActor::Member(FIRST_MEMBER_ID),
-        channel_id,
-        VideoCreationParameters {
-            assets: vec![NewAsset::Urls(vec![b"https://somewhere.com/".to_vec()])],
-            meta: b"metablob".to_vec(),
-        }
-    ));
-
-    video_id
-=======
+pub fn get_video_creation_parameters() -> VideoCreationParameters<Test> {
+    VideoCreationParametersRecord {
+        assets: NewAssets::<Test>::Upload(CreationUploadParameters {
+            object_creation_list: vec![
+                DataObjectCreationParameters {
+                    size: 3,
+                    ipfs_content_id: b"first".to_vec(),
+                },
+                DataObjectCreationParameters {
+                    size: 3,
+                    ipfs_content_id: b"second".to_vec(),
+                },
+                DataObjectCreationParameters {
+                    size: 3,
+                    ipfs_content_id: b"third".to_vec(),
+                },
+            ],
+            expected_data_size_fee: storage::DataObjectPerMegabyteFee::<Test>::get(),
+        }),
+        meta: b"test".to_vec(),
+    }
+}
+
 pub type CollectiveFlip = randomness_collective_flip::Module<Test>;
 
 pub fn create_channel_mock(
@@ -760,6 +733,7 @@
         );
     }
 }
+
 pub fn update_video_mock(
     sender: u64,
     actor: ContentActor<CuratorGroupId, CuratorId, MemberId>,
@@ -790,5 +764,4 @@
             ))
         );
     }
->>>>>>> d8953e0a
 }