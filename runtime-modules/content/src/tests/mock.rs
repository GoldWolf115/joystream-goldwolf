--- conflicted
+++ resolved
@@ -48,11 +48,6 @@
 pub const UNAUTHORIZED_COLLABORATOR_MEMBER_ID: u64 = 214;
 pub const UNAUTHORIZED_MODERATOR_ID: u64 = 215;
 
-<<<<<<< HEAD
-/// Misc
-pub const INITIAL_BALANCE: u32 = 1000;
-pub const MEMBERS_COUNT: u64 = 10;
-=======
 // Storage module & migration parameters
 // # objects in a channel == # objects in a video is assumed, changing this will make tests fail
 // TODO: set separate amount of objects per channel / video in Olympia release tests
@@ -79,7 +74,7 @@
 pub const INITIAL_BALANCE: u64 = TOTAL_BALANCE_REQUIRED;
 
 pub const START_MIGRATION_AT_BLOCK: u64 = 1;
->>>>>>> df03e6fd
+pub const MEMBERS_COUNT: u64 = 10;
 
 impl_outer_origin! {
     pub enum Origin for Test {}
@@ -403,7 +398,6 @@
 parameter_types! {
     pub const MaxNumberOfCuratorsPerGroup: u32 = 10;
     pub const ChannelOwnershipPaymentEscrowId: [u8; 8] = *b"12345678";
-<<<<<<< HEAD
     pub const ContentModuleId: ModuleId = ModuleId(*b"mContent"); // module content
     pub const MaxModerators: u64 = 5;
     pub const CleanupMargin: u32 = 3;
@@ -411,10 +405,8 @@
     pub const PricePerByte: u32 = 2;
     pub const VideoCommentsModuleId: ModuleId = ModuleId(*b"m0:forum"); // module : forum
     pub const BloatBondCap: u32 = 1000;
-=======
     pub const VideosMigrationsEachBlock: u64 = VIDEO_MIGRATIONS_PER_BLOCK;
     pub const ChannelsMigrationsEachBlock: u64 = CHANNEL_MIGRATIONS_PER_BLOCK;
->>>>>>> df03e6fd
 }
 
 impl Trait for Test {
@@ -451,7 +443,6 @@
     /// The data object used in storage
     type DataObjectStorage = storage::Module<Self>;
 
-<<<<<<< HEAD
     /// PostId Type
     type PostId = u64;
 
@@ -475,11 +466,9 @@
 
     /// module id
     type ModuleId = ContentModuleId;
-=======
     type VideosMigrationsEachBlock = VideosMigrationsEachBlock;
 
     type ChannelsMigrationsEachBlock = ChannelsMigrationsEachBlock;
->>>>>>> df03e6fd
 }
 
 // #[derive (Default)]
@@ -493,12 +482,9 @@
     next_series_id: u64,
     next_channel_transfer_request_id: u64,
     next_curator_group_id: u64,
-<<<<<<< HEAD
     next_post_id: u64,
-=======
     video_migration: VideoMigrationConfig<Test>,
     channel_migration: ChannelMigrationConfig<Test>,
->>>>>>> df03e6fd
 }
 
 impl Default for ExtBuilder {
@@ -513,9 +499,7 @@
             next_series_id: 1,
             next_channel_transfer_request_id: 1,
             next_curator_group_id: 1,
-<<<<<<< HEAD
             next_post_id: 1,
-=======
             video_migration: MigrationConfigRecord {
                 current_id: 1,
                 final_id: 1,
@@ -524,7 +508,6 @@
                 current_id: 1,
                 final_id: 1,
             },
->>>>>>> df03e6fd
         }
     }
 }
@@ -545,12 +528,9 @@
             next_series_id: self.next_series_id,
             next_channel_transfer_request_id: self.next_channel_transfer_request_id,
             next_curator_group_id: self.next_curator_group_id,
-<<<<<<< HEAD
             next_post_id: self.next_post_id,
-=======
             video_migration: self.video_migration,
             channel_migration: self.channel_migration,
->>>>>>> df03e6fd
         }
         .assimilate_storage(&mut t)
         .unwrap();
@@ -571,12 +551,7 @@
         System::set_block_number(System::block_number() + 1);
         <Content as OnInitialize<u64>>::on_initialize(System::block_number());
     }
-<<<<<<< HEAD
-}
-=======
 }
 
 pub type CollectiveFlip = randomness_collective_flip::Module<Test>;
-
-pub type Balances = balances::Module<Test>;
->>>>>>> df03e6fd
+pub type Balances = balances::Module<Test>;