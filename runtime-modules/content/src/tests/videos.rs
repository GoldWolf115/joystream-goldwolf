--- conflicted
+++ resolved
@@ -7,55 +7,6 @@
 
 #[test]
 fn delete_video_nft_is_issued() {
-<<<<<<< HEAD
-=======
-    with_default_mock_builder(|| {
-        // Run to block one to see emitted events
-        run_to_block(1);
-
-        create_initial_storage_buckets_helper();
-
-        let channel_id = create_member_channel();
-
-        let video_id = Content::next_video_id();
-
-        // Create a video
-        assert_ok!(Content::create_video(
-            Origin::signed(FIRST_MEMBER_ORIGIN),
-            ContentActor::Member(FIRST_MEMBER_ID),
-            channel_id,
-            VideoCreationParametersRecord {
-                assets: None,
-                meta: None,
-            }
-        ));
-
-        // Issue nft
-        assert_ok!(Content::issue_nft(
-            Origin::signed(FIRST_MEMBER_ORIGIN),
-            ContentActor::Member(FIRST_MEMBER_ID),
-            video_id,
-            None,
-            b"metablob".to_vec(),
-            None
-        ));
-
-        // Make an attempt to delete a video, which has an nft issued already.
-        assert_err!(
-            Content::delete_video(
-                Origin::signed(FIRST_MEMBER_ORIGIN),
-                ContentActor::Member(FIRST_MEMBER_ID),
-                video_id,
-                BTreeSet::new(),
-            ),
-            Error::<Test>::NFTAlreadyExists
-        );
-    })
-}
-
-#[test]
-fn curators_can_censor_videos() {
->>>>>>> cef9ebfd
     with_default_mock_builder(|| {
         // Run to block one to see emitted events
         run_to_block(1);
