--- conflicted
+++ resolved
@@ -5,114 +5,6 @@
 use crate::*;
 use frame_support::{assert_err, assert_ok};
 
-<<<<<<< HEAD
-=======
-#[test]
-fn video_creation_successful() {
-    with_default_mock_builder(|| {
-        run_to_block(1);
-
-        // depositi initial balance
-        let _ = balances::Module::<Test>::deposit_creating(
-            &FIRST_MEMBER_ORIGIN,
-            <Test as balances::Trait>::Balance::from(100u32),
-        );
-
-        let channel_id = NextChannelId::<Test>::get();
-
-        create_channel_mock(
-            FIRST_MEMBER_ORIGIN,
-            ContentActor::Member(FIRST_MEMBER_ID),
-            ChannelCreationParametersRecord {
-                assets: NewAssets::<Test>::Urls(vec![]),
-                meta: vec![],
-                reward_account: None,
-            },
-            Ok(()),
-        );
-
-        let params = get_video_creation_parameters();
-
-        create_video_mock(
-            FIRST_MEMBER_ORIGIN,
-            ContentActor::Member(FIRST_MEMBER_ID),
-            channel_id,
-            params,
-            Ok(()),
-        )
-    })
-}
-
-#[test]
-fn video_update_successful() {
-    with_default_mock_builder(|| {
-        run_to_block(1);
-
-        let _ = balances::Module::<Test>::deposit_creating(
-            &FIRST_MEMBER_ORIGIN,
-            <Test as balances::Trait>::Balance::from(100u32),
-        );
-
-        let channel_id = NextChannelId::<Test>::get();
-
-        create_channel_mock(
-            FIRST_MEMBER_ORIGIN,
-            ContentActor::Member(FIRST_MEMBER_ID),
-            ChannelCreationParametersRecord {
-                assets: NewAssets::<Test>::Urls(vec![]),
-                meta: vec![],
-                reward_account: None,
-            },
-            Ok(()),
-        );
-
-        let params = get_video_creation_parameters();
-
-        let video_id = Content::next_video_id();
-
-        create_video_mock(
-            FIRST_MEMBER_ORIGIN,
-            ContentActor::Member(FIRST_MEMBER_ID),
-            channel_id,
-            params,
-            Ok(()),
-        );
-
-        let update_params = VideoUpdateParametersRecord {
-            assets: Some(NewAssets::<Test>::Upload(CreationUploadParameters {
-                object_creation_list: vec![DataObjectCreationParameters {
-                    size: 3,
-                    ipfs_content_id: b"first".to_vec(),
-                }],
-                expected_data_size_fee: storage::DataObjectPerMegabyteFee::<Test>::get(),
-            })),
-            new_meta: None,
-        };
-
-        update_video_mock(
-            FIRST_MEMBER_ORIGIN,
-            ContentActor::Member(FIRST_MEMBER_ID),
-            video_id,
-            update_params,
-            Ok(()),
-        );
-    })
-}
-
->>>>>>> 1610ca3a
-#[test]
-fn curators_can_censor_videos() {
-    with_default_mock_builder(|| {
-        // Run to block one to see emitted events
-        run_to_block(1);
-
-        create_initial_storage_buckets_helper();
-        increase_account_balance_helper(DEFAULT_MEMBER_ACCOUNT_ID, INITIAL_BALANCE);
-        create_default_member_owned_channel();
-
-<<<<<<< HEAD
-        let channel_id = NextChannelId::<Test>::get() - 1;
-=======
 #[test]
 fn delete_video_nft_is_issued() {
     with_default_mock_builder(|| {
@@ -161,7 +53,6 @@
         // Run to block one to see emitted events
         run_to_block(1);
         let channel_id = create_member_channel();
->>>>>>> 1610ca3a
 
         let video_id = Content::next_video_id();
         assert_ok!(Content::create_video(
