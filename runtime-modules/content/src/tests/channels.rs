#![cfg(test)]

use std::collections::BTreeMap;
use std::iter::FromIterator;
use strum::IntoEnumIterator;

use super::curators;
use super::fixtures::*;
use super::mock::*;
use crate::*;

// channel creation tests
#[test]
fn successful_channel_creation_with_member_context() {
    with_default_mock_builder(|| {
        run_to_block(1);
        set_dynamic_bag_creation_policy_for_storage_numbers(0);
        create_initial_storage_buckets_helper();

        CreateChannelFixture::default()
            .with_default_storage_buckets()
            .with_sender(DEFAULT_MEMBER_ACCOUNT_ID)
            .with_actor(ContentActor::Member(DEFAULT_MEMBER_ID))
            .call_and_assert(Ok(()));
    })
}

#[test]
fn successful_channel_creation_with_curator_context() {
    with_default_mock_builder(|| {
        run_to_block(1);

        set_dynamic_bag_creation_policy_for_storage_numbers(0);

        create_initial_storage_buckets_helper();
        let default_curator_group_id = curators::add_curator_to_new_group(DEFAULT_CURATOR_ID);
        CreateChannelFixture::default()
            .with_default_storage_buckets()
            .with_sender(DEFAULT_CURATOR_ACCOUNT_ID)
            .with_actor(ContentActor::Curator(
                default_curator_group_id,
                DEFAULT_CURATOR_ID,
            ))
            .call_and_assert(Ok(()));
    })
}

#[test]
fn unsuccessful_channel_creation_with_lead_context() {
    with_default_mock_builder(|| {
        run_to_block(1);
        CreateChannelFixture::default()
            .with_sender(LEAD_ACCOUNT_ID)
            .with_actor(ContentActor::Lead)
            .call_and_assert(Err(Error::<Test>::ActorCannotOwnChannel.into()));
    })
}

#[test]
fn unsuccessful_channel_creation_with_uncorresponding_member_id_and_origin() {
    with_default_mock_builder(|| {
        run_to_block(1);
        CreateChannelFixture::default()
            .with_sender(DEFAULT_MEMBER_ACCOUNT_ID + 100)
            .with_actor(ContentActor::Member(DEFAULT_MEMBER_ID))
            .call_and_assert(Err(Error::<Test>::MemberAuthFailed.into()));
    })
}

#[test]
fn unsuccessful_channel_creation_with_uncorresponding_curator_id_and_origin() {
    with_default_mock_builder(|| {
        run_to_block(1);
        let default_curator_group_id = curators::add_curator_to_new_group(DEFAULT_CURATOR_ID);
        CreateChannelFixture::default()
            .with_sender(DEFAULT_CURATOR_ACCOUNT_ID + 100)
            .with_actor(ContentActor::Curator(
                default_curator_group_id,
                DEFAULT_CURATOR_ID,
            ))
            .call_and_assert(Err(Error::<Test>::CuratorAuthFailed.into()));
    })
}

#[test]
fn successful_channel_creation_with_storage_upload_and_member_context() {
    with_default_mock_builder(|| {
        run_to_block(1);
        create_initial_storage_buckets_helper();
        increase_account_balance_helper(DEFAULT_MEMBER_ACCOUNT_ID, INITIAL_BALANCE);
        CreateChannelFixture::default()
            .with_default_storage_buckets()
            .with_sender(DEFAULT_MEMBER_ACCOUNT_ID)
            .with_actor(ContentActor::Member(DEFAULT_MEMBER_ID))
            .with_assets(StorageAssets::<Test> {
                expected_data_size_fee: Storage::<Test>::data_object_per_mega_byte_fee(),
                object_creation_list: create_data_objects_helper(),
            })
            .call_and_assert(Ok(()));
    })
}

#[test]
fn successful_channel_creation_with_storage_upload_and_curator_context() {
    with_default_mock_builder(|| {
        run_to_block(1);
        create_initial_storage_buckets_helper();
        increase_account_balance_helper(DEFAULT_CURATOR_ACCOUNT_ID, INITIAL_BALANCE);
        let default_curator_group_id = curators::add_curator_to_new_group(DEFAULT_CURATOR_ID);
        CreateChannelFixture::default()
            .with_default_storage_buckets()
            .with_sender(DEFAULT_CURATOR_ACCOUNT_ID)
            .with_actor(ContentActor::Curator(
                default_curator_group_id,
                DEFAULT_CURATOR_ID,
            ))
            .with_assets(StorageAssets::<Test> {
                expected_data_size_fee: Storage::<Test>::data_object_per_mega_byte_fee(),
                object_creation_list: create_data_objects_helper(),
            })
            .call_and_assert(Ok(()));
    })
}

#[test]
fn unsuccessful_channel_creation_with_invalid_expected_data_size_fee() {
    with_default_mock_builder(|| {
        run_to_block(1);
        create_initial_storage_buckets_helper();
        increase_account_balance_helper(DEFAULT_CURATOR_ACCOUNT_ID, INITIAL_BALANCE);
        let default_curator_group_id = curators::add_curator_to_new_group(DEFAULT_CURATOR_ID);
        CreateChannelFixture::default()
            .with_default_storage_buckets()
            .with_sender(DEFAULT_CURATOR_ACCOUNT_ID)
            .with_actor(ContentActor::Curator(
                default_curator_group_id,
                DEFAULT_CURATOR_ID,
            ))
            .with_assets(StorageAssets::<Test> {
                // setting a purposely high fee to trigger error
                expected_data_size_fee: BalanceOf::<Test>::from(1_000_000u64),
                object_creation_list: create_data_objects_helper(),
            })
            .call_and_assert(Err(storage::Error::<Test>::DataSizeFeeChanged.into()));
    })
}

#[test]
fn unsuccessful_channel_creation_with_insufficient_balance() {
    with_default_mock_builder(|| {
        run_to_block(1);
        create_initial_storage_buckets_helper();

        let data_object_deletion_prize = 10;
        set_data_object_deletion_prize(data_object_deletion_prize);

        CreateChannelFixture::default()
            .with_default_storage_buckets()
            .with_sender(DEFAULT_MEMBER_ACCOUNT_ID)
            .with_data_object_deletion_prize(data_object_deletion_prize)
            .with_actor(ContentActor::Member(DEFAULT_MEMBER_ID))
            .with_assets(StorageAssets::<Test> {
                expected_data_size_fee: Storage::<Test>::data_object_per_mega_byte_fee(),
                object_creation_list: create_data_objects_helper(),
            })
            .call_and_assert(Err(storage::Error::<Test>::InsufficientBalance.into()));
    })
}

#[test]
fn unsuccessful_channel_creation_with_no_bucket_with_sufficient_size_available() {
    with_default_mock_builder(|| {
        run_to_block(1);
        create_initial_storage_buckets_helper();
        increase_account_balance_helper(DEFAULT_MEMBER_ACCOUNT_ID, INITIAL_BALANCE);
        set_dynamic_bag_creation_policy_for_storage_numbers(1);

        CreateChannelFixture::default()
            .with_default_storage_buckets()
            .with_sender(DEFAULT_MEMBER_ACCOUNT_ID)
            .with_actor(ContentActor::Member(DEFAULT_MEMBER_ID))
            .with_assets(StorageAssets::<Test> {
                expected_data_size_fee: Storage::<Test>::data_object_per_mega_byte_fee(),
                object_creation_list: vec![DataObjectCreationParameters {
                    size: STORAGE_BUCKET_OBJECTS_SIZE_LIMIT + 1,
                    ipfs_content_id: vec![1u8],
                }],
            })
            .with_default_storage_buckets()
            .call_and_assert(Err(
                storage::Error::<Test>::StorageBucketIdCollectionsAreEmpty.into(),
            ));
    })
}

#[test]
fn unsuccessful_channel_creation_with_no_bucket_with_sufficient_number_available() {
    with_default_mock_builder(|| {
        run_to_block(1);
        create_initial_storage_buckets_helper();
        increase_account_balance_helper(
            DEFAULT_MEMBER_ACCOUNT_ID,
            DATA_OBJECT_DELETION_PRIZE * (STORAGE_BUCKET_OBJECTS_NUMBER_LIMIT + 1),
        );

        set_dynamic_bag_creation_policy_for_storage_numbers(1);
        CreateChannelFixture::default()
            .with_default_storage_buckets()
            .with_sender(DEFAULT_MEMBER_ACCOUNT_ID)
            .with_actor(ContentActor::Member(DEFAULT_MEMBER_ID))
            .with_assets(StorageAssets::<Test> {
                expected_data_size_fee: Storage::<Test>::data_object_per_mega_byte_fee(),
                object_creation_list: (0..(STORAGE_BUCKET_OBJECTS_NUMBER_LIMIT + 1))
                    .map(|_| DataObjectCreationParameters {
                        size: 1,
                        ipfs_content_id: vec![1u8],
                    })
                    .collect(),
            })
            .with_default_storage_buckets()
            .call_and_assert(Err(
                storage::Error::<Test>::StorageBucketIdCollectionsAreEmpty.into(),
            ));
    })
}

#[test]
fn unsuccessful_channel_creation_with_data_limits_exceeded() {
    with_default_mock_builder(|| {
        run_to_block(1);
        create_initial_storage_buckets_helper();
        increase_account_balance_helper(DEFAULT_MEMBER_ACCOUNT_ID, INITIAL_BALANCE);
        set_dynamic_bag_creation_policy_for_storage_numbers(1);
        CreateChannelFixture::default()
            .with_default_storage_buckets()
            .with_sender(DEFAULT_MEMBER_ACCOUNT_ID)
            .with_actor(ContentActor::Member(DEFAULT_MEMBER_ID))
            .with_assets(StorageAssets::<Test> {
                expected_data_size_fee: Storage::<Test>::data_object_per_mega_byte_fee(),
                object_creation_list: vec![DataObjectCreationParameters {
                    size: VOUCHER_OBJECTS_SIZE_LIMIT + 1,
                    ipfs_content_id: vec![1u8],
                }],
            })
            .with_default_storage_buckets()
            .call_and_assert(Err(storage::Error::<Test>::MaxDataObjectSizeExceeded.into()));
    })
}

#[test]
fn successful_channel_creation_with_collaborators_set() {
    with_default_mock_builder(|| {
        run_to_block(1);

        set_dynamic_bag_creation_policy_for_storage_numbers(0);
        create_initial_storage_buckets_helper();

        CreateChannelFixture::default()
            .with_default_storage_buckets()
            .with_sender(DEFAULT_MEMBER_ACCOUNT_ID)
            .with_actor(ContentActor::Member(DEFAULT_MEMBER_ID))
            .with_collaborators(vec![COLLABORATOR_MEMBER_ID].into_iter().collect())
            .call_and_assert(Ok(()));

        let default_curator_group_id = curators::add_curator_to_new_group(DEFAULT_CURATOR_ID);
        CreateChannelFixture::default()
            .with_default_storage_buckets()
            .with_sender(DEFAULT_CURATOR_ACCOUNT_ID)
            .with_actor(ContentActor::Curator(
                default_curator_group_id,
                DEFAULT_CURATOR_ID,
            ))
            .with_default_storage_buckets()
            .with_collaborators(vec![COLLABORATOR_MEMBER_ID].into_iter().collect())
            .call_and_assert(Ok(()));
    })
}

#[test]
fn unsuccessful_channel_creation_with_invalid_collaborators_set() {
    with_default_mock_builder(|| {
        run_to_block(1);
        CreateChannelFixture::default()
            .with_sender(DEFAULT_MEMBER_ACCOUNT_ID)
            .with_actor(ContentActor::Member(DEFAULT_MEMBER_ID))
            .with_collaborators(vec![COLLABORATOR_MEMBER_ID + 100].into_iter().collect())
            .call_and_assert(Err(Error::<Test>::InvalidMemberProvided.into()));
    })
}

// channel update tests
#[test]
fn unsuccessful_channel_update_with_uncorresponding_member_id_and_origin() {
    with_default_mock_builder(|| {
        run_to_block(1);

        create_initial_storage_buckets_helper();
        increase_account_balance_helper(DEFAULT_MEMBER_ACCOUNT_ID, INITIAL_BALANCE);
        create_default_member_owned_channel();

        UpdateChannelFixture::default()
            .with_sender(DEFAULT_MEMBER_ACCOUNT_ID + 100)
            .with_actor(ContentActor::Member(DEFAULT_MEMBER_ID))
            .call_and_assert(Err(Error::<Test>::MemberAuthFailed.into()));
    })
}

#[test]
fn unsuccessful_channel_update_with_uncorresponding_curator_id_and_origin() {
    with_default_mock_builder(|| {
        run_to_block(1);

        create_initial_storage_buckets_helper();
        increase_account_balance_helper(DEFAULT_CURATOR_ACCOUNT_ID, INITIAL_BALANCE);
        create_default_curator_owned_channel(DATA_OBJECT_DELETION_PRIZE);

        let default_curator_group_id = curators::add_curator_to_new_group(DEFAULT_CURATOR_ID);
        UpdateChannelFixture::default()
            .with_sender(DEFAULT_CURATOR_ACCOUNT_ID + 100)
            .with_actor(ContentActor::Curator(
                default_curator_group_id,
                DEFAULT_CURATOR_ID,
            ))
            .call_and_assert(Err(Error::<Test>::CuratorAuthFailed.into()));
    })
}

#[test]
fn unsuccessful_channel_update_with_uncorresponding_collaborator_id_and_origin() {
    with_default_mock_builder(|| {
        run_to_block(1);

        create_initial_storage_buckets_helper();
        increase_account_balance_helper(DEFAULT_MEMBER_ACCOUNT_ID, INITIAL_BALANCE);
        create_default_member_owned_channel();

        UpdateChannelFixture::default()
            .with_sender(COLLABORATOR_MEMBER_ACCOUNT_ID + 100)
            .with_actor(ContentActor::Member(COLLABORATOR_MEMBER_ID))
            .call_and_assert(Err(Error::<Test>::MemberAuthFailed.into()));
    })
}

#[test]
fn unsuccessful_channel_update_with_invalid_channel_id() {
    with_default_mock_builder(|| {
        run_to_block(1);

        create_initial_storage_buckets_helper();
        increase_account_balance_helper(DEFAULT_MEMBER_ACCOUNT_ID, INITIAL_BALANCE);
        create_default_member_owned_channel();

        UpdateChannelFixture::default()
            .with_sender(DEFAULT_MEMBER_ACCOUNT_ID)
            .with_actor(ContentActor::Member(DEFAULT_MEMBER_ID))
            .with_channel_id(ChannelId::zero())
            .call_and_assert(Err(Error::<Test>::ChannelDoesNotExist.into()));
    })
}

#[test]
fn successful_channel_update_with_assets_uploaded_by_collaborator() {
    with_default_mock_builder(|| {
        run_to_block(1);

        create_initial_storage_buckets_helper();
        increase_account_balance_helper(DEFAULT_MEMBER_ACCOUNT_ID, INITIAL_BALANCE);
        increase_account_balance_helper(COLLABORATOR_MEMBER_ACCOUNT_ID, INITIAL_BALANCE);
        create_default_member_owned_channel();

        UpdateChannelFixture::default()
            .with_sender(COLLABORATOR_MEMBER_ACCOUNT_ID)
            .with_actor(ContentActor::Member(COLLABORATOR_MEMBER_ID))
            .with_assets_to_upload(StorageAssets::<Test> {
                expected_data_size_fee: Storage::<Test>::data_object_per_mega_byte_fee(),
                object_creation_list: create_data_objects_helper(),
            })
            .call_and_assert(Ok(()));
    })
}

#[test]
fn successful_channel_update_with_assets_removed_by_collaborator() {
    with_default_mock_builder(|| {
        run_to_block(1);

        create_initial_storage_buckets_helper();
        increase_account_balance_helper(DEFAULT_MEMBER_ACCOUNT_ID, INITIAL_BALANCE);
        create_default_member_owned_channel();

        UpdateChannelFixture::default()
            .with_sender(COLLABORATOR_MEMBER_ACCOUNT_ID)
            .with_actor(ContentActor::Member(COLLABORATOR_MEMBER_ID))
            // data objects ids start at index 1
            .with_assets_to_remove((1..(DATA_OBJECTS_NUMBER as u64 - 1)).collect())
            .call_and_assert(Ok(()));
    })
}

#[test]
fn successful_channel_update_with_assets_uploaded_by_member() {
    with_default_mock_builder(|| {
        run_to_block(1);

        create_initial_storage_buckets_helper();
        increase_account_balance_helper(DEFAULT_MEMBER_ACCOUNT_ID, INITIAL_BALANCE);
        create_default_member_owned_channel();

        UpdateChannelFixture::default()
            .with_sender(DEFAULT_MEMBER_ACCOUNT_ID)
            .with_actor(ContentActor::Member(DEFAULT_MEMBER_ID))
            .with_assets_to_upload(StorageAssets::<Test> {
                expected_data_size_fee: Storage::<Test>::data_object_per_mega_byte_fee(),
                object_creation_list: create_data_objects_helper(),
            })
            .call_and_assert(Ok(()));
    })
}

#[test]
fn unsuccessful_channel_update_with_pending_status_transfer() {
    with_default_mock_builder(|| {
        run_to_block(1);

        create_initial_storage_buckets_helper();
        increase_account_balance_helper(DEFAULT_MEMBER_ACCOUNT_ID, INITIAL_BALANCE);
        create_default_member_owned_channel();

        UpdateChannelTransferStatusFixture::default()
            .with_transfer_status_by_member_id(DEFAULT_MEMBER_ID)
            .call_and_assert(Ok(()));

        UpdateChannelFixture::default()
            .with_sender(DEFAULT_MEMBER_ACCOUNT_ID)
            .with_actor(ContentActor::Member(DEFAULT_MEMBER_ID))
            .with_assets_to_upload(StorageAssets::<Test> {
                expected_data_size_fee: Storage::<Test>::data_object_per_mega_byte_fee(),
                object_creation_list: create_data_objects_helper(),
            })
            .call_and_assert(Err(Error::<Test>::InvalidChannelTransferStatus.into()));
    })
}

#[test]
fn successful_channel_update_with_assets_removed_by_member() {
    with_default_mock_builder(|| {
        run_to_block(1);

        create_initial_storage_buckets_helper();
        increase_account_balance_helper(DEFAULT_MEMBER_ACCOUNT_ID, INITIAL_BALANCE);
        create_default_member_owned_channel();

        UpdateChannelFixture::default()
            .with_sender(DEFAULT_MEMBER_ACCOUNT_ID)
            .with_actor(ContentActor::Member(DEFAULT_MEMBER_ID))
            // data objects ids start at index 1
            .with_assets_to_remove((1..(DATA_OBJECTS_NUMBER as u64 - 1)).collect())
            .call_and_assert(Ok(()));
    })
}

#[test]
fn successful_channel_update_with_assets_uploaded_by_curator() {
    with_default_mock_builder(|| {
        run_to_block(1);

        create_initial_storage_buckets_helper();
        increase_account_balance_helper(DEFAULT_CURATOR_ACCOUNT_ID, INITIAL_BALANCE);
        create_default_curator_owned_channel(DATA_OBJECT_DELETION_PRIZE);

        let default_curator_group_id = NextCuratorGroupId::<Test>::get() - 1;
        UpdateChannelFixture::default()
            .with_sender(DEFAULT_CURATOR_ACCOUNT_ID)
            .with_actor(ContentActor::Curator(
                default_curator_group_id,
                DEFAULT_CURATOR_ID,
            ))
            .with_assets_to_upload(StorageAssets::<Test> {
                expected_data_size_fee: Storage::<Test>::data_object_per_mega_byte_fee(),
                object_creation_list: create_data_objects_helper(),
            })
            .call_and_assert(Ok(()));
    })
}

#[test]
fn successful_channel_update_with_assets_removed_by_curator() {
    with_default_mock_builder(|| {
        run_to_block(1);

        create_initial_storage_buckets_helper();
        increase_account_balance_helper(DEFAULT_CURATOR_ACCOUNT_ID, INITIAL_BALANCE);
        create_default_curator_owned_channel(DATA_OBJECT_DELETION_PRIZE);

        let default_curator_group_id = NextCuratorGroupId::<Test>::get() - 1;
        UpdateChannelFixture::default()
            .with_sender(DEFAULT_CURATOR_ACCOUNT_ID)
            .with_actor(ContentActor::Curator(
                default_curator_group_id,
                DEFAULT_CURATOR_ID,
            ))
            // data objects ids start at index 1
            .with_assets_to_remove((1..(DATA_OBJECTS_NUMBER as u64 - 1)).collect())
            .call_and_assert(Ok(()));
    })
}

#[test]
fn successful_curator_channel_update_with_assets_uploaded_by_lead() {
    with_default_mock_builder(|| {
        run_to_block(1);

        create_initial_storage_buckets_helper();
        increase_account_balance_helper(DEFAULT_CURATOR_ACCOUNT_ID, INITIAL_BALANCE);
        increase_account_balance_helper(LEAD_ACCOUNT_ID, INITIAL_BALANCE);
        create_default_curator_owned_channel(DATA_OBJECT_DELETION_PRIZE);

        UpdateChannelFixture::default()
            .with_sender(LEAD_ACCOUNT_ID)
            .with_actor(ContentActor::Lead)
            .with_assets_to_upload(StorageAssets::<Test> {
                expected_data_size_fee: Storage::<Test>::data_object_per_mega_byte_fee(),
                object_creation_list: create_data_objects_helper(),
            })
            .call_and_assert(Ok(()));
    })
}

#[test]
fn unsuccessful_curator_channel_update_with_assets_uploaded_by_invalid_lead_origin() {
    with_default_mock_builder(|| {
        run_to_block(1);

        create_initial_storage_buckets_helper();
        increase_account_balance_helper(DEFAULT_CURATOR_ACCOUNT_ID, INITIAL_BALANCE);
        increase_account_balance_helper(LEAD_ACCOUNT_ID, INITIAL_BALANCE);
        create_default_curator_owned_channel(DATA_OBJECT_DELETION_PRIZE);

        UpdateChannelFixture::default()
            .with_sender(LEAD_ACCOUNT_ID + 100)
            .with_actor(ContentActor::Lead)
            .with_assets_to_upload(StorageAssets::<Test> {
                expected_data_size_fee: Storage::<Test>::data_object_per_mega_byte_fee(),
                object_creation_list: create_data_objects_helper(),
            })
            .call_and_assert(Err(Error::<Test>::LeadAuthFailed.into()));
    })
}

#[test]
fn successful_channel_update_with_assets_removed_by_lead() {
    with_default_mock_builder(|| {
        run_to_block(1);

        create_initial_storage_buckets_helper();
        increase_account_balance_helper(DEFAULT_CURATOR_ACCOUNT_ID, INITIAL_BALANCE);
        create_default_curator_owned_channel(DATA_OBJECT_DELETION_PRIZE);

        UpdateChannelFixture::default()
            .with_sender(LEAD_ACCOUNT_ID)
            .with_actor(ContentActor::Lead)
            // data objects ids start at index 1
            .with_assets_to_remove((1..(DATA_OBJECTS_NUMBER as u64 - 1)).collect())
            .call_and_assert(Ok(()));
    })
}

#[test]
fn unsuccessful_channel_update_with_assets_removed_by_invalid_lead_origin() {
    with_default_mock_builder(|| {
        run_to_block(1);

        create_initial_storage_buckets_helper();
        increase_account_balance_helper(DEFAULT_CURATOR_ACCOUNT_ID, INITIAL_BALANCE);
        create_default_curator_owned_channel(DATA_OBJECT_DELETION_PRIZE);

        UpdateChannelFixture::default()
            .with_sender(LEAD_ACCOUNT_ID + 100)
            .with_actor(ContentActor::Lead)
            // data objects ids start at index 1
            .with_assets_to_remove((1..(DATA_OBJECTS_NUMBER as u64 - 1)).collect())
            .call_and_assert(Err(Error::<Test>::LeadAuthFailed.into()));
    })
}

#[test]
fn unsuccessful_channel_update_with_assets_uploaded_by_unauthorized_collaborator() {
    with_default_mock_builder(|| {
        run_to_block(1);

        create_initial_storage_buckets_helper();
        increase_account_balance_helper(DEFAULT_MEMBER_ACCOUNT_ID, INITIAL_BALANCE);
        increase_account_balance_helper(
            UNAUTHORIZED_COLLABORATOR_MEMBER_ACCOUNT_ID,
            INITIAL_BALANCE,
        );
        create_default_member_owned_channel();

        UpdateChannelFixture::default()
            .with_sender(UNAUTHORIZED_COLLABORATOR_MEMBER_ACCOUNT_ID)
            .with_actor(ContentActor::Member(UNAUTHORIZED_COLLABORATOR_MEMBER_ID))
            .with_assets_to_upload(StorageAssets::<Test> {
                expected_data_size_fee: Storage::<Test>::data_object_per_mega_byte_fee(),
                object_creation_list: create_data_objects_helper(),
            })
            .call_and_assert(Err(Error::<Test>::ActorNotAuthorized.into()));
    })
}

#[test]
fn unsuccessful_channel_update_with_assets_removed_by_unauthorized_collaborator() {
    with_default_mock_builder(|| {
        run_to_block(1);

        create_initial_storage_buckets_helper();
        increase_account_balance_helper(DEFAULT_MEMBER_ACCOUNT_ID, INITIAL_BALANCE);
        create_default_member_owned_channel();

        UpdateChannelFixture::default()
            .with_sender(UNAUTHORIZED_COLLABORATOR_MEMBER_ACCOUNT_ID)
            .with_actor(ContentActor::Member(UNAUTHORIZED_COLLABORATOR_MEMBER_ID))
            // data objects ids start at index 1
            .with_assets_to_remove((1..(DATA_OBJECTS_NUMBER as u64 - 1)).collect())
            .call_and_assert(Err(Error::<Test>::ActorNotAuthorized.into()));
    })
}

#[test]
fn unsuccessful_channel_update_with_assets_uploaded_by_unauthorized_member() {
    with_default_mock_builder(|| {
        run_to_block(1);

        create_initial_storage_buckets_helper();
        increase_account_balance_helper(DEFAULT_MEMBER_ACCOUNT_ID, INITIAL_BALANCE);
        increase_account_balance_helper(UNAUTHORIZED_MEMBER_ACCOUNT_ID, INITIAL_BALANCE);
        create_default_member_owned_channel();

        UpdateChannelFixture::default()
            .with_sender(UNAUTHORIZED_MEMBER_ACCOUNT_ID)
            .with_actor(ContentActor::Member(UNAUTHORIZED_MEMBER_ID))
            .with_assets_to_upload(StorageAssets::<Test> {
                expected_data_size_fee: Storage::<Test>::data_object_per_mega_byte_fee(),
                object_creation_list: create_data_objects_helper(),
            })
            .call_and_assert(Err(Error::<Test>::ActorNotAuthorized.into()));
    })
}

#[test]
fn unsuccessful_channel_update_with_assets_removed_by_unathorized_member() {
    with_default_mock_builder(|| {
        run_to_block(1);

        create_initial_storage_buckets_helper();
        increase_account_balance_helper(DEFAULT_MEMBER_ACCOUNT_ID, INITIAL_BALANCE);
        create_default_member_owned_channel();

        UpdateChannelFixture::default()
            .with_sender(UNAUTHORIZED_MEMBER_ACCOUNT_ID)
            .with_actor(ContentActor::Member(UNAUTHORIZED_MEMBER_ID))
            // data objects ids start at index 1
            .with_assets_to_remove((1..(DATA_OBJECTS_NUMBER as u64 - 1)).collect())
            .call_and_assert(Err(Error::<Test>::ActorNotAuthorized.into()));
    })
}

#[test]
fn unsuccessful_channel_update_with_assets_uploaded_by_unauthorized_curator() {
    with_default_mock_builder(|| {
        run_to_block(1);

        create_initial_storage_buckets_helper();
        increase_account_balance_helper(DEFAULT_CURATOR_ACCOUNT_ID, INITIAL_BALANCE);
        increase_account_balance_helper(UNAUTHORIZED_CURATOR_ACCOUNT_ID, INITIAL_BALANCE);
        create_default_curator_owned_channel(DATA_OBJECT_DELETION_PRIZE);

        let unauthorized_curator_group_id =
            curators::add_curator_to_new_group(UNAUTHORIZED_CURATOR_ID);
        UpdateChannelFixture::default()
            .with_sender(UNAUTHORIZED_CURATOR_ACCOUNT_ID)
            .with_actor(ContentActor::Curator(
                unauthorized_curator_group_id,
                UNAUTHORIZED_CURATOR_ID,
            ))
            .with_assets_to_upload(StorageAssets::<Test> {
                expected_data_size_fee: Storage::<Test>::data_object_per_mega_byte_fee(),
                object_creation_list: create_data_objects_helper(),
            })
            .call_and_assert(Err(Error::<Test>::ActorNotAuthorized.into()));
    })
}

#[test]
fn unsuccessful_channel_update_with_assets_removed_by_unauthorized_curator() {
    with_default_mock_builder(|| {
        run_to_block(1);

        create_initial_storage_buckets_helper();
        increase_account_balance_helper(DEFAULT_CURATOR_ACCOUNT_ID, INITIAL_BALANCE);
        create_default_curator_owned_channel(DATA_OBJECT_DELETION_PRIZE);

        let unauthorized_curator_group_id =
            curators::add_curator_to_new_group(UNAUTHORIZED_CURATOR_ID);
        UpdateChannelFixture::default()
            .with_sender(UNAUTHORIZED_CURATOR_ACCOUNT_ID)
            .with_actor(ContentActor::Curator(
                unauthorized_curator_group_id,
                UNAUTHORIZED_CURATOR_ID,
            ))
            // data objects ids start at index 1
            .with_assets_to_remove((1..(DATA_OBJECTS_NUMBER as u64 - 1)).collect())
            .call_and_assert(Err(Error::<Test>::ActorNotAuthorized.into()));
    })
}

#[test]
fn unsuccessful_member_channel_update_with_assets_uploaded_by_lead() {
    with_default_mock_builder(|| {
        run_to_block(1);

        create_initial_storage_buckets_helper();
        increase_account_balance_helper(DEFAULT_MEMBER_ACCOUNT_ID, INITIAL_BALANCE);
        increase_account_balance_helper(LEAD_ACCOUNT_ID, INITIAL_BALANCE);
        create_default_member_owned_channel();

        UpdateChannelFixture::default()
            .with_sender(LEAD_ACCOUNT_ID)
            .with_actor(ContentActor::Lead)
            .with_assets_to_upload(StorageAssets::<Test> {
                expected_data_size_fee: Storage::<Test>::data_object_per_mega_byte_fee(),
                object_creation_list: create_data_objects_helper(),
            })
            .call_and_assert(Err(Error::<Test>::ActorNotAuthorized.into()));
    })
}

#[test]
fn unsuccessful_member_channel_update_with_assets_removed_by_lead() {
    with_default_mock_builder(|| {
        run_to_block(1);

        create_initial_storage_buckets_helper();
        increase_account_balance_helper(DEFAULT_MEMBER_ACCOUNT_ID, INITIAL_BALANCE);
        create_default_member_owned_channel();

        UpdateChannelFixture::default()
            .with_sender(LEAD_ACCOUNT_ID)
            .with_actor(ContentActor::Lead)
            // data objects ids start at index 1
            .with_assets_to_remove((1..(DATA_OBJECTS_NUMBER as u64 - 1)).collect())
            .call_and_assert(Err(Error::<Test>::ActorNotAuthorized.into()));
    })
}

#[test]
fn successful_channel_update_with_collaborators_set_updated_by_member() {
    with_default_mock_builder(|| {
        run_to_block(1);

        create_initial_storage_buckets_helper();
        increase_account_balance_helper(DEFAULT_MEMBER_ACCOUNT_ID, INITIAL_BALANCE);
        create_default_member_owned_channel();

        UpdateChannelFixture::default()
            .with_sender(DEFAULT_MEMBER_ACCOUNT_ID)
            .with_actor(ContentActor::Member(DEFAULT_MEMBER_ID))
            .with_collaborators(BTreeSet::new())
            .call_and_assert(Ok(()));
    })
}

#[test]
fn unsuccessful_channel_update_with_collaborators_set_updated_by_unauthorized_member() {
    with_default_mock_builder(|| {
        run_to_block(1);

        create_initial_storage_buckets_helper();
        increase_account_balance_helper(DEFAULT_MEMBER_ACCOUNT_ID, INITIAL_BALANCE);
        create_default_member_owned_channel();

        UpdateChannelFixture::default()
            .with_sender(UNAUTHORIZED_MEMBER_ACCOUNT_ID)
            .with_actor(ContentActor::Member(UNAUTHORIZED_MEMBER_ID))
            .with_collaborators(BTreeSet::new())
            .call_and_assert(Err(Error::<Test>::ActorNotAuthorized.into()));
    })
}

#[test]
fn successful_channel_update_with_collaborators_set_updated_by_curator() {
    with_default_mock_builder(|| {
        run_to_block(1);

        create_initial_storage_buckets_helper();
        increase_account_balance_helper(DEFAULT_CURATOR_ACCOUNT_ID, INITIAL_BALANCE);
        create_default_curator_owned_channel(DATA_OBJECT_DELETION_PRIZE);

        let default_curator_group_id = NextCuratorGroupId::<Test>::get() - 1;
        UpdateChannelFixture::default()
            .with_sender(DEFAULT_CURATOR_ACCOUNT_ID)
            .with_actor(ContentActor::Curator(
                default_curator_group_id,
                DEFAULT_CURATOR_ID,
            ))
            .with_collaborators(BTreeSet::new())
            .call_and_assert(Ok(()));
    })
}

#[test]
fn unsuccessful_channel_update_with_collaborators_set_updated_by_unauthorized_curator() {
    with_default_mock_builder(|| {
        run_to_block(1);

        create_initial_storage_buckets_helper();
        increase_account_balance_helper(DEFAULT_CURATOR_ACCOUNT_ID, INITIAL_BALANCE);
        create_default_curator_owned_channel(DATA_OBJECT_DELETION_PRIZE);

        let unauthorized_curator_group_id =
            curators::add_curator_to_new_group(UNAUTHORIZED_CURATOR_ID);
        UpdateChannelFixture::default()
            .with_sender(UNAUTHORIZED_CURATOR_ACCOUNT_ID)
            .with_actor(ContentActor::Curator(
                unauthorized_curator_group_id,
                UNAUTHORIZED_CURATOR_ID,
            ))
            .with_collaborators(BTreeSet::new())
            .call_and_assert(Err(Error::<Test>::ActorNotAuthorized.into()));
    })
}

#[test]
fn unsuccessful_channel_update_with_collaborators_set_updated_by_collaborator() {
    with_default_mock_builder(|| {
        run_to_block(1);

        create_initial_storage_buckets_helper();
        increase_account_balance_helper(DEFAULT_MEMBER_ACCOUNT_ID, INITIAL_BALANCE);
        create_default_member_owned_channel();

        UpdateChannelFixture::default()
            .with_sender(COLLABORATOR_MEMBER_ACCOUNT_ID)
            .with_actor(ContentActor::Member(COLLABORATOR_MEMBER_ID))
            .with_collaborators(BTreeSet::new())
            .call_and_assert(Err(Error::<Test>::ActorNotAuthorized.into()));
    })
}

#[test]
fn unsuccessful_member_channel_update_with_collaborators_set_updated_by_lead() {
    with_default_mock_builder(|| {
        run_to_block(1);

        create_initial_storage_buckets_helper();
        increase_account_balance_helper(DEFAULT_MEMBER_ACCOUNT_ID, INITIAL_BALANCE);
        create_default_member_owned_channel();

        UpdateChannelFixture::default()
            .with_sender(LEAD_ACCOUNT_ID)
            .with_actor(ContentActor::Lead)
            .with_collaborators(BTreeSet::new())
            .call_and_assert(Err(Error::<Test>::ActorNotAuthorized.into()));
    })
}

#[test]
fn successful_curator_channel_update_with_collaborators_set_updated_by_lead() {
    with_default_mock_builder(|| {
        run_to_block(1);

        create_initial_storage_buckets_helper();
        increase_account_balance_helper(DEFAULT_CURATOR_ACCOUNT_ID, INITIAL_BALANCE);
        create_default_curator_owned_channel(DATA_OBJECT_DELETION_PRIZE);

        UpdateChannelFixture::default()
            .with_sender(LEAD_ACCOUNT_ID)
            .with_actor(ContentActor::Lead)
            .with_collaborators(BTreeSet::new())
            .call_and_assert(Ok(()));
    })
}

#[test]
fn unsuccessful_curator_channel_update_with_collaborators_set_updated_by_invalid_lead_origin() {
    with_default_mock_builder(|| {
        run_to_block(1);

        create_initial_storage_buckets_helper();
        increase_account_balance_helper(DEFAULT_CURATOR_ACCOUNT_ID, INITIAL_BALANCE);
        create_default_curator_owned_channel(DATA_OBJECT_DELETION_PRIZE);

        UpdateChannelFixture::default()
            .with_sender(LEAD_ACCOUNT_ID + 100)
            .with_actor(ContentActor::Lead)
            .with_collaborators(BTreeSet::new())
            .call_and_assert(Err(Error::<Test>::LeadAuthFailed.into()));
    })
}

#[test]
fn unsuccessful_channel_update_with_data_limits_exceeded() {
    with_default_mock_builder(|| {
        run_to_block(1);

        create_initial_storage_buckets_helper();
        increase_account_balance_helper(DEFAULT_MEMBER_ACCOUNT_ID, INITIAL_BALANCE);
        create_default_member_owned_channel();

        UpdateChannelFixture::default()
            .with_sender(DEFAULT_MEMBER_ACCOUNT_ID)
            .with_actor(ContentActor::Member(DEFAULT_MEMBER_ID))
            .with_assets_to_upload(StorageAssets::<Test> {
                expected_data_size_fee: Storage::<Test>::data_object_per_mega_byte_fee(),
                object_creation_list: vec![DataObjectCreationParameters {
                    size: VOUCHER_OBJECTS_SIZE_LIMIT + 1,
                    ipfs_content_id: vec![1u8],
                }],
            })
            .call_and_assert(Err(storage::Error::<Test>::MaxDataObjectSizeExceeded.into()));
    })
}

#[test]
fn unsuccessful_channel_update_with_invalid_objects_id_to_remove() {
    with_default_mock_builder(|| {
        run_to_block(1);

        create_initial_storage_buckets_helper();
        increase_account_balance_helper(DEFAULT_MEMBER_ACCOUNT_ID, INITIAL_BALANCE);
<<<<<<< HEAD
        create_default_member_owned_channel();
=======
        create_default_member_owned_channel_with_video(DATA_OBJECT_DELETION_PRIZE);
>>>>>>> 6041b7d2

        UpdateChannelFixture::default()
            .with_sender(DEFAULT_MEMBER_ACCOUNT_ID)
            .with_actor(ContentActor::Member(DEFAULT_MEMBER_ID))
            .with_assets_to_remove(
                ((DATA_OBJECTS_NUMBER as u64)..(2 * DATA_OBJECTS_NUMBER as u64)).collect(),
            )
            .call_and_assert(Err(
                Error::<Test>::AssetsToRemoveBeyondEntityAssetsSet.into()
            ));
    })
}

#[test]
fn unsuccessful_channel_update_with_invalid_collaborators_set() {
    with_default_mock_builder(|| {
        run_to_block(1);

        create_initial_storage_buckets_helper();
        increase_account_balance_helper(DEFAULT_MEMBER_ACCOUNT_ID, INITIAL_BALANCE);
        create_default_member_owned_channel();

        UpdateChannelFixture::default()
            .with_sender(DEFAULT_MEMBER_ACCOUNT_ID)
            .with_actor(ContentActor::Member(DEFAULT_MEMBER_ID))
            .with_collaborators(vec![COLLABORATOR_MEMBER_ID + 100].into_iter().collect())
            .call_and_assert(Err(Error::<Test>::InvalidMemberProvided.into()));
    })
}

#[test]
fn unsuccessful_channel_update_with_invalid_expected_data_size_fee() {
    with_default_mock_builder(|| {
        run_to_block(1);

        create_initial_storage_buckets_helper();
        increase_account_balance_helper(DEFAULT_MEMBER_ACCOUNT_ID, INITIAL_BALANCE);
        create_default_member_owned_channel();

        UpdateChannelFixture::default()
            .with_sender(DEFAULT_MEMBER_ACCOUNT_ID)
            .with_actor(ContentActor::Member(DEFAULT_MEMBER_ID))
            .with_assets_to_upload(StorageAssets::<Test> {
                // setting a purposely high fee to trigger error
                expected_data_size_fee: BalanceOf::<Test>::from(1_000_000u64),
                object_creation_list: create_data_objects_helper(),
            })
            .call_and_assert(Err(storage::Error::<Test>::DataSizeFeeChanged.into()));
    })
}

#[test]
fn unsuccessful_channel_update_with_insufficient_balance() {
    with_default_mock_builder(|| {
        run_to_block(1);

        create_initial_storage_buckets_helper();
        increase_account_balance_helper(DEFAULT_MEMBER_ACCOUNT_ID, INITIAL_BALANCE);
        create_default_member_owned_channel();
        slash_account_balance_helper(DEFAULT_MEMBER_ACCOUNT_ID);

        let data_object_deletion_prize = 10;
        set_data_object_deletion_prize(data_object_deletion_prize);

        UpdateChannelFixture::default()
            .with_sender(DEFAULT_MEMBER_ACCOUNT_ID)
            .with_data_object_deletion_prize(data_object_deletion_prize)
            .with_actor(ContentActor::Member(DEFAULT_MEMBER_ID))
            .with_assets_to_upload(StorageAssets::<Test> {
                expected_data_size_fee: Storage::<Test>::data_object_per_mega_byte_fee(),
                object_creation_list: create_data_objects_helper(),
            })
            .call_and_assert(Err(storage::Error::<Test>::InsufficientBalance.into()));
    })
}

#[test]
fn unsuccessful_channel_update_with_no_bucket_with_sufficient_object_size_limit() {
    with_default_mock_builder(|| {
        run_to_block(1);

        create_initial_storage_buckets_helper();
        increase_account_balance_helper(DEFAULT_MEMBER_ACCOUNT_ID, INITIAL_BALANCE);

        create_default_member_owned_channel();

        UpdateChannelFixture::default()
            .with_sender(DEFAULT_MEMBER_ACCOUNT_ID)
            .with_actor(ContentActor::Member(DEFAULT_MEMBER_ID))
            .with_assets_to_upload(StorageAssets::<Test> {
                expected_data_size_fee: Storage::<Test>::data_object_per_mega_byte_fee(),
                object_creation_list: vec![DataObjectCreationParameters {
                    size: STORAGE_BUCKET_OBJECTS_SIZE_LIMIT + 1,
                    ipfs_content_id: vec![1u8],
                }],
            })
            .call_and_assert(Err(
                storage::Error::<Test>::StorageBucketObjectSizeLimitReached.into(),
            ));
    })
}

#[test]
fn unsuccessful_channel_update_with_no_bucket_with_sufficient_object_number_limit() {
    with_default_mock_builder(|| {
        run_to_block(1);
        create_initial_storage_buckets_helper();
        increase_account_balance_helper(
            DEFAULT_MEMBER_ACCOUNT_ID,
            // balance necessary to create channel + video with specified no. of assets
            DATA_OBJECT_DELETION_PRIZE * (STORAGE_BUCKET_OBJECTS_NUMBER_LIMIT + 1)
                + DATA_OBJECT_DELETION_PRIZE * DATA_OBJECTS_NUMBER,
        );

        create_default_member_owned_channel();

        UpdateChannelFixture::default()
            .with_sender(DEFAULT_MEMBER_ACCOUNT_ID)
            .with_actor(ContentActor::Member(DEFAULT_MEMBER_ID))
            .with_assets_to_upload(StorageAssets::<Test> {
                expected_data_size_fee: Storage::<Test>::data_object_per_mega_byte_fee(),
                object_creation_list: (0..(STORAGE_BUCKET_OBJECTS_NUMBER_LIMIT + 1))
                    .map(|_| DataObjectCreationParameters {
                        size: 1,
                        ipfs_content_id: vec![1u8],
                    })
                    .collect(),
            })
            .call_and_assert(Err(
                storage::Error::<Test>::StorageBucketObjectNumberLimitReached.into(),
            ));
    })
}

// channel privilege level tests
#[test]
fn unsuccessful_channel_privilege_level_update_with_curator_origin() {
    with_default_mock_builder(|| {
        run_to_block(1);

        create_initial_storage_buckets_helper();
        increase_account_balance_helper(DEFAULT_MEMBER_ACCOUNT_ID, INITIAL_BALANCE);
        create_default_member_owned_channel();

        UpdateChannelPrivilegeLevelFixture::default()
            .with_sender(DEFAULT_CURATOR_ACCOUNT_ID)
            .call_and_assert(Err(Error::<Test>::LeadAuthFailed.into()));
    })
}

#[test]
fn unsuccessful_channel_privilege_level_update_with_invalid_channel_id() {
    with_default_mock_builder(|| {
        run_to_block(1);

        create_initial_storage_buckets_helper();
        increase_account_balance_helper(DEFAULT_MEMBER_ACCOUNT_ID, INITIAL_BALANCE);
        create_default_member_owned_channel();

        UpdateChannelPrivilegeLevelFixture::default()
            .with_channel_id(2)
            .call_and_assert(Err(Error::<Test>::ChannelDoesNotExist.into()));
    })
}

#[test]
fn successful_channel_privilege_level_update_with_lead_origin() {
    with_default_mock_builder(|| {
        run_to_block(1);

        create_initial_storage_buckets_helper();
        increase_account_balance_helper(DEFAULT_MEMBER_ACCOUNT_ID, INITIAL_BALANCE);
        create_default_member_owned_channel();

        UpdateChannelPrivilegeLevelFixture::default().call_and_assert(Ok(()));
    })
}

// channel deletion tests
#[test]
fn successful_curator_channel_deletion_by_lead() {
    with_default_mock_builder(|| {
        run_to_block(1);

        create_initial_storage_buckets_helper();
        increase_account_balance_helper(DEFAULT_CURATOR_ACCOUNT_ID, INITIAL_BALANCE);
        create_default_curator_owned_channel(DATA_OBJECT_DELETION_PRIZE);

        DeleteChannelFixture::default()
            .with_sender(LEAD_ACCOUNT_ID)
            .with_actor(ContentActor::Lead)
            .call_and_assert(Ok(()));
    })
}

#[test]
fn unsuccessful_curator_channel_deletion_by_invalid_lead_origin() {
    with_default_mock_builder(|| {
        run_to_block(1);

        create_initial_storage_buckets_helper();
        increase_account_balance_helper(DEFAULT_CURATOR_ACCOUNT_ID, INITIAL_BALANCE);
        create_default_curator_owned_channel(DATA_OBJECT_DELETION_PRIZE);

        DeleteChannelFixture::default()
            .with_sender(LEAD_ACCOUNT_ID + 100)
            .with_actor(ContentActor::Lead)
            .call_and_assert(Err(Error::<Test>::LeadAuthFailed.into()));
    })
}

#[test]
fn unsuccessful_member_channel_deletion_by_lead() {
    with_default_mock_builder(|| {
        run_to_block(1);

        create_initial_storage_buckets_helper();
        increase_account_balance_helper(DEFAULT_MEMBER_ACCOUNT_ID, INITIAL_BALANCE);
        create_default_member_owned_channel();

        DeleteChannelFixture::default()
            .with_sender(LEAD_ACCOUNT_ID)
            .with_actor(ContentActor::Lead)
            .call_and_assert(Err(Error::<Test>::ActorNotAuthorized.into()));
    })
}

#[test]
fn unsuccessful_channel_deletion_by_collaborator() {
    with_default_mock_builder(|| {
        run_to_block(1);

        create_initial_storage_buckets_helper();
        increase_account_balance_helper(DEFAULT_MEMBER_ACCOUNT_ID, INITIAL_BALANCE);
        create_default_member_owned_channel();

        DeleteChannelFixture::default()
            .with_sender(COLLABORATOR_MEMBER_ACCOUNT_ID)
            .with_actor(ContentActor::Member(COLLABORATOR_MEMBER_ID))
            .call_and_assert(Err(Error::<Test>::ActorNotAuthorized.into()));
    })
}

#[test]
fn successful_channel_deletion_by_member() {
    with_default_mock_builder(|| {
        run_to_block(1);

        create_initial_storage_buckets_helper();
        increase_account_balance_helper(DEFAULT_MEMBER_ACCOUNT_ID, INITIAL_BALANCE);
        create_default_member_owned_channel();

        DeleteChannelFixture::default()
            .with_sender(DEFAULT_MEMBER_ACCOUNT_ID)
            .with_actor(ContentActor::Member(DEFAULT_MEMBER_ID))
            .call_and_assert(Ok(()));
    })
}

#[test]
fn successful_channel_deletion_by_curator() {
    with_default_mock_builder(|| {
        run_to_block(1);

        create_initial_storage_buckets_helper();
        increase_account_balance_helper(DEFAULT_CURATOR_ACCOUNT_ID, INITIAL_BALANCE);
        create_default_curator_owned_channel(DATA_OBJECT_DELETION_PRIZE);

        let default_curator_group_id = Content::next_curator_group_id() - 1;
        DeleteChannelFixture::default()
            .with_sender(DEFAULT_CURATOR_ACCOUNT_ID)
            .with_actor(ContentActor::Curator(
                default_curator_group_id,
                DEFAULT_CURATOR_ID,
            ))
            .call_and_assert(Ok(()));
    })
}

#[test]
fn unsuccessful_channel_deletion_by_unauthorized_member() {
    with_default_mock_builder(|| {
        run_to_block(1);

        create_initial_storage_buckets_helper();
        increase_account_balance_helper(DEFAULT_MEMBER_ACCOUNT_ID, INITIAL_BALANCE);
        create_default_member_owned_channel();

        DeleteChannelFixture::default()
            .with_sender(UNAUTHORIZED_MEMBER_ACCOUNT_ID)
            .with_actor(ContentActor::Member(UNAUTHORIZED_MEMBER_ID))
            .call_and_assert(Err(Error::<Test>::ActorNotAuthorized.into()));
    })
}

#[test]
fn unsuccessful_channel_deletion_by_unauthorized_curator() {
    with_default_mock_builder(|| {
        run_to_block(1);

        create_initial_storage_buckets_helper();
        increase_account_balance_helper(DEFAULT_CURATOR_ACCOUNT_ID, INITIAL_BALANCE);
        create_default_curator_owned_channel(DATA_OBJECT_DELETION_PRIZE);

        let unauthorized_curator_group_id =
            curators::add_curator_to_new_group(UNAUTHORIZED_CURATOR_ID);
        DeleteChannelFixture::default()
            .with_sender(UNAUTHORIZED_CURATOR_ACCOUNT_ID)
            .with_actor(ContentActor::Curator(
                unauthorized_curator_group_id,
                UNAUTHORIZED_CURATOR_ID,
            ))
            .call_and_assert(Err(Error::<Test>::ActorNotAuthorized.into()));
    })
}

#[test]
fn unsuccessful_channel_deletion_by_uncorresponding_member_id_and_origin() {
    with_default_mock_builder(|| {
        run_to_block(1);

        create_initial_storage_buckets_helper();
        increase_account_balance_helper(DEFAULT_MEMBER_ACCOUNT_ID, INITIAL_BALANCE);
        create_default_member_owned_channel();

        DeleteChannelFixture::default()
            .with_sender(UNAUTHORIZED_MEMBER_ACCOUNT_ID)
            .with_actor(ContentActor::Member(DEFAULT_MEMBER_ID))
            .call_and_assert(Err(Error::<Test>::MemberAuthFailed.into()));
    })
}

#[test]
fn unsuccessful_channel_deletion_by_uncorresponding_curator_id_and_origin() {
    with_default_mock_builder(|| {
        run_to_block(1);

        create_initial_storage_buckets_helper();
        increase_account_balance_helper(DEFAULT_CURATOR_ACCOUNT_ID, INITIAL_BALANCE);
        create_default_curator_owned_channel(DATA_OBJECT_DELETION_PRIZE);

        let default_curator_group_id = Content::next_curator_group_id() - 1;
        DeleteChannelFixture::default()
            .with_sender(UNAUTHORIZED_CURATOR_ACCOUNT_ID)
            .with_actor(ContentActor::Curator(
                default_curator_group_id,
                DEFAULT_CURATOR_ID,
            ))
            .call_and_assert(Err(Error::<Test>::CuratorAuthFailed.into()));
    })
}

#[test]
fn unsuccessful_channel_deletion_with_invalid_channel_id() {
    with_default_mock_builder(|| {
        run_to_block(1);

        create_initial_storage_buckets_helper();
        increase_account_balance_helper(DEFAULT_MEMBER_ACCOUNT_ID, INITIAL_BALANCE);
        create_default_member_owned_channel();

        DeleteChannelFixture::default()
            .with_sender(DEFAULT_MEMBER_ACCOUNT_ID)
            .with_actor(ContentActor::Member(DEFAULT_MEMBER_ID))
            .with_channel_id(Zero::zero())
            .call_and_assert(Err(Error::<Test>::ChannelDoesNotExist.into()));
    })
}

#[test]
fn unsuccessful_channel_deletion_with_invalid_bag_size() {
    with_default_mock_builder(|| {
        run_to_block(1);

        create_initial_storage_buckets_helper();
        increase_account_balance_helper(DEFAULT_MEMBER_ACCOUNT_ID, INITIAL_BALANCE);
        create_default_member_owned_channel();

        assert!(DATA_OBJECTS_NUMBER > 0);

        DeleteChannelFixture::default()
            .with_sender(DEFAULT_MEMBER_ACCOUNT_ID)
            .with_actor(ContentActor::Member(DEFAULT_MEMBER_ID))
            // default member owned channel has DATA_OBJECTS_NUMBER > 0 assets
            .with_num_objects_to_delete(0u64)
            .call_and_assert(Err(Error::<Test>::InvalidBagSizeSpecified.into()));
    })
}

#[test]
fn unsuccessful_channel_creation_with_invalid_moderator_set() {
    with_default_mock_builder(|| {
        run_to_block(1);
        CreateChannelFixture::default()
            .with_sender(DEFAULT_MEMBER_ACCOUNT_ID)
            .with_actor(ContentActor::Member(DEFAULT_MEMBER_ID))
            .with_moderators(vec![DEFAULT_MODERATOR_ID + 100].into_iter().collect())
            .call_and_assert(Err(Error::<Test>::InvalidMemberProvided.into()));
    })
}
/// MODERATION ACTIONS

#[test]
fn unsuccessful_moderation_action_channel_deletion_by_actors_with_auth_failure() {
    with_default_mock_builder(|| {
        run_to_block(1);

        create_initial_storage_buckets_helper();
        increase_account_balance_helper(DEFAULT_MEMBER_ACCOUNT_ID, INITIAL_BALANCE);
        create_default_member_owned_channel();

        let curator_group_id = curators::create_curator_group(BTreeMap::new());

        // Member - invalid sender
        DeleteChannelAsModeratorFixture::default()
            .with_sender(UNAUTHORIZED_MEMBER_ACCOUNT_ID)
            .with_actor(ContentActor::Member(DEFAULT_MEMBER_ID))
            .call_and_assert(Err(Error::<Test>::MemberAuthFailed.into()));

        // Curator - invalid sender
        DeleteChannelAsModeratorFixture::default()
            .with_sender(UNAUTHORIZED_CURATOR_ACCOUNT_ID)
            .with_actor(ContentActor::Curator(curator_group_id, DEFAULT_CURATOR_ID))
            .call_and_assert(Err(Error::<Test>::CuratorAuthFailed.into()));

        // Curator - not in group
        DeleteChannelAsModeratorFixture::default()
            .with_sender(DEFAULT_CURATOR_ACCOUNT_ID)
            .with_actor(ContentActor::Curator(curator_group_id, DEFAULT_CURATOR_ID))
            .call_and_assert(Err(
                Error::<Test>::CuratorIsNotAMemberOfGivenCuratorGroup.into()
            ));

        // Lead - invalid sender
        DeleteChannelAsModeratorFixture::default()
            .with_sender(UNAUTHORIZED_LEAD_ACCOUNT_ID)
            .with_actor(ContentActor::Lead)
            .call_and_assert(Err(Error::<Test>::LeadAuthFailed.into()));
    })
}

#[test]
fn unsuccessful_moderation_action_channel_deletion_by_member() {
    with_default_mock_builder(|| {
        run_to_block(1);

        create_initial_storage_buckets_helper();
        increase_account_balance_helper(DEFAULT_MEMBER_ACCOUNT_ID, INITIAL_BALANCE);
        create_default_member_owned_channel();

        DeleteChannelAsModeratorFixture::default()
            .with_sender(DEFAULT_MEMBER_ACCOUNT_ID)
            .with_actor(ContentActor::Member(DEFAULT_MEMBER_ID))
            .call_and_assert(Err(Error::<Test>::ActorNotAuthorized.into()));
    })
}

#[test]
fn unsuccessful_moderation_action_channel_deletion_by_curator_without_permissions() {
    with_default_mock_builder(|| {
        run_to_block(1);

        create_initial_storage_buckets_helper();
        increase_account_balance_helper(DEFAULT_MEMBER_ACCOUNT_ID, INITIAL_BALANCE);
        CreateChannelFixture::default()
            .with_default_storage_buckets()
            .call_and_assert(Ok(()));

        let group_id = curators::add_curator_to_new_group(DEFAULT_CURATOR_ID);

        DeleteChannelAsModeratorFixture::default()
            .with_sender(DEFAULT_CURATOR_ACCOUNT_ID)
            .with_actor(ContentActor::Curator(group_id, DEFAULT_CURATOR_ID))
            .with_num_objects_to_delete(0)
            .call_and_assert(Err(Error::<Test>::CuratorModerationActionNotAllowed.into()));
    })
}

#[test]
fn unsuccessful_moderation_action_non_existing_channel_deletion() {
    with_default_mock_builder(|| {
        run_to_block(1);

        let group_id = curators::add_curator_to_new_group_with_permissions(
            DEFAULT_CURATOR_ID,
            BTreeMap::from_iter(vec![(
                0,
                BTreeSet::from_iter(vec![ContentModerationAction::DeleteChannel]),
            )]),
        );

        // As curator
        DeleteChannelAsModeratorFixture::default()
            .with_sender(DEFAULT_CURATOR_ACCOUNT_ID)
            .with_actor(ContentActor::Curator(group_id, DEFAULT_CURATOR_ID))
            .call_and_assert(Err(Error::<Test>::ChannelDoesNotExist.into()));

        // As lead
        DeleteChannelAsModeratorFixture::default()
            .call_and_assert(Err(Error::<Test>::ChannelDoesNotExist.into()));
    })
}

#[test]
fn unsuccessful_moderation_action_channel_with_videos_deletion() {
    with_default_mock_builder(|| {
        run_to_block(1);

        create_initial_storage_buckets_helper();
        increase_account_balance_helper(DEFAULT_MEMBER_ACCOUNT_ID, INITIAL_BALANCE);
        create_default_member_owned_channel_with_video();

        let group_id = curators::add_curator_to_new_group_with_permissions(
            DEFAULT_CURATOR_ID,
            BTreeMap::from_iter(vec![(
                0,
                BTreeSet::from_iter(vec![ContentModerationAction::DeleteChannel]),
            )]),
        );

        // As curator
        DeleteChannelAsModeratorFixture::default()
            .with_sender(DEFAULT_CURATOR_ACCOUNT_ID)
            .with_actor(ContentActor::Curator(group_id, DEFAULT_CURATOR_ID))
            .call_and_assert(Err(Error::<Test>::ChannelContainsVideos.into()));

        // As lead
        DeleteChannelAsModeratorFixture::default()
            .call_and_assert(Err(Error::<Test>::ChannelContainsVideos.into()));
    })
}

#[test]
fn unsuccessful_moderation_action_channel_deletion_with_invalid_num_objects_to_delete() {
    with_default_mock_builder(|| {
        run_to_block(1);

        create_initial_storage_buckets_helper();
        increase_account_balance_helper(DEFAULT_MEMBER_ACCOUNT_ID, INITIAL_BALANCE);
        create_default_member_owned_channel();

        let group_id = curators::add_curator_to_new_group_with_permissions(
            DEFAULT_CURATOR_ID,
            BTreeMap::from_iter(vec![(
                0,
                BTreeSet::from_iter(vec![ContentModerationAction::DeleteChannel]),
            )]),
        );

        // As curator
        DeleteChannelAsModeratorFixture::default()
            .with_sender(DEFAULT_CURATOR_ACCOUNT_ID)
            .with_actor(ContentActor::Curator(group_id, DEFAULT_CURATOR_ID))
            .with_num_objects_to_delete(DATA_OBJECTS_NUMBER as u64 - 1)
            .call_and_assert(Err(Error::<Test>::InvalidBagSizeSpecified.into()));
        // As lead
        DeleteChannelAsModeratorFixture::default()
            .with_num_objects_to_delete(DATA_OBJECTS_NUMBER as u64 - 1)
            .call_and_assert(Err(Error::<Test>::InvalidBagSizeSpecified.into()));
    })
}

#[test]
fn successful_moderation_action_channel_deletion_by_curator() {
    with_default_mock_builder(|| {
        run_to_block(1);

        create_initial_storage_buckets_helper();
        increase_account_balance_helper(DEFAULT_MEMBER_ACCOUNT_ID, INITIAL_BALANCE);
        CreateChannelFixture::default()
            .with_default_storage_buckets()
            .call_and_assert(Ok(()));

        let group_id = curators::add_curator_to_new_group_with_permissions(
            DEFAULT_CURATOR_ID,
            BTreeMap::from_iter(vec![(
                0,
                BTreeSet::from_iter(vec![ContentModerationAction::DeleteChannel]),
            )]),
        );

        DeleteChannelAsModeratorFixture::default()
            .with_sender(DEFAULT_CURATOR_ACCOUNT_ID)
            .with_num_objects_to_delete(0)
            .with_actor(ContentActor::Curator(group_id, DEFAULT_CURATOR_ID))
            .call_and_assert(Ok(()));
    })
}

#[test]
fn successful_moderation_action_channel_with_assets_deletion_by_curator() {
    with_default_mock_builder(|| {
        run_to_block(1);

        create_initial_storage_buckets_helper();
        increase_account_balance_helper(DEFAULT_MEMBER_ACCOUNT_ID, INITIAL_BALANCE);
        create_default_member_owned_channel();

        let group_id = curators::add_curator_to_new_group_with_permissions(
            DEFAULT_CURATOR_ID,
            BTreeMap::from_iter(vec![(
                0,
                BTreeSet::from_iter(vec![ContentModerationAction::DeleteChannel]),
            )]),
        );

        DeleteChannelAsModeratorFixture::default()
            .with_sender(DEFAULT_CURATOR_ACCOUNT_ID)
            .with_actor(ContentActor::Curator(group_id, DEFAULT_CURATOR_ID))
            .call_and_assert(Ok(()));
    })
}

#[test]
fn successful_moderation_action_channel_deletion_by_lead() {
    with_default_mock_builder(|| {
        run_to_block(1);

        create_initial_storage_buckets_helper();
        increase_account_balance_helper(DEFAULT_MEMBER_ACCOUNT_ID, INITIAL_BALANCE);
        CreateChannelFixture::default()
            .with_default_storage_buckets()
            .call_and_assert(Ok(()));

        DeleteChannelAsModeratorFixture::default()
            .with_num_objects_to_delete(0)
            .call_and_assert(Ok(()));
    })
}

#[test]
fn successful_moderation_action_channel_with_assets_deletion_by_lead() {
    with_default_mock_builder(|| {
        run_to_block(1);

        create_initial_storage_buckets_helper();
        increase_account_balance_helper(DEFAULT_MEMBER_ACCOUNT_ID, INITIAL_BALANCE);
        create_default_member_owned_channel();

        DeleteChannelAsModeratorFixture::default().call_and_assert(Ok(()));
    })
}

#[test]
fn unsuccessful_moderation_action_channel_visibility_change_by_actors_with_auth_failure() {
    with_default_mock_builder(|| {
        run_to_block(1);

        create_initial_storage_buckets_helper();
        increase_account_balance_helper(DEFAULT_MEMBER_ACCOUNT_ID, INITIAL_BALANCE);
        create_default_member_owned_channel();

        let curator_group_id = curators::create_curator_group(BTreeMap::new());

        // Member - invalid sender
        SetChannelVisibilityAsModeratorFixture::default()
            .with_sender(UNAUTHORIZED_MEMBER_ACCOUNT_ID)
            .with_actor(ContentActor::Member(DEFAULT_MEMBER_ID))
            .call_and_assert(Err(Error::<Test>::MemberAuthFailed.into()));

        // Curator - invalid sender
        SetChannelVisibilityAsModeratorFixture::default()
            .with_sender(UNAUTHORIZED_CURATOR_ACCOUNT_ID)
            .with_actor(ContentActor::Curator(curator_group_id, DEFAULT_CURATOR_ID))
            .call_and_assert(Err(Error::<Test>::CuratorAuthFailed.into()));

        // Curator - not in group
        SetChannelVisibilityAsModeratorFixture::default()
            .with_sender(DEFAULT_CURATOR_ACCOUNT_ID)
            .with_actor(ContentActor::Curator(curator_group_id, DEFAULT_CURATOR_ID))
            .call_and_assert(Err(
                Error::<Test>::CuratorIsNotAMemberOfGivenCuratorGroup.into()
            ));

        // Lead - invalid sender
        SetChannelVisibilityAsModeratorFixture::default()
            .with_sender(UNAUTHORIZED_LEAD_ACCOUNT_ID)
            .with_actor(ContentActor::Lead)
            .call_and_assert(Err(Error::<Test>::LeadAuthFailed.into()));
    })
}

#[test]
fn unsuccessful_moderation_action_channel_visibility_change_by_member() {
    with_default_mock_builder(|| {
        run_to_block(1);

        create_initial_storage_buckets_helper();
        increase_account_balance_helper(DEFAULT_MEMBER_ACCOUNT_ID, INITIAL_BALANCE);
        create_default_member_owned_channel();

        SetChannelVisibilityAsModeratorFixture::default()
            .with_sender(DEFAULT_MEMBER_ACCOUNT_ID)
            .with_actor(ContentActor::Member(DEFAULT_MEMBER_ID))
            .call_and_assert(Err(Error::<Test>::ActorNotAuthorized.into()));
    })
}

#[test]
fn unsuccessful_moderation_action_non_existing_channel_visibility_change() {
    with_default_mock_builder(|| {
        run_to_block(1);

        let curator_group_id = curators::add_curator_to_new_group_with_permissions(
            DEFAULT_CURATOR_ID,
            BTreeMap::from_iter(vec![(
                0,
                BTreeSet::from_iter(vec![ContentModerationAction::HideChannel]),
            )]),
        );
        // As curator
        SetChannelVisibilityAsModeratorFixture::default()
            .with_sender(DEFAULT_CURATOR_ACCOUNT_ID)
            .with_actor(ContentActor::Curator(curator_group_id, DEFAULT_CURATOR_ID))
            .call_and_assert(Err(Error::<Test>::ChannelDoesNotExist.into()));
        // As lead
        SetChannelVisibilityAsModeratorFixture::default()
            .call_and_assert(Err(Error::<Test>::ChannelDoesNotExist.into()));
    })
}

#[test]
fn unsuccessful_moderation_action_channel_visibility_change_by_curator_without_permissions() {
    with_default_mock_builder(|| {
        run_to_block(1);

        create_initial_storage_buckets_helper();
        increase_account_balance_helper(DEFAULT_MEMBER_ACCOUNT_ID, INITIAL_BALANCE);
        create_default_member_owned_channel();

        let curator_group_id = curators::add_curator_to_new_group(DEFAULT_CURATOR_ID);
        // As curator
        SetChannelVisibilityAsModeratorFixture::default()
            .with_sender(DEFAULT_CURATOR_ACCOUNT_ID)
            .with_actor(ContentActor::Curator(curator_group_id, DEFAULT_CURATOR_ID))
            .call_and_assert(Err(Error::<Test>::CuratorModerationActionNotAllowed.into()));
    })
}

#[test]
fn successful_moderation_action_channel_visibility_change_by_curator() {
    with_default_mock_builder(|| {
        run_to_block(1);

        create_initial_storage_buckets_helper();
        increase_account_balance_helper(DEFAULT_MEMBER_ACCOUNT_ID, INITIAL_BALANCE);
        create_default_member_owned_channel();

        let curator_group_id = curators::add_curator_to_new_group_with_permissions(
            DEFAULT_CURATOR_ID,
            BTreeMap::from_iter(vec![(
                0,
                BTreeSet::from_iter(vec![ContentModerationAction::HideChannel]),
            )]),
        );
        // Set to hidden
        SetChannelVisibilityAsModeratorFixture::default()
            .with_sender(DEFAULT_CURATOR_ACCOUNT_ID)
            .with_actor(ContentActor::Curator(curator_group_id, DEFAULT_CURATOR_ID))
            .call_and_assert(Ok(()));
        // Set to visible
        SetChannelVisibilityAsModeratorFixture::default()
            .with_sender(DEFAULT_CURATOR_ACCOUNT_ID)
            .with_actor(ContentActor::Curator(curator_group_id, DEFAULT_CURATOR_ID))
            .with_is_hidden(false)
            .call_and_assert(Ok(()));
    })
}

#[test]
fn successful_moderation_action_channel_visibility_change_by_lead() {
    with_default_mock_builder(|| {
        run_to_block(1);

        create_initial_storage_buckets_helper();
        increase_account_balance_helper(DEFAULT_MEMBER_ACCOUNT_ID, INITIAL_BALANCE);
        create_default_member_owned_channel();

        // Set to hidden
        SetChannelVisibilityAsModeratorFixture::default().call_and_assert(Ok(()));
        // Set to visible
        SetChannelVisibilityAsModeratorFixture::default()
            .with_is_hidden(false)
            .call_and_assert(Ok(()));
    })
}

#[test]
fn unsuccessful_moderation_action_channel_features_status_change_by_actors_with_auth_failure() {
    with_default_mock_builder(|| {
        run_to_block(1);

        create_initial_storage_buckets_helper();
        increase_account_balance_helper(DEFAULT_MEMBER_ACCOUNT_ID, INITIAL_BALANCE);
        create_default_member_owned_channel();

        let curator_group_id = curators::create_curator_group(BTreeMap::new());

        // Member - invalid sender
        SetChannelPausedFeaturesAsModeratorFixture::default()
            .with_sender(UNAUTHORIZED_MEMBER_ACCOUNT_ID)
            .with_actor(ContentActor::Member(DEFAULT_MEMBER_ID))
            .call_and_assert(Err(Error::<Test>::MemberAuthFailed.into()));

        // Curator - invalid sender
        SetChannelPausedFeaturesAsModeratorFixture::default()
            .with_sender(UNAUTHORIZED_CURATOR_ACCOUNT_ID)
            .with_actor(ContentActor::Curator(curator_group_id, DEFAULT_CURATOR_ID))
            .call_and_assert(Err(Error::<Test>::CuratorAuthFailed.into()));

        // Curator - not in group
        SetChannelPausedFeaturesAsModeratorFixture::default()
            .with_sender(DEFAULT_CURATOR_ACCOUNT_ID)
            .with_actor(ContentActor::Curator(curator_group_id, DEFAULT_CURATOR_ID))
            .call_and_assert(Err(
                Error::<Test>::CuratorIsNotAMemberOfGivenCuratorGroup.into()
            ));

        // Lead - invalid sender
        SetChannelPausedFeaturesAsModeratorFixture::default()
            .with_sender(UNAUTHORIZED_LEAD_ACCOUNT_ID)
            .with_actor(ContentActor::Lead)
            .call_and_assert(Err(Error::<Test>::LeadAuthFailed.into()));
    })
}

#[test]
fn unsuccessful_moderation_action_channel_features_status_change_by_member() {
    with_default_mock_builder(|| {
        run_to_block(1);

        create_initial_storage_buckets_helper();
        increase_account_balance_helper(DEFAULT_MEMBER_ACCOUNT_ID, INITIAL_BALANCE);
        create_default_member_owned_channel();

        SetChannelPausedFeaturesAsModeratorFixture::default()
            .with_sender(DEFAULT_MEMBER_ACCOUNT_ID)
            .with_actor(ContentActor::Member(DEFAULT_MEMBER_ID))
            .call_and_assert(Err(Error::<Test>::ActorNotAuthorized.into()));
    })
}

#[test]
fn unsuccessful_moderation_action_non_existing_channel_features_status_change() {
    with_default_mock_builder(|| {
        run_to_block(1);

        let curator_group_id = curators::add_curator_to_new_group_with_permissions(
            DEFAULT_CURATOR_ID,
            BTreeMap::from_iter(vec![(
                0,
                BTreeSet::from_iter(vec![ContentModerationAction::ChangeChannelFeatureStatus(
                    PausableChannelFeature::default(),
                )]),
            )]),
        );
        // As curator
        SetChannelPausedFeaturesAsModeratorFixture::default()
            .with_sender(DEFAULT_CURATOR_ACCOUNT_ID)
            .with_actor(ContentActor::Curator(curator_group_id, DEFAULT_CURATOR_ID))
            .call_and_assert(Err(Error::<Test>::ChannelDoesNotExist.into()));
        // As lead
        SetChannelPausedFeaturesAsModeratorFixture::default()
            .call_and_assert(Err(Error::<Test>::ChannelDoesNotExist.into()));
    })
}

#[test]
fn unsuccessful_moderation_action_channel_features_status_change_by_curator_without_permissions() {
    with_default_mock_builder(|| {
        run_to_block(1);

        create_initial_storage_buckets_helper();
        increase_account_balance_helper(DEFAULT_MEMBER_ACCOUNT_ID, INITIAL_BALANCE);
        create_default_member_owned_channel();

        // Give curator the access to change all channel features EXCEPT PausableChannelFeature::default()
        let mut allowed_actions = BTreeSet::<ContentModerationAction>::new();
        for f in PausableChannelFeature::iter() {
            if f != PausableChannelFeature::default() {
                allowed_actions.insert(ContentModerationAction::ChangeChannelFeatureStatus(f));
            }
        }

        let curator_group_id = curators::add_curator_to_new_group_with_permissions(
            DEFAULT_CURATOR_ID,
            BTreeMap::from_iter(vec![(0, allowed_actions)]),
        );
        // As curator
        SetChannelPausedFeaturesAsModeratorFixture::default()
            .with_sender(DEFAULT_CURATOR_ACCOUNT_ID)
            .with_actor(ContentActor::Curator(curator_group_id, DEFAULT_CURATOR_ID))
            .call_and_assert(Err(Error::<Test>::CuratorModerationActionNotAllowed.into()));
    })
}

#[test]
fn successful_moderation_action_channel_features_status_change_by_curator() {
    with_default_mock_builder(|| {
        run_to_block(1);

        create_initial_storage_buckets_helper();
        increase_account_balance_helper(DEFAULT_MEMBER_ACCOUNT_ID, INITIAL_BALANCE);
        create_default_member_owned_channel();

        let channel_features_to_manage = BTreeSet::from_iter(vec![
            PausableChannelFeature::VideoCreation,
            PausableChannelFeature::VideoUpdate,
            PausableChannelFeature::ChannelUpdate,
        ]);
        let allowed_actions = BTreeSet::from_iter(
            channel_features_to_manage
                .iter()
                .map(|feature| ContentModerationAction::ChangeChannelFeatureStatus(*feature)),
        );
        let curator_group_id = curators::add_curator_to_new_group_with_permissions(
            DEFAULT_CURATOR_ID,
            BTreeMap::from_iter(vec![(0, allowed_actions)]),
        );
        // Set features to Paused
        SetChannelPausedFeaturesAsModeratorFixture::default()
            .with_sender(DEFAULT_CURATOR_ACCOUNT_ID)
            .with_actor(ContentActor::Curator(curator_group_id, DEFAULT_CURATOR_ID))
            .with_new_paused_features(channel_features_to_manage.clone())
            .call_and_assert(Ok(()));
        // Set features to Active
        SetChannelPausedFeaturesAsModeratorFixture::default()
            .with_sender(DEFAULT_CURATOR_ACCOUNT_ID)
            .with_actor(ContentActor::Curator(curator_group_id, DEFAULT_CURATOR_ID))
            .with_new_paused_features(BTreeSet::new())
            .call_and_assert(Ok(()));
    })
}

#[test]
fn successful_moderation_action_channel_features_status_change_by_lead() {
    with_default_mock_builder(|| {
        run_to_block(1);

        create_initial_storage_buckets_helper();
        increase_account_balance_helper(DEFAULT_MEMBER_ACCOUNT_ID, INITIAL_BALANCE);
        create_default_member_owned_channel();

        // Set all features to Paused
        SetChannelPausedFeaturesAsModeratorFixture::default()
            .with_new_paused_features(BTreeSet::from_iter(PausableChannelFeature::iter()))
            .call_and_assert(Ok(()));
        // Set all features to Active
        SetChannelPausedFeaturesAsModeratorFixture::default()
            .with_new_paused_features(BTreeSet::new())
            .call_and_assert(Ok(()));
    })
}

/// Paused features

#[test]
fn channel_cannot_be_updated_when_channel_update_paused() {
    with_default_mock_builder(|| {
        run_to_block(1);

        create_initial_storage_buckets_helper();
        increase_account_balance_helper(DEFAULT_MEMBER_ACCOUNT_ID, INITIAL_BALANCE);
        create_default_member_owned_channel();
        pause_channel_feature(ChannelId::one(), PausableChannelFeature::ChannelUpdate);

        // Try to update as owner
        UpdateChannelFixture::default()
            .call_and_assert(Err(Error::<Test>::ChannelFeaturePaused.into()));
        // Try to update as collaborator
        UpdateChannelFixture::default()
            .with_sender(COLLABORATOR_MEMBER_ACCOUNT_ID)
            .with_actor(ContentActor::Member(COLLABORATOR_MEMBER_ID))
            .call_and_assert(Err(Error::<Test>::ChannelFeaturePaused.into()));
    })
}

#[test]
fn video_cannot_created_when_channel_video_creation_paused() {
    with_default_mock_builder(|| {
        run_to_block(1);

        create_initial_storage_buckets_helper();
        increase_account_balance_helper(DEFAULT_MEMBER_ACCOUNT_ID, INITIAL_BALANCE);
        increase_account_balance_helper(COLLABORATOR_MEMBER_ACCOUNT_ID, INITIAL_BALANCE);
        create_default_member_owned_channel();
        pause_channel_feature(ChannelId::one(), PausableChannelFeature::VideoCreation);

        // Try to add video as owner
        CreateVideoFixture::default()
            .call_and_assert(Err(Error::<Test>::ChannelFeaturePaused.into()));
        // Try to add video as collaborator
        CreateVideoFixture::default()
            .with_sender(COLLABORATOR_MEMBER_ACCOUNT_ID)
            .with_actor(ContentActor::Member(COLLABORATOR_MEMBER_ID))
            .call_and_assert(Err(Error::<Test>::ChannelFeaturePaused.into()));
    })
}

#[test]
fn video_nft_cannot_be_issued_when_channel_video_nft_issuance_paused() {
    with_default_mock_builder(|| {
        run_to_block(1);

        create_initial_storage_buckets_helper();
        increase_account_balance_helper(DEFAULT_MEMBER_ACCOUNT_ID, INITIAL_BALANCE);
        increase_account_balance_helper(COLLABORATOR_MEMBER_ACCOUNT_ID, INITIAL_BALANCE);
        create_default_member_owned_channel();
        pause_channel_feature(ChannelId::one(), PausableChannelFeature::VideoNftIssuance);

        let nft_params = NftIssuanceParameters::<Test> {
            royalty: None,
            nft_metadata: b"metablob".to_vec(),
            non_channel_owner: None,
            init_transactional_status: InitTransactionalStatus::<Test>::Idle,
        };

        // Try to issue nft during new video creation as owner
        CreateVideoFixture::default()
            .with_nft_issuance(nft_params.clone())
            .call_and_assert(Err(Error::<Test>::ChannelFeaturePaused.into()));

        // Try to issue nft during new video creation as collaborator
        CreateVideoFixture::default()
            .with_sender(COLLABORATOR_MEMBER_ACCOUNT_ID)
            .with_actor(ContentActor::Member(COLLABORATOR_MEMBER_ID))
            .with_nft_issuance(nft_params.clone())
            .call_and_assert(Err(Error::<Test>::ChannelFeaturePaused.into()));

        // Create default video
        CreateVideoFixture::default().call_and_assert(Ok(()));

        // Try to issue nft for existing video as owner
        assert_eq!(
            Content::issue_nft(
                Origin::signed(DEFAULT_MEMBER_ACCOUNT_ID),
                ContentActor::Member(DEFAULT_MEMBER_ID),
                VideoId::one(),
                nft_params.clone()
            ),
            Err(Error::<Test>::ChannelFeaturePaused.into())
        );
        // Try to issue nft for existing video as collaborator
        assert_eq!(
            Content::issue_nft(
                Origin::signed(COLLABORATOR_MEMBER_ACCOUNT_ID),
                ContentActor::Member(COLLABORATOR_MEMBER_ID),
                VideoId::one(),
                nft_params.clone()
            ),
            Err(Error::<Test>::ChannelFeaturePaused.into())
        );

        // Try to issue video nft through an update as owner
        UpdateVideoFixture::default()
            .with_nft_issuance(nft_params.clone())
            .call_and_assert(Err(Error::<Test>::ChannelFeaturePaused.into()));

        // Try to issue video nft through an update as collaborator
        UpdateVideoFixture::default()
            .with_sender(COLLABORATOR_MEMBER_ACCOUNT_ID)
            .with_actor(ContentActor::Member(COLLABORATOR_MEMBER_ID))
            .with_nft_issuance(nft_params.clone())
            .call_and_assert(Err(Error::<Test>::ChannelFeaturePaused.into()));
    })
}

// Channel assets removal

#[test]
fn unsuccessful_moderation_action_channel_assets_deletion_by_actors_with_auth_failure() {
    with_default_mock_builder(|| {
        run_to_block(1);

        create_initial_storage_buckets_helper();
        increase_account_balance_helper(DEFAULT_MEMBER_ACCOUNT_ID, INITIAL_BALANCE);
        create_default_member_owned_channel(DATA_OBJECT_DELETION_PRIZE);

        let curator_group_id = curators::create_curator_group(BTreeMap::new());

        // Member - invalid sender
        DeleteChannelAssetsAsModeratorFixture::default()
            .with_sender(UNAUTHORIZED_MEMBER_ACCOUNT_ID)
            .with_actor(ContentActor::Member(DEFAULT_MEMBER_ID))
            .call_and_assert(Err(Error::<Test>::MemberAuthFailed.into()));

        // Curator - invalid sender
        DeleteChannelAssetsAsModeratorFixture::default()
            .with_sender(UNAUTHORIZED_CURATOR_ACCOUNT_ID)
            .with_actor(ContentActor::Curator(curator_group_id, DEFAULT_CURATOR_ID))
            .call_and_assert(Err(Error::<Test>::CuratorAuthFailed.into()));

        // Curator - invalid group
        DeleteChannelAssetsAsModeratorFixture::default()
            .with_sender(DEFAULT_CURATOR_ACCOUNT_ID)
            .with_actor(ContentActor::Curator(curator_group_id, DEFAULT_CURATOR_ID))
            .call_and_assert(Err(
                Error::<Test>::CuratorIsNotAMemberOfGivenCuratorGroup.into()
            ));

        // Lead - invalid sender
        DeleteChannelAssetsAsModeratorFixture::default()
            .with_sender(UNAUTHORIZED_LEAD_ACCOUNT_ID)
            .with_actor(ContentActor::Lead)
            .call_and_assert(Err(Error::<Test>::LeadAuthFailed.into()));
    })
}

#[test]
fn unsuccessful_moderation_action_channel_assets_deletion_by_member() {
    with_default_mock_builder(|| {
        run_to_block(1);

        create_initial_storage_buckets_helper();
        increase_account_balance_helper(DEFAULT_MEMBER_ACCOUNT_ID, INITIAL_BALANCE);
        create_default_member_owned_channel(DATA_OBJECT_DELETION_PRIZE);

        DeleteChannelAssetsAsModeratorFixture::default()
            .with_sender(DEFAULT_MEMBER_ACCOUNT_ID)
            .with_actor(ContentActor::Member(DEFAULT_MEMBER_ID))
            .call_and_assert(Err(Error::<Test>::ActorNotAuthorized.into()));
    })
}

#[test]
fn unsuccessful_moderation_action_channel_assets_deletion_by_curator_with_no_permissions() {
    with_default_mock_builder(|| {
        run_to_block(1);

        create_initial_storage_buckets_helper();
        increase_account_balance_helper(DEFAULT_MEMBER_ACCOUNT_ID, INITIAL_BALANCE);
        create_default_member_owned_channel(DATA_OBJECT_DELETION_PRIZE);

        let curator_group_id = curators::add_curator_to_new_group(DEFAULT_CURATOR_ID);

        DeleteChannelAssetsAsModeratorFixture::default()
            .with_sender(DEFAULT_CURATOR_ACCOUNT_ID)
            .with_actor(ContentActor::Curator(curator_group_id, DEFAULT_CURATOR_ID))
            .call_and_assert(Err(Error::<Test>::CuratorModerationActionNotAllowed.into()));
    })
}

#[test]
fn unsuccessful_moderation_action_invalid_channel_assets_deletion() {
    with_default_mock_builder(|| {
        // Run to block one to see emitted events
        run_to_block(1);

        create_initial_storage_buckets_helper();
        increase_account_balance_helper(DEFAULT_MEMBER_ACCOUNT_ID, INITIAL_BALANCE);
        create_default_member_owned_channel_with_video(DATA_OBJECT_DELETION_PRIZE);

        let curator_group_id = curators::add_curator_to_new_group_with_permissions(
            DEFAULT_CURATOR_ID,
            BTreeMap::from_iter(vec![(
                0,
                BTreeSet::from_iter(vec![ContentModerationAction::DeleteNonVideoChannelAssets]),
            )]),
        );

        let assets_to_remove = BTreeSet::from_iter(DATA_OBJECTS_NUMBER..(2 * DATA_OBJECTS_NUMBER));

        DeleteChannelAssetsAsModeratorFixture::default()
            .with_sender(DEFAULT_CURATOR_ACCOUNT_ID)
            .with_actor(ContentActor::Curator(curator_group_id, DEFAULT_CURATOR_ID))
            .with_assets_to_remove(assets_to_remove)
            .call_and_assert(Err(
                Error::<Test>::AssetsToRemoveBeyondEntityAssetsSet.into()
            ));
    })
}

#[test]
fn unsuccessful_moderation_action_non_existing_channel_assets_deletion() {
    with_default_mock_builder(|| {
        // Run to block one to see emitted events
        run_to_block(1);

        create_initial_storage_buckets_helper();
        increase_account_balance_helper(DEFAULT_MEMBER_ACCOUNT_ID, INITIAL_BALANCE);
        create_default_member_owned_channel(DATA_OBJECT_DELETION_PRIZE);

        let curator_group_id = curators::add_curator_to_new_group_with_permissions(
            DEFAULT_CURATOR_ID,
            BTreeMap::from_iter(vec![(
                0,
                BTreeSet::from_iter(vec![ContentModerationAction::DeleteNonVideoChannelAssets]),
            )]),
        );

        DeleteChannelAssetsAsModeratorFixture::default()
            .with_sender(DEFAULT_CURATOR_ACCOUNT_ID)
            .with_actor(ContentActor::Curator(curator_group_id, DEFAULT_CURATOR_ID))
            .with_channel_id(2)
            .call_and_assert(Err(Error::<Test>::ChannelDoesNotExist.into()));
    })
}

#[test]
fn successful_moderation_action_channel_assets_deletion_by_curator() {
    with_default_mock_builder(|| {
        run_to_block(1);

        create_initial_storage_buckets_helper();
        increase_account_balance_helper(DEFAULT_MEMBER_ACCOUNT_ID, INITIAL_BALANCE);
        create_default_member_owned_channel(DATA_OBJECT_DELETION_PRIZE);

        let curator_group_id = curators::add_curator_to_new_group_with_permissions(
            DEFAULT_CURATOR_ID,
            BTreeMap::from_iter(vec![(
                0,
                BTreeSet::from_iter(vec![ContentModerationAction::DeleteNonVideoChannelAssets]),
            )]),
        );

        DeleteChannelAssetsAsModeratorFixture::default()
            .with_sender(DEFAULT_CURATOR_ACCOUNT_ID)
            .with_actor(ContentActor::Curator(curator_group_id, DEFAULT_CURATOR_ID))
            .call_and_assert(Ok(()));
    })
}

#[test]
fn successful_moderation_action_channel_assets_deletion_by_lead() {
    with_default_mock_builder(|| {
        run_to_block(1);

        create_initial_storage_buckets_helper();
        increase_account_balance_helper(DEFAULT_MEMBER_ACCOUNT_ID, INITIAL_BALANCE);
        create_default_member_owned_channel(DATA_OBJECT_DELETION_PRIZE);

        DeleteChannelAssetsAsModeratorFixture::default().call_and_assert(Ok(()));
    })
}<|MERGE_RESOLUTION|>--- conflicted
+++ resolved
@@ -927,11 +927,7 @@
 
         create_initial_storage_buckets_helper();
         increase_account_balance_helper(DEFAULT_MEMBER_ACCOUNT_ID, INITIAL_BALANCE);
-<<<<<<< HEAD
-        create_default_member_owned_channel();
-=======
-        create_default_member_owned_channel_with_video(DATA_OBJECT_DELETION_PRIZE);
->>>>>>> 6041b7d2
+        create_default_member_owned_channel_with_video();
 
         UpdateChannelFixture::default()
             .with_sender(DEFAULT_MEMBER_ACCOUNT_ID)
@@ -2008,7 +2004,7 @@
 
         create_initial_storage_buckets_helper();
         increase_account_balance_helper(DEFAULT_MEMBER_ACCOUNT_ID, INITIAL_BALANCE);
-        create_default_member_owned_channel(DATA_OBJECT_DELETION_PRIZE);
+        create_default_member_owned_channel();
 
         let curator_group_id = curators::create_curator_group(BTreeMap::new());
 
@@ -2047,7 +2043,7 @@
 
         create_initial_storage_buckets_helper();
         increase_account_balance_helper(DEFAULT_MEMBER_ACCOUNT_ID, INITIAL_BALANCE);
-        create_default_member_owned_channel(DATA_OBJECT_DELETION_PRIZE);
+        create_default_member_owned_channel();
 
         DeleteChannelAssetsAsModeratorFixture::default()
             .with_sender(DEFAULT_MEMBER_ACCOUNT_ID)
@@ -2063,7 +2059,7 @@
 
         create_initial_storage_buckets_helper();
         increase_account_balance_helper(DEFAULT_MEMBER_ACCOUNT_ID, INITIAL_BALANCE);
-        create_default_member_owned_channel(DATA_OBJECT_DELETION_PRIZE);
+        create_default_member_owned_channel();
 
         let curator_group_id = curators::add_curator_to_new_group(DEFAULT_CURATOR_ID);
 
@@ -2082,7 +2078,7 @@
 
         create_initial_storage_buckets_helper();
         increase_account_balance_helper(DEFAULT_MEMBER_ACCOUNT_ID, INITIAL_BALANCE);
-        create_default_member_owned_channel_with_video(DATA_OBJECT_DELETION_PRIZE);
+        create_default_member_owned_channel_with_video();
 
         let curator_group_id = curators::add_curator_to_new_group_with_permissions(
             DEFAULT_CURATOR_ID,
@@ -2112,7 +2108,7 @@
 
         create_initial_storage_buckets_helper();
         increase_account_balance_helper(DEFAULT_MEMBER_ACCOUNT_ID, INITIAL_BALANCE);
-        create_default_member_owned_channel(DATA_OBJECT_DELETION_PRIZE);
+        create_default_member_owned_channel();
 
         let curator_group_id = curators::add_curator_to_new_group_with_permissions(
             DEFAULT_CURATOR_ID,
@@ -2137,7 +2133,7 @@
 
         create_initial_storage_buckets_helper();
         increase_account_balance_helper(DEFAULT_MEMBER_ACCOUNT_ID, INITIAL_BALANCE);
-        create_default_member_owned_channel(DATA_OBJECT_DELETION_PRIZE);
+        create_default_member_owned_channel();
 
         let curator_group_id = curators::add_curator_to_new_group_with_permissions(
             DEFAULT_CURATOR_ID,
@@ -2161,7 +2157,7 @@
 
         create_initial_storage_buckets_helper();
         increase_account_balance_helper(DEFAULT_MEMBER_ACCOUNT_ID, INITIAL_BALANCE);
-        create_default_member_owned_channel(DATA_OBJECT_DELETION_PRIZE);
+        create_default_member_owned_channel();
 
         DeleteChannelAssetsAsModeratorFixture::default().call_and_assert(Ok(()));
     })
