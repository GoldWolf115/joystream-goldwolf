--- conflicted
+++ resolved
@@ -1182,21 +1182,6 @@
 #[test]
 fn unsuccessful_channel_update_with_invalid_collaborators_set() {
     with_default_mock_builder(|| {
-<<<<<<< HEAD
-        assert_err!(
-            Content::create_channel(
-                Origin::signed(LEAD_ORIGIN),
-                ContentActor::Lead,
-                ChannelCreationParametersRecord {
-                    assets: None,
-                    meta: None,
-                    reward_account: None,
-                    collaborators: BTreeSet::new(),
-                }
-            ),
-            Error::<Test>::ActorNotAuthorized
-        );
-=======
         run_to_block(1);
 
         create_initial_storage_buckets_helper();
@@ -1208,7 +1193,6 @@
             .with_actor(ContentActor::Member(DEFAULT_MEMBER_ID))
             .with_collaborators(vec![COLLABORATOR_MEMBER_ID + 100].into_iter().collect())
             .call_and_assert(Err(Error::<Test>::CollaboratorIsNotValidMember.into()));
->>>>>>> 18eb4e17
     })
 }
 
@@ -1284,35 +1268,12 @@
     with_default_mock_builder(|| {
         run_to_block(1);
 
-<<<<<<< HEAD
-        assert_eq!(
-            System::events().last().unwrap().event,
-            MetaEvent::content(RawEvent::ChannelCreated(
-                ContentActor::Curator(FIRST_CURATOR_GROUP_ID, FIRST_CURATOR_ID),
-                channel_id,
-                ChannelRecord {
-                    owner: ChannelOwner::CuratorGroup(FIRST_CURATOR_GROUP_ID),
-                    is_censored: false,
-                    reward_account: None,
-                    num_videos: 0,
-                    collaborators: BTreeSet::new(),
-                    deletion_prize_source_account_id: FIRST_CURATOR_ORIGIN,
-                },
-                ChannelCreationParametersRecord {
-                    assets: None,
-                    meta: None,
-                    reward_account: None,
-                    collaborators: BTreeSet::new(),
-                }
-            ))
-=======
         create_initial_storage_buckets_helper();
         increase_account_balance_helper(
             DEFAULT_MEMBER_ACCOUNT_ID,
             // balance necessary to create channel + video with specified no. of assets
             DATA_OBJECT_DELETION_PRIZE * (STORAGE_BUCKET_OBJECTS_NUMBER_LIMIT + 1)
                 + DATA_OBJECT_DELETION_PRIZE * DATA_OBJECTS_NUMBER,
->>>>>>> 18eb4e17
         );
 
         create_default_member_owned_channel();
