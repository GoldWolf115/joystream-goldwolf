#![cfg(test)]

use std::collections::BTreeMap;
use std::iter::FromIterator;
use strum::IntoEnumIterator;

use super::curators;
use super::fixtures::*;
use super::mock::*;
use crate::*;
<<<<<<< HEAD
=======
use frame_support::{assert_err, assert_ok};

#[test]
fn channel_censoring() {
    with_default_mock_builder(|| {
        // Run to block one to see emitted events
        run_to_block(1);

        let channel_id = Content::next_channel_id();
        create_initial_storage_buckets_helper();
        assert_ok!(Content::create_channel(
            Origin::signed(DEFAULT_MEMBER_ACCOUNT_ID),
            ContentActor::Member(DEFAULT_MEMBER_ID),
            ChannelCreationParametersRecord {
                assets: None,
                meta: None,
                reward_account: None,
                collaborators: BTreeSet::new(),
                moderators: BTreeSet::new(),
            }
        ));

        let group_id = curators::add_curator_to_new_group(DEFAULT_CURATOR_ID);

        // Curator can censor channels
        let is_censored = true;
        assert_ok!(Content::update_channel_censorship_status(
            Origin::signed(DEFAULT_CURATOR_ACCOUNT_ID),
            ContentActor::Curator(group_id, DEFAULT_CURATOR_ID),
            channel_id,
            is_censored,
            vec![]
        ));

        assert_eq!(
            System::events().last().unwrap().event,
            MetaEvent::content(RawEvent::ChannelCensorshipStatusUpdated(
                ContentActor::Curator(group_id, DEFAULT_CURATOR_ID),
                channel_id,
                is_censored,
                vec![]
            ))
        );

        let channel = Content::channel_by_id(channel_id);

        assert!(channel.is_censored);

        // Curator can un-censor channels
        let is_censored = false;
        assert_ok!(Content::update_channel_censorship_status(
            Origin::signed(DEFAULT_CURATOR_ACCOUNT_ID),
            ContentActor::Curator(group_id, DEFAULT_CURATOR_ID),
            channel_id,
            is_censored,
            vec![]
        ));

        assert_eq!(
            System::events().last().unwrap().event,
            MetaEvent::content(RawEvent::ChannelCensorshipStatusUpdated(
                ContentActor::Curator(group_id, DEFAULT_CURATOR_ID),
                channel_id,
                is_censored,
                vec![]
            ))
        );

        let channel = Content::channel_by_id(channel_id);

        assert!(!channel.is_censored);

        // Member cannot censor channels
        let is_censored = true;
        assert_err!(
            Content::update_channel_censorship_status(
                Origin::signed(DEFAULT_MEMBER_ACCOUNT_ID),
                ContentActor::Member(DEFAULT_MEMBER_ID),
                channel_id,
                is_censored,
                vec![]
            ),
            Error::<Test>::ActorNotAuthorized
        );

        let curator_channel_id = Content::next_channel_id();

        // create curator channel
        assert_ok!(Content::create_channel(
            Origin::signed(DEFAULT_CURATOR_ACCOUNT_ID),
            ContentActor::Curator(group_id, DEFAULT_CURATOR_ID),
            ChannelCreationParametersRecord {
                assets: None,
                meta: None,
                reward_account: None,
                collaborators: BTreeSet::new(),
                moderators: BTreeSet::new(),
            }
        ));

        // Curator cannot censor curator group channels
        assert_err!(
            Content::update_channel_censorship_status(
                Origin::signed(DEFAULT_CURATOR_ACCOUNT_ID),
                ContentActor::Curator(group_id, DEFAULT_CURATOR_ID),
                curator_channel_id,
                is_censored,
                vec![]
            ),
            Error::<Test>::CannotCensoreCuratorGroupOwnedChannels
        );

        // Lead can still censor curator group channels
        assert_ok!(Content::update_channel_censorship_status(
            Origin::signed(LEAD_ACCOUNT_ID),
            ContentActor::Lead,
            curator_channel_id,
            is_censored,
            vec![]
        ));
    })
}
>>>>>>> 591c179f

// channel creation tests
#[test]
fn successful_channel_creation_with_member_context() {
    with_default_mock_builder(|| {
        run_to_block(1);
        create_initial_storage_buckets_helper();

        CreateChannelFixture::default()
            .with_sender(DEFAULT_MEMBER_ACCOUNT_ID)
            .with_actor(ContentActor::Member(DEFAULT_MEMBER_ID))
            .call_and_assert(Ok(()));
    })
}

#[test]
fn successful_channel_creation_with_curator_context() {
    with_default_mock_builder(|| {
        run_to_block(1);
        create_initial_storage_buckets_helper();
        let default_curator_group_id = curators::add_curator_to_new_group(DEFAULT_CURATOR_ID);
        CreateChannelFixture::default()
            .with_sender(DEFAULT_CURATOR_ACCOUNT_ID)
            .with_actor(ContentActor::Curator(
                default_curator_group_id,
                DEFAULT_CURATOR_ID,
            ))
            .call_and_assert(Ok(()));
    })
}

#[test]
fn unsuccessful_channel_creation_with_lead_context() {
    with_default_mock_builder(|| {
        run_to_block(1);
        CreateChannelFixture::default()
            .with_sender(LEAD_ACCOUNT_ID)
            .with_actor(ContentActor::Lead)
            .call_and_assert(Err(Error::<Test>::ActorCannotOwnChannel.into()));
    })
}

#[test]
fn unsuccessful_channel_creation_with_uncorresponding_member_id_and_origin() {
    with_default_mock_builder(|| {
        run_to_block(1);
        CreateChannelFixture::default()
            .with_sender(DEFAULT_MEMBER_ACCOUNT_ID + 100)
            .with_actor(ContentActor::Member(DEFAULT_MEMBER_ID))
            .call_and_assert(Err(Error::<Test>::MemberAuthFailed.into()));
    })
}

#[test]
fn unsuccessful_channel_creation_with_uncorresponding_curator_id_and_origin() {
    with_default_mock_builder(|| {
        run_to_block(1);
        let default_curator_group_id = curators::add_curator_to_new_group(DEFAULT_CURATOR_ID);
        CreateChannelFixture::default()
            .with_sender(DEFAULT_CURATOR_ACCOUNT_ID + 100)
            .with_actor(ContentActor::Curator(
                default_curator_group_id,
                DEFAULT_CURATOR_ID,
            ))
            .call_and_assert(Err(Error::<Test>::CuratorAuthFailed.into()));
    })
}

#[test]
fn successful_channel_creation_with_storage_upload_and_member_context() {
    with_default_mock_builder(|| {
        run_to_block(1);
        create_initial_storage_buckets_helper();
        increase_account_balance_helper(DEFAULT_MEMBER_ACCOUNT_ID, INITIAL_BALANCE);
        CreateChannelFixture::default()
            .with_sender(DEFAULT_MEMBER_ACCOUNT_ID)
            .with_actor(ContentActor::Member(DEFAULT_MEMBER_ID))
            .with_assets(StorageAssets::<Test> {
                expected_data_size_fee: Storage::<Test>::data_object_per_mega_byte_fee(),
                object_creation_list: create_data_objects_helper(),
            })
            .call_and_assert(Ok(()));
    })
}

#[test]
fn successful_channel_creation_with_storage_upload_and_curator_context() {
    with_default_mock_builder(|| {
        run_to_block(1);
        create_initial_storage_buckets_helper();
        increase_account_balance_helper(DEFAULT_CURATOR_ACCOUNT_ID, INITIAL_BALANCE);
        let default_curator_group_id = curators::add_curator_to_new_group(DEFAULT_CURATOR_ID);
        CreateChannelFixture::default()
            .with_sender(DEFAULT_CURATOR_ACCOUNT_ID)
            .with_actor(ContentActor::Curator(
                default_curator_group_id,
                DEFAULT_CURATOR_ID,
            ))
            .with_assets(StorageAssets::<Test> {
                expected_data_size_fee: Storage::<Test>::data_object_per_mega_byte_fee(),
                object_creation_list: create_data_objects_helper(),
            })
            .call_and_assert(Ok(()));
    })
}

#[test]
fn unsuccessful_channel_creation_with_invalid_expected_data_size_fee() {
    with_default_mock_builder(|| {
        run_to_block(1);
        create_initial_storage_buckets_helper();
        increase_account_balance_helper(DEFAULT_CURATOR_ACCOUNT_ID, INITIAL_BALANCE);
        let default_curator_group_id = curators::add_curator_to_new_group(DEFAULT_CURATOR_ID);
        CreateChannelFixture::default()
            .with_sender(DEFAULT_CURATOR_ACCOUNT_ID)
            .with_actor(ContentActor::Curator(
                default_curator_group_id,
                DEFAULT_CURATOR_ID,
            ))
            .with_assets(StorageAssets::<Test> {
                // setting a purposely high fee to trigger error
                expected_data_size_fee: BalanceOf::<Test>::from(1_000_000u64),
                object_creation_list: create_data_objects_helper(),
            })
            .call_and_assert(Err(storage::Error::<Test>::DataSizeFeeChanged.into()));
    })
}

#[test]
fn unsuccessful_channel_creation_with_insufficient_balance() {
    with_default_mock_builder(|| {
        run_to_block(1);
        create_initial_storage_buckets_helper();
        CreateChannelFixture::default()
            .with_sender(DEFAULT_MEMBER_ACCOUNT_ID)
            .with_actor(ContentActor::Member(DEFAULT_MEMBER_ID))
            .with_assets(StorageAssets::<Test> {
                expected_data_size_fee: Storage::<Test>::data_object_per_mega_byte_fee(),
                object_creation_list: create_data_objects_helper(),
            })
            .call_and_assert(Err(storage::Error::<Test>::InsufficientBalance.into()));
    })
}

#[test]
fn unsuccessful_channel_creation_with_no_bucket_with_sufficient_size_available() {
    with_default_mock_builder(|| {
        run_to_block(1);
        create_initial_storage_buckets_helper();
        increase_account_balance_helper(DEFAULT_MEMBER_ACCOUNT_ID, INITIAL_BALANCE);

        CreateChannelFixture::default()
            .with_sender(DEFAULT_MEMBER_ACCOUNT_ID)
            .with_actor(ContentActor::Member(DEFAULT_MEMBER_ID))
            .with_assets(StorageAssets::<Test> {
                expected_data_size_fee: Storage::<Test>::data_object_per_mega_byte_fee(),
                object_creation_list: vec![DataObjectCreationParameters {
                    size: STORAGE_BUCKET_OBJECTS_SIZE_LIMIT + 1,
                    ipfs_content_id: vec![1u8],
                }],
            })
            .call_and_assert(Err(
                storage::Error::<Test>::StorageBucketIdCollectionsAreEmpty.into(),
            ));
    })
}

#[test]
fn unsuccessful_channel_creation_with_no_bucket_with_sufficient_number_available() {
    with_default_mock_builder(|| {
        run_to_block(1);
        create_initial_storage_buckets_helper();
        increase_account_balance_helper(
            DEFAULT_MEMBER_ACCOUNT_ID,
            DATA_OBJECT_DELETION_PRIZE * (STORAGE_BUCKET_OBJECTS_NUMBER_LIMIT + 1),
        );
        CreateChannelFixture::default()
            .with_sender(DEFAULT_MEMBER_ACCOUNT_ID)
            .with_actor(ContentActor::Member(DEFAULT_MEMBER_ID))
            .with_assets(StorageAssets::<Test> {
                expected_data_size_fee: Storage::<Test>::data_object_per_mega_byte_fee(),
                object_creation_list: (0..(STORAGE_BUCKET_OBJECTS_NUMBER_LIMIT + 1))
                    .map(|_| DataObjectCreationParameters {
                        size: 1,
                        ipfs_content_id: vec![1u8],
                    })
                    .collect(),
            })
            .call_and_assert(Err(
                storage::Error::<Test>::StorageBucketIdCollectionsAreEmpty.into(),
            ));
    })
}

#[test]
fn unsuccessful_channel_creation_with_data_limits_exceeded() {
    with_default_mock_builder(|| {
        run_to_block(1);
        create_initial_storage_buckets_helper();
        increase_account_balance_helper(DEFAULT_MEMBER_ACCOUNT_ID, INITIAL_BALANCE);
        CreateChannelFixture::default()
            .with_sender(DEFAULT_MEMBER_ACCOUNT_ID)
            .with_actor(ContentActor::Member(DEFAULT_MEMBER_ID))
            .with_assets(StorageAssets::<Test> {
                expected_data_size_fee: Storage::<Test>::data_object_per_mega_byte_fee(),
                object_creation_list: vec![DataObjectCreationParameters {
                    size: VOUCHER_OBJECTS_SIZE_LIMIT + 1,
                    ipfs_content_id: vec![1u8],
                }],
            })
            .call_and_assert(Err(storage::Error::<Test>::MaxDataObjectSizeExceeded.into()));
    })
}

#[test]
fn successful_channel_creation_with_collaborators_set() {
    with_default_mock_builder(|| {
        run_to_block(1);

        create_initial_storage_buckets_helper();

        CreateChannelFixture::default()
            .with_sender(DEFAULT_MEMBER_ACCOUNT_ID)
            .with_actor(ContentActor::Member(DEFAULT_MEMBER_ID))
            .with_collaborators(vec![COLLABORATOR_MEMBER_ID].into_iter().collect())
            .call_and_assert(Ok(()));

        let default_curator_group_id = curators::add_curator_to_new_group(DEFAULT_CURATOR_ID);
        CreateChannelFixture::default()
            .with_sender(DEFAULT_CURATOR_ACCOUNT_ID)
            .with_actor(ContentActor::Curator(
                default_curator_group_id,
                DEFAULT_CURATOR_ID,
            ))
            .with_collaborators(vec![COLLABORATOR_MEMBER_ID].into_iter().collect())
            .call_and_assert(Ok(()));
    })
}

#[test]
fn unsuccessful_channel_creation_with_invalid_collaborators_set() {
    with_default_mock_builder(|| {
        run_to_block(1);
        CreateChannelFixture::default()
            .with_sender(DEFAULT_MEMBER_ACCOUNT_ID)
            .with_actor(ContentActor::Member(DEFAULT_MEMBER_ID))
            .with_collaborators(vec![COLLABORATOR_MEMBER_ID + 100].into_iter().collect())
            .call_and_assert(Err(Error::<Test>::InvalidMemberProvided.into()));
    })
}

#[test]
fn successful_channel_creation_with_reward_account() {
    with_default_mock_builder(|| {
        run_to_block(1);

        create_initial_storage_buckets_helper();
        CreateChannelFixture::default()
            .with_sender(DEFAULT_MEMBER_ACCOUNT_ID)
            .with_actor(ContentActor::Member(DEFAULT_MEMBER_ID))
            .with_reward_account(DEFAULT_MEMBER_ACCOUNT_ID)
            .call_and_assert(Ok(()));

        let default_curator_group_id = curators::add_curator_to_new_group(DEFAULT_CURATOR_ID);
        CreateChannelFixture::default()
            .with_sender(DEFAULT_CURATOR_ACCOUNT_ID)
            .with_actor(ContentActor::Curator(
                default_curator_group_id,
                DEFAULT_CURATOR_ID,
            ))
            .with_reward_account(DEFAULT_CURATOR_ACCOUNT_ID)
            .call_and_assert(Ok(()));
    })
}

// channel update tests
#[test]
fn unsuccessful_channel_update_with_uncorresponding_member_id_and_origin() {
    with_default_mock_builder(|| {
        run_to_block(1);

        create_initial_storage_buckets_helper();
        increase_account_balance_helper(DEFAULT_MEMBER_ACCOUNT_ID, INITIAL_BALANCE);
        create_default_member_owned_channel();

        UpdateChannelFixture::default()
            .with_sender(DEFAULT_MEMBER_ACCOUNT_ID + 100)
            .with_actor(ContentActor::Member(DEFAULT_MEMBER_ID))
            .call_and_assert(Err(Error::<Test>::MemberAuthFailed.into()));
    })
}

#[test]
fn unsuccessful_channel_update_with_uncorresponding_curator_id_and_origin() {
    with_default_mock_builder(|| {
        run_to_block(1);

        create_initial_storage_buckets_helper();
        increase_account_balance_helper(DEFAULT_CURATOR_ACCOUNT_ID, INITIAL_BALANCE);
        create_default_curator_owned_channel();

        let default_curator_group_id = curators::add_curator_to_new_group(DEFAULT_CURATOR_ID);
        UpdateChannelFixture::default()
            .with_sender(DEFAULT_CURATOR_ACCOUNT_ID + 100)
            .with_actor(ContentActor::Curator(
                default_curator_group_id,
                DEFAULT_CURATOR_ID,
            ))
            .call_and_assert(Err(Error::<Test>::CuratorAuthFailed.into()));
    })
}

#[test]
fn unsuccessful_channel_update_with_uncorresponding_collaborator_id_and_origin() {
    with_default_mock_builder(|| {
        run_to_block(1);

        create_initial_storage_buckets_helper();
        increase_account_balance_helper(DEFAULT_MEMBER_ACCOUNT_ID, INITIAL_BALANCE);
        create_default_member_owned_channel();

        UpdateChannelFixture::default()
            .with_sender(COLLABORATOR_MEMBER_ACCOUNT_ID + 100)
            .with_actor(ContentActor::Member(COLLABORATOR_MEMBER_ID))
            .call_and_assert(Err(Error::<Test>::MemberAuthFailed.into()));
    })
}

#[test]
fn unsuccessful_channel_update_with_invalid_channel_id() {
    with_default_mock_builder(|| {
        run_to_block(1);

        create_initial_storage_buckets_helper();
        increase_account_balance_helper(DEFAULT_MEMBER_ACCOUNT_ID, INITIAL_BALANCE);
        create_default_member_owned_channel();

        UpdateChannelFixture::default()
            .with_sender(DEFAULT_MEMBER_ACCOUNT_ID)
            .with_actor(ContentActor::Member(DEFAULT_MEMBER_ID))
            .with_channel_id(ChannelId::zero())
            .call_and_assert(Err(Error::<Test>::ChannelDoesNotExist.into()));
    })
}

#[test]
fn successful_channel_update_with_assets_uploaded_by_collaborator() {
    with_default_mock_builder(|| {
        run_to_block(1);

        create_initial_storage_buckets_helper();
        increase_account_balance_helper(DEFAULT_MEMBER_ACCOUNT_ID, INITIAL_BALANCE);
        increase_account_balance_helper(COLLABORATOR_MEMBER_ACCOUNT_ID, INITIAL_BALANCE);
        create_default_member_owned_channel();

        UpdateChannelFixture::default()
            .with_sender(COLLABORATOR_MEMBER_ACCOUNT_ID)
            .with_actor(ContentActor::Member(COLLABORATOR_MEMBER_ID))
            .with_assets_to_upload(StorageAssets::<Test> {
                expected_data_size_fee: Storage::<Test>::data_object_per_mega_byte_fee(),
                object_creation_list: create_data_objects_helper(),
            })
            .call_and_assert(Ok(()));
    })
}

#[test]
fn successful_channel_update_with_assets_removed_by_collaborator() {
    with_default_mock_builder(|| {
        run_to_block(1);

        create_initial_storage_buckets_helper();
        increase_account_balance_helper(DEFAULT_MEMBER_ACCOUNT_ID, INITIAL_BALANCE);
        create_default_member_owned_channel();

        UpdateChannelFixture::default()
            .with_sender(COLLABORATOR_MEMBER_ACCOUNT_ID)
            .with_actor(ContentActor::Member(COLLABORATOR_MEMBER_ID))
            // data objects ids start at index 1
            .with_assets_to_remove((1..(DATA_OBJECTS_NUMBER as u64 - 1)).collect())
            .call_and_assert(Ok(()));
    })
}

#[test]
fn successful_channel_update_with_assets_uploaded_by_member() {
    with_default_mock_builder(|| {
        run_to_block(1);

        create_initial_storage_buckets_helper();
        increase_account_balance_helper(DEFAULT_MEMBER_ACCOUNT_ID, INITIAL_BALANCE);
        create_default_member_owned_channel();

        UpdateChannelFixture::default()
            .with_sender(DEFAULT_MEMBER_ACCOUNT_ID)
            .with_actor(ContentActor::Member(DEFAULT_MEMBER_ID))
            .with_assets_to_upload(StorageAssets::<Test> {
                expected_data_size_fee: Storage::<Test>::data_object_per_mega_byte_fee(),
                object_creation_list: create_data_objects_helper(),
            })
            .call_and_assert(Ok(()));
    })
}

#[test]
fn successful_channel_update_with_assets_removed_by_member() {
    with_default_mock_builder(|| {
        run_to_block(1);

        create_initial_storage_buckets_helper();
        increase_account_balance_helper(DEFAULT_MEMBER_ACCOUNT_ID, INITIAL_BALANCE);
        create_default_member_owned_channel();

        UpdateChannelFixture::default()
            .with_sender(DEFAULT_MEMBER_ACCOUNT_ID)
            .with_actor(ContentActor::Member(DEFAULT_MEMBER_ID))
            // data objects ids start at index 1
            .with_assets_to_remove((1..(DATA_OBJECTS_NUMBER as u64 - 1)).collect())
            .call_and_assert(Ok(()));
    })
}

#[test]
fn successful_channel_update_with_assets_uploaded_by_curator() {
    with_default_mock_builder(|| {
        run_to_block(1);

        create_initial_storage_buckets_helper();
        increase_account_balance_helper(DEFAULT_CURATOR_ACCOUNT_ID, INITIAL_BALANCE);
        create_default_curator_owned_channel();

        let default_curator_group_id = NextCuratorGroupId::<Test>::get() - 1;
        UpdateChannelFixture::default()
            .with_sender(DEFAULT_CURATOR_ACCOUNT_ID)
            .with_actor(ContentActor::Curator(
                default_curator_group_id,
                DEFAULT_CURATOR_ID,
            ))
            .with_assets_to_upload(StorageAssets::<Test> {
                expected_data_size_fee: Storage::<Test>::data_object_per_mega_byte_fee(),
                object_creation_list: create_data_objects_helper(),
            })
            .call_and_assert(Ok(()));
    })
}

#[test]
fn successful_channel_update_with_assets_removed_by_curator() {
    with_default_mock_builder(|| {
        run_to_block(1);

        create_initial_storage_buckets_helper();
        increase_account_balance_helper(DEFAULT_CURATOR_ACCOUNT_ID, INITIAL_BALANCE);
        create_default_curator_owned_channel();

        let default_curator_group_id = NextCuratorGroupId::<Test>::get() - 1;
        UpdateChannelFixture::default()
            .with_sender(DEFAULT_CURATOR_ACCOUNT_ID)
            .with_actor(ContentActor::Curator(
                default_curator_group_id,
                DEFAULT_CURATOR_ID,
            ))
            // data objects ids start at index 1
            .with_assets_to_remove((1..(DATA_OBJECTS_NUMBER as u64 - 1)).collect())
            .call_and_assert(Ok(()));
    })
}

#[test]
fn successful_curator_channel_update_with_assets_uploaded_by_lead() {
    with_default_mock_builder(|| {
        run_to_block(1);

        create_initial_storage_buckets_helper();
        increase_account_balance_helper(DEFAULT_CURATOR_ACCOUNT_ID, INITIAL_BALANCE);
        increase_account_balance_helper(LEAD_ACCOUNT_ID, INITIAL_BALANCE);
        create_default_curator_owned_channel();

        UpdateChannelFixture::default()
            .with_sender(LEAD_ACCOUNT_ID)
            .with_actor(ContentActor::Lead)
            .with_assets_to_upload(StorageAssets::<Test> {
                expected_data_size_fee: Storage::<Test>::data_object_per_mega_byte_fee(),
                object_creation_list: create_data_objects_helper(),
            })
            .call_and_assert(Ok(()));
    })
}

#[test]
fn unsuccessful_curator_channel_update_with_assets_uploaded_by_invalid_lead_origin() {
    with_default_mock_builder(|| {
        run_to_block(1);

        create_initial_storage_buckets_helper();
        increase_account_balance_helper(DEFAULT_CURATOR_ACCOUNT_ID, INITIAL_BALANCE);
        increase_account_balance_helper(LEAD_ACCOUNT_ID, INITIAL_BALANCE);
        create_default_curator_owned_channel();

        UpdateChannelFixture::default()
            .with_sender(LEAD_ACCOUNT_ID + 100)
            .with_actor(ContentActor::Lead)
            .with_assets_to_upload(StorageAssets::<Test> {
                expected_data_size_fee: Storage::<Test>::data_object_per_mega_byte_fee(),
                object_creation_list: create_data_objects_helper(),
            })
            .call_and_assert(Err(Error::<Test>::LeadAuthFailed.into()));
    })
}

#[test]
fn successful_channel_update_with_assets_removed_by_lead() {
    with_default_mock_builder(|| {
        run_to_block(1);

        create_initial_storage_buckets_helper();
        increase_account_balance_helper(DEFAULT_CURATOR_ACCOUNT_ID, INITIAL_BALANCE);
        create_default_curator_owned_channel();

        UpdateChannelFixture::default()
            .with_sender(LEAD_ACCOUNT_ID)
            .with_actor(ContentActor::Lead)
            // data objects ids start at index 1
            .with_assets_to_remove((1..(DATA_OBJECTS_NUMBER as u64 - 1)).collect())
            .call_and_assert(Ok(()));
    })
}

#[test]
fn unsuccessful_channel_update_with_assets_removed_by_invalid_lead_origin() {
    with_default_mock_builder(|| {
        run_to_block(1);

        create_initial_storage_buckets_helper();
        increase_account_balance_helper(DEFAULT_CURATOR_ACCOUNT_ID, INITIAL_BALANCE);
        create_default_curator_owned_channel();

        UpdateChannelFixture::default()
            .with_sender(LEAD_ACCOUNT_ID + 100)
            .with_actor(ContentActor::Lead)
            // data objects ids start at index 1
            .with_assets_to_remove((1..(DATA_OBJECTS_NUMBER as u64 - 1)).collect())
            .call_and_assert(Err(Error::<Test>::LeadAuthFailed.into()));
    })
}

#[test]
fn unsuccessful_channel_update_with_assets_uploaded_by_unauthorized_collaborator() {
    with_default_mock_builder(|| {
        run_to_block(1);

        create_initial_storage_buckets_helper();
        increase_account_balance_helper(DEFAULT_MEMBER_ACCOUNT_ID, INITIAL_BALANCE);
        increase_account_balance_helper(
            UNAUTHORIZED_COLLABORATOR_MEMBER_ACCOUNT_ID,
            INITIAL_BALANCE,
        );
        create_default_member_owned_channel();

        UpdateChannelFixture::default()
            .with_sender(UNAUTHORIZED_COLLABORATOR_MEMBER_ACCOUNT_ID)
            .with_actor(ContentActor::Member(UNAUTHORIZED_COLLABORATOR_MEMBER_ID))
            .with_assets_to_upload(StorageAssets::<Test> {
                expected_data_size_fee: Storage::<Test>::data_object_per_mega_byte_fee(),
                object_creation_list: create_data_objects_helper(),
            })
            .call_and_assert(Err(Error::<Test>::ActorNotAuthorized.into()));
    })
}

#[test]
fn unsuccessful_channel_update_with_assets_removed_by_unauthorized_collaborator() {
    with_default_mock_builder(|| {
        run_to_block(1);

        create_initial_storage_buckets_helper();
        increase_account_balance_helper(DEFAULT_MEMBER_ACCOUNT_ID, INITIAL_BALANCE);
        create_default_member_owned_channel();

        UpdateChannelFixture::default()
            .with_sender(UNAUTHORIZED_COLLABORATOR_MEMBER_ACCOUNT_ID)
            .with_actor(ContentActor::Member(UNAUTHORIZED_COLLABORATOR_MEMBER_ID))
            // data objects ids start at index 1
            .with_assets_to_remove((1..(DATA_OBJECTS_NUMBER as u64 - 1)).collect())
            .call_and_assert(Err(Error::<Test>::ActorNotAuthorized.into()));
    })
}

#[test]
fn unsuccessful_channel_update_with_assets_uploaded_by_unauthorized_member() {
    with_default_mock_builder(|| {
        run_to_block(1);

        create_initial_storage_buckets_helper();
        increase_account_balance_helper(DEFAULT_MEMBER_ACCOUNT_ID, INITIAL_BALANCE);
        increase_account_balance_helper(UNAUTHORIZED_MEMBER_ACCOUNT_ID, INITIAL_BALANCE);
        create_default_member_owned_channel();

        UpdateChannelFixture::default()
            .with_sender(UNAUTHORIZED_MEMBER_ACCOUNT_ID)
            .with_actor(ContentActor::Member(UNAUTHORIZED_MEMBER_ID))
            .with_assets_to_upload(StorageAssets::<Test> {
                expected_data_size_fee: Storage::<Test>::data_object_per_mega_byte_fee(),
                object_creation_list: create_data_objects_helper(),
            })
            .call_and_assert(Err(Error::<Test>::ActorNotAuthorized.into()));
    })
}

#[test]
fn unsuccessful_channel_update_with_assets_removed_by_unathorized_member() {
    with_default_mock_builder(|| {
        run_to_block(1);

        create_initial_storage_buckets_helper();
        increase_account_balance_helper(DEFAULT_MEMBER_ACCOUNT_ID, INITIAL_BALANCE);
        create_default_member_owned_channel();

        UpdateChannelFixture::default()
            .with_sender(UNAUTHORIZED_MEMBER_ACCOUNT_ID)
            .with_actor(ContentActor::Member(UNAUTHORIZED_MEMBER_ID))
            // data objects ids start at index 1
            .with_assets_to_remove((1..(DATA_OBJECTS_NUMBER as u64 - 1)).collect())
            .call_and_assert(Err(Error::<Test>::ActorNotAuthorized.into()));
    })
}

#[test]
fn unsuccessful_channel_update_with_assets_uploaded_by_unauthorized_curator() {
    with_default_mock_builder(|| {
        run_to_block(1);

        create_initial_storage_buckets_helper();
        increase_account_balance_helper(DEFAULT_CURATOR_ACCOUNT_ID, INITIAL_BALANCE);
        increase_account_balance_helper(UNAUTHORIZED_CURATOR_ACCOUNT_ID, INITIAL_BALANCE);
        create_default_curator_owned_channel();

        let unauthorized_curator_group_id =
            curators::add_curator_to_new_group(UNAUTHORIZED_CURATOR_ID);
        UpdateChannelFixture::default()
            .with_sender(UNAUTHORIZED_CURATOR_ACCOUNT_ID)
            .with_actor(ContentActor::Curator(
                unauthorized_curator_group_id,
                UNAUTHORIZED_CURATOR_ID,
            ))
            .with_assets_to_upload(StorageAssets::<Test> {
                expected_data_size_fee: Storage::<Test>::data_object_per_mega_byte_fee(),
                object_creation_list: create_data_objects_helper(),
            })
            .call_and_assert(Err(Error::<Test>::ActorNotAuthorized.into()));
    })
}

#[test]
fn unsuccessful_channel_update_with_assets_removed_by_unauthorized_curator() {
    with_default_mock_builder(|| {
        run_to_block(1);

        create_initial_storage_buckets_helper();
        increase_account_balance_helper(DEFAULT_CURATOR_ACCOUNT_ID, INITIAL_BALANCE);
        create_default_curator_owned_channel();

        let unauthorized_curator_group_id =
            curators::add_curator_to_new_group(UNAUTHORIZED_CURATOR_ID);
        UpdateChannelFixture::default()
            .with_sender(UNAUTHORIZED_CURATOR_ACCOUNT_ID)
            .with_actor(ContentActor::Curator(
                unauthorized_curator_group_id,
                UNAUTHORIZED_CURATOR_ID,
            ))
            // data objects ids start at index 1
            .with_assets_to_remove((1..(DATA_OBJECTS_NUMBER as u64 - 1)).collect())
            .call_and_assert(Err(Error::<Test>::ActorNotAuthorized.into()));
    })
}

#[test]
fn unsuccessful_member_channel_update_with_assets_uploaded_by_lead() {
    with_default_mock_builder(|| {
        run_to_block(1);

        create_initial_storage_buckets_helper();
        increase_account_balance_helper(DEFAULT_MEMBER_ACCOUNT_ID, INITIAL_BALANCE);
        increase_account_balance_helper(LEAD_ACCOUNT_ID, INITIAL_BALANCE);
        create_default_member_owned_channel();

        UpdateChannelFixture::default()
            .with_sender(LEAD_ACCOUNT_ID)
            .with_actor(ContentActor::Lead)
            .with_assets_to_upload(StorageAssets::<Test> {
                expected_data_size_fee: Storage::<Test>::data_object_per_mega_byte_fee(),
                object_creation_list: create_data_objects_helper(),
            })
            .call_and_assert(Err(Error::<Test>::ActorNotAuthorized.into()));
    })
}

#[test]
fn unsuccessful_member_channel_update_with_assets_removed_by_lead() {
    with_default_mock_builder(|| {
        run_to_block(1);

        create_initial_storage_buckets_helper();
        increase_account_balance_helper(DEFAULT_MEMBER_ACCOUNT_ID, INITIAL_BALANCE);
        create_default_member_owned_channel();

        UpdateChannelFixture::default()
            .with_sender(LEAD_ACCOUNT_ID)
            .with_actor(ContentActor::Lead)
            // data objects ids start at index 1
            .with_assets_to_remove((1..(DATA_OBJECTS_NUMBER as u64 - 1)).collect())
            .call_and_assert(Err(Error::<Test>::ActorNotAuthorized.into()));
    })
}

#[test]
fn successful_channel_update_with_collaborators_set_updated_by_member() {
    with_default_mock_builder(|| {
        run_to_block(1);

        create_initial_storage_buckets_helper();
        increase_account_balance_helper(DEFAULT_MEMBER_ACCOUNT_ID, INITIAL_BALANCE);
        create_default_member_owned_channel();

        UpdateChannelFixture::default()
            .with_sender(DEFAULT_MEMBER_ACCOUNT_ID)
            .with_actor(ContentActor::Member(DEFAULT_MEMBER_ID))
            .with_collaborators(BTreeSet::new())
            .call_and_assert(Ok(()));
    })
}

#[test]
fn unsuccessful_channel_update_with_collaborators_set_updated_by_unauthorized_member() {
    with_default_mock_builder(|| {
        run_to_block(1);

        create_initial_storage_buckets_helper();
        increase_account_balance_helper(DEFAULT_MEMBER_ACCOUNT_ID, INITIAL_BALANCE);
        create_default_member_owned_channel();

        UpdateChannelFixture::default()
            .with_sender(UNAUTHORIZED_MEMBER_ACCOUNT_ID)
            .with_actor(ContentActor::Member(UNAUTHORIZED_MEMBER_ID))
            .with_collaborators(BTreeSet::new())
            .call_and_assert(Err(Error::<Test>::ActorNotAuthorized.into()));
    })
}

#[test]
fn successful_channel_update_with_collaborators_set_updated_by_curator() {
    with_default_mock_builder(|| {
        run_to_block(1);

        create_initial_storage_buckets_helper();
        increase_account_balance_helper(DEFAULT_CURATOR_ACCOUNT_ID, INITIAL_BALANCE);
        create_default_curator_owned_channel();

        let default_curator_group_id = NextCuratorGroupId::<Test>::get() - 1;
        UpdateChannelFixture::default()
            .with_sender(DEFAULT_CURATOR_ACCOUNT_ID)
            .with_actor(ContentActor::Curator(
                default_curator_group_id,
                DEFAULT_CURATOR_ID,
            ))
            .with_collaborators(BTreeSet::new())
            .call_and_assert(Ok(()));
    })
}

#[test]
fn unsuccessful_channel_update_with_collaborators_set_updated_by_unauthorized_curator() {
    with_default_mock_builder(|| {
        run_to_block(1);

        create_initial_storage_buckets_helper();
        increase_account_balance_helper(DEFAULT_CURATOR_ACCOUNT_ID, INITIAL_BALANCE);
        create_default_curator_owned_channel();

        let unauthorized_curator_group_id =
            curators::add_curator_to_new_group(UNAUTHORIZED_CURATOR_ID);
        UpdateChannelFixture::default()
            .with_sender(UNAUTHORIZED_CURATOR_ACCOUNT_ID)
            .with_actor(ContentActor::Curator(
                unauthorized_curator_group_id,
                UNAUTHORIZED_CURATOR_ID,
            ))
            .with_collaborators(BTreeSet::new())
            .call_and_assert(Err(Error::<Test>::ActorNotAuthorized.into()));
    })
}

#[test]
fn unsuccessful_channel_update_with_collaborators_set_updated_by_collaborator() {
    with_default_mock_builder(|| {
        run_to_block(1);

        create_initial_storage_buckets_helper();
        increase_account_balance_helper(DEFAULT_MEMBER_ACCOUNT_ID, INITIAL_BALANCE);
        create_default_member_owned_channel();

        UpdateChannelFixture::default()
            .with_sender(COLLABORATOR_MEMBER_ACCOUNT_ID)
            .with_actor(ContentActor::Member(COLLABORATOR_MEMBER_ID))
            .with_collaborators(BTreeSet::new())
            .call_and_assert(Err(Error::<Test>::ActorNotAuthorized.into()));
    })
}

#[test]
fn unsuccessful_member_channel_update_with_collaborators_set_updated_by_lead() {
    with_default_mock_builder(|| {
        run_to_block(1);

        create_initial_storage_buckets_helper();
        increase_account_balance_helper(DEFAULT_MEMBER_ACCOUNT_ID, INITIAL_BALANCE);
        create_default_member_owned_channel();

        UpdateChannelFixture::default()
            .with_sender(LEAD_ACCOUNT_ID)
            .with_actor(ContentActor::Lead)
            .with_collaborators(BTreeSet::new())
            .call_and_assert(Err(Error::<Test>::ActorNotAuthorized.into()));
    })
}

#[test]
fn successful_curator_channel_update_with_collaborators_set_updated_by_lead() {
    with_default_mock_builder(|| {
        run_to_block(1);

        create_initial_storage_buckets_helper();
        increase_account_balance_helper(DEFAULT_CURATOR_ACCOUNT_ID, INITIAL_BALANCE);
        create_default_curator_owned_channel();

        UpdateChannelFixture::default()
            .with_sender(LEAD_ACCOUNT_ID)
            .with_actor(ContentActor::Lead)
            .with_collaborators(BTreeSet::new())
            .call_and_assert(Ok(()));
    })
}

#[test]
fn unsuccessful_curator_channel_update_with_collaborators_set_updated_by_invalid_lead_origin() {
    with_default_mock_builder(|| {
        run_to_block(1);

        create_initial_storage_buckets_helper();
        increase_account_balance_helper(DEFAULT_CURATOR_ACCOUNT_ID, INITIAL_BALANCE);
        create_default_curator_owned_channel();

        UpdateChannelFixture::default()
            .with_sender(LEAD_ACCOUNT_ID + 100)
            .with_actor(ContentActor::Lead)
            .with_collaborators(BTreeSet::new())
            .call_and_assert(Err(Error::<Test>::LeadAuthFailed.into()));
    })
}

#[test]
fn successful_channel_update_with_reward_account_updated_by_member() {
    with_default_mock_builder(|| {
        run_to_block(1);

        create_initial_storage_buckets_helper();
        increase_account_balance_helper(DEFAULT_MEMBER_ACCOUNT_ID, INITIAL_BALANCE);
        create_default_member_owned_channel();

        UpdateChannelFixture::default()
            .with_sender(DEFAULT_MEMBER_ACCOUNT_ID)
            .with_actor(ContentActor::Member(DEFAULT_MEMBER_ID))
            .with_reward_account(Some(None))
            .call_and_assert(Ok(()));
    })
}

#[test]
fn unsuccessful_channel_update_with_reward_account_updated_by_unauthorized_member() {
    with_default_mock_builder(|| {
        run_to_block(1);

        create_initial_storage_buckets_helper();
        increase_account_balance_helper(DEFAULT_MEMBER_ACCOUNT_ID, INITIAL_BALANCE);
        create_default_member_owned_channel();

        UpdateChannelFixture::default()
            .with_sender(UNAUTHORIZED_MEMBER_ACCOUNT_ID)
            .with_actor(ContentActor::Member(UNAUTHORIZED_MEMBER_ID))
            .with_reward_account(Some(None))
            .call_and_assert(Err(Error::<Test>::ActorNotAuthorized.into()));
    })
}

#[test]
fn successful_channel_update_with_reward_account_updated_by_curator() {
    with_default_mock_builder(|| {
        run_to_block(1);

        create_initial_storage_buckets_helper();
        increase_account_balance_helper(DEFAULT_CURATOR_ACCOUNT_ID, INITIAL_BALANCE);
        create_default_curator_owned_channel();

        let default_curator_group_id = NextCuratorGroupId::<Test>::get() - 1;
        UpdateChannelFixture::default()
            .with_sender(DEFAULT_CURATOR_ACCOUNT_ID)
            .with_actor(ContentActor::Curator(
                default_curator_group_id,
                DEFAULT_CURATOR_ID,
            ))
            .with_reward_account(Some(None))
            .call_and_assert(Ok(()));
    })
}

#[test]
fn unsuccessful_channel_update_with_reward_account_updated_by_unauthorized_curator() {
    with_default_mock_builder(|| {
        run_to_block(1);

        create_initial_storage_buckets_helper();
        increase_account_balance_helper(DEFAULT_CURATOR_ACCOUNT_ID, INITIAL_BALANCE);
        create_default_curator_owned_channel();

        let unauthorized_curator_group_id =
            curators::add_curator_to_new_group(UNAUTHORIZED_CURATOR_ID);
        UpdateChannelFixture::default()
            .with_sender(UNAUTHORIZED_CURATOR_ACCOUNT_ID)
            .with_actor(ContentActor::Curator(
                unauthorized_curator_group_id,
                UNAUTHORIZED_CURATOR_ID,
            ))
            .with_reward_account(Some(None))
            .call_and_assert(Err(Error::<Test>::ActorNotAuthorized.into()));
    })
}

#[test]
fn unsuccessful_channel_update_with_reward_account_updated_by_collaborator() {
    with_default_mock_builder(|| {
        run_to_block(1);

        create_initial_storage_buckets_helper();
        increase_account_balance_helper(DEFAULT_MEMBER_ACCOUNT_ID, INITIAL_BALANCE);
        create_default_member_owned_channel();

        UpdateChannelFixture::default()
            .with_sender(COLLABORATOR_MEMBER_ACCOUNT_ID)
            .with_actor(ContentActor::Member(COLLABORATOR_MEMBER_ID))
            .with_reward_account(Some(None))
            .call_and_assert(Err(Error::<Test>::ActorNotAuthorized.into()));
    })
}

#[test]
fn unsuccessful_member_channel_update_with_reward_account_updated_by_lead() {
    with_default_mock_builder(|| {
        run_to_block(1);

        create_initial_storage_buckets_helper();
        increase_account_balance_helper(DEFAULT_MEMBER_ACCOUNT_ID, INITIAL_BALANCE);
        create_default_member_owned_channel();

        UpdateChannelFixture::default()
            .with_sender(LEAD_ACCOUNT_ID)
            .with_actor(ContentActor::Lead)
            .with_reward_account(Some(None))
            .call_and_assert(Err(Error::<Test>::ActorNotAuthorized.into()));
    })
}

#[test]
fn successful_curator_channel_update_with_reward_account_updated_by_lead() {
    with_default_mock_builder(|| {
        run_to_block(1);

        create_initial_storage_buckets_helper();
        increase_account_balance_helper(DEFAULT_CURATOR_ACCOUNT_ID, INITIAL_BALANCE);
        create_default_curator_owned_channel();

        UpdateChannelFixture::default()
            .with_sender(LEAD_ACCOUNT_ID)
            .with_actor(ContentActor::Lead)
            .with_reward_account(Some(None))
            .call_and_assert(Ok(()));
    })
}

#[test]
fn unsuccessful_curator_channel_update_with_reward_account_updated_by_invalid_lead_origin() {
    with_default_mock_builder(|| {
        run_to_block(1);

        create_initial_storage_buckets_helper();
        increase_account_balance_helper(DEFAULT_CURATOR_ACCOUNT_ID, INITIAL_BALANCE);
        create_default_curator_owned_channel();

        UpdateChannelFixture::default()
            .with_sender(LEAD_ACCOUNT_ID + 100)
            .with_actor(ContentActor::Lead)
            .with_reward_account(Some(None))
            .call_and_assert(Err(Error::<Test>::LeadAuthFailed.into()));
    })
}

#[test]
fn unsuccessful_channel_update_with_data_limits_exceeded() {
    with_default_mock_builder(|| {
        run_to_block(1);

        create_initial_storage_buckets_helper();
        increase_account_balance_helper(DEFAULT_MEMBER_ACCOUNT_ID, INITIAL_BALANCE);
        create_default_member_owned_channel();

        UpdateChannelFixture::default()
            .with_sender(DEFAULT_MEMBER_ACCOUNT_ID)
            .with_actor(ContentActor::Member(DEFAULT_MEMBER_ID))
            .with_assets_to_upload(StorageAssets::<Test> {
                expected_data_size_fee: Storage::<Test>::data_object_per_mega_byte_fee(),
                object_creation_list: vec![DataObjectCreationParameters {
                    size: VOUCHER_OBJECTS_SIZE_LIMIT + 1,
                    ipfs_content_id: vec![1u8],
                }],
            })
            .call_and_assert(Err(storage::Error::<Test>::MaxDataObjectSizeExceeded.into()));
    })
}

#[test]
fn unsuccessful_channel_update_with_invalid_objects_id_to_remove() {
    with_default_mock_builder(|| {
        run_to_block(1);

        create_initial_storage_buckets_helper();
        increase_account_balance_helper(DEFAULT_MEMBER_ACCOUNT_ID, INITIAL_BALANCE);
        create_default_member_owned_channel();

        UpdateChannelFixture::default()
            .with_sender(DEFAULT_MEMBER_ACCOUNT_ID)
            .with_actor(ContentActor::Member(DEFAULT_MEMBER_ID))
            .with_assets_to_remove(
                ((DATA_OBJECTS_NUMBER as u64 + 1)..(2 * DATA_OBJECTS_NUMBER as u64)).collect(),
            )
            .call_and_assert(Err(storage::Error::<Test>::DataObjectDoesntExist.into()));
    })
}

#[test]
fn unsuccessful_channel_update_with_invalid_collaborators_set() {
    with_default_mock_builder(|| {
        run_to_block(1);

        create_initial_storage_buckets_helper();
        increase_account_balance_helper(DEFAULT_MEMBER_ACCOUNT_ID, INITIAL_BALANCE);
        create_default_member_owned_channel();

        UpdateChannelFixture::default()
            .with_sender(DEFAULT_MEMBER_ACCOUNT_ID)
            .with_actor(ContentActor::Member(DEFAULT_MEMBER_ID))
            .with_collaborators(vec![COLLABORATOR_MEMBER_ID + 100].into_iter().collect())
            .call_and_assert(Err(Error::<Test>::InvalidMemberProvided.into()));
    })
}

#[test]
fn unsuccessful_channel_update_with_invalid_expected_data_size_fee() {
    with_default_mock_builder(|| {
        run_to_block(1);

        create_initial_storage_buckets_helper();
        increase_account_balance_helper(DEFAULT_MEMBER_ACCOUNT_ID, INITIAL_BALANCE);
        create_default_member_owned_channel();

        UpdateChannelFixture::default()
            .with_sender(DEFAULT_MEMBER_ACCOUNT_ID)
            .with_actor(ContentActor::Member(DEFAULT_MEMBER_ID))
            .with_assets_to_upload(StorageAssets::<Test> {
                // setting a purposely high fee to trigger error
                expected_data_size_fee: BalanceOf::<Test>::from(1_000_000u64),
                object_creation_list: create_data_objects_helper(),
            })
            .call_and_assert(Err(storage::Error::<Test>::DataSizeFeeChanged.into()));
    })
}

#[test]
fn unsuccessful_channel_update_with_insufficient_balance() {
    with_default_mock_builder(|| {
        run_to_block(1);

        create_initial_storage_buckets_helper();
        increase_account_balance_helper(DEFAULT_MEMBER_ACCOUNT_ID, INITIAL_BALANCE);
        create_default_member_owned_channel();
        slash_account_balance_helper(DEFAULT_MEMBER_ACCOUNT_ID);

        UpdateChannelFixture::default()
            .with_sender(DEFAULT_MEMBER_ACCOUNT_ID)
            .with_actor(ContentActor::Member(DEFAULT_MEMBER_ID))
            .with_assets_to_upload(StorageAssets::<Test> {
                expected_data_size_fee: Storage::<Test>::data_object_per_mega_byte_fee(),
                object_creation_list: create_data_objects_helper(),
            })
            .call_and_assert(Err(storage::Error::<Test>::InsufficientBalance.into()));
    })
}

#[test]
fn unsuccessful_channel_update_with_no_bucket_with_sufficient_object_size_limit() {
    with_default_mock_builder(|| {
        run_to_block(1);

        create_initial_storage_buckets_helper();
        increase_account_balance_helper(DEFAULT_MEMBER_ACCOUNT_ID, INITIAL_BALANCE);
        create_default_member_owned_channel();

        UpdateChannelFixture::default()
            .with_sender(DEFAULT_MEMBER_ACCOUNT_ID)
            .with_actor(ContentActor::Member(DEFAULT_MEMBER_ID))
            .with_assets_to_upload(StorageAssets::<Test> {
                expected_data_size_fee: Storage::<Test>::data_object_per_mega_byte_fee(),
                object_creation_list: vec![DataObjectCreationParameters {
                    size: STORAGE_BUCKET_OBJECTS_SIZE_LIMIT + 1,
                    ipfs_content_id: vec![1u8],
                }],
            })
            .call_and_assert(Err(
                storage::Error::<Test>::StorageBucketObjectSizeLimitReached.into(),
            ));
    })
}

#[test]
fn unsuccessful_channel_update_with_no_bucket_with_sufficient_object_number_limit() {
    with_default_mock_builder(|| {
        run_to_block(1);

        create_initial_storage_buckets_helper();
        increase_account_balance_helper(
            DEFAULT_MEMBER_ACCOUNT_ID,
            // balance necessary to create channel + video with specified no. of assets
            DATA_OBJECT_DELETION_PRIZE * (STORAGE_BUCKET_OBJECTS_NUMBER_LIMIT + 1)
                + DATA_OBJECT_DELETION_PRIZE * DATA_OBJECTS_NUMBER,
        );

        create_default_member_owned_channel();

        UpdateChannelFixture::default()
            .with_sender(DEFAULT_MEMBER_ACCOUNT_ID)
            .with_actor(ContentActor::Member(DEFAULT_MEMBER_ID))
            .with_assets_to_upload(StorageAssets::<Test> {
                expected_data_size_fee: Storage::<Test>::data_object_per_mega_byte_fee(),
                object_creation_list: (0..(STORAGE_BUCKET_OBJECTS_NUMBER_LIMIT + 1))
                    .map(|_| DataObjectCreationParameters {
                        size: 1,
                        ipfs_content_id: vec![1u8],
                    })
                    .collect(),
            })
            .call_and_assert(Err(
                storage::Error::<Test>::StorageBucketObjectNumberLimitReached.into(),
            ));
    })
}

// channel privilege level tests
#[test]
fn unsuccessful_channel_privilege_level_update_with_curator_origin() {
    with_default_mock_builder(|| {
        run_to_block(1);

        create_initial_storage_buckets_helper();
        increase_account_balance_helper(DEFAULT_MEMBER_ACCOUNT_ID, INITIAL_BALANCE);
        create_default_member_owned_channel();

        UpdateChannelPrivilegeLevelFixture::default()
            .with_sender(DEFAULT_CURATOR_ACCOUNT_ID)
            .call_and_assert(Err(Error::<Test>::LeadAuthFailed.into()));
    })
}

#[test]
fn unsuccessful_channel_privilege_level_update_with_invalid_channel_id() {
    with_default_mock_builder(|| {
        run_to_block(1);

        create_initial_storage_buckets_helper();
        increase_account_balance_helper(DEFAULT_MEMBER_ACCOUNT_ID, INITIAL_BALANCE);
        create_default_member_owned_channel();

        UpdateChannelPrivilegeLevelFixture::default()
            .with_channel_id(2)
            .call_and_assert(Err(Error::<Test>::ChannelDoesNotExist.into()));
    })
}

#[test]
fn successful_channel_privilege_level_update_with_lead_origin() {
    with_default_mock_builder(|| {
        run_to_block(1);

        create_initial_storage_buckets_helper();
        increase_account_balance_helper(DEFAULT_MEMBER_ACCOUNT_ID, INITIAL_BALANCE);
        create_default_member_owned_channel();

        UpdateChannelPrivilegeLevelFixture::default().call_and_assert(Ok(()));
    })
}

// channel deletion tests
#[test]
fn successful_curator_channel_deletion_by_lead() {
    with_default_mock_builder(|| {
        run_to_block(1);

        create_initial_storage_buckets_helper();
        increase_account_balance_helper(DEFAULT_CURATOR_ACCOUNT_ID, INITIAL_BALANCE);
        create_default_curator_owned_channel();

        DeleteChannelFixture::default()
            .with_sender(LEAD_ACCOUNT_ID)
            .with_actor(ContentActor::Lead)
            .call_and_assert(Ok(()));
    })
}

#[test]
fn unsuccessful_curator_channel_deletion_by_invalid_lead_origin() {
    with_default_mock_builder(|| {
        run_to_block(1);

        create_initial_storage_buckets_helper();
        increase_account_balance_helper(DEFAULT_CURATOR_ACCOUNT_ID, INITIAL_BALANCE);
        create_default_curator_owned_channel();

        DeleteChannelFixture::default()
            .with_sender(LEAD_ACCOUNT_ID + 100)
            .with_actor(ContentActor::Lead)
            .call_and_assert(Err(Error::<Test>::LeadAuthFailed.into()));
    })
}

#[test]
fn unsuccessful_member_channel_deletion_by_lead() {
    with_default_mock_builder(|| {
        run_to_block(1);

        create_initial_storage_buckets_helper();
        increase_account_balance_helper(DEFAULT_MEMBER_ACCOUNT_ID, INITIAL_BALANCE);
        create_default_member_owned_channel();

        DeleteChannelFixture::default()
            .with_sender(LEAD_ACCOUNT_ID)
            .with_actor(ContentActor::Lead)
            .call_and_assert(Err(Error::<Test>::ActorNotAuthorized.into()));
    })
}

#[test]
fn unsuccessful_channel_deletion_by_collaborator() {
    with_default_mock_builder(|| {
        run_to_block(1);

        create_initial_storage_buckets_helper();
        increase_account_balance_helper(DEFAULT_MEMBER_ACCOUNT_ID, INITIAL_BALANCE);
        create_default_member_owned_channel();

        DeleteChannelFixture::default()
            .with_sender(COLLABORATOR_MEMBER_ACCOUNT_ID)
            .with_actor(ContentActor::Member(COLLABORATOR_MEMBER_ID))
            .call_and_assert(Err(Error::<Test>::ActorNotAuthorized.into()));
    })
}

#[test]
fn successful_channel_deletion_by_member() {
    with_default_mock_builder(|| {
        run_to_block(1);

        create_initial_storage_buckets_helper();
        increase_account_balance_helper(DEFAULT_MEMBER_ACCOUNT_ID, INITIAL_BALANCE);
        create_default_member_owned_channel();

        DeleteChannelFixture::default()
            .with_sender(DEFAULT_MEMBER_ACCOUNT_ID)
            .with_actor(ContentActor::Member(DEFAULT_MEMBER_ID))
            .call_and_assert(Ok(()));
    })
}

#[test]
fn successful_channel_deletion_by_curator() {
    with_default_mock_builder(|| {
        run_to_block(1);

        create_initial_storage_buckets_helper();
        increase_account_balance_helper(DEFAULT_CURATOR_ACCOUNT_ID, INITIAL_BALANCE);
        create_default_curator_owned_channel();

        let default_curator_group_id = Content::next_curator_group_id() - 1;
        DeleteChannelFixture::default()
            .with_sender(DEFAULT_CURATOR_ACCOUNT_ID)
            .with_actor(ContentActor::Curator(
                default_curator_group_id,
                DEFAULT_CURATOR_ID,
            ))
            .call_and_assert(Ok(()));
    })
}

#[test]
fn unsuccessful_channel_deletion_by_unauthorized_member() {
    with_default_mock_builder(|| {
        run_to_block(1);

        create_initial_storage_buckets_helper();
        increase_account_balance_helper(DEFAULT_MEMBER_ACCOUNT_ID, INITIAL_BALANCE);
        create_default_member_owned_channel();

        DeleteChannelFixture::default()
            .with_sender(UNAUTHORIZED_MEMBER_ACCOUNT_ID)
            .with_actor(ContentActor::Member(UNAUTHORIZED_MEMBER_ID))
            .call_and_assert(Err(Error::<Test>::ActorNotAuthorized.into()));
    })
}

#[test]
fn unsuccessful_channel_deletion_by_unauthorized_curator() {
    with_default_mock_builder(|| {
        run_to_block(1);

        create_initial_storage_buckets_helper();
        increase_account_balance_helper(DEFAULT_CURATOR_ACCOUNT_ID, INITIAL_BALANCE);
        create_default_curator_owned_channel();

        let unauthorized_curator_group_id =
            curators::add_curator_to_new_group(UNAUTHORIZED_CURATOR_ID);
        DeleteChannelFixture::default()
            .with_sender(UNAUTHORIZED_CURATOR_ACCOUNT_ID)
            .with_actor(ContentActor::Curator(
                unauthorized_curator_group_id,
                UNAUTHORIZED_CURATOR_ID,
            ))
            .call_and_assert(Err(Error::<Test>::ActorNotAuthorized.into()));
    })
}

#[test]
fn unsuccessful_channel_deletion_by_uncorresponding_member_id_and_origin() {
    with_default_mock_builder(|| {
        run_to_block(1);

        create_initial_storage_buckets_helper();
        increase_account_balance_helper(DEFAULT_MEMBER_ACCOUNT_ID, INITIAL_BALANCE);
        create_default_member_owned_channel();

        DeleteChannelFixture::default()
            .with_sender(UNAUTHORIZED_MEMBER_ACCOUNT_ID)
            .with_actor(ContentActor::Member(DEFAULT_MEMBER_ID))
            .call_and_assert(Err(Error::<Test>::MemberAuthFailed.into()));
    })
}

#[test]
fn unsuccessful_channel_deletion_by_uncorresponding_curator_id_and_origin() {
    with_default_mock_builder(|| {
        run_to_block(1);

        create_initial_storage_buckets_helper();
        increase_account_balance_helper(DEFAULT_CURATOR_ACCOUNT_ID, INITIAL_BALANCE);
        create_default_curator_owned_channel();

        let default_curator_group_id = Content::next_curator_group_id() - 1;
        DeleteChannelFixture::default()
            .with_sender(UNAUTHORIZED_CURATOR_ACCOUNT_ID)
            .with_actor(ContentActor::Curator(
                default_curator_group_id,
                DEFAULT_CURATOR_ID,
            ))
            .call_and_assert(Err(Error::<Test>::CuratorAuthFailed.into()));
    })
}

#[test]
fn unsuccessful_channel_deletion_with_invalid_channel_id() {
    with_default_mock_builder(|| {
        run_to_block(1);

        create_initial_storage_buckets_helper();
        increase_account_balance_helper(DEFAULT_MEMBER_ACCOUNT_ID, INITIAL_BALANCE);
        create_default_member_owned_channel();

        DeleteChannelFixture::default()
            .with_sender(DEFAULT_MEMBER_ACCOUNT_ID)
            .with_actor(ContentActor::Member(DEFAULT_MEMBER_ID))
            .with_channel_id(Zero::zero())
            .call_and_assert(Err(Error::<Test>::ChannelDoesNotExist.into()));
    })
}

#[test]
fn unsuccessful_channel_deletion_with_invalid_bag_size() {
    with_default_mock_builder(|| {
        run_to_block(1);

        create_initial_storage_buckets_helper();
        increase_account_balance_helper(DEFAULT_MEMBER_ACCOUNT_ID, INITIAL_BALANCE);
        create_default_member_owned_channel();

        assert!(DATA_OBJECTS_NUMBER > 0);

        DeleteChannelFixture::default()
            .with_sender(DEFAULT_MEMBER_ACCOUNT_ID)
            .with_actor(ContentActor::Member(DEFAULT_MEMBER_ID))
            // default member owned channel has DATA_OBJECTS_NUMBER > 0 assets
            .with_num_objects_to_delete(0u64)
            .call_and_assert(Err(Error::<Test>::InvalidBagSizeSpecified.into()));
    })
}

#[test]
fn unsuccessful_channel_creation_with_invalid_moderator_set() {
    with_default_mock_builder(|| {
        run_to_block(1);
        CreateChannelFixture::default()
            .with_sender(DEFAULT_MEMBER_ACCOUNT_ID)
            .with_actor(ContentActor::Member(DEFAULT_MEMBER_ID))
            .with_moderators(vec![DEFAULT_MODERATOR_ID + 100].into_iter().collect())
            .call_and_assert(Err(Error::<Test>::InvalidMemberProvided.into()));
    })
}

/// MODERATION ACTIONS

#[test]
fn unsuccessful_moderation_action_channel_deletion_by_actors_with_auth_failure() {
    with_default_mock_builder(|| {
        run_to_block(1);

        create_initial_storage_buckets_helper();
        increase_account_balance_helper(DEFAULT_MEMBER_ACCOUNT_ID, INITIAL_BALANCE);
        create_default_member_owned_channel();

        let curator_group_id = curators::create_curator_group(BTreeMap::new());

        // Member - invalid sender
        DeleteChannelAsModeratorFixture::default()
            .with_sender(UNAUTHORIZED_MEMBER_ACCOUNT_ID)
            .with_actor(ContentActor::Member(DEFAULT_MEMBER_ID))
            .call_and_assert(Err(Error::<Test>::MemberAuthFailed.into()));

        // Curator - invalid sender
        DeleteChannelAsModeratorFixture::default()
            .with_sender(UNAUTHORIZED_CURATOR_ACCOUNT_ID)
            .with_actor(ContentActor::Curator(curator_group_id, DEFAULT_CURATOR_ID))
            .call_and_assert(Err(Error::<Test>::CuratorAuthFailed.into()));

        // Curator - not in group
        DeleteChannelAsModeratorFixture::default()
            .with_sender(DEFAULT_CURATOR_ACCOUNT_ID)
            .with_actor(ContentActor::Curator(curator_group_id, DEFAULT_CURATOR_ID))
            .call_and_assert(Err(
                Error::<Test>::CuratorIsNotAMemberOfGivenCuratorGroup.into()
            ));

        // Lead - invalid sender
        DeleteChannelAsModeratorFixture::default()
            .with_sender(UNAUTHORIZED_LEAD_ACCOUNT_ID)
            .with_actor(ContentActor::Lead)
            .call_and_assert(Err(Error::<Test>::LeadAuthFailed.into()));
    })
}

#[test]
fn unsuccessful_moderation_action_channel_deletion_by_member() {
    with_default_mock_builder(|| {
        run_to_block(1);

        create_initial_storage_buckets_helper();
        increase_account_balance_helper(DEFAULT_MEMBER_ACCOUNT_ID, INITIAL_BALANCE);
        create_default_member_owned_channel();

        DeleteChannelAsModeratorFixture::default()
            .with_sender(DEFAULT_MEMBER_ACCOUNT_ID)
            .with_actor(ContentActor::Member(DEFAULT_MEMBER_ID))
            .call_and_assert(Err(Error::<Test>::ActorNotAuthorized.into()));
    })
}

#[test]
fn unsuccessful_moderation_action_channel_deletion_by_curator_without_permissions() {
    with_default_mock_builder(|| {
        run_to_block(1);

        create_initial_storage_buckets_helper();
        increase_account_balance_helper(DEFAULT_MEMBER_ACCOUNT_ID, INITIAL_BALANCE);
        CreateChannelFixture::default().call_and_assert(Ok(()));

        let group_id = curators::add_curator_to_new_group(DEFAULT_CURATOR_ID);

        DeleteChannelAsModeratorFixture::default()
            .with_sender(DEFAULT_CURATOR_ACCOUNT_ID)
            .with_actor(ContentActor::Curator(group_id, DEFAULT_CURATOR_ID))
            .with_num_objects_to_delete(0)
            .call_and_assert(Err(Error::<Test>::CuratorModerationActionNotAllowed.into()));
    })
}

#[test]
fn unsuccessful_moderation_action_non_existing_channel_deletion() {
    with_default_mock_builder(|| {
        run_to_block(1);

        let group_id = curators::add_curator_to_new_group_with_permissions(
            DEFAULT_CURATOR_ID,
            BTreeMap::from_iter(vec![(
                0,
                BTreeSet::from_iter(vec![ContentModerationAction::DeleteChannel]),
            )]),
        );

        // As curator
        DeleteChannelAsModeratorFixture::default()
            .with_sender(DEFAULT_CURATOR_ACCOUNT_ID)
            .with_actor(ContentActor::Curator(group_id, DEFAULT_CURATOR_ID))
            .call_and_assert(Err(Error::<Test>::ChannelDoesNotExist.into()));

        // As lead
        DeleteChannelAsModeratorFixture::default()
            .call_and_assert(Err(Error::<Test>::ChannelDoesNotExist.into()));
    })
}

#[test]
fn unsuccessful_moderation_action_channel_with_videos_deletion() {
    with_default_mock_builder(|| {
        run_to_block(1);

        create_initial_storage_buckets_helper();
        increase_account_balance_helper(DEFAULT_MEMBER_ACCOUNT_ID, INITIAL_BALANCE);
        create_default_member_owned_channel_with_video();

        let group_id = curators::add_curator_to_new_group_with_permissions(
            DEFAULT_CURATOR_ID,
            BTreeMap::from_iter(vec![(
                0,
                BTreeSet::from_iter(vec![ContentModerationAction::DeleteChannel]),
            )]),
        );

        // As curator
        DeleteChannelAsModeratorFixture::default()
            .with_sender(DEFAULT_CURATOR_ACCOUNT_ID)
            .with_actor(ContentActor::Curator(group_id, DEFAULT_CURATOR_ID))
            .call_and_assert(Err(Error::<Test>::ChannelContainsVideos.into()));

        // As lead
        DeleteChannelAsModeratorFixture::default()
            .call_and_assert(Err(Error::<Test>::ChannelContainsVideos.into()));
    })
}

#[test]
fn unsuccessful_moderation_action_channel_deletion_with_invalid_num_objects_to_delete() {
    with_default_mock_builder(|| {
        run_to_block(1);

        create_initial_storage_buckets_helper();
        increase_account_balance_helper(DEFAULT_MEMBER_ACCOUNT_ID, INITIAL_BALANCE);
        create_default_member_owned_channel();

        let group_id = curators::add_curator_to_new_group_with_permissions(
            DEFAULT_CURATOR_ID,
            BTreeMap::from_iter(vec![(
                0,
                BTreeSet::from_iter(vec![ContentModerationAction::DeleteChannel]),
            )]),
        );

        // As curator
        DeleteChannelAsModeratorFixture::default()
            .with_sender(DEFAULT_CURATOR_ACCOUNT_ID)
            .with_actor(ContentActor::Curator(group_id, DEFAULT_CURATOR_ID))
            .with_num_objects_to_delete(DATA_OBJECTS_NUMBER as u64 - 1)
            .call_and_assert(Err(Error::<Test>::InvalidBagSizeSpecified.into()));
        // As lead
        DeleteChannelAsModeratorFixture::default()
            .with_num_objects_to_delete(DATA_OBJECTS_NUMBER as u64 - 1)
            .call_and_assert(Err(Error::<Test>::InvalidBagSizeSpecified.into()));
    })
}

#[test]
fn successful_moderation_action_channel_deletion_by_curator() {
    with_default_mock_builder(|| {
        run_to_block(1);

        create_initial_storage_buckets_helper();
        increase_account_balance_helper(DEFAULT_MEMBER_ACCOUNT_ID, INITIAL_BALANCE);
        CreateChannelFixture::default().call_and_assert(Ok(()));

        let group_id = curators::add_curator_to_new_group_with_permissions(
            DEFAULT_CURATOR_ID,
            BTreeMap::from_iter(vec![(
                0,
                BTreeSet::from_iter(vec![ContentModerationAction::DeleteChannel]),
            )]),
        );

        DeleteChannelAsModeratorFixture::default()
            .with_sender(DEFAULT_CURATOR_ACCOUNT_ID)
            .with_num_objects_to_delete(0)
            .with_actor(ContentActor::Curator(group_id, DEFAULT_CURATOR_ID))
            .call_and_assert(Ok(()));
    })
}

#[test]
fn successful_moderation_action_channel_with_assets_deletion_by_curator() {
    with_default_mock_builder(|| {
        run_to_block(1);

        create_initial_storage_buckets_helper();
        increase_account_balance_helper(DEFAULT_MEMBER_ACCOUNT_ID, INITIAL_BALANCE);
        create_default_member_owned_channel();

        let group_id = curators::add_curator_to_new_group_with_permissions(
            DEFAULT_CURATOR_ID,
            BTreeMap::from_iter(vec![(
                0,
                BTreeSet::from_iter(vec![ContentModerationAction::DeleteChannel]),
            )]),
        );

        DeleteChannelAsModeratorFixture::default()
            .with_sender(DEFAULT_CURATOR_ACCOUNT_ID)
            .with_actor(ContentActor::Curator(group_id, DEFAULT_CURATOR_ID))
            .call_and_assert(Ok(()));
    })
}

#[test]
fn successful_moderation_action_channel_deletion_by_lead() {
    with_default_mock_builder(|| {
        run_to_block(1);

        create_initial_storage_buckets_helper();
        increase_account_balance_helper(DEFAULT_MEMBER_ACCOUNT_ID, INITIAL_BALANCE);
        CreateChannelFixture::default().call_and_assert(Ok(()));

        DeleteChannelAsModeratorFixture::default()
            .with_num_objects_to_delete(0)
            .call_and_assert(Ok(()));
    })
}

#[test]
fn successful_moderation_action_channel_with_assets_deletion_by_lead() {
    with_default_mock_builder(|| {
        run_to_block(1);

        create_initial_storage_buckets_helper();
        increase_account_balance_helper(DEFAULT_MEMBER_ACCOUNT_ID, INITIAL_BALANCE);
        create_default_member_owned_channel();

        DeleteChannelAsModeratorFixture::default().call_and_assert(Ok(()));
    })
}

#[test]
fn unsuccessful_moderation_action_channel_visibility_change_by_actors_with_auth_failure() {
    with_default_mock_builder(|| {
        run_to_block(1);

        create_initial_storage_buckets_helper();
        increase_account_balance_helper(DEFAULT_MEMBER_ACCOUNT_ID, INITIAL_BALANCE);
        create_default_member_owned_channel();

        let curator_group_id = curators::create_curator_group(BTreeMap::new());

        // Member - invalid sender
        SetChannelVisibilityAsModeratorFixture::default()
            .with_sender(UNAUTHORIZED_MEMBER_ACCOUNT_ID)
            .with_actor(ContentActor::Member(DEFAULT_MEMBER_ID))
            .call_and_assert(Err(Error::<Test>::MemberAuthFailed.into()));

        // Curator - invalid sender
        SetChannelVisibilityAsModeratorFixture::default()
            .with_sender(UNAUTHORIZED_CURATOR_ACCOUNT_ID)
            .with_actor(ContentActor::Curator(curator_group_id, DEFAULT_CURATOR_ID))
            .call_and_assert(Err(Error::<Test>::CuratorAuthFailed.into()));

        // Curator - not in group
        SetChannelVisibilityAsModeratorFixture::default()
            .with_sender(DEFAULT_CURATOR_ACCOUNT_ID)
            .with_actor(ContentActor::Curator(curator_group_id, DEFAULT_CURATOR_ID))
            .call_and_assert(Err(
                Error::<Test>::CuratorIsNotAMemberOfGivenCuratorGroup.into()
            ));

        // Lead - invalid sender
        SetChannelVisibilityAsModeratorFixture::default()
            .with_sender(UNAUTHORIZED_LEAD_ACCOUNT_ID)
            .with_actor(ContentActor::Lead)
            .call_and_assert(Err(Error::<Test>::LeadAuthFailed.into()));
    })
}

#[test]
fn unsuccessful_moderation_action_channel_visibility_change_by_member() {
    with_default_mock_builder(|| {
        run_to_block(1);

        create_initial_storage_buckets_helper();
        increase_account_balance_helper(DEFAULT_MEMBER_ACCOUNT_ID, INITIAL_BALANCE);
        create_default_member_owned_channel();

        SetChannelVisibilityAsModeratorFixture::default()
            .with_sender(DEFAULT_MEMBER_ACCOUNT_ID)
            .with_actor(ContentActor::Member(DEFAULT_MEMBER_ID))
            .call_and_assert(Err(Error::<Test>::ActorNotAuthorized.into()));
    })
}

#[test]
fn unsuccessful_moderation_action_non_existing_channel_visibility_change() {
    with_default_mock_builder(|| {
        run_to_block(1);

        let curator_group_id = curators::add_curator_to_new_group_with_permissions(
            DEFAULT_CURATOR_ID,
            BTreeMap::from_iter(vec![(
                0,
                BTreeSet::from_iter(vec![ContentModerationAction::HideChannel]),
            )]),
        );
        // As curator
        SetChannelVisibilityAsModeratorFixture::default()
            .with_sender(DEFAULT_CURATOR_ACCOUNT_ID)
            .with_actor(ContentActor::Curator(curator_group_id, DEFAULT_CURATOR_ID))
            .call_and_assert(Err(Error::<Test>::ChannelDoesNotExist.into()));
        // As lead
        SetChannelVisibilityAsModeratorFixture::default()
            .call_and_assert(Err(Error::<Test>::ChannelDoesNotExist.into()));
    })
}

#[test]
fn unsuccessful_moderation_action_channel_visibility_change_by_curator_without_permissions() {
    with_default_mock_builder(|| {
        run_to_block(1);

        create_initial_storage_buckets_helper();
        increase_account_balance_helper(DEFAULT_MEMBER_ACCOUNT_ID, INITIAL_BALANCE);
        create_default_member_owned_channel();

        let curator_group_id = curators::add_curator_to_new_group(DEFAULT_CURATOR_ID);
        // As curator
        SetChannelVisibilityAsModeratorFixture::default()
            .with_sender(DEFAULT_CURATOR_ACCOUNT_ID)
            .with_actor(ContentActor::Curator(curator_group_id, DEFAULT_CURATOR_ID))
            .call_and_assert(Err(Error::<Test>::CuratorModerationActionNotAllowed.into()));
    })
}

#[test]
fn successful_moderation_action_channel_visibility_change_by_curator() {
    with_default_mock_builder(|| {
        run_to_block(1);

        create_initial_storage_buckets_helper();
        increase_account_balance_helper(DEFAULT_MEMBER_ACCOUNT_ID, INITIAL_BALANCE);
        create_default_member_owned_channel();

        let curator_group_id = curators::add_curator_to_new_group_with_permissions(
            DEFAULT_CURATOR_ID,
            BTreeMap::from_iter(vec![(
                0,
                BTreeSet::from_iter(vec![ContentModerationAction::HideChannel]),
            )]),
        );
        // Set to hidden
        SetChannelVisibilityAsModeratorFixture::default()
            .with_sender(DEFAULT_CURATOR_ACCOUNT_ID)
            .with_actor(ContentActor::Curator(curator_group_id, DEFAULT_CURATOR_ID))
            .call_and_assert(Ok(()));
        // Set to visible
        SetChannelVisibilityAsModeratorFixture::default()
            .with_sender(DEFAULT_CURATOR_ACCOUNT_ID)
            .with_actor(ContentActor::Curator(curator_group_id, DEFAULT_CURATOR_ID))
            .with_is_hidden(false)
            .call_and_assert(Ok(()));
    })
}

#[test]
fn successful_moderation_action_channel_visibility_change_by_lead() {
    with_default_mock_builder(|| {
        run_to_block(1);

        create_initial_storage_buckets_helper();
        increase_account_balance_helper(DEFAULT_MEMBER_ACCOUNT_ID, INITIAL_BALANCE);
        create_default_member_owned_channel();

        // Set to hidden
        SetChannelVisibilityAsModeratorFixture::default().call_and_assert(Ok(()));
        // Set to visible
        SetChannelVisibilityAsModeratorFixture::default()
            .with_is_hidden(false)
            .call_and_assert(Ok(()));
    })
}

#[test]
fn unsuccessful_moderation_action_channel_features_status_change_by_actors_with_auth_failure() {
    with_default_mock_builder(|| {
        run_to_block(1);

        create_initial_storage_buckets_helper();
        increase_account_balance_helper(DEFAULT_MEMBER_ACCOUNT_ID, INITIAL_BALANCE);
        create_default_member_owned_channel();

        let curator_group_id = curators::create_curator_group(BTreeMap::new());

        // Member - invalid sender
        ChangeChannelFeaturesStatusAsModeratorFixture::default()
            .with_sender(UNAUTHORIZED_MEMBER_ACCOUNT_ID)
            .with_actor(ContentActor::Member(DEFAULT_MEMBER_ID))
            .call_and_assert(Err(Error::<Test>::MemberAuthFailed.into()));

        // Curator - invalid sender
        ChangeChannelFeaturesStatusAsModeratorFixture::default()
            .with_sender(UNAUTHORIZED_CURATOR_ACCOUNT_ID)
            .with_actor(ContentActor::Curator(curator_group_id, DEFAULT_CURATOR_ID))
            .call_and_assert(Err(Error::<Test>::CuratorAuthFailed.into()));

        // Curator - not in group
        ChangeChannelFeaturesStatusAsModeratorFixture::default()
            .with_sender(DEFAULT_CURATOR_ACCOUNT_ID)
            .with_actor(ContentActor::Curator(curator_group_id, DEFAULT_CURATOR_ID))
            .call_and_assert(Err(
                Error::<Test>::CuratorIsNotAMemberOfGivenCuratorGroup.into()
            ));

        // Lead - invalid sender
        ChangeChannelFeaturesStatusAsModeratorFixture::default()
            .with_sender(UNAUTHORIZED_LEAD_ACCOUNT_ID)
            .with_actor(ContentActor::Lead)
            .call_and_assert(Err(Error::<Test>::LeadAuthFailed.into()));
    })
}

#[test]
fn unsuccessful_moderation_action_channel_features_status_change_by_member() {
    with_default_mock_builder(|| {
        run_to_block(1);

        create_initial_storage_buckets_helper();
        increase_account_balance_helper(DEFAULT_MEMBER_ACCOUNT_ID, INITIAL_BALANCE);
        create_default_member_owned_channel();

        ChangeChannelFeaturesStatusAsModeratorFixture::default()
            .with_sender(DEFAULT_MEMBER_ACCOUNT_ID)
            .with_actor(ContentActor::Member(DEFAULT_MEMBER_ID))
            .call_and_assert(Err(Error::<Test>::ActorNotAuthorized.into()));
    })
}

#[test]
fn unsuccessful_moderation_action_non_existing_channel_features_status_change() {
    with_default_mock_builder(|| {
        run_to_block(1);

        let curator_group_id = curators::add_curator_to_new_group_with_permissions(
            DEFAULT_CURATOR_ID,
            BTreeMap::from_iter(vec![(
                0,
                BTreeSet::from_iter(vec![ContentModerationAction::ChangeChannelFeatureStatus(
                    ChannelFeature::default(),
                )]),
            )]),
        );
        // As curator
        ChangeChannelFeaturesStatusAsModeratorFixture::default()
            .with_sender(DEFAULT_CURATOR_ACCOUNT_ID)
            .with_actor(ContentActor::Curator(curator_group_id, DEFAULT_CURATOR_ID))
            .call_and_assert(Err(Error::<Test>::ChannelDoesNotExist.into()));
        // As lead
        ChangeChannelFeaturesStatusAsModeratorFixture::default()
            .call_and_assert(Err(Error::<Test>::ChannelDoesNotExist.into()));
    })
}

#[test]
fn unsuccessful_moderation_action_channel_features_status_change_by_curator_without_permissions() {
    with_default_mock_builder(|| {
        run_to_block(1);

        create_initial_storage_buckets_helper();
        increase_account_balance_helper(DEFAULT_MEMBER_ACCOUNT_ID, INITIAL_BALANCE);
        create_default_member_owned_channel();

        // Give curator the access to change all channel features EXCEPT ChannelFeature::default()
        let mut allowed_actions = BTreeSet::<ContentModerationAction>::new();
        for f in ChannelFeature::iter() {
            if f != ChannelFeature::default() {
                allowed_actions.insert(ContentModerationAction::ChangeChannelFeatureStatus(f));
            }
        }

        let curator_group_id = curators::add_curator_to_new_group_with_permissions(
            DEFAULT_CURATOR_ID,
            BTreeMap::from_iter(vec![(0, allowed_actions)]),
        );
        // As curator
        ChangeChannelFeaturesStatusAsModeratorFixture::default()
            .with_sender(DEFAULT_CURATOR_ACCOUNT_ID)
            .with_actor(ContentActor::Curator(curator_group_id, DEFAULT_CURATOR_ID))
            .call_and_assert(Err(Error::<Test>::CuratorModerationActionNotAllowed.into()));
    })
}

#[test]
fn successful_moderation_action_channel_features_status_change_by_curator() {
    with_default_mock_builder(|| {
        run_to_block(1);

        create_initial_storage_buckets_helper();
        increase_account_balance_helper(DEFAULT_MEMBER_ACCOUNT_ID, INITIAL_BALANCE);
        create_default_member_owned_channel();

        let channel_features_to_manage = BTreeSet::from_iter(vec![
            ChannelFeature::VideoCreation,
            ChannelFeature::VideoUpdate,
            ChannelFeature::ChannelUpdate,
        ]);
        let allowed_actions = BTreeSet::from_iter(
            channel_features_to_manage
                .iter()
                .map(|feature| ContentModerationAction::ChangeChannelFeatureStatus(*feature)),
        );
        let curator_group_id = curators::add_curator_to_new_group_with_permissions(
            DEFAULT_CURATOR_ID,
            BTreeMap::from_iter(vec![(0, allowed_actions)]),
        );
        // Set features to Paused
        ChangeChannelFeaturesStatusAsModeratorFixture::default()
            .with_sender(DEFAULT_CURATOR_ACCOUNT_ID)
            .with_actor(ContentActor::Curator(curator_group_id, DEFAULT_CURATOR_ID))
            .with_changes(ChannelFeatureStatusChanges::from_iter(
                channel_features_to_manage
                    .iter()
                    .map(|feature| (*feature, ChannelFeatureStatus::Paused)),
            ))
            .call_and_assert(Ok(()));
        // Set features to Active
        ChangeChannelFeaturesStatusAsModeratorFixture::default()
            .with_sender(DEFAULT_CURATOR_ACCOUNT_ID)
            .with_actor(ContentActor::Curator(curator_group_id, DEFAULT_CURATOR_ID))
            .with_changes(ChannelFeatureStatusChanges::from_iter(
                channel_features_to_manage
                    .iter()
                    .map(|feature| (*feature, ChannelFeatureStatus::Active)),
            ))
            .call_and_assert(Ok(()));
    })
}

#[test]
fn successful_moderation_action_channel_features_status_change_by_lead() {
    with_default_mock_builder(|| {
        run_to_block(1);

        create_initial_storage_buckets_helper();
        increase_account_balance_helper(DEFAULT_MEMBER_ACCOUNT_ID, INITIAL_BALANCE);
        create_default_member_owned_channel();

        // Set all features to Paused
        ChangeChannelFeaturesStatusAsModeratorFixture::default()
            .with_changes(ChannelFeatureStatusChanges::from_iter(
                ChannelFeature::iter().map(|feature| (feature, ChannelFeatureStatus::Paused)),
            ))
            .call_and_assert(Ok(()));
        // Set all features to Active
        ChangeChannelFeaturesStatusAsModeratorFixture::default()
            .with_changes(ChannelFeatureStatusChanges::from_iter(
                ChannelFeature::iter().map(|feature| (feature, ChannelFeatureStatus::Active)),
            ))
            .call_and_assert(Ok(()));
    })
}

/// Paused features

#[test]
fn channel_cannot_be_updated_when_channel_update_paused() {
    with_default_mock_builder(|| {
        run_to_block(1);

        create_initial_storage_buckets_helper();
        increase_account_balance_helper(DEFAULT_MEMBER_ACCOUNT_ID, INITIAL_BALANCE);
        create_default_member_owned_channel();
        pause_channel_feature(ChannelId::one(), ChannelFeature::ChannelUpdate);

        // Try to update as owner
        UpdateChannelFixture::default()
            .call_and_assert(Err(Error::<Test>::ChannelFeaturePaused.into()));
        // Try to update as collaborator
        UpdateChannelFixture::default()
            .with_sender(COLLABORATOR_MEMBER_ACCOUNT_ID)
            .with_actor(ContentActor::Member(COLLABORATOR_MEMBER_ID))
            .call_and_assert(Err(Error::<Test>::ChannelFeaturePaused.into()));
    })
}

#[test]
fn video_cannot_created_when_channel_video_creation_paused() {
    with_default_mock_builder(|| {
        run_to_block(1);

        create_initial_storage_buckets_helper();
        increase_account_balance_helper(DEFAULT_MEMBER_ACCOUNT_ID, INITIAL_BALANCE);
        increase_account_balance_helper(COLLABORATOR_MEMBER_ACCOUNT_ID, INITIAL_BALANCE);
        create_default_member_owned_channel();
        pause_channel_feature(ChannelId::one(), ChannelFeature::VideoCreation);

        // Try to add video as owner
        CreateVideoFixture::default()
            .call_and_assert(Err(Error::<Test>::ChannelFeaturePaused.into()));
        // Try to add video as collaborator
        CreateVideoFixture::default()
            .with_sender(COLLABORATOR_MEMBER_ACCOUNT_ID)
            .with_actor(ContentActor::Member(COLLABORATOR_MEMBER_ID))
            .call_and_assert(Err(Error::<Test>::ChannelFeaturePaused.into()));
    })
}

#[test]
fn video_nft_cannot_be_issued_when_channel_video_nft_issuance_paused() {
    with_default_mock_builder(|| {
        run_to_block(1);

        create_initial_storage_buckets_helper();
        increase_account_balance_helper(DEFAULT_MEMBER_ACCOUNT_ID, INITIAL_BALANCE);
        increase_account_balance_helper(COLLABORATOR_MEMBER_ACCOUNT_ID, INITIAL_BALANCE);
        create_default_member_owned_channel_with_video();
        pause_channel_feature(ChannelId::one(), ChannelFeature::VideoNftIssuance);

        // Try to issue video nft as owner
        assert_eq!(
            Content::issue_nft(
                Origin::signed(DEFAULT_MEMBER_ACCOUNT_ID),
                ContentActor::Member(DEFAULT_MEMBER_ID),
                VideoId::one(),
                None,
                b"metablob".to_vec(),
                None
            ),
            Err(Error::<Test>::ChannelFeaturePaused.into())
        );
        // Try to issue video nft as collaborator
        assert_eq!(
            Content::issue_nft(
                Origin::signed(COLLABORATOR_MEMBER_ACCOUNT_ID),
                ContentActor::Member(COLLABORATOR_MEMBER_ID),
                VideoId::one(),
                None,
                b"metablob".to_vec(),
                None
            ),
            Err(Error::<Test>::ChannelFeaturePaused.into())
        );
    })
}<|MERGE_RESOLUTION|>--- conflicted
+++ resolved
@@ -8,131 +8,6 @@
 use super::fixtures::*;
 use super::mock::*;
 use crate::*;
-<<<<<<< HEAD
-=======
-use frame_support::{assert_err, assert_ok};
-
-#[test]
-fn channel_censoring() {
-    with_default_mock_builder(|| {
-        // Run to block one to see emitted events
-        run_to_block(1);
-
-        let channel_id = Content::next_channel_id();
-        create_initial_storage_buckets_helper();
-        assert_ok!(Content::create_channel(
-            Origin::signed(DEFAULT_MEMBER_ACCOUNT_ID),
-            ContentActor::Member(DEFAULT_MEMBER_ID),
-            ChannelCreationParametersRecord {
-                assets: None,
-                meta: None,
-                reward_account: None,
-                collaborators: BTreeSet::new(),
-                moderators: BTreeSet::new(),
-            }
-        ));
-
-        let group_id = curators::add_curator_to_new_group(DEFAULT_CURATOR_ID);
-
-        // Curator can censor channels
-        let is_censored = true;
-        assert_ok!(Content::update_channel_censorship_status(
-            Origin::signed(DEFAULT_CURATOR_ACCOUNT_ID),
-            ContentActor::Curator(group_id, DEFAULT_CURATOR_ID),
-            channel_id,
-            is_censored,
-            vec![]
-        ));
-
-        assert_eq!(
-            System::events().last().unwrap().event,
-            MetaEvent::content(RawEvent::ChannelCensorshipStatusUpdated(
-                ContentActor::Curator(group_id, DEFAULT_CURATOR_ID),
-                channel_id,
-                is_censored,
-                vec![]
-            ))
-        );
-
-        let channel = Content::channel_by_id(channel_id);
-
-        assert!(channel.is_censored);
-
-        // Curator can un-censor channels
-        let is_censored = false;
-        assert_ok!(Content::update_channel_censorship_status(
-            Origin::signed(DEFAULT_CURATOR_ACCOUNT_ID),
-            ContentActor::Curator(group_id, DEFAULT_CURATOR_ID),
-            channel_id,
-            is_censored,
-            vec![]
-        ));
-
-        assert_eq!(
-            System::events().last().unwrap().event,
-            MetaEvent::content(RawEvent::ChannelCensorshipStatusUpdated(
-                ContentActor::Curator(group_id, DEFAULT_CURATOR_ID),
-                channel_id,
-                is_censored,
-                vec![]
-            ))
-        );
-
-        let channel = Content::channel_by_id(channel_id);
-
-        assert!(!channel.is_censored);
-
-        // Member cannot censor channels
-        let is_censored = true;
-        assert_err!(
-            Content::update_channel_censorship_status(
-                Origin::signed(DEFAULT_MEMBER_ACCOUNT_ID),
-                ContentActor::Member(DEFAULT_MEMBER_ID),
-                channel_id,
-                is_censored,
-                vec![]
-            ),
-            Error::<Test>::ActorNotAuthorized
-        );
-
-        let curator_channel_id = Content::next_channel_id();
-
-        // create curator channel
-        assert_ok!(Content::create_channel(
-            Origin::signed(DEFAULT_CURATOR_ACCOUNT_ID),
-            ContentActor::Curator(group_id, DEFAULT_CURATOR_ID),
-            ChannelCreationParametersRecord {
-                assets: None,
-                meta: None,
-                reward_account: None,
-                collaborators: BTreeSet::new(),
-                moderators: BTreeSet::new(),
-            }
-        ));
-
-        // Curator cannot censor curator group channels
-        assert_err!(
-            Content::update_channel_censorship_status(
-                Origin::signed(DEFAULT_CURATOR_ACCOUNT_ID),
-                ContentActor::Curator(group_id, DEFAULT_CURATOR_ID),
-                curator_channel_id,
-                is_censored,
-                vec![]
-            ),
-            Error::<Test>::CannotCensoreCuratorGroupOwnedChannels
-        );
-
-        // Lead can still censor curator group channels
-        assert_ok!(Content::update_channel_censorship_status(
-            Origin::signed(LEAD_ACCOUNT_ID),
-            ContentActor::Lead,
-            curator_channel_id,
-            is_censored,
-            vec![]
-        ));
-    })
-}
->>>>>>> 591c179f
 
 // channel creation tests
 #[test]
