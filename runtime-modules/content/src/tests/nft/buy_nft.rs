#![cfg(test)]

use crate::tests::curators;
use crate::tests::fixtures::{
    channel_reward_account_balance, create_default_member_owned_channel_with_video,
    create_initial_storage_buckets_helper, increase_account_balance_helper, CreateChannelFixture,
    CreateVideoFixture, UpdateChannelFixture,
};
use crate::tests::mock::*;
use crate::*;
use frame_support::{assert_err, assert_ok};

pub const DEFAULT_ROYALTY: u32 = 1;

fn setup_nft_on_sale_scenario() {
    let video_id = NextVideoId::<Test>::get();

    create_initial_storage_buckets_helper();
    increase_account_balance_helper(DEFAULT_MEMBER_ACCOUNT_ID, INITIAL_BALANCE);
    create_default_member_owned_channel_with_video();

    // Issue nft
    assert_ok!(Content::issue_nft(
        Origin::signed(DEFAULT_MEMBER_ACCOUNT_ID),
        ContentActor::Member(DEFAULT_MEMBER_ID),
        video_id,
        NftIssuanceParameters::<Test> {
            royalty: Some(Perbill::from_percent(DEFAULT_ROYALTY),),
            ..Default::default()
        }
    ));

    // Sell nft
    assert_ok!(Content::sell_nft(
        Origin::signed(DEFAULT_MEMBER_ACCOUNT_ID),
        video_id,
        ContentActor::Member(DEFAULT_MEMBER_ID),
        DEFAULT_NFT_PRICE,
    ));
}

#[test]
fn buy_nft_ok_with_royalty_account() {
    with_default_mock_builder(|| {
        // Run to block one to see emitted events
        run_to_block(1);

        let video_id = NextVideoId::<Test>::get();
        // deposit balance to second member
        increase_account_balance_helper(SECOND_MEMBER_ACCOUNT_ID, DEFAULT_NFT_PRICE);

        let platform_fee = Content::platform_fee_percentage().mul_floor(DEFAULT_NFT_PRICE);
        setup_nft_on_sale_scenario();

        let balance_pre = channel_reward_account_balance(1u64);

        assert_ok!(Content::buy_nft(
            Origin::signed(SECOND_MEMBER_ACCOUNT_ID),
            video_id,
            SECOND_MEMBER_ID,
            DEFAULT_NFT_PRICE,
        ));

        assert_eq!(
            channel_reward_account_balance(1u64),
            balance_pre + DEFAULT_NFT_PRICE - platform_fee,
        );
    })
}

#[test]
fn buy_nft() {
    with_default_mock_builder(|| {
        // Run to block one to see emitted events
        run_to_block(1);

        let video_id = NextVideoId::<Test>::get();
        let channel_id = NextChannelId::<Test>::get();

        create_initial_storage_buckets_helper();
        increase_account_balance_helper(DEFAULT_MEMBER_ACCOUNT_ID, INITIAL_BALANCE);
        create_default_member_owned_channel_with_video();

        // Issue nft
        assert_ok!(Content::issue_nft(
            Origin::signed(DEFAULT_MEMBER_ACCOUNT_ID),
            ContentActor::Member(DEFAULT_MEMBER_ID),
            video_id,
            NftIssuanceParameters::<Test>::default(),
        ));

        // deposit balance to second member
        increase_account_balance_helper(SECOND_MEMBER_ACCOUNT_ID, DEFAULT_NFT_PRICE);

        let reward_account = ContentTreasury::<Test>::account_for_channel(channel_id);
        let balance_pre = balances::Module::<Test>::free_balance(reward_account);

        // Sell nft
        assert_ok!(Content::sell_nft(
            Origin::signed(DEFAULT_MEMBER_ACCOUNT_ID),
            video_id,
            ContentActor::Member(DEFAULT_MEMBER_ID),
            DEFAULT_NFT_PRICE,
        ));

        // Runtime tested state before call
        // Events number before tested calls
        let number_of_events_before_call = System::events().len();

        // Buy nft
        assert_ok!(Content::buy_nft(
            Origin::signed(SECOND_MEMBER_ACCOUNT_ID),
            video_id,
            SECOND_MEMBER_ID,
            DEFAULT_NFT_PRICE,
        ));

        // Runtime tested state after call
        let balance_post = balances::Module::<Test>::free_balance(reward_account);

        // Ensure buyer balance was succesfully slashed after nft had been bought
        assert_eq!(
            balances::Module::<Test>::free_balance(SECOND_MEMBER_ACCOUNT_ID),
            0
        );

        // Ensure the price of nft - platform fee was succesfully deposited into seller account (channel reward account id in this case)
        assert_eq!(
            balance_post.saturating_sub(balance_pre),
            DEFAULT_NFT_PRICE - Content::platform_fee_percentage() * DEFAULT_NFT_PRICE
        );

        // Ensure nft succesfully bought
        assert!(matches!(
            Content::video_by_id(video_id).nft_status,
            Some(OwnedNft {
                owner: NftOwner::Member(SECOND_MEMBER_ID),
                transactional_status: TransactionalStatus::<Test>::Idle,
                ..
            })
        ));

        // Last event checked
        assert_event(
            MetaEvent::content(RawEvent::NftBought(video_id, SECOND_MEMBER_ID)),
<<<<<<< HEAD
            number_of_events_before_call + 3,
=======
            // 4 events: KilledAccount (SECOND_MEMBER_ACCOUNT_ID), NewAccount (channel reward acc), Endowed (channel reward acc), NFTBought
            number_of_events_before_call + 4,
>>>>>>> bc20d0e9
        );
    })
}

#[test]
fn buy_nft_video_does_not_exist() {
    with_default_mock_builder(|| {
        // Run to block one to see emitted events
        run_to_block(1);

        let video_id = NextVideoId::<Test>::get();

        // deposit balance to second member
        increase_account_balance_helper(SECOND_MEMBER_ACCOUNT_ID, DEFAULT_NFT_PRICE);

        // Make an attempt to buy nft which corresponding video does not exist yet
        let buy_nft_result = Content::buy_nft(
            Origin::signed(SECOND_MEMBER_ACCOUNT_ID),
            video_id,
            SECOND_MEMBER_ID,
            DEFAULT_NFT_PRICE,
        );

        // Failure checked
        assert_err!(buy_nft_result, Error::<Test>::VideoDoesNotExist);
    })
}

#[test]
fn buy_nft_not_issued() {
    with_default_mock_builder(|| {
        // Run to block one to see emitted events
        run_to_block(1);

        let video_id = NextVideoId::<Test>::get();

        //        create_simple_channel_and_video(DEFAULT_MEMBER_ACCOUNT_ID, DEFAULT_MEMBER_ID);
        create_initial_storage_buckets_helper();
        increase_account_balance_helper(DEFAULT_MEMBER_ACCOUNT_ID, INITIAL_BALANCE);
        create_default_member_owned_channel_with_video();

        // deposit balance to second member
        increase_account_balance_helper(SECOND_MEMBER_ACCOUNT_ID, DEFAULT_NFT_PRICE);

        // Make an attempt to buy nft which is not issued yet
        let buy_nft_result = Content::buy_nft(
            Origin::signed(SECOND_MEMBER_ACCOUNT_ID),
            video_id,
            SECOND_MEMBER_ID,
            DEFAULT_NFT_PRICE,
        );

        // Failure checked
        assert_err!(buy_nft_result, Error::<Test>::NftDoesNotExist);
    })
}

#[test]
fn buy_nft_auth_failed() {
    with_default_mock_builder(|| {
        // Run to block one to see emitted events
        run_to_block(1);

        let video_id = NextVideoId::<Test>::get();

        create_initial_storage_buckets_helper();
        increase_account_balance_helper(DEFAULT_MEMBER_ACCOUNT_ID, INITIAL_BALANCE);
        create_default_member_owned_channel_with_video();
        increase_account_balance_helper(SECOND_MEMBER_ACCOUNT_ID, DEFAULT_NFT_PRICE);

        // Issue nft
        assert_ok!(Content::issue_nft(
            Origin::signed(DEFAULT_MEMBER_ACCOUNT_ID),
            ContentActor::Member(DEFAULT_MEMBER_ID),
            video_id,
            NftIssuanceParameters::<Test>::default(),
        ));

        // Sell nft
        assert_ok!(Content::sell_nft(
            Origin::signed(DEFAULT_MEMBER_ACCOUNT_ID),
            video_id,
            ContentActor::Member(DEFAULT_MEMBER_ID),
            DEFAULT_NFT_PRICE,
        ));

        // Make an attempt to buy nft with wrong credentials
        let buy_nft_result = Content::buy_nft(
            Origin::signed(UNAUTHORIZED_MEMBER_ACCOUNT_ID),
            video_id,
            SECOND_MEMBER_ID,
            DEFAULT_NFT_PRICE,
        );

        // Failure checked
        assert_err!(buy_nft_result, Error::<Test>::MemberAuthFailed);
    })
}

#[test]
fn buy_nft_not_in_buy_now_state() {
    with_default_mock_builder(|| {
        // Run to block one to see emitted events
        run_to_block(1);

        let video_id = NextVideoId::<Test>::get();
        create_initial_storage_buckets_helper();
        increase_account_balance_helper(DEFAULT_MEMBER_ACCOUNT_ID, INITIAL_BALANCE);
        create_default_member_owned_channel_with_video();
        increase_account_balance_helper(SECOND_MEMBER_ACCOUNT_ID, DEFAULT_NFT_PRICE);

        // Issue nft
        assert_ok!(Content::issue_nft(
            Origin::signed(DEFAULT_MEMBER_ACCOUNT_ID),
            ContentActor::Member(DEFAULT_MEMBER_ID),
            video_id,
            NftIssuanceParameters::<Test>::default(),
        ));

        // Make an attempt to buy nft which is not in BuyNow state
        let buy_nft_result = Content::buy_nft(
            Origin::signed(SECOND_MEMBER_ACCOUNT_ID),
            video_id,
            SECOND_MEMBER_ID,
            DEFAULT_NFT_PRICE,
        );

        // Failure checked
        assert_err!(buy_nft_result, Error::<Test>::NftNotInBuyNowState);
    })
}

#[test]
fn buy_nft_insufficient_balance() {
    with_default_mock_builder(|| {
        // Run to block one to see emitted events
        run_to_block(1);

        let video_id = NextVideoId::<Test>::get();
        create_initial_storage_buckets_helper();
        increase_account_balance_helper(DEFAULT_MEMBER_ACCOUNT_ID, INITIAL_BALANCE);
        create_default_member_owned_channel_with_video();

        // Issue nft
        assert_ok!(Content::issue_nft(
            Origin::signed(DEFAULT_MEMBER_ACCOUNT_ID),
            ContentActor::Member(DEFAULT_MEMBER_ID),
            video_id,
            NftIssuanceParameters::<Test>::default(),
        ));

        // Sell nft
        assert_ok!(Content::sell_nft(
            Origin::signed(DEFAULT_MEMBER_ACCOUNT_ID),
            video_id,
            ContentActor::Member(DEFAULT_MEMBER_ID),
            DEFAULT_NFT_PRICE,
        ));

        // Make an attempt to buy nft with wrong credentials
        let buy_nft_result = Content::buy_nft(
            Origin::signed(SECOND_MEMBER_ACCOUNT_ID),
            video_id,
            SECOND_MEMBER_ID,
            DEFAULT_NFT_PRICE,
        );

        // Failure checked
        assert_err!(buy_nft_result, Error::<Test>::InsufficientBalance);
    })
}

#[test]
fn buy_nft_fails_with_invalid_price_commit() {
<<<<<<< HEAD
=======
    with_default_mock_builder(|| {
        // Run to block one to see emitted events
        let starting_block = 1;
        run_to_block(starting_block);

        let video_id = NextVideoId::<Test>::get();

        create_initial_storage_buckets_helper();
        increase_account_balance_helper(DEFAULT_MEMBER_ACCOUNT_ID, INITIAL_BALANCE);
        create_default_member_owned_channel_with_video();

        UpdateChannelFixture::default()
            .with_sender(DEFAULT_MEMBER_ACCOUNT_ID)
            .with_actor(ContentActor::Member(DEFAULT_MEMBER_ID))
            .call_and_assert(Ok(()));

        // Issue nft
        assert_ok!(Content::issue_nft(
            Origin::signed(DEFAULT_MEMBER_ACCOUNT_ID),
            ContentActor::Member(DEFAULT_MEMBER_ID),
            video_id,
            NftIssuanceParameters::<Test> {
                init_transactional_status: InitTransactionalStatus::<Test>::BuyNow(
                    DEFAULT_NFT_PRICE
                ),
                ..Default::default()
            }
        ));

        // deposit balance to second member
        increase_account_balance_helper(SECOND_MEMBER_ACCOUNT_ID, DEFAULT_NFT_PRICE);

        // Go to next block
        run_to_block(starting_block + 1);

        // Seller races to set the price to 0
        assert_ok!(Content::update_buy_now_price(
            Origin::signed(DEFAULT_MEMBER_ACCOUNT_ID),
            ContentActor::Member(DEFAULT_MEMBER_ID),
            video_id,
            0,
        ));

        // Attempt to buy NFT with price_commit protection
        let buy_nft_result = Content::buy_nft(
            Origin::signed(SECOND_MEMBER_ACCOUNT_ID),
            video_id,
            SECOND_MEMBER_ID,
            DEFAULT_NFT_PRICE,
        );

        // Failure checked
        assert_err!(buy_nft_result, Error::<Test>::InvalidBuyNowPriceProvided);
    })
}

#[test]
fn buy_now_ok_with_nft_owner_member_credited_with_payment() {
>>>>>>> bc20d0e9
    with_default_mock_builder(|| {
        // Run to block one to see emitted events
        let starting_block = 1;
        let video_id = Content::next_video_id();
        run_to_block(starting_block);
        setup_nft_on_sale_scenario();
        increase_account_balance_helper(SECOND_MEMBER_ACCOUNT_ID, DEFAULT_NFT_PRICE);
        increase_account_balance_helper(DEFAULT_MEMBER_ACCOUNT_ID, DEFAULT_NFT_PRICE + 100);
        assert_ok!(Content::buy_nft(
            Origin::signed(SECOND_MEMBER_ACCOUNT_ID),
            video_id,
            SECOND_MEMBER_ID,
            DEFAULT_NFT_PRICE,
        ));
        assert_ok!(Content::sell_nft(
            Origin::signed(SECOND_MEMBER_ACCOUNT_ID),
            video_id,
            ContentActor::Member(SECOND_MEMBER_ID),
            DEFAULT_NFT_PRICE + 100,
        ));
        let royalty = Perbill::from_percent(DEFAULT_ROYALTY).mul_floor(DEFAULT_NFT_PRICE + 100);
        let platform_fee = Content::platform_fee_percentage().mul_floor(DEFAULT_NFT_PRICE + 100);
        assert_ok!(Content::buy_nft(
            Origin::signed(DEFAULT_MEMBER_ACCOUNT_ID),
            video_id,
            DEFAULT_MEMBER_ID,
            DEFAULT_NFT_PRICE + 100,
        ));

        assert_eq!(
            Balances::<Test>::usable_balance(SECOND_MEMBER_ACCOUNT_ID),
            DEFAULT_NFT_PRICE + 100 - royalty - platform_fee,
        )
    })
}

#[test]
fn buy_now_ok_with_nft_owner_curator_channel_correctly_credited() {
    with_default_mock_builder(|| {
        run_to_block(1);
        let video_id = 1u64;
        let curator_group_id = curators::add_curator_to_new_group(DEFAULT_CURATOR_ID);
        CreateChannelFixture::default()
            .with_sender(DEFAULT_CURATOR_ACCOUNT_ID)
            .with_actor(ContentActor::Curator(curator_group_id, DEFAULT_CURATOR_ID))
            .call();

        CreateVideoFixture::default()
            .with_sender(DEFAULT_CURATOR_ACCOUNT_ID)
            .with_actor(ContentActor::Curator(curator_group_id, DEFAULT_CURATOR_ID))
            .with_nft_in_sale(DEFAULT_NFT_PRICE)
            .call();

<<<<<<< HEAD
        UpdateChannelFixture::default()
            .with_sender(DEFAULT_MEMBER_ACCOUNT_ID)
            .with_actor(ContentActor::Member(DEFAULT_MEMBER_ID))
            .call_and_assert(Ok(()));
=======
        increase_account_balance_helper(SECOND_MEMBER_ACCOUNT_ID, DEFAULT_NFT_PRICE);
        let platform_fee = Content::platform_fee_percentage().mul_floor(DEFAULT_NFT_PRICE);
>>>>>>> bc20d0e9

        assert_ok!(Content::buy_nft(
            Origin::signed(SECOND_MEMBER_ACCOUNT_ID),
            video_id,
            SECOND_MEMBER_ID,
            DEFAULT_NFT_PRICE,
        ));

        assert_eq!(
            channel_reward_account_balance(1u64),
            // balance_pre - platform fee (since channel owner it retains royalty)
            DEFAULT_NFT_PRICE - platform_fee,
        )
    })
}

#[test]
fn buy_now_ok_with_nft_owner_member_channel_correctly_credited() {
    with_default_mock_builder(|| {
        run_to_block(1);
        let video_id = 1u64;
        CreateChannelFixture::default().call();

        CreateVideoFixture::default()
            .with_nft_in_sale(DEFAULT_NFT_PRICE)
            .call();

        increase_account_balance_helper(SECOND_MEMBER_ACCOUNT_ID, DEFAULT_NFT_PRICE);
        let platform_fee = Content::platform_fee_percentage().mul_floor(DEFAULT_NFT_PRICE);

        assert_ok!(Content::buy_nft(
            Origin::signed(SECOND_MEMBER_ACCOUNT_ID),
            video_id,
            SECOND_MEMBER_ID,
            DEFAULT_NFT_PRICE,
        ));

        assert_eq!(
            channel_reward_account_balance(1u64),
            // balance_pre - platform fee (since channel owner it retains royalty)
            DEFAULT_NFT_PRICE - platform_fee,
        )
    })
}<|MERGE_RESOLUTION|>--- conflicted
+++ resolved
@@ -143,12 +143,8 @@
         // Last event checked
         assert_event(
             MetaEvent::content(RawEvent::NftBought(video_id, SECOND_MEMBER_ID)),
-<<<<<<< HEAD
-            number_of_events_before_call + 3,
-=======
             // 4 events: KilledAccount (SECOND_MEMBER_ACCOUNT_ID), NewAccount (channel reward acc), Endowed (channel reward acc), NFTBought
             number_of_events_before_call + 4,
->>>>>>> bc20d0e9
         );
     })
 }
@@ -323,8 +319,6 @@
 
 #[test]
 fn buy_nft_fails_with_invalid_price_commit() {
-<<<<<<< HEAD
-=======
     with_default_mock_builder(|| {
         // Run to block one to see emitted events
         let starting_block = 1;
@@ -383,7 +377,6 @@
 
 #[test]
 fn buy_now_ok_with_nft_owner_member_credited_with_payment() {
->>>>>>> bc20d0e9
     with_default_mock_builder(|| {
         // Run to block one to see emitted events
         let starting_block = 1;
@@ -437,15 +430,8 @@
             .with_nft_in_sale(DEFAULT_NFT_PRICE)
             .call();
 
-<<<<<<< HEAD
-        UpdateChannelFixture::default()
-            .with_sender(DEFAULT_MEMBER_ACCOUNT_ID)
-            .with_actor(ContentActor::Member(DEFAULT_MEMBER_ID))
-            .call_and_assert(Ok(()));
-=======
         increase_account_balance_helper(SECOND_MEMBER_ACCOUNT_ID, DEFAULT_NFT_PRICE);
         let platform_fee = Content::platform_fee_percentage().mul_floor(DEFAULT_NFT_PRICE);
->>>>>>> bc20d0e9
 
         assert_ok!(Content::buy_nft(
             Origin::signed(SECOND_MEMBER_ACCOUNT_ID),
