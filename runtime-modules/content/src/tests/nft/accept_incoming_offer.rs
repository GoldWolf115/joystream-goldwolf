#![cfg(test)]
use crate::tests::curators;
use crate::tests::fixtures::{
<<<<<<< HEAD
    channel_reward_account_balance, create_default_member_owned_channel_with_video,
    create_initial_storage_buckets_helper, increase_account_balance_helper, ContentTest,
    UpdateChannelFixture,
=======
    create_default_member_owned_channel_with_video, create_initial_storage_buckets_helper,
    increase_account_balance_helper, CreateChannelFixture, CreateVideoFixture,
>>>>>>> cb9e9295
};
use crate::tests::mock::*;
use crate::*;
use frame_support::{assert_err, assert_ok};

#[test]
fn accept_incoming_offer() {
    with_default_mock_builder(|| {
        // Run to block one to see emitted events
        run_to_block(1);

        let video_id = NextVideoId::<Test>::get();
        create_initial_storage_buckets_helper();
        increase_account_balance_helper(DEFAULT_MEMBER_ACCOUNT_ID, INITIAL_BALANCE);
        create_default_member_owned_channel_with_video();

        // Issue nft
        assert_ok!(Content::issue_nft(
            Origin::signed(DEFAULT_MEMBER_ACCOUNT_ID),
            ContentActor::Member(DEFAULT_MEMBER_ID),
            video_id,
            NftIssuanceParameters::<Test>::default(),
        ));

        // Offer nft
        assert_ok!(Content::offer_nft(
            Origin::signed(DEFAULT_MEMBER_ACCOUNT_ID),
            video_id,
            ContentActor::Member(DEFAULT_MEMBER_ID),
            SECOND_MEMBER_ID,
            None,
        ));

        // Runtime tested state before call

        // Events number before tested calls
        let number_of_events_before_call = System::events().len();

        // Accept nft offer
        assert_ok!(Content::accept_incoming_offer(
            Origin::signed(SECOND_MEMBER_ACCOUNT_ID),
            video_id,
        ));

        // Runtime tested state after call

        // Ensure nft offer accepted succesfully
        assert!(matches!(
            Content::video_by_id(video_id).nft_status,
            Some(OwnedNft {
                owner: NftOwner::Member(member_id),
                transactional_status: TransactionalStatus::<Test>::Idle,
                ..
            }) if member_id == SECOND_MEMBER_ID
        ));

        // Last event checked
        assert_event(
            MetaEvent::content(RawEvent::OfferAccepted(video_id)),
            number_of_events_before_call + 1,
        );
    })
}

#[test]
fn accept_incoming_offer_video_does_not_exist() {
    with_default_mock_builder(|| {
        // Run to block one to see emitted events
        run_to_block(1);

        let video_id = NextVideoId::<Test>::get();

        // Make an attempt to accept incoming nft offer if corresponding video does not exist
        let accept_incoming_offer_result =
            Content::accept_incoming_offer(Origin::signed(SECOND_MEMBER_ACCOUNT_ID), video_id);

        // Failure checked
        assert_err!(
            accept_incoming_offer_result,
            Error::<Test>::VideoDoesNotExist
        );
    })
}

#[test]
fn accept_incoming_offer_nft_not_issued() {
    with_default_mock_builder(|| {
        // Run to block one to see emitted events
        run_to_block(1);

        let video_id = NextVideoId::<Test>::get();
        create_initial_storage_buckets_helper();
        increase_account_balance_helper(DEFAULT_MEMBER_ACCOUNT_ID, INITIAL_BALANCE);
        create_default_member_owned_channel_with_video();

        // Make an attempt to accept incoming nft offer if corresponding nft is not issued yet
        let accept_incoming_offer_result =
            Content::accept_incoming_offer(Origin::signed(SECOND_MEMBER_ACCOUNT_ID), video_id);

        // Failure checked
        assert_err!(accept_incoming_offer_result, Error::<Test>::NftDoesNotExist);
    })
}

#[test]
fn accept_incoming_offer_auth_failed() {
    with_default_mock_builder(|| {
        // Run to block one to see emitted events
        run_to_block(1);

        let video_id = NextVideoId::<Test>::get();
        create_initial_storage_buckets_helper();
        increase_account_balance_helper(DEFAULT_MEMBER_ACCOUNT_ID, INITIAL_BALANCE);
        create_default_member_owned_channel_with_video();

        // Issue nft
        assert_ok!(Content::issue_nft(
            Origin::signed(DEFAULT_MEMBER_ACCOUNT_ID),
            ContentActor::Member(DEFAULT_MEMBER_ID),
            video_id,
            NftIssuanceParameters::<Test>::default(),
        ));

        // Offer nft
        assert_ok!(Content::offer_nft(
            Origin::signed(DEFAULT_MEMBER_ACCOUNT_ID),
            video_id,
            ContentActor::Member(DEFAULT_MEMBER_ID),
            SECOND_MEMBER_ID,
            None,
        ));

        // Make an attempt to accept incoming nft offer providing wrong credentials
        let accept_incoming_offer_result = Content::accept_incoming_offer(
            Origin::signed(UNAUTHORIZED_MEMBER_ACCOUNT_ID),
            video_id,
        );

        // Failure checked
        assert_err!(
            accept_incoming_offer_result,
            Error::<Test>::MemberAuthFailed
        );
    })
}

#[test]
fn accept_incoming_offer_no_incoming_offers() {
    with_default_mock_builder(|| {
        // Run to block one to see emitted events
        run_to_block(1);

        let video_id = NextVideoId::<Test>::get();
        create_initial_storage_buckets_helper();
        increase_account_balance_helper(DEFAULT_MEMBER_ACCOUNT_ID, INITIAL_BALANCE);
        create_default_member_owned_channel_with_video();

        // Issue nft
        assert_ok!(Content::issue_nft(
            Origin::signed(DEFAULT_MEMBER_ACCOUNT_ID),
            ContentActor::Member(DEFAULT_MEMBER_ID),
            video_id,
            NftIssuanceParameters::<Test>::default(),
        ));

        // Make an attempt to accept incoming nft offer if there is no incoming transfers
        let accept_incoming_offer_result =
            Content::accept_incoming_offer(Origin::signed(SECOND_MEMBER_ACCOUNT_ID), video_id);

        // Failure checked
        assert_err!(
            accept_incoming_offer_result,
            Error::<Test>::PendingOfferDoesNotExist
        );
    })
}

#[test]
<<<<<<< HEAD
fn accept_incoming_offer_with_nft_owner_being_a_member_channel() {
=======
fn accept_incoming_offer_ok_with_reward_account_not_set_succeeds_with_member_owner_channel() {
    let video_id = 1u64;
>>>>>>> cb9e9295
    with_default_mock_builder(|| {
        // Run to block one to see emitted events
        run_to_block(1);
        // channel with no reward account
        CreateChannelFixture::default()
            .with_sender(DEFAULT_MEMBER_ACCOUNT_ID)
            .with_actor(ContentActor::Member(DEFAULT_MEMBER_ID))
            .call();
        CreateVideoFixture::default()
            .with_sender(DEFAULT_MEMBER_ACCOUNT_ID)
            .with_actor(ContentActor::Member(DEFAULT_MEMBER_ID))
<<<<<<< HEAD
            .call_and_assert(Ok(()));
=======
            .call();
>>>>>>> cb9e9295

        assert_ok!(Content::issue_nft(
            Origin::signed(DEFAULT_MEMBER_ACCOUNT_ID),
            ContentActor::Member(DEFAULT_MEMBER_ID),
            video_id,
            NftIssuanceParameters::<Test>::default(),
        ));

        increase_account_balance_helper(SECOND_MEMBER_ACCOUNT_ID, DEFAULT_NFT_PRICE);

        // Offer nft
        assert_ok!(Content::offer_nft(
            Origin::signed(DEFAULT_MEMBER_ACCOUNT_ID),
            video_id,
            ContentActor::Member(DEFAULT_MEMBER_ID),
            SECOND_MEMBER_ID,
            Some(100u64), // price
        ));

        // Make an attempt to accept incoming nft offer if sender is owner and reward account is not set
        assert_ok!(Content::accept_incoming_offer(
            Origin::signed(SECOND_MEMBER_ACCOUNT_ID),
            video_id
        ));

        // check owner balance increased by net profit
        assert_eq!(
            Balances::<Test>::usable_balance(DEFAULT_MEMBER_ACCOUNT_ID),
            100u64 - (Content::platform_fee_percentage() * 100u64)
        );
    })
}

#[test]
fn accept_incoming_offer_reward_account_ok_with_curator_owner_channel_account_correctly_credited() {
    with_default_mock_builder(|| {
<<<<<<< HEAD
        let video_id = NextVideoId::<Test>::get();
        let channel_id = NextChannelId::<Test>::get();
        ContentTest::with_curator_channel().with_video_nft().setup();
=======
        // Run to block one to see emitted events
        run_to_block(1);

        let curator_group_id = curators::add_curator_to_new_group(DEFAULT_CURATOR_ID);
        let video_id = Content::next_video_id();
        let curator_actor = ContentActor::Curator(curator_group_id, DEFAULT_CURATOR_ID);
        CreateChannelFixture::default()
            .with_sender(DEFAULT_CURATOR_ACCOUNT_ID)
            .with_actor(curator_actor)
            .call();
        CreateVideoFixture::default()
            .with_sender(DEFAULT_CURATOR_ACCOUNT_ID)
            .with_actor(ContentActor::Curator(curator_group_id, DEFAULT_CURATOR_ID))
            .call();

        assert_ok!(Content::issue_nft(
            Origin::signed(DEFAULT_CURATOR_ACCOUNT_ID),
            curator_actor,
            video_id,
            NftIssuanceParameters::<Test>::default(),
        ));
>>>>>>> cb9e9295

        increase_account_balance_helper(SECOND_MEMBER_ACCOUNT_ID, DEFAULT_NFT_PRICE);
        // Offer nft
        assert_ok!(Content::offer_nft(
<<<<<<< HEAD
            Origin::signed(LEAD_ACCOUNT_ID),
            video_id,
            ContentActor::Lead,
=======
            Origin::signed(DEFAULT_CURATOR_ACCOUNT_ID),
            video_id,
            curator_actor,
>>>>>>> cb9e9295
            SECOND_MEMBER_ID,
            Some(DEFAULT_NFT_PRICE),
        ));
        increase_account_balance_helper(SECOND_MEMBER_ACCOUNT_ID, DEFAULT_NFT_PRICE);

        assert_ok!(Content::accept_incoming_offer(
            Origin::signed(SECOND_MEMBER_ACCOUNT_ID),
            video_id
        ));

        // Failure checked
        assert_eq!(
            channel_reward_account_balance(channel_id),
            DEFAULT_NFT_PRICE - Content::platform_fee_percentage().mul_floor(DEFAULT_NFT_PRICE)
        );
    })
}

#[test]
fn accept_incoming_offer_insufficient_balance() {
    with_default_mock_builder(|| {
        // Run to block one to see emitted events
        run_to_block(1);

        let video_id = NextVideoId::<Test>::get();
        create_initial_storage_buckets_helper();
        increase_account_balance_helper(DEFAULT_MEMBER_ACCOUNT_ID, INITIAL_BALANCE);
        create_default_member_owned_channel_with_video();

        // Issue nft
        assert_ok!(Content::issue_nft(
            Origin::signed(DEFAULT_MEMBER_ACCOUNT_ID),
            ContentActor::Member(DEFAULT_MEMBER_ID),
            video_id,
            NftIssuanceParameters::<Test>::default(),
        ));

        // Offer nft
        assert_ok!(Content::offer_nft(
            Origin::signed(DEFAULT_MEMBER_ACCOUNT_ID),
            video_id,
            ContentActor::Member(DEFAULT_MEMBER_ID),
            SECOND_MEMBER_ID,
            Some(DEFAULT_NFT_PRICE),
        ));

        // Make an attempt to accept incoming nft offer if there is no incoming transfers
        let accept_incoming_offer_result =
            Content::accept_incoming_offer(Origin::signed(SECOND_MEMBER_ACCOUNT_ID), video_id);

        // Failure checked
        assert_err!(
            accept_incoming_offer_result,
            Error::<Test>::InsufficientBalance
        );
    })
}<|MERGE_RESOLUTION|>--- conflicted
+++ resolved
@@ -1,14 +1,9 @@
 #![cfg(test)]
 use crate::tests::curators;
 use crate::tests::fixtures::{
-<<<<<<< HEAD
     channel_reward_account_balance, create_default_member_owned_channel_with_video,
-    create_initial_storage_buckets_helper, increase_account_balance_helper, ContentTest,
-    UpdateChannelFixture,
-=======
-    create_default_member_owned_channel_with_video, create_initial_storage_buckets_helper,
-    increase_account_balance_helper, CreateChannelFixture, CreateVideoFixture,
->>>>>>> cb9e9295
+    create_initial_storage_buckets_helper, ContentTest,
+    UpdateChannelFixture, CreateChannelFixture, CreateVideoFixture
 };
 use crate::tests::mock::*;
 use crate::*;
@@ -187,12 +182,8 @@
 }
 
 #[test]
-<<<<<<< HEAD
 fn accept_incoming_offer_with_nft_owner_being_a_member_channel() {
-=======
-fn accept_incoming_offer_ok_with_reward_account_not_set_succeeds_with_member_owner_channel() {
     let video_id = 1u64;
->>>>>>> cb9e9295
     with_default_mock_builder(|| {
         // Run to block one to see emitted events
         run_to_block(1);
@@ -204,11 +195,7 @@
         CreateVideoFixture::default()
             .with_sender(DEFAULT_MEMBER_ACCOUNT_ID)
             .with_actor(ContentActor::Member(DEFAULT_MEMBER_ID))
-<<<<<<< HEAD
             .call_and_assert(Ok(()));
-=======
-            .call();
->>>>>>> cb9e9295
 
         assert_ok!(Content::issue_nft(
             Origin::signed(DEFAULT_MEMBER_ACCOUNT_ID),
@@ -245,46 +232,16 @@
 #[test]
 fn accept_incoming_offer_reward_account_ok_with_curator_owner_channel_account_correctly_credited() {
     with_default_mock_builder(|| {
-<<<<<<< HEAD
         let video_id = NextVideoId::<Test>::get();
         let channel_id = NextChannelId::<Test>::get();
         ContentTest::with_curator_channel().with_video_nft().setup();
-=======
-        // Run to block one to see emitted events
-        run_to_block(1);
-
-        let curator_group_id = curators::add_curator_to_new_group(DEFAULT_CURATOR_ID);
-        let video_id = Content::next_video_id();
-        let curator_actor = ContentActor::Curator(curator_group_id, DEFAULT_CURATOR_ID);
-        CreateChannelFixture::default()
-            .with_sender(DEFAULT_CURATOR_ACCOUNT_ID)
-            .with_actor(curator_actor)
-            .call();
-        CreateVideoFixture::default()
-            .with_sender(DEFAULT_CURATOR_ACCOUNT_ID)
-            .with_actor(ContentActor::Curator(curator_group_id, DEFAULT_CURATOR_ID))
-            .call();
-
-        assert_ok!(Content::issue_nft(
-            Origin::signed(DEFAULT_CURATOR_ACCOUNT_ID),
-            curator_actor,
-            video_id,
-            NftIssuanceParameters::<Test>::default(),
-        ));
->>>>>>> cb9e9295
 
         increase_account_balance_helper(SECOND_MEMBER_ACCOUNT_ID, DEFAULT_NFT_PRICE);
         // Offer nft
         assert_ok!(Content::offer_nft(
-<<<<<<< HEAD
             Origin::signed(LEAD_ACCOUNT_ID),
             video_id,
             ContentActor::Lead,
-=======
-            Origin::signed(DEFAULT_CURATOR_ACCOUNT_ID),
-            video_id,
-            curator_actor,
->>>>>>> cb9e9295
             SECOND_MEMBER_ID,
             Some(DEFAULT_NFT_PRICE),
         ));
