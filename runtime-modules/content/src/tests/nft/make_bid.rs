--- conflicted
+++ resolved
@@ -8,80 +8,6 @@
 use frame_support::{assert_err, assert_ok};
 use std::iter::FromIterator;
 
-<<<<<<< HEAD
-#[test]
-fn make_bid() {
-    with_default_mock_builder(|| {
-        // Run to block one to see emitted events
-        run_to_block(1);
-
-        let video_id = NextVideoId::<Test>::get();
-
-        create_initial_storage_buckets_helper();
-        increase_account_balance_helper(DEFAULT_MEMBER_ACCOUNT_ID, INITIAL_BALANCE);
-        create_default_member_owned_channel_with_video(DATA_OBJECT_DELETION_PRIZE);
-
-        // Issue nft
-        assert_ok!(Content::issue_nft(
-            Origin::signed(DEFAULT_MEMBER_ACCOUNT_ID),
-            ContentActor::Member(DEFAULT_MEMBER_ID),
-            video_id,
-            NftIssuanceParameters::<Test>::default(),
-        ));
-
-        let auction_params = get_open_auction_params();
-
-        // Start nft auction
-        assert_ok!(Content::start_nft_auction(
-            Origin::signed(DEFAULT_MEMBER_ACCOUNT_ID),
-            ContentActor::Member(DEFAULT_MEMBER_ID),
-            video_id,
-            auction_params.clone(),
-        ));
-
-        // Runtime tested state before call
-
-        // Events number before tested calls
-        let number_of_events_before_call = System::events().len();
-
-        // deposit initial balance
-        let bid = Content::min_starting_price();
-
-        let _ = balances::Module::<Test>::deposit_creating(&SECOND_MEMBER_ACCOUNT_ID, bid);
-
-        // Make nft auction bid
-        assert_ok!(Content::make_bid(
-            Origin::signed(SECOND_MEMBER_ACCOUNT_ID),
-            SECOND_MEMBER_ID,
-            video_id,
-            bid,
-        ));
-
-        // Runtime tested state after call
-
-        let mut auction: Auction<Test> = AuctionRecord::new(auction_params.clone());
-        let current_block = <frame_system::Module<Test>>::block_number();
-
-        if auction_params.starts_at.is_none() {
-            auction.starts_at = current_block;
-        }
-
-        let (auction, _, _) = auction.make_bid(
-            SECOND_MEMBER_ID,
-            SECOND_MEMBER_ACCOUNT_ID,
-            bid,
-            current_block,
-        );
-
-        // Ensure nft status changed to given Auction
-        assert!(matches!(
-            Content::video_by_id(video_id).nft_status,
-            Some(OwnedNft {
-                transactional_status: TransactionalStatus::<Test>::Auction(auction_with_bid,),
-                ..
-            }) if auction == auction_with_bid
-        ));
-=======
 const NEXT_BID_OFFSET: u64 = 10;
 const DEFAULT_BUY_NOW_PRICE: u64 = 1_000;
 const DEFAULT_AUCTION_END: u64 = 10;
@@ -92,7 +18,7 @@
 
     create_initial_storage_buckets_helper();
     increase_account_balance_helper(DEFAULT_MEMBER_ACCOUNT_ID, INITIAL_BALANCE);
-    create_default_member_owned_channel_with_video();
+    create_default_member_owned_channel_with_video(DATA_OBJECT_DELETION_PRIZE);
 
     // Issue nft
     assert_ok!(Content::issue_nft(
@@ -117,7 +43,6 @@
         auction_params.clone(),
     ));
 }
->>>>>>> 591c179f
 
 fn setup_open_auction_scenario_with_bid(amount: u64) {
     let video_id = Content::next_video_id();
@@ -444,66 +369,6 @@
 }
 
 #[test]
-<<<<<<< HEAD
-fn make_bid_nft_auction_is_not_started() {
-    with_default_mock_builder(|| {
-        // Run to block one to see emitted events
-        run_to_block(1);
-
-        let video_id = NextVideoId::<Test>::get();
-
-        create_initial_storage_buckets_helper();
-        increase_account_balance_helper(DEFAULT_MEMBER_ACCOUNT_ID, INITIAL_BALANCE);
-        create_default_member_owned_channel_with_video(DATA_OBJECT_DELETION_PRIZE);
-
-        // Issue nft
-        assert_ok!(Content::issue_nft(
-            Origin::signed(DEFAULT_MEMBER_ACCOUNT_ID),
-            ContentActor::Member(DEFAULT_MEMBER_ID),
-            video_id,
-            NftIssuanceParameters::<Test>::default(),
-        ));
-
-        let starting_price = Content::min_starting_price();
-
-        let auction_params = AuctionParams {
-            starting_price,
-            buy_now_price: None,
-            auction_type: AuctionType::Open(OpenAuctionDetails {
-                bid_lock_duration: Content::min_bid_lock_duration(),
-            }),
-            minimal_bid_step: Content::min_bid_step(),
-            starts_at: Some(<frame_system::Module<Test>>::block_number() + 1),
-            whitelist: BTreeSet::new(),
-        };
-
-        // Start nft auction
-        assert_ok!(Content::start_nft_auction(
-            Origin::signed(DEFAULT_MEMBER_ACCOUNT_ID),
-            ContentActor::Member(DEFAULT_MEMBER_ID),
-            video_id,
-            auction_params.clone(),
-        ));
-
-        let _ =
-            balances::Module::<Test>::deposit_creating(&SECOND_MEMBER_ACCOUNT_ID, starting_price);
-
-        // Make an attempt to make auction bid if auction is not started
-        let make_bid_result = Content::make_bid(
-            Origin::signed(SECOND_MEMBER_ACCOUNT_ID),
-            SECOND_MEMBER_ID,
-            video_id,
-            starting_price,
-        );
-
-        // Failure checked
-        assert_err!(make_bid_result, Error::<Test>::AuctionDidNotStart);
-    })
-}
-
-#[test]
-=======
->>>>>>> 591c179f
 fn make_bid_member_is_not_allowed_to_participate() {
     with_default_mock_builder(|| {
         // Run to block one to see emitted events
@@ -628,14 +493,8 @@
 
         let video_id = Content::next_video_id();
 
-<<<<<<< HEAD
-        create_initial_storage_buckets_helper();
-        increase_account_balance_helper(DEFAULT_MEMBER_ACCOUNT_ID, INITIAL_BALANCE);
-        create_default_member_owned_channel_with_video(DATA_OBJECT_DELETION_PRIZE);
-=======
         let low_bid = Content::min_starting_price();
         let high_bid = low_bid.saturating_add(NEXT_BID_OFFSET);
->>>>>>> 591c179f
 
         increase_account_balance_helper(SECOND_MEMBER_ACCOUNT_ID, high_bid + low_bid);
         setup_open_auction_scenario_with_bid(high_bid);
