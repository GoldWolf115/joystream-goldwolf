use super::curators;
use super::mock::*;
use crate::*;
use frame_support::assert_ok;
use frame_support::traits::Currency;
use frame_system::RawOrigin;
use sp_std::cmp::min;
use sp_std::collections::btree_map::BTreeMap;
use sp_std::iter::FromIterator;
use sp_std::iter::{IntoIterator, Iterator};
use storage::DynamicBagType;
use strum::IntoEnumIterator;

// Index which indentifies the item in the commitment set we want the proof for
pub const DEFAULT_PROOF_INDEX: usize = 1;

// fixtures

pub struct CreateCuratorGroupFixture {
    sender: AccountId,
    is_active: bool,
    permissions: ModerationPermissionsByLevel<Test>,
}

impl CreateCuratorGroupFixture {
    pub fn default() -> Self {
        Self {
            sender: LEAD_ACCOUNT_ID,
            is_active: false,
            permissions: BTreeMap::new(),
        }
    }

    pub fn with_is_active(self, is_active: bool) -> Self {
        Self { is_active, ..self }
    }

    pub fn with_permissions(self, permissions: &ModerationPermissionsByLevel<Test>) -> Self {
        Self {
            permissions: permissions.clone(),
            ..self
        }
    }

    pub fn call_and_assert(&self, expected_result: DispatchResult) -> Option<CuratorGroupId> {
        let new_group_id = Content::next_curator_group_id();
        let actual_result = Content::create_curator_group(
            Origin::signed(self.sender),
            self.is_active,
            self.permissions.clone(),
        );
        assert_eq!(actual_result, expected_result);
        if actual_result.is_ok() {
            assert_eq!(
                System::events().last().unwrap().event,
                MetaEvent::content(RawEvent::CuratorGroupCreated(new_group_id))
            );

            assert!(CuratorGroupById::<Test>::contains_key(new_group_id));
            let group = Content::curator_group_by_id(new_group_id);

            assert_eq!(group.is_active(), self.is_active);
            assert_eq!(group.get_curators().len(), 0);
            assert_eq!(
                group.get_permissions_by_level().len(),
                self.permissions.len()
            );
            for i in 0..self.permissions.len() {
                let index = i as u8;
                assert_eq!(
                    group.get_permissions_by_level().get(&index),
                    self.permissions.get(&index)
                );
            }

            Some(new_group_id)
        } else {
            None
        }
    }
}

pub struct CreateChannelFixture {
    sender: AccountId,
    actor: ContentActor<CuratorGroupId, CuratorId, MemberId>,
    params: ChannelCreationParameters<Test>,
}

impl CreateChannelFixture {
    pub fn default() -> Self {
        Self {
            sender: DEFAULT_MEMBER_ACCOUNT_ID,
            actor: ContentActor::Member(DEFAULT_MEMBER_ID),
            params: ChannelCreationParameters::<Test> {
                assets: None,
                meta: None,
                collaborators: BTreeSet::new(),
                moderators: BTreeSet::new(),
                storage_buckets: BTreeSet::new(),
                distribution_buckets: BTreeSet::new(),
                expected_dynamic_bag_deletion_prize: Default::default(),
                expected_data_object_deletion_prize: DATA_OBJECT_DELETION_PRIZE,
            },
        }
    }

    pub fn with_data_object_deletion_prize(self, expected_data_object_deletion_prize: u64) -> Self {
        Self {
            params: ChannelCreationParameters::<Test> {
                expected_data_object_deletion_prize,
                ..self.params.clone()
            },
            ..self
        }
    }
    pub fn with_sender(self, sender: AccountId) -> Self {
        Self { sender, ..self }
    }

    pub fn with_actor(self, actor: ContentActor<CuratorGroupId, CuratorId, MemberId>) -> Self {
        Self { actor, ..self }
    }

    pub fn with_assets(self, assets: StorageAssets<Test>) -> Self {
        Self {
            params: ChannelCreationParameters::<Test> {
                assets: Some(assets),
                ..self.params
            },
            ..self
        }
    }

    pub fn with_collaborators(self, collaborators: BTreeSet<MemberId>) -> Self {
        Self {
            params: ChannelCreationParameters::<Test> {
                collaborators: collaborators,
                ..self.params
            },
            ..self
        }
    }

    pub fn with_moderators(self, moderators: BTreeSet<MemberId>) -> Self {
        Self {
            params: ChannelCreationParameters::<Test> {
                moderators,
                ..self.params
            },
            ..self
        }
    }

    pub fn with_storage_buckets(self, storage_buckets: BTreeSet<u64>) -> Self {
        Self {
            params: ChannelCreationParameters::<Test> {
                storage_buckets,
                ..self.params
            },
            ..self
        }
    }

    pub fn with_default_storage_buckets(self) -> Self {
        // No storage buckets
        if storage::NextStorageBucketId::<Test>::get() == 0 {
            return self.with_storage_buckets(BTreeSet::new());
        }

        let default_storage_bucket_id =
            storage::NextStorageBucketId::<Test>::get().saturating_sub(1);
        return self.with_storage_buckets(BTreeSet::from_iter(vec![default_storage_bucket_id]));
    }

    pub fn call_and_assert(&self, expected_result: DispatchResult) {
        let origin = Origin::signed(self.sender.clone());
        let balance_pre = Balances::<Test>::usable_balance(self.sender);
        let channel_id = Content::next_channel_id();
        let channel_bag_id = Content::bag_id_for_channel(&channel_id);
        let beg_obj_id = storage::NextDataObjectId::<Test>::get();
        let actual_result =
            Content::create_channel(origin, self.actor.clone(), self.params.clone());
        let end_obj_id = storage::NextDataObjectId::<Test>::get();

        assert_eq!(actual_result, expected_result);

        let balance_post = Balances::<Test>::usable_balance(self.sender);

        if actual_result.is_ok() {
            // ensure channel is on chain
            assert!(ChannelById::<Test>::contains_key(&channel_id));

            // channel counter increased
            assert_eq!(
                Content::next_channel_id(),
                channel_id.saturating_add(One::one())
            );

            // dynamic bag for channel is created
            assert_ok!(Storage::<Test>::ensure_bag_exists(&channel_bag_id));

            // event correctly deposited
            let owner = actor_to_channel_owner::<Test>(&self.actor).unwrap();
            assert_eq!(
                System::events().last().unwrap().event,
                MetaEvent::content(RawEvent::ChannelCreated(
                    self.actor.clone(),
                    channel_id,
                    Channel::<Test> {
                        owner: owner,
                        collaborators: self.params.collaborators.clone(),
                        moderators: self.params.moderators.clone(),
                        num_videos: Zero::zero(),
                        cumulative_payout_earned: Zero::zero(),
                        privilege_level: Zero::zero(),
                        paused_features: BTreeSet::new(),
                        data_objects: BTreeSet::from_iter(beg_obj_id..end_obj_id),
                        transfer_status: Default::default(),
                    },
                    self.params.clone(),
                ))
            );

            if let Some(assets) = self.params.assets.as_ref() {
                // balance accounting is correct
                let bag_deletion_prize = BalanceOf::<Test>::zero();
                let objects_deletion_prize = assets
                    .object_creation_list
                    .iter()
                    .fold(BalanceOf::<Test>::zero(), |acc, _| {
                        acc.saturating_add(self.params.expected_data_object_deletion_prize)
                    });

                assert_eq!(
                    balance_pre.saturating_sub(balance_post),
                    bag_deletion_prize.saturating_add(objects_deletion_prize),
                );

                assert!((beg_obj_id..end_obj_id).all(|id| {
                    storage::DataObjectsById::<Test>::contains_key(&channel_bag_id, id)
                }));
            }
        } else {
            assert_eq!(balance_post, balance_pre);
            assert_eq!(beg_obj_id, end_obj_id);
            assert!(!storage::Bags::<Test>::contains_key(&channel_bag_id));
            assert!(!ChannelById::<Test>::contains_key(&channel_id));
            assert_eq!(NextChannelId::<Test>::get(), channel_id);
        }
    }
}

pub struct CreateVideoFixture {
    sender: AccountId,
    actor: ContentActor<CuratorGroupId, CuratorId, MemberId>,
    params: VideoCreationParameters<Test>,
    channel_id: ChannelId,
}

impl CreateVideoFixture {
    pub fn default() -> Self {
        Self {
            sender: DEFAULT_MEMBER_ACCOUNT_ID,
            actor: ContentActor::Member(DEFAULT_MEMBER_ID),
            params: VideoCreationParameters::<Test> {
                assets: None,
                meta: None,
                enable_comments: true,
                auto_issue_nft: None,
                expected_data_object_deletion_prize: DATA_OBJECT_DELETION_PRIZE,
            },
            channel_id: ChannelId::one(), // channel index starts at 1
        }
    }

    pub fn with_data_object_deletion_prize(self, expected_data_object_deletion_prize: u64) -> Self {
        Self {
            params: VideoCreationParameters::<Test> {
                expected_data_object_deletion_prize,
                ..self.params.clone()
            },
            ..self
        }
    }

    pub fn with_sender(self, sender: AccountId) -> Self {
        Self { sender, ..self }
    }

    pub fn with_channel_id(self, channel_id: ChannelId) -> Self {
        Self { channel_id, ..self }
    }

    pub fn with_actor(self, actor: ContentActor<CuratorGroupId, CuratorId, MemberId>) -> Self {
        Self { actor, ..self }
    }

    pub fn with_nft_issuance(self, params: NftIssuanceParameters<Test>) -> Self {
        Self {
            params: VideoCreationParameters::<Test> {
                auto_issue_nft: Some(params),
                ..self.params
            },
            ..self
        }
    }

    pub fn with_assets(self, assets: StorageAssets<Test>) -> Self {
        Self {
            params: VideoCreationParameters::<Test> {
                assets: Some(assets),
                ..self.params
            },
            ..self
        }
    }

    pub fn call_and_assert(&self, expected_result: DispatchResult) {
        let origin = Origin::signed(self.sender.clone());
        let balance_pre = Balances::<Test>::usable_balance(self.sender);
        let channel_bag_id = Content::bag_id_for_channel(&self.channel_id);
        let video_id = Content::next_video_id();
        let beg_obj_id = storage::NextDataObjectId::<Test>::get();

        let actual_result = Content::create_video(
            origin,
            self.actor.clone(),
            self.channel_id,
            self.params.clone(),
        );

        let balance_post = Balances::<Test>::usable_balance(self.sender);
        let end_obj_id = storage::NextDataObjectId::<Test>::get();

        assert_eq!(actual_result, expected_result);

        if actual_result.is_ok() {
            assert!(VideoById::<Test>::contains_key(&video_id));

            assert_eq!(
                Content::next_video_id(),
                video_id.saturating_add(One::one())
            );

            assert_eq!(
                System::events().last().unwrap().event,
                MetaEvent::content(RawEvent::VideoCreated(
                    self.actor,
                    self.channel_id,
                    video_id,
                    self.params.clone(),
                    BTreeSet::from_iter(beg_obj_id..end_obj_id),
                ))
            );

            if let Some(assets) = self.params.assets.as_ref() {
                // balance accounting is correct
                let bag_deletion_prize = BalanceOf::<Test>::zero();
                let objects_deletion_prize = assets
                    .object_creation_list
                    .iter()
                    .fold(BalanceOf::<Test>::zero(), |acc, _| {
                        acc.saturating_add(self.params.expected_data_object_deletion_prize)
                    });

                assert_eq!(
                    balance_pre.saturating_sub(balance_post),
                    bag_deletion_prize.saturating_add(objects_deletion_prize),
                );

                assert!((beg_obj_id..end_obj_id).all(|id| {
                    storage::DataObjectsById::<Test>::contains_key(&channel_bag_id, id)
                }));
            }
        } else {
            assert!(!VideoById::<Test>::contains_key(&video_id));

            assert_eq!(Content::next_video_id(), video_id);

            if self.params.assets.is_some() {
                assert_eq!(balance_pre, balance_post,);

                assert!(!(beg_obj_id..end_obj_id).any(|id| {
                    storage::DataObjectsById::<Test>::contains_key(&channel_bag_id, id)
                }));
            }
        }
    }
}

pub struct UpdateChannelFixture {
    sender: AccountId,
    actor: ContentActor<CuratorGroupId, CuratorId, MemberId>,
    channel_id: ChannelId,
    params: ChannelUpdateParameters<Test>,
}

impl UpdateChannelFixture {
    pub fn default() -> Self {
        Self {
            sender: DEFAULT_MEMBER_ACCOUNT_ID,
            actor: ContentActor::Member(DEFAULT_MEMBER_ID),
            channel_id: ChannelId::one(), // channel index starts at 1
            params: ChannelUpdateParameters::<Test> {
                assets_to_upload: None,
                new_meta: None,
                assets_to_remove: BTreeSet::new(),
                collaborators: None,
                expected_data_object_deletion_prize: DATA_OBJECT_DELETION_PRIZE,
            },
        }
    }

    pub fn with_data_object_deletion_prize(self, expected_data_object_deletion_prize: u64) -> Self {
        Self {
            params: ChannelUpdateParameters::<Test> {
                expected_data_object_deletion_prize,
                ..self.params.clone()
            },
            ..self
        }
    }

    pub fn with_sender(self, sender: AccountId) -> Self {
        Self { sender, ..self }
    }

    pub fn with_actor(self, actor: ContentActor<CuratorGroupId, CuratorId, MemberId>) -> Self {
        Self { actor, ..self }
    }

    pub fn with_channel_id(self, channel_id: ChannelId) -> Self {
        Self { channel_id, ..self }
    }

    pub fn with_assets_to_upload(self, assets: StorageAssets<Test>) -> Self {
        Self {
            params: ChannelUpdateParameters::<Test> {
                assets_to_upload: Some(assets),
                ..self.params
            },
            ..self
        }
    }

    pub fn with_assets_to_remove(self, assets: BTreeSet<DataObjectId<Test>>) -> Self {
        Self {
            params: ChannelUpdateParameters::<Test> {
                assets_to_remove: assets,
                ..self.params
            },
            ..self
        }
    }

    pub fn with_collaborators(self, collaborators: BTreeSet<MemberId>) -> Self {
        Self {
            params: ChannelUpdateParameters::<Test> {
                collaborators: Some(collaborators),
                ..self.params
            },
            ..self
        }
    }

    pub fn call_and_assert(&self, expected_result: DispatchResult) {
        let origin = Origin::signed(self.sender.clone());
        let balance_pre = Balances::<Test>::usable_balance(self.sender);
        let channel_pre = Content::channel_by_id(&self.channel_id);
        let bag_id_for_channel = Content::bag_id_for_channel(&self.channel_id);

        let deletion_prize_deposited =
            self.params
                .assets_to_upload
                .as_ref()
                .map_or(BalanceOf::<Test>::zero(), |assets| {
                    assets
                        .object_creation_list
                        .iter()
                        .fold(BalanceOf::<Test>::zero(), |acc, _| {
                            acc.saturating_add(self.params.expected_data_object_deletion_prize)
                        })
                });

        let deletion_prize_withdrawn = if !self.params.assets_to_remove.is_empty() {
            self.params
                .assets_to_remove
                .iter()
                .fold(BalanceOf::<Test>::zero(), |acc, id| {
                    acc + storage::DataObjectsById::<Test>::get(&bag_id_for_channel, id)
                        .deletion_prize
                })
        } else {
            BalanceOf::<Test>::zero()
        };

        let beg_obj_id = storage::NextDataObjectId::<Test>::get();

        let actual_result = Content::update_channel(
            origin,
            self.actor.clone(),
            self.channel_id,
            self.params.clone(),
        );

        let channel_post = Content::channel_by_id(&self.channel_id);
        let end_obj_id = storage::NextDataObjectId::<Test>::get();
        let balance_post = Balances::<Test>::usable_balance(self.sender);

        assert_eq!(actual_result, expected_result);

        match actual_result {
            Ok(()) => {
                assert_eq!(
                    System::events().last().unwrap().event,
                    MetaEvent::content(RawEvent::ChannelUpdated(
                        self.actor.clone(),
                        self.channel_id,
                        self.params.clone(),
                        BTreeSet::from_iter(beg_obj_id..end_obj_id)
                    ))
                );

                assert_eq!(
                    channel_post.collaborators,
                    self.params
                        .collaborators
                        .clone()
                        .unwrap_or(channel_pre.collaborators)
                );

                assert_eq!(
                    channel_post.data_objects,
                    channel_pre
                        .data_objects
                        .union(&BTreeSet::from_iter(beg_obj_id..end_obj_id))
                        .cloned()
                        .collect::<BTreeSet<_>>()
                        .difference(&self.params.assets_to_remove)
                        .cloned()
                        .collect::<BTreeSet<_>>()
                );

                assert_eq!(
                    balance_post.saturating_sub(balance_pre),
                    deletion_prize_withdrawn.saturating_sub(deletion_prize_deposited),
                );

                if self.params.assets_to_upload.is_some() {
                    assert!((beg_obj_id..end_obj_id).all(|id| {
                        storage::DataObjectsById::<Test>::contains_key(&bag_id_for_channel, id)
                    }));
                }

                assert!(!self.params.assets_to_remove.iter().any(|id| {
                    storage::DataObjectsById::<Test>::contains_key(&bag_id_for_channel, id)
                }));
            }
            Err(err) => {
                assert_eq!(channel_pre, channel_post);
                assert_eq!(balance_pre, balance_post);
                assert_eq!(beg_obj_id, end_obj_id);

                if err != storage::Error::<Test>::DataObjectDoesntExist.into() {
                    assert!(self.params.assets_to_remove.iter().all(|id| {
                        storage::DataObjectsById::<Test>::contains_key(&bag_id_for_channel, id)
                    }))
                }
            }
        }
    }
}

pub struct UpdateChannelPrivilegeLevelFixture {
    sender: AccountId,
    channel_id: ChannelId,
    privilege_level: <Test as Trait>::ChannelPrivilegeLevel,
}

impl UpdateChannelPrivilegeLevelFixture {
    pub fn default() -> Self {
        Self {
            sender: LEAD_ACCOUNT_ID,
            channel_id: ChannelId::one(), // channel index starts at 1
            privilege_level: <Test as Trait>::ChannelPrivilegeLevel::one(), // default privilege level is 0
        }
    }

    pub fn with_sender(self, sender: AccountId) -> Self {
        Self { sender, ..self }
    }

    pub fn with_channel_id(self, channel_id: ChannelId) -> Self {
        Self { channel_id, ..self }
    }

    pub fn call_and_assert(&self, expected_result: DispatchResult) {
        let origin = Origin::signed(self.sender.clone());
        let channel_pre = Content::channel_by_id(&self.channel_id);
        let actual_result =
            Content::update_channel_privilege_level(origin, self.channel_id, self.privilege_level);
        let channel_post = Content::channel_by_id(&self.channel_id);
        assert_eq!(actual_result, expected_result);
        match actual_result {
            Ok(()) => {
                // Event emitted
                assert_eq!(
                    System::events().last().unwrap().event,
                    MetaEvent::content(RawEvent::ChannelPrivilegeLevelUpdated(
                        self.channel_id,
                        self.privilege_level,
                    ))
                );
                // Privilege level updated
                assert_eq!(channel_post.privilege_level, self.privilege_level);
            }
            Err(_err) => {
                // Channel not changed
                assert_eq!(channel_pre, channel_post);
            }
        }
    }
}

pub struct UpdateVideoFixture {
    sender: AccountId,
    actor: ContentActor<CuratorGroupId, CuratorId, MemberId>,
    video_id: VideoId,
    params: VideoUpdateParameters<Test>,
}

impl UpdateVideoFixture {
    pub fn default() -> Self {
        Self {
            sender: DEFAULT_MEMBER_ACCOUNT_ID,
            actor: ContentActor::Member(DEFAULT_MEMBER_ID),
            video_id: VideoId::one(),
            params: VideoUpdateParameters::<Test> {
                assets_to_upload: None,
                assets_to_remove: BTreeSet::new(),
                enable_comments: None,
                new_meta: None,
                auto_issue_nft: Default::default(),
                expected_data_object_deletion_prize: Default::default(),
            },
        }
    }

    pub fn with_data_object_deletion_prize(self, expected_data_object_deletion_prize: u64) -> Self {
        Self {
            params: VideoUpdateParameters::<Test> {
                expected_data_object_deletion_prize,
                ..self.params.clone()
            },
            ..self
        }
    }

    pub fn with_nft_issuance(self, params: NftIssuanceParameters<Test>) -> Self {
        Self {
            params: VideoUpdateParameters::<Test> {
                auto_issue_nft: Some(params),
                ..self.params
            },
            ..self
        }
    }

    pub fn with_sender(self, sender: AccountId) -> Self {
        Self { sender, ..self }
    }

    pub fn with_actor(self, actor: ContentActor<CuratorGroupId, CuratorId, MemberId>) -> Self {
        Self { actor, ..self }
    }

    pub fn with_video_id(self, video_id: VideoId) -> Self {
        Self { video_id, ..self }
    }

    pub fn with_assets_to_upload(self, assets: StorageAssets<Test>) -> Self {
        Self {
            params: VideoUpdateParameters::<Test> {
                assets_to_upload: Some(assets),
                ..self.params
            },
            ..self
        }
    }

    pub fn with_assets_to_remove(self, assets: BTreeSet<DataObjectId<Test>>) -> Self {
        Self {
            params: VideoUpdateParameters::<Test> {
                assets_to_remove: assets,
                ..self.params
            },
            ..self
        }
    }
    pub fn call_and_assert(&self, expected_result: DispatchResult) {
        let origin = Origin::signed(self.sender.clone());
        let balance_pre = Balances::<Test>::usable_balance(self.sender);
        let video_pre = Content::video_by_id(&self.video_id);
        let bag_id_for_channel = Content::bag_id_for_channel(&video_pre.in_channel);
        let beg_obj_id = storage::NextDataObjectId::<Test>::get();

        let deletion_prize = DATA_OBJECT_DELETION_PRIZE;

        let deletion_prize_deposited =
            self.params
                .assets_to_upload
                .as_ref()
                .map_or(BalanceOf::<Test>::zero(), |assets| {
                    assets
                        .object_creation_list
                        .iter()
                        .fold(BalanceOf::<Test>::zero(), |acc, _| {
                            acc.saturating_add(deletion_prize)
                        })
                });

        let deletion_prize_withdrawn = if !self.params.assets_to_remove.is_empty() {
            self.params
                .assets_to_remove
                .iter()
                .fold(BalanceOf::<Test>::zero(), |acc, obj_id| {
                    acc + storage::DataObjectsById::<Test>::get(&bag_id_for_channel, obj_id)
                        .deletion_prize
                })
        } else {
            BalanceOf::<Test>::zero()
        };

        let actual_result = Content::update_video(
            origin,
            self.actor.clone(),
            self.video_id,
            self.params.clone(),
        );

        let end_obj_id = storage::NextDataObjectId::<Test>::get();
        let balance_post = Balances::<Test>::usable_balance(self.sender);
        let video_post = Content::video_by_id(&self.video_id);

        assert_eq!(actual_result, expected_result);

        match actual_result {
            Ok(()) => {
                assert_eq!(
                    System::events().last().unwrap().event,
                    MetaEvent::content(RawEvent::VideoUpdated(
                        self.actor.clone(),
                        self.video_id,
                        self.params.clone(),
                        BTreeSet::from_iter(beg_obj_id..end_obj_id),
                    ))
                );

                assert_eq!(
                    balance_post.saturating_sub(balance_pre),
                    deletion_prize_withdrawn.saturating_sub(deletion_prize_deposited),
                );

                if self.params.assets_to_upload.is_some() {
                    assert!((beg_obj_id..end_obj_id).all(|id| {
                        storage::DataObjectsById::<Test>::contains_key(&bag_id_for_channel, id)
                    }));
                }

                assert!(!self.params.assets_to_remove.iter().any(|obj_id| {
                    storage::DataObjectsById::<Test>::contains_key(&bag_id_for_channel, obj_id)
                }));
            }
            Err(err) => {
                assert_eq!(video_pre, video_post);
                assert_eq!(balance_pre, balance_post);
                assert_eq!(beg_obj_id, end_obj_id);

                if err != storage::Error::<Test>::DataObjectDoesntExist.into() {
                    assert!(self.params.assets_to_remove.iter().all(|id| {
                        storage::DataObjectsById::<Test>::contains_key(&bag_id_for_channel, id)
                    }));
                }
            }
        }
    }
}

pub struct DeleteChannelAssetsAsModeratorFixture {
    sender: AccountId,
    actor: ContentActor<CuratorGroupId, CuratorId, MemberId>,
    channel_id: ChannelId,
    assets_to_remove: BTreeSet<DataObjectId<Test>>,
    rationale: Vec<u8>,
}

impl DeleteChannelAssetsAsModeratorFixture {
    pub fn default() -> Self {
        Self {
            sender: LEAD_ACCOUNT_ID,
            actor: ContentActor::Lead,
            channel_id: ChannelId::one(),
            assets_to_remove: BTreeSet::from_iter(0..DATA_OBJECTS_NUMBER),
            rationale: b"rationale".to_vec(),
        }
    }

    pub fn with_sender(self, sender: AccountId) -> Self {
        Self { sender, ..self }
    }

    pub fn with_actor(self, actor: ContentActor<CuratorGroupId, CuratorId, MemberId>) -> Self {
        Self { actor, ..self }
    }

    pub fn with_channel_id(self, channel_id: ChannelId) -> Self {
        Self { channel_id, ..self }
    }

    pub fn with_assets_to_remove(self, assets_to_remove: BTreeSet<DataObjectId<Test>>) -> Self {
        Self {
            assets_to_remove,
            ..self
        }
    }
    pub fn call_and_assert(&self, expected_result: DispatchResult) {
        let origin = Origin::signed(self.sender.clone());
        let balance_pre = Balances::<Test>::usable_balance(self.sender);
        let channel_pre = Content::channel_by_id(&self.channel_id);
        let bag_id_for_channel = Content::bag_id_for_channel(&self.channel_id);

        let deletion_prize_withdrawn = if !self.assets_to_remove.is_empty() {
            self.assets_to_remove
                .iter()
                .fold(BalanceOf::<Test>::zero(), |acc, obj_id| {
                    acc + storage::DataObjectsById::<Test>::get(&bag_id_for_channel, obj_id)
                        .deletion_prize
                })
        } else {
            BalanceOf::<Test>::zero()
        };

        let actual_result = Content::delete_channel_assets_as_moderator(
            origin,
            self.actor.clone(),
            self.channel_id,
            self.assets_to_remove.clone(),
            self.rationale.clone(),
        );

        let balance_post = Balances::<Test>::usable_balance(self.sender);
        let channel_post = Content::channel_by_id(&self.channel_id);

        assert_eq!(actual_result, expected_result);

        match actual_result {
            Ok(()) => {
                assert_eq!(
                    System::events().last().unwrap().event,
                    MetaEvent::content(RawEvent::ChannelAssetsDeletedByModerator(
                        self.actor.clone(),
                        self.channel_id,
                        self.assets_to_remove.clone(),
                        self.rationale.clone(),
                    ))
                );

                assert_eq!(
                    balance_post.saturating_sub(balance_pre),
                    deletion_prize_withdrawn,
                );

                assert_eq!(
                    channel_post.data_objects,
                    BTreeSet::from_iter(
                        channel_pre
                            .data_objects
                            .difference(&self.assets_to_remove)
                            .cloned(),
                    ),
                );

                assert!(!self.assets_to_remove.iter().any(|obj_id| {
                    storage::DataObjectsById::<Test>::contains_key(&bag_id_for_channel, obj_id)
                }));
            }
            Err(err) => {
                assert_eq!(channel_pre, channel_post);
                assert_eq!(balance_pre, balance_post);

                if err != Error::<Test>::ChannelDoesNotExist.into() {
                    assert!(channel_pre.data_objects.iter().all(|obj_id| {
                        storage::DataObjectsById::<Test>::contains_key(&bag_id_for_channel, obj_id)
                    }));
                }
            }
        }
    }
}

pub trait ChannelDeletion {
    fn get_sender(&self) -> &AccountId;
    fn get_channel_id(&self) -> &ChannelId;
    fn get_actor(&self) -> &ContentActor<CuratorGroupId, CuratorId, MemberId>;
    fn get_num_objects_to_delete(&self) -> u64;
    fn execute_call(&self) -> DispatchResult;
    fn expected_event_on_success(&self) -> MetaEvent;

    fn call_and_assert(&self, expected_result: DispatchResult) {
        let balance_pre = Balances::<Test>::usable_balance(self.get_sender());
        let bag_id_for_channel = Content::bag_id_for_channel(&self.get_channel_id());
        let bag_deletion_prize = storage::Bags::<Test>::get(&bag_id_for_channel)
            .deletion_prize
            .unwrap_or(BalanceOf::<Test>::zero());
        let objects_deletion_prize =
            storage::DataObjectsById::<Test>::iter_prefix(&bag_id_for_channel)
                .fold(BalanceOf::<Test>::zero(), |acc, (_, obj)| {
                    acc + obj.deletion_prize
                });

        let channel_objects_ids =
            storage::DataObjectsById::<Test>::iter_prefix(&bag_id_for_channel)
                .map(|(id, _)| id)
                .collect::<BTreeSet<_>>();

        let actual_result = self.execute_call();

        let balance_post = Balances::<Test>::usable_balance(self.get_sender());
        assert_eq!(actual_result, expected_result);

        match actual_result {
            Ok(()) => {
                assert_eq!(
                    System::events().last().unwrap().event,
                    self.expected_event_on_success()
                );

                let deletion_prize = bag_deletion_prize.saturating_add(objects_deletion_prize);

                assert_eq!(balance_post.saturating_sub(balance_pre), deletion_prize,);
                assert!(!<ChannelById<Test>>::contains_key(&self.get_channel_id()));
                assert!(!channel_objects_ids.iter().any(|id| {
                    storage::DataObjectsById::<Test>::contains_key(&bag_id_for_channel, id)
                }));
                assert!(!storage::Bags::<Test>::contains_key(&bag_id_for_channel));
            }

            Err(err) => {
                assert_eq!(balance_pre, balance_post);
                if err != Error::<Test>::ChannelDoesNotExist.into() {
                    assert!(ChannelById::<Test>::contains_key(&self.get_channel_id()));
                    assert!(channel_objects_ids.iter().all(|id| {
                        storage::DataObjectsById::<Test>::contains_key(&bag_id_for_channel, id)
                    }));
                    assert!(storage::Bags::<Test>::contains_key(&bag_id_for_channel));
                }
            }
        }
    }
}

pub struct DeleteChannelFixture {
    sender: AccountId,
    actor: ContentActor<CuratorGroupId, CuratorId, MemberId>,
    channel_id: ChannelId,
    num_objects_to_delete: u64,
}

impl DeleteChannelFixture {
    pub fn default() -> Self {
        Self {
            sender: DEFAULT_MEMBER_ACCOUNT_ID,
            actor: ContentActor::Member(DEFAULT_MEMBER_ID),
            channel_id: ChannelId::one(),
            num_objects_to_delete: DATA_OBJECTS_NUMBER as u64,
        }
    }

    pub fn with_sender(self, sender: AccountId) -> Self {
        Self { sender, ..self }
    }

    pub fn with_actor(self, actor: ContentActor<CuratorGroupId, CuratorId, MemberId>) -> Self {
        Self { actor, ..self }
    }

    pub fn with_num_objects_to_delete(self, num_objects_to_delete: u64) -> Self {
        Self {
            num_objects_to_delete,
            ..self
        }
    }

    pub fn with_channel_id(self, channel_id: ChannelId) -> Self {
        Self { channel_id, ..self }
    }
}

impl ChannelDeletion for DeleteChannelFixture {
    fn get_sender(&self) -> &AccountId {
        &self.sender
    }
    fn get_channel_id(&self) -> &ChannelId {
        &self.channel_id
    }
    fn get_actor(&self) -> &ContentActor<CuratorGroupId, CuratorId, MemberId> {
        &self.actor
    }
    fn get_num_objects_to_delete(&self) -> u64 {
        self.num_objects_to_delete
    }

    fn execute_call(&self) -> DispatchResult {
        Content::delete_channel(
            Origin::signed(self.sender.clone()),
            self.actor.clone(),
            self.channel_id,
            self.num_objects_to_delete,
        )
    }

    fn expected_event_on_success(&self) -> MetaEvent {
        MetaEvent::content(RawEvent::ChannelDeleted(
            self.actor.clone(),
            self.channel_id,
        ))
    }
}

pub struct DeleteChannelAsModeratorFixture {
    sender: AccountId,
    actor: ContentActor<CuratorGroupId, CuratorId, MemberId>,
    channel_id: ChannelId,
    num_objects_to_delete: u64,
    rationale: Vec<u8>,
}

impl DeleteChannelAsModeratorFixture {
    pub fn default() -> Self {
        Self {
            sender: LEAD_ACCOUNT_ID,
            actor: ContentActor::Lead,
            channel_id: ChannelId::one(),
            num_objects_to_delete: DATA_OBJECTS_NUMBER as u64,
            rationale: b"rationale".to_vec(),
        }
    }

    pub fn with_sender(self, sender: AccountId) -> Self {
        Self { sender, ..self }
    }

    pub fn with_actor(self, actor: ContentActor<CuratorGroupId, CuratorId, MemberId>) -> Self {
        Self { actor, ..self }
    }

    pub fn with_num_objects_to_delete(self, num_objects_to_delete: u64) -> Self {
        Self {
            num_objects_to_delete,
            ..self
        }
    }
}

impl ChannelDeletion for DeleteChannelAsModeratorFixture {
    fn get_sender(&self) -> &AccountId {
        &self.sender
    }
    fn get_channel_id(&self) -> &ChannelId {
        &self.channel_id
    }
    fn get_actor(&self) -> &ContentActor<CuratorGroupId, CuratorId, MemberId> {
        &self.actor
    }
    fn get_num_objects_to_delete(&self) -> u64 {
        self.num_objects_to_delete
    }

    fn execute_call(&self) -> DispatchResult {
        Content::delete_channel_as_moderator(
            Origin::signed(self.sender.clone()),
            self.actor.clone(),
            self.channel_id,
            self.num_objects_to_delete,
            self.rationale.clone(),
        )
    }

    fn expected_event_on_success(&self) -> MetaEvent {
        MetaEvent::content(RawEvent::ChannelDeletedByModerator(
            self.actor.clone(),
            self.channel_id,
            self.rationale.clone(),
        ))
    }
}

pub struct SetChannelPausedFeaturesAsModeratorFixture {
    sender: AccountId,
    actor: ContentActor<CuratorGroupId, CuratorId, MemberId>,
    channel_id: ChannelId,
    new_paused_features: BTreeSet<PausableChannelFeature>,
    rationale: Vec<u8>,
}

impl SetChannelPausedFeaturesAsModeratorFixture {
    pub fn default() -> Self {
        Self {
            sender: LEAD_ACCOUNT_ID,
            actor: ContentActor::Lead,
            channel_id: ChannelId::one(),
            new_paused_features: BTreeSet::from_iter(vec![PausableChannelFeature::default()]),
            rationale: b"rationale".to_vec(),
        }
    }

    pub fn with_sender(self, sender: AccountId) -> Self {
        Self { sender, ..self }
    }

    pub fn with_actor(self, actor: ContentActor<CuratorGroupId, CuratorId, MemberId>) -> Self {
        Self { actor, ..self }
    }

    pub fn with_new_paused_features(
        self,
        new_paused_features: BTreeSet<PausableChannelFeature>,
    ) -> Self {
        Self {
            new_paused_features,
            ..self
        }
    }

    pub fn with_channel_id(self, channel_id: ChannelId) -> Self {
        Self { channel_id, ..self }
    }

    pub fn call_and_assert(&self, expected_result: DispatchResult) {
        let channel_pre = ChannelById::<Test>::get(&self.channel_id);

        let actual_result = Content::set_channel_paused_features_as_moderator(
            Origin::signed(self.sender.clone()),
            self.actor.clone(),
            self.channel_id,
            self.new_paused_features.clone(),
            self.rationale.clone(),
        );

        assert_eq!(actual_result, expected_result);

        let channel_post = ChannelById::<Test>::get(&self.channel_id);

        if actual_result.is_ok() {
            assert_eq!(channel_post.paused_features, self.new_paused_features);
            assert_eq!(
                System::events().last().unwrap().event,
                MetaEvent::content(RawEvent::ChannelPausedFeaturesUpdatedByModerator(
                    self.actor.clone(),
                    self.channel_id,
                    self.new_paused_features.clone(),
                    self.rationale.clone(),
                ))
            );
        } else {
            assert_eq!(channel_post, channel_pre);
        }
    }
}

pub struct SetChannelVisibilityAsModeratorFixture {
    sender: AccountId,
    actor: ContentActor<CuratorGroupId, CuratorId, MemberId>,
    channel_id: ChannelId,
    is_hidden: bool,
    rationale: Vec<u8>,
}

impl SetChannelVisibilityAsModeratorFixture {
    pub fn default() -> Self {
        Self {
            sender: LEAD_ACCOUNT_ID,
            actor: ContentActor::Lead,
            channel_id: ChannelId::one(),
            is_hidden: true,
            rationale: b"rationale".to_vec(),
        }
    }

    pub fn with_sender(self, sender: AccountId) -> Self {
        Self { sender, ..self }
    }

    pub fn with_actor(self, actor: ContentActor<CuratorGroupId, CuratorId, MemberId>) -> Self {
        Self { actor, ..self }
    }

    pub fn with_is_hidden(self, is_hidden: bool) -> Self {
        Self { is_hidden, ..self }
    }

    pub fn call_and_assert(&self, expected_result: DispatchResult) {
        let actual_result = Content::set_channel_visibility_as_moderator(
            Origin::signed(self.sender.clone()),
            self.actor.clone(),
            self.channel_id,
            self.is_hidden,
            self.rationale.clone(),
        );

        assert_eq!(actual_result, expected_result);

        if actual_result.is_ok() {
            assert_eq!(
                System::events().last().unwrap().event,
                MetaEvent::content(RawEvent::ChannelVisibilitySetByModerator(
                    self.actor.clone(),
                    self.channel_id,
                    self.is_hidden,
                    self.rationale.clone(),
                ))
            );
        }
    }
}

pub struct SetVideoVisibilityAsModeratorFixture {
    sender: AccountId,
    actor: ContentActor<CuratorGroupId, CuratorId, MemberId>,
    video_id: VideoId,
    is_hidden: bool,
    rationale: Vec<u8>,
}

impl SetVideoVisibilityAsModeratorFixture {
    pub fn default() -> Self {
        Self {
            sender: LEAD_ACCOUNT_ID,
            actor: ContentActor::Lead,
            video_id: VideoId::one(),
            is_hidden: true,
            rationale: b"rationale".to_vec(),
        }
    }

    pub fn with_sender(self, sender: AccountId) -> Self {
        Self { sender, ..self }
    }

    pub fn with_actor(self, actor: ContentActor<CuratorGroupId, CuratorId, MemberId>) -> Self {
        Self { actor, ..self }
    }

    pub fn with_is_hidden(self, is_hidden: bool) -> Self {
        Self { is_hidden, ..self }
    }

    pub fn call_and_assert(&self, expected_result: DispatchResult) {
        let actual_result = Content::set_video_visibility_as_moderator(
            Origin::signed(self.sender.clone()),
            self.actor.clone(),
            self.video_id,
            self.is_hidden,
            self.rationale.clone(),
        );

        assert_eq!(actual_result, expected_result);

        if actual_result.is_ok() {
            assert_eq!(
                System::events().last().unwrap().event,
                MetaEvent::content(RawEvent::VideoVisibilitySetByModerator(
                    self.actor.clone(),
                    self.video_id,
                    self.is_hidden,
                    self.rationale.clone(),
                ))
            );
        }
    }
}

pub struct CreatePostFixture {
    sender: AccountId,
    actor: ContentActor<CuratorGroupId, CuratorId, MemberId>,
    params: VideoPostCreationParameters<Test>,
}

impl CreatePostFixture {
    pub fn default() -> Self {
        Self {
            sender: DEFAULT_MEMBER_ACCOUNT_ID,
            actor: ContentActor::Member(DEFAULT_MEMBER_ID),
            params: VideoPostCreationParameters::<Test> {
                post_type: VideoPostType::<Test>::Description,
                video_reference: VideoId::one(),
            },
        }
    }

    pub fn with_sender(self, sender: AccountId) -> Self {
        Self { sender, ..self }
    }

    pub fn with_actor(self, actor: ContentActor<CuratorGroupId, CuratorId, MemberId>) -> Self {
        Self { actor, ..self }
    }

    pub fn with_params(self, params: VideoPostCreationParameters<Test>) -> Self {
        Self { params, ..self }
    }

    pub fn call_and_assert(&self, expected_result: DispatchResult) {
        let origin = Origin::signed(self.sender.clone());
        let initial_bloat_bond = Content::compute_initial_bloat_bond();
        let post_id = Content::next_video_post_id();
        let balance_pre = Balances::<Test>::usable_balance(&self.sender);
        let replies_count_pre = match &self.params.post_type {
            VideoPostType::<Test>::Comment(parent_id) => {
                Content::ensure_post_exists(self.params.video_reference, parent_id.clone())
                    .map_or(VideoPostId::zero(), |p| p.replies_count)
            }
            VideoPostType::<Test>::Description => VideoPostId::zero(),
        };
        let video_pre = Content::video_by_id(&self.params.video_reference);

        let actual_result = Content::create_post(origin, self.actor.clone(), self.params.clone());

        let balance_post = Balances::<Test>::usable_balance(&self.sender);
        let replies_count_post = match &self.params.post_type {
            VideoPostType::<Test>::Comment(parent_id) => {
                Content::ensure_post_exists(self.params.video_reference, *parent_id)
                    .map_or(VideoPostId::zero(), |p| p.replies_count)
            }
            VideoPostType::<Test>::Description => VideoPostId::zero(),
        };
        let video_post = Content::video_by_id(&self.params.video_reference);

        assert_eq!(actual_result, expected_result);

        if actual_result.is_ok() {
            assert_eq!(balance_pre, initial_bloat_bond.saturating_add(balance_post));
            assert_eq!(
                post_id.saturating_add(One::one()),
                Content::next_video_post_id()
            );
            match &self.params.post_type {
                VideoPostType::<Test>::Description => {
                    assert_eq!(Some(post_id), video_post.video_post_id);
                }
                VideoPostType::<Test>::Comment(_) => {
                    assert_eq!(
                        replies_count_post,
                        replies_count_pre.saturating_add(One::one())
                    );
                }
            }

            assert_eq!(
                System::events().last().unwrap().event,
                MetaEvent::content(RawEvent::VideoPostCreated(
                    VideoPost::<Test> {
                        author: self.actor.clone(),
                        bloat_bond: initial_bloat_bond,
                        replies_count: VideoPostId::zero(),
                        video_reference: self.params.video_reference,
                        post_type: self.params.post_type.clone(),
                    },
                    post_id,
                ))
            );
        } else {
            assert_eq!(balance_pre, balance_post);
            assert_eq!(post_id, Content::next_video_post_id());
            match &self.params.post_type {
                VideoPostType::<Test>::Description => {
                    assert_eq!(video_pre, video_post);
                }
                VideoPostType::<Test>::Comment(_) => {
                    assert_eq!(replies_count_post, replies_count_pre);
                }
            }
        }
    }
}

pub struct EditPostTextFixture {
    sender: AccountId,
    video_id: VideoId,
    post_id: VideoPostId,
    actor: ContentActor<CuratorGroupId, CuratorId, MemberId>,
    new_text: Vec<u8>,
}

impl EditPostTextFixture {
    pub fn default() -> Self {
        Self {
            sender: DEFAULT_MEMBER_ACCOUNT_ID,
            video_id: VideoId::one(),
            post_id: VideoPostId::one(),
            actor: ContentActor::Member(DEFAULT_MEMBER_ID),
            new_text: b"sample text".to_vec(),
        }
    }

    pub fn with_sender(self, sender: AccountId) -> Self {
        Self { sender, ..self }
    }

    pub fn with_post_id(self, post_id: VideoPostId) -> Self {
        Self { post_id, ..self }
    }

    pub fn with_video_id(self, video_id: VideoId) -> Self {
        Self { video_id, ..self }
    }

    pub fn with_actor(self, actor: ContentActor<CuratorGroupId, CuratorId, MemberId>) -> Self {
        Self { actor, ..self }
    }

    pub fn call_and_assert(&self, expected_result: DispatchResult) {
        let origin = Origin::signed(self.sender.clone());

        let actual_result = Content::edit_post_text(
            origin,
            self.video_id,
            self.post_id,
            self.actor.clone(),
            self.new_text.clone(),
        );

        assert_eq!(actual_result, expected_result);
        if actual_result.is_ok() {
            assert_eq!(
                System::events().last().unwrap().event,
                MetaEvent::content(RawEvent::VideoPostTextUpdated(
                    self.actor,
                    self.new_text.clone(),
                    self.post_id,
                    self.video_id,
                ))
            );
        }
    }
}

pub struct DeletePostFixture {
    sender: AccountId,
    post_id: VideoPostId,
    video_id: VideoId,
    actor: ContentActor<CuratorGroupId, CuratorId, MemberId>,
    params: VideoPostDeletionParameters<Test>,
}

impl DeletePostFixture {
    pub fn default() -> Self {
        Self {
            sender: DEFAULT_MEMBER_ACCOUNT_ID,
            post_id: VideoPostId::one(),
            video_id: VideoId::one(),
            actor: ContentActor::Member(DEFAULT_MEMBER_ID),
            params: VideoPostDeletionParameters::<Test> {
                witness: Some(Hashing::hash_of(&VideoPostId::zero())),
                rationale: Some(b"rationale".to_vec()),
            },
        }
    }

    pub fn with_sender(self, sender: AccountId) -> Self {
        Self { sender, ..self }
    }

    pub fn with_post_id(self, post_id: VideoPostId) -> Self {
        Self { post_id, ..self }
    }

    pub fn with_actor(self, actor: ContentActor<CuratorGroupId, CuratorId, MemberId>) -> Self {
        Self { actor, ..self }
    }

    pub fn with_params(self, params: VideoPostDeletionParameters<Test>) -> Self {
        Self { params, ..self }
    }

    pub fn call_and_assert(&self, expected_result: DispatchResult) {
        let origin = Origin::signed(self.sender);
        let balance_pre = Balances::<Test>::usable_balance(&self.sender);
        let initial_bloat_bond = Content::compute_initial_bloat_bond();
        let post = Content::video_post_by_id(&self.video_id, &self.post_id);
        let thread_size = VideoPostById::<Test>::iter_prefix(&self.video_id).count();
        let replies_count_pre = match &post.post_type {
            VideoPostType::<Test>::Comment(parent_id) => {
                Content::ensure_post_exists(self.video_id, *parent_id)
                    .map_or(VideoPostId::zero(), |p| p.replies_count)
            }
            VideoPostType::<Test>::Description => VideoPostId::zero(),
        };

        let actual_result = Content::delete_post(
            origin,
            self.post_id,
            self.video_id,
            self.actor.clone(),
            self.params.clone(),
        );

        assert_eq!(actual_result, expected_result);

        let balance_post = Balances::<Test>::usable_balance(&self.sender);
        match actual_result {
            Ok(()) => {
                if post.author == self.actor.clone() {
                    let cap = BalanceOf::<Test>::from(BloatBondCap::get());
                    assert!(
                        balance_post.saturating_sub(balance_pre) >= min(initial_bloat_bond, cap)
                    )
                } else {
                    assert_eq!(balance_post, balance_pre)
                };
                assert!(!VideoPostById::<Test>::contains_key(
                    &self.video_id,
                    &self.post_id
                ));
                match &post.post_type {
                    VideoPostType::<Test>::Description => assert_eq!(
                        VideoPostById::<Test>::iter_prefix(&self.video_id).count(),
                        0usize,
                    ),
                    VideoPostType::<Test>::Comment(parent_id) => {
                        let replies_count_post =
                            Content::ensure_post_exists(self.video_id, *parent_id)
                                .map_or(VideoPostId::zero(), |p| p.replies_count);
                        assert_eq!(
                            replies_count_pre,
                            replies_count_post.saturating_add(VideoPostId::one())
                        )
                    }
                };
                assert_eq!(
                    System::events().last().unwrap().event,
                    MetaEvent::content(RawEvent::VideoPostDeleted(post, self.post_id, self.actor))
                );
            }
            Err(err) => {
                assert_eq!(balance_pre, balance_post);
                if err != Error::<Test>::VideoPostDoesNotExist.into() {
                    assert_eq!(
                        Content::video_post_by_id(&self.video_id, &self.post_id),
                        post
                    );
                    match &post.post_type {
                        VideoPostType::<Test>::Comment(parent_id) => {
                            let replies_count_post =
                                Content::ensure_post_exists(self.video_id, *parent_id)
                                    .map_or(VideoPostId::zero(), |p| p.replies_count);
                            assert_eq!(replies_count_pre, replies_count_post);
                        }
                        VideoPostType::<Test>::Description => assert_eq!(
                            VideoPostById::<Test>::iter_prefix(&self.video_id).count(),
                            thread_size,
                        ),
                    }
                }
            }
        }
    }
}

pub struct DeleteVideoAssetsAsModeratorFixture {
    sender: AccountId,
    actor: ContentActor<CuratorGroupId, CuratorId, MemberId>,
    video_id: VideoId,
    assets_to_remove: BTreeSet<DataObjectId<Test>>,
    rationale: Vec<u8>,
}

impl DeleteVideoAssetsAsModeratorFixture {
    pub fn default() -> Self {
        Self {
            sender: LEAD_ACCOUNT_ID,
            actor: ContentActor::Lead,
            video_id: VideoId::one(),
            assets_to_remove: BTreeSet::from_iter(DATA_OBJECTS_NUMBER..(2 * DATA_OBJECTS_NUMBER)),
            rationale: b"rationale".to_vec(),
        }
    }

    pub fn with_sender(self, sender: AccountId) -> Self {
        Self { sender, ..self }
    }

    pub fn with_actor(self, actor: ContentActor<CuratorGroupId, CuratorId, MemberId>) -> Self {
        Self { actor, ..self }
    }

    pub fn with_video_id(self, video_id: VideoId) -> Self {
        Self { video_id, ..self }
    }

    pub fn with_assets_to_remove(self, assets_to_remove: BTreeSet<DataObjectId<Test>>) -> Self {
        Self {
            assets_to_remove,
            ..self
        }
    }
    pub fn call_and_assert(&self, expected_result: DispatchResult) {
        let origin = Origin::signed(self.sender.clone());
        let balance_pre = Balances::<Test>::usable_balance(self.sender);
        let video_pre = Content::video_by_id(&self.video_id);
        let bag_id_for_channel = Content::bag_id_for_channel(&video_pre.in_channel);

        let deletion_prize_withdrawn = if !self.assets_to_remove.is_empty() {
            self.assets_to_remove
                .iter()
                .fold(BalanceOf::<Test>::zero(), |acc, obj_id| {
                    acc + storage::DataObjectsById::<Test>::get(&bag_id_for_channel, obj_id)
                        .deletion_prize
                })
        } else {
            BalanceOf::<Test>::zero()
        };

        let actual_result = Content::delete_video_assets_as_moderator(
            origin,
            self.actor.clone(),
            self.video_id,
            self.assets_to_remove.clone(),
            self.rationale.clone(),
        );

        let balance_post = Balances::<Test>::usable_balance(self.sender);
        let video_post = Content::video_by_id(&self.video_id);

        assert_eq!(actual_result, expected_result);

        match actual_result {
            Ok(()) => {
                assert_eq!(
                    System::events().last().unwrap().event,
                    MetaEvent::content(RawEvent::VideoAssetsDeletedByModerator(
                        self.actor.clone(),
                        self.video_id,
                        self.assets_to_remove.clone(),
                        video_pre.nft_status.is_some(),
                        self.rationale.clone(),
                    ))
                );

                assert_eq!(
                    balance_post.saturating_sub(balance_pre),
                    deletion_prize_withdrawn,
                );

                assert_eq!(
                    video_post.data_objects,
                    BTreeSet::from_iter(
                        video_pre
                            .data_objects
                            .difference(&self.assets_to_remove)
                            .cloned(),
                    ),
                );

                assert!(!self.assets_to_remove.iter().any(|obj_id| {
                    storage::DataObjectsById::<Test>::contains_key(&bag_id_for_channel, obj_id)
                }));
            }
            Err(err) => {
                assert_eq!(video_pre, video_post);
                assert_eq!(balance_pre, balance_post);

                if err != Error::<Test>::VideoDoesNotExist.into() {
                    assert!(video_pre.data_objects.iter().all(|obj_id| {
                        storage::DataObjectsById::<Test>::contains_key(&bag_id_for_channel, obj_id)
                    }));
                }
            }
        }
    }
}

pub trait VideoDeletion {
    fn get_sender(&self) -> &AccountId;
    fn get_video_id(&self) -> &VideoId;
    fn get_actor(&self) -> &ContentActor<CuratorGroupId, CuratorId, MemberId>;
    fn execute_call(&self) -> DispatchResult;
    fn expected_event_on_success(&self) -> MetaEvent;

    fn call_and_assert(&self, expected_result: DispatchResult) {
        let balance_pre = Balances::<Test>::usable_balance(self.get_sender());
        let video_pre = <VideoById<Test>>::get(&self.get_video_id());
        let channel_bag_id = Content::bag_id_for_channel(&video_pre.in_channel);
        let deletion_prize =
            video_pre
                .data_objects
                .iter()
                .fold(BalanceOf::<Test>::zero(), |acc, obj_id| {
                    acc + storage::DataObjectsById::<Test>::get(&channel_bag_id, obj_id)
                        .deletion_prize
                });

        let actual_result = self.execute_call();

        let balance_post = Balances::<Test>::usable_balance(self.get_sender());

        assert_eq!(actual_result, expected_result);

        match actual_result {
            Ok(()) => {
                assert_eq!(
                    System::events().last().unwrap().event,
                    self.expected_event_on_success()
                );

                assert_eq!(balance_post.saturating_sub(balance_pre), deletion_prize);

                assert!(!video_pre.data_objects.iter().any(|obj_id| {
                    storage::DataObjectsById::<Test>::contains_key(&channel_bag_id, obj_id)
                }));

                assert!(!<VideoById<Test>>::contains_key(self.get_video_id()));
            }
            Err(err) => {
                assert_eq!(balance_pre, balance_post);

                if err == storage::Error::<Test>::DataObjectDoesntExist.into() {
                    let video_post = <VideoById<Test>>::get(self.get_video_id());
                    assert_eq!(video_pre, video_post);
                    assert!(VideoById::<Test>::contains_key(&self.get_video_id()));
                } else if err == Error::<Test>::VideoDoesNotExist.into() {
                    assert!(video_pre.data_objects.iter().all(|id| {
                        storage::DataObjectsById::<Test>::contains_key(&channel_bag_id, id)
                    }));
                } else {
                    let video_post = <VideoById<Test>>::get(self.get_video_id());
                    assert_eq!(video_pre, video_post);
                    assert!(VideoById::<Test>::contains_key(self.get_video_id()));
                    assert!(video_pre.data_objects.iter().all(|id| {
                        storage::DataObjectsById::<Test>::contains_key(&channel_bag_id, id)
                    }));
                }
            }
        }
    }
}

pub struct DeleteVideoFixture {
    sender: AccountId,
    actor: ContentActor<CuratorGroupId, CuratorId, MemberId>,
    video_id: VideoId,
    num_objects_to_delete: u64,
}

impl DeleteVideoFixture {
    pub fn default() -> Self {
        Self {
            sender: DEFAULT_MEMBER_ACCOUNT_ID,
            actor: ContentActor::Member(DEFAULT_MEMBER_ID),
            video_id: VideoId::one(),
            num_objects_to_delete: DATA_OBJECTS_NUMBER,
        }
    }

    pub fn with_sender(self, sender: AccountId) -> Self {
        Self { sender, ..self }
    }

    pub fn with_actor(self, actor: ContentActor<CuratorGroupId, CuratorId, MemberId>) -> Self {
        Self { actor, ..self }
    }

    pub fn with_num_objects_to_delete(self, num_objects_to_delete: u64) -> Self {
        Self {
            num_objects_to_delete,
            ..self
        }
    }

    pub fn with_video_id(self, video_id: VideoId) -> Self {
        Self { video_id, ..self }
    }
}

impl VideoDeletion for DeleteVideoFixture {
    fn get_sender(&self) -> &AccountId {
        &self.sender
    }
    fn get_video_id(&self) -> &VideoId {
        &self.video_id
    }
    fn get_actor(&self) -> &ContentActor<CuratorGroupId, CuratorId, MemberId> {
        &self.actor
    }

    fn execute_call(&self) -> DispatchResult {
        Content::delete_video(
            Origin::signed(self.sender.clone()),
            self.actor.clone(),
            self.video_id,
            self.num_objects_to_delete,
        )
    }

    fn expected_event_on_success(&self) -> MetaEvent {
        MetaEvent::content(RawEvent::VideoDeleted(self.actor.clone(), self.video_id))
    }
}

pub struct DeleteVideoAsModeratorFixture {
    sender: AccountId,
    actor: ContentActor<CuratorGroupId, CuratorId, MemberId>,
    video_id: VideoId,
    num_objects_to_delete: u64,
    rationale: Vec<u8>,
}

impl DeleteVideoAsModeratorFixture {
    pub fn default() -> Self {
        Self {
            sender: LEAD_ACCOUNT_ID,
            actor: ContentActor::Lead,
            video_id: VideoId::one(),
            num_objects_to_delete: DATA_OBJECTS_NUMBER,
            rationale: b"rationale".to_vec(),
        }
    }

    pub fn with_sender(self, sender: AccountId) -> Self {
        Self { sender, ..self }
    }

    pub fn with_actor(self, actor: ContentActor<CuratorGroupId, CuratorId, MemberId>) -> Self {
        Self { actor, ..self }
    }

    pub fn with_num_objects_to_delete(self, num_objects_to_delete: u64) -> Self {
        Self {
            num_objects_to_delete,
            ..self
        }
    }
}

impl VideoDeletion for DeleteVideoAsModeratorFixture {
    fn get_sender(&self) -> &AccountId {
        &self.sender
    }
    fn get_video_id(&self) -> &VideoId {
        &self.video_id
    }
    fn get_actor(&self) -> &ContentActor<CuratorGroupId, CuratorId, MemberId> {
        &self.actor
    }

    fn execute_call(&self) -> DispatchResult {
        Content::delete_video_as_moderator(
            Origin::signed(self.sender.clone()),
            self.actor.clone(),
            self.video_id,
            self.num_objects_to_delete,
            self.rationale.clone(),
        )
    }

    fn expected_event_on_success(&self) -> MetaEvent {
        MetaEvent::content(RawEvent::VideoDeletedByModerator(
            self.actor.clone(),
            self.video_id,
            self.rationale.clone(),
        ))
    }
}

pub struct UpdateModeratorSetFixture {
    sender: AccountId,
    actor: ContentActor<CuratorGroupId, CuratorId, MemberId>,
    new_moderators: BTreeSet<MemberId>,
    channel_id: ChannelId,
}

impl UpdateModeratorSetFixture {
    pub fn default() -> Self {
        Self {
            sender: DEFAULT_MEMBER_ACCOUNT_ID,
            actor: ContentActor::Member(DEFAULT_MEMBER_ID),
            new_moderators: BTreeSet::new(),
            channel_id: ChannelId::one(),
        }
    }

    pub fn with_moderators(self, new_moderators: BTreeSet<MemberId>) -> Self {
        Self {
            new_moderators,
            ..self
        }
    }

    pub fn with_sender(self, sender: AccountId) -> Self {
        Self { sender, ..self }
    }

    pub fn with_actor(self, actor: ContentActor<CuratorGroupId, CuratorId, MemberId>) -> Self {
        Self { actor, ..self }
    }

    pub fn with_channel_id(self, channel_id: ChannelId) -> Self {
        Self { channel_id, ..self }
    }

    pub fn call_and_assert(&self, expected_result: DispatchResult) {
        let origin = Origin::signed(self.sender.clone());
        let channel_pre = ChannelById::<Test>::get(&self.channel_id);

        let actual_result = Content::update_moderator_set(
            origin,
            self.actor.clone(),
            self.new_moderators.clone(),
            self.channel_id.clone(),
        );

        assert_eq!(actual_result, expected_result);

        let channel_post = ChannelById::<Test>::get(&self.channel_id);

        if actual_result.is_ok() {
            assert_eq!(
                System::events().last().unwrap().event,
                MetaEvent::content(RawEvent::ModeratorSetUpdated(
                    self.channel_id,
                    self.new_moderators.clone(),
                ))
            );
            assert_eq!(channel_post.moderators, self.new_moderators);
        } else {
            assert_eq!(channel_pre, channel_post);
        }
    }
}

pub struct UpdateMaximumRewardFixture {
    sender: AccountId,
    new_amount: BalanceOf<Test>,
}

impl UpdateMaximumRewardFixture {
    pub fn default() -> Self {
        Self {
            sender: LEAD_ACCOUNT_ID,
            new_amount: BalanceOf::<Test>::zero(),
        }
    }

    pub fn with_sender(self, sender: AccountId) -> Self {
        Self { sender, ..self }
    }

    pub fn call_and_assert(&self, expected_result: DispatchResult) {
        let origin = Origin::signed(self.sender.clone());
        let max_reward_pre = Content::max_reward_allowed();

        let actual_result = Content::update_max_reward_allowed(origin, self.new_amount.clone());

        let max_reward_post = Content::max_reward_allowed();

        assert_eq!(actual_result, expected_result);
        if actual_result.is_ok() {
            assert_eq!(
                System::events().last().unwrap().event,
                MetaEvent::content(RawEvent::MaxRewardUpdated(self.new_amount.clone()))
            );
            assert_eq!(max_reward_post, self.new_amount);
        } else {
            assert_eq!(max_reward_post, max_reward_pre);
        }
    }
}

pub struct UpdateMinCashoutFixture {
    sender: AccountId,
    new_amount: BalanceOf<Test>,
}

impl UpdateMinCashoutFixture {
    pub fn default() -> Self {
        Self {
            sender: LEAD_ACCOUNT_ID,
            new_amount: BalanceOf::<Test>::zero(),
        }
    }

    pub fn with_sender(self, sender: AccountId) -> Self {
        Self { sender, ..self }
    }

    pub fn call_and_assert(&self, expected_result: DispatchResult) {
        let origin = Origin::signed(self.sender.clone());
        let min_cashout_pre = Content::min_cashout_allowed();

        let actual_result = Content::update_min_cashout_allowed(origin, self.new_amount.clone());

        let min_cashout_post = Content::min_cashout_allowed();

        assert_eq!(actual_result, expected_result);
        if actual_result.is_ok() {
            assert_eq!(
                System::events().last().unwrap().event,
                MetaEvent::content(RawEvent::MinCashoutUpdated(self.new_amount.clone()))
            );
            assert_eq!(min_cashout_post, self.new_amount);
        } else {
            assert_eq!(min_cashout_post, min_cashout_pre);
        }
    }
}

pub struct UpdateCommitmentValueFixture {
    sender: AccountId,
    new_commitment: HashOutput,
}

impl UpdateCommitmentValueFixture {
    pub fn default() -> Self {
        Self {
            sender: LEAD_ACCOUNT_ID,
            new_commitment: Hashing::hash_of(&PullPayment::<Test>::default()),
        }
    }

    pub fn with_sender(self, sender: AccountId) -> Self {
        Self { sender, ..self }
    }

    pub fn with_commit(self, new_commitment: HashOutput) -> Self {
        Self {
            new_commitment,
            ..self
        }
    }

    pub fn call_and_assert(&self, expected_result: DispatchResult) {
        let origin = Origin::signed(self.sender.clone());
        let commitment_pre = Content::commitment();

        let actual_result = Content::update_commitment(origin, self.new_commitment.clone());

        let commitment_post = Content::commitment();

        assert_eq!(actual_result, expected_result);
        if actual_result.is_ok() {
            assert_eq!(
                System::events().last().unwrap().event,
                MetaEvent::content(RawEvent::CommitmentUpdated(self.new_commitment))
            );
            assert_eq!(commitment_post, self.new_commitment);
        } else {
            assert_eq!(commitment_post, commitment_pre);
        }
    }
}

pub struct ClaimChannelRewardFixture {
    sender: AccountId,
    actor: ContentActor<CuratorGroupId, CuratorId, MemberId>,
    payments: Vec<PullPayment<Test>>,
    item: PullPayment<Test>,
}

impl ClaimChannelRewardFixture {
    pub fn default() -> Self {
        Self {
            sender: DEFAULT_MEMBER_ACCOUNT_ID,
            actor: ContentActor::Member(DEFAULT_MEMBER_ID),
            payments: create_some_pull_payments_helper(),
            item: PullPayment::<Test> {
                channel_id: ChannelId::one(),
                cumulative_payout_claimed: BalanceOf::<Test>::from(DEFAULT_PAYOUT_CLAIMED),
                reason: Hashing::hash_of(&b"reason".to_vec()),
            },
        }
    }

    pub fn with_sender(self, sender: AccountId) -> Self {
        Self { sender, ..self }
    }

    pub fn with_actor(self, actor: ContentActor<CuratorGroupId, CuratorId, MemberId>) -> Self {
        Self { actor, ..self }
    }

    pub fn with_payments(self, payments: Vec<PullPayment<Test>>) -> Self {
        Self { payments, ..self }
    }

    pub fn with_item(self, item: PullPayment<Test>) -> Self {
        Self { item, ..self }
    }

    pub fn call_and_assert(&self, expected_result: DispatchResult) {
        let origin = Origin::signed(self.sender.clone());
        let reward_account = ContentTreasury::<Test>::account_for_channel(self.item.channel_id);
        let balance_pre = Balances::<Test>::usable_balance(&reward_account);
        let payout_earned_pre =
            Content::channel_by_id(self.item.channel_id).cumulative_payout_earned;

        let proof = if self.payments.is_empty() {
            vec![]
        } else {
            build_merkle_path_helper(&self.payments, DEFAULT_PROOF_INDEX)
        };

        let actual_result =
            Content::claim_channel_reward(origin, self.actor.clone(), proof, self.item.clone());

        let balance_post = Balances::<Test>::usable_balance(&reward_account);
        let payout_earned_post =
            Content::channel_by_id(self.item.channel_id).cumulative_payout_earned;

        assert_eq!(actual_result, expected_result);

        if actual_result.is_ok() {
            let cashout = payout_earned_post.saturating_sub(payout_earned_pre);
            assert_eq!(balance_post.saturating_sub(balance_pre), cashout);
            assert_eq!(payout_earned_post, self.item.cumulative_payout_claimed);
            assert_eq!(
                System::events().last().unwrap().event,
                MetaEvent::content(RawEvent::ChannelRewardUpdated(
                    self.item.cumulative_payout_claimed,
                    self.item.channel_id
                ))
            );
        } else {
            assert_eq!(balance_post, balance_pre);
            assert_eq!(payout_earned_post, payout_earned_pre);
        }
    }
}

pub struct UpdateChannelTransferStatusFixture {
    origin: RawOrigin<u64>,
    channel_id: u64,
    actor: ContentActor<CuratorGroupId, CuratorId, MemberId>,
    transfer_status: ChannelTransferStatus<MemberId, CuratorGroupId, BalanceOf<Test>>,
}

impl UpdateChannelTransferStatusFixture {
    pub fn default() -> Self {
        Self {
            origin: RawOrigin::Signed(DEFAULT_MEMBER_ACCOUNT_ID),
            channel_id: ChannelId::one(),
            actor: ContentActor::Member(DEFAULT_MEMBER_ID),
            transfer_status: Default::default(),
        }
    }

    pub fn with_origin(self, origin: RawOrigin<u64>) -> Self {
        Self { origin, ..self }
    }

    pub fn with_actor(self, actor: ContentActor<CuratorGroupId, CuratorId, MemberId>) -> Self {
        Self { actor, ..self }
    }

    pub fn with_channel_id(self, channel_id: ChannelId) -> Self {
        Self { channel_id, ..self }
    }

    pub fn with_collaborators(self, new_collaborators: BTreeSet<MemberId>) -> Self {
        Self {
            transfer_status: ChannelTransferStatus::PendingTransfer(PendingTransfer {
                transfer_params: TransferParameters {
                    new_collaborators,
                    ..Default::default()
                },
                ..Default::default()
            }),
            ..self
        }
    }

    pub fn with_transfer_status(
        self,
        transfer_status: ChannelTransferStatus<MemberId, CuratorGroupId, BalanceOf<Test>>,
    ) -> Self {
        Self {
            transfer_status,
            ..self
        }
    }

    pub fn with_transfer_status_by_member_id(self, member_id: MemberId) -> Self {
        Self {
            transfer_status: ChannelTransferStatus::PendingTransfer(PendingTransfer::<
                MemberId,
                CuratorGroupId,
                BalanceOf<Test>,
            > {
                new_owner: ChannelOwner::Member(member_id),
                ..Default::default()
            }),
            ..self
        }
    }

    pub fn call_and_assert(&self, expected_result: DispatchResult) {
        let old_channel = Content::channel_by_id(self.channel_id);

        let actual_result = Content::update_channel_transfer_status(
            self.origin.clone().into(),
            self.channel_id,
            self.actor.clone(),
            self.transfer_status.clone(),
        );

        assert_eq!(actual_result, expected_result);

        let new_channel = Content::channel_by_id(self.channel_id);
        if actual_result.is_ok() {
            assert_eq!(new_channel.transfer_status, self.transfer_status.clone());
            assert_eq!(
                System::events().last().unwrap().event,
                MetaEvent::content(RawEvent::UpdateChannelTransferStatus(
                    self.channel_id,
                    self.actor.clone(),
                    self.transfer_status.clone()
                ))
            );
        } else {
            assert_eq!(new_channel.transfer_status, old_channel.transfer_status,);
        }
    }
}

pub struct AcceptChannelTransferFixture {
    origin: RawOrigin<u64>,
    channel_id: u64,
    actor: ContentActor<CuratorGroupId, CuratorId, MemberId>,
    params: TransferParameters<MemberId, BalanceOf<Test>>,
}

impl AcceptChannelTransferFixture {
    pub fn default() -> Self {
        Self {
            origin: RawOrigin::Signed(DEFAULT_MEMBER_ACCOUNT_ID),
            channel_id: ChannelId::one(),
            actor: ContentActor::Member(DEFAULT_MEMBER_ID),
            params: TransferParameters::default(),
        }
    }

    pub fn with_origin(self, origin: RawOrigin<u64>) -> Self {
        Self { origin, ..self }
    }

    pub fn with_actor(self, actor: ContentActor<CuratorGroupId, CuratorId, MemberId>) -> Self {
        Self { actor, ..self }
    }

    pub fn with_channel_id(self, channel_id: ChannelId) -> Self {
        Self { channel_id, ..self }
    }

    pub fn with_transfer_params(
        self,
        params: TransferParameters<MemberId, BalanceOf<Test>>,
    ) -> Self {
        Self { params, ..self }
    }

    pub fn call_and_assert(&self, expected_result: DispatchResult) {
        let old_channel = Content::channel_by_id(self.channel_id);

        let actual_result = Content::accept_channel_transfer(
            self.origin.clone().into(),
            self.channel_id,
            self.actor.clone(),
            self.params.clone(),
        );

        assert_eq!(actual_result, expected_result);

        let new_channel = Content::channel_by_id(self.channel_id);
        if actual_result.is_ok() {
            assert_eq!(
                new_channel.transfer_status,
                ChannelTransferStatus::NoActiveTransfer
            );
            let channel_owner = if let ChannelTransferStatus::PendingTransfer(ref params) =
                old_channel.transfer_status
            {
                params.new_owner.clone()
            } else {
                panic!("Invalid transfer status")
            };

            assert_eq!(new_channel.owner, channel_owner);
            assert_eq!(
                System::events().last().unwrap().event,
                MetaEvent::content(RawEvent::ChannelTransferAccepted(
                    self.channel_id,
                    self.actor.clone(),
                    self.params.clone()
                ))
            );
        } else {
            assert_eq!(new_channel.transfer_status, old_channel.transfer_status,);
        }
    }
}

// helper functions
pub fn assert_group_has_permissions_for_actions(
    group: &CuratorGroup<Test>,
    privilege_level: <Test as Trait>::ChannelPrivilegeLevel,
    allowed_actions: &Vec<ContentModerationAction>,
) {
    if !allowed_actions.is_empty() {
        assert_eq!(
            group.ensure_can_perform_actions(allowed_actions, privilege_level),
            Ok(()),
            "Expected curator group to have {:?} action permissions for privilege_level {}",
            allowed_actions,
            privilege_level
        );
    }
    for action in ContentModerationAction::iter() {
        match action {
            ContentModerationAction::ChangeChannelFeatureStatus(..) => {
                for feature in PausableChannelFeature::iter() {
                    if !allowed_actions.contains(
                        &ContentModerationAction::ChangeChannelFeatureStatus(feature),
                    ) {
                        assert_eq!(
                                group.ensure_can_perform_action(ContentModerationAction::ChangeChannelFeatureStatus(feature), privilege_level),
                                Err(Error::<Test>::CuratorModerationActionNotAllowed.into()),
                                "Expected curator group to NOT have {:?} action permissions for privilege_level {}",
                                action.clone(),
                                privilege_level
                            );
                    }
                }
            }
            _ => {
                if !allowed_actions.contains(&action) {
                    assert_eq!(
                            group.ensure_can_perform_action(action.clone(), privilege_level),
                            Err(Error::<Test>::CuratorModerationActionNotAllowed.into()),
                            "Expected curator group to NOT have {:?} action permissions for privilege_level {}",
                            action.clone(),
                            privilege_level
                        );
                }
            }
        }
    }
}

pub fn increase_account_balance_helper(account_id: u64, balance: u64) {
    let _ = Balances::<Test>::deposit_creating(&account_id, balance.into());
}

pub fn slash_account_balance_helper(account_id: u64) {
    let _ = Balances::<Test>::slash(&account_id, Balances::<Test>::total_balance(&account_id));
}

pub fn create_data_object_candidates_helper(
    starting_ipfs_index: u8,
    number: u64,
) -> Vec<DataObjectCreationParameters> {
    let range = (starting_ipfs_index as u64)..((starting_ipfs_index as u64) + number);

    range
        .into_iter()
        .map(|_| DataObjectCreationParameters {
            size: DEFAULT_OBJECT_SIZE,
            ipfs_content_id: vec![1u8],
        })
        .collect()
}

pub fn create_data_objects_helper() -> Vec<DataObjectCreationParameters> {
    create_data_object_candidates_helper(1, DATA_OBJECTS_NUMBER)
}

pub fn set_dynamic_bag_creation_policy_for_storage_numbers(storage_bucket_number: u64) {
    // Set storage bucket in the dynamic bag creation policy to zero.
    assert_eq!(
        Storage::<Test>::update_number_of_storage_buckets_in_dynamic_bag_creation_policy(
            Origin::signed(STORAGE_WG_LEADER_ACCOUNT_ID),
            DynamicBagType::Channel,
            storage_bucket_number,
        ),
        Ok(())
    );
    assert_eq!(
        Storage::<Test>::update_number_of_storage_buckets_in_dynamic_bag_creation_policy(
            Origin::signed(STORAGE_WG_LEADER_ACCOUNT_ID),
            DynamicBagType::Member,
            storage_bucket_number,
        ),
        Ok(())
    );
}
pub fn create_initial_storage_buckets_helper() -> StorageBucketId {
    // first set limits
    assert_eq!(
        Storage::<Test>::update_storage_buckets_voucher_max_limits(
            Origin::signed(STORAGE_WG_LEADER_ACCOUNT_ID),
            VOUCHER_OBJECTS_SIZE_LIMIT,
            VOUCHER_OBJECTS_NUMBER_LIMIT,
        ),
        Ok(())
    );

    set_dynamic_bag_creation_policy_for_storage_numbers(1);

    let storage_bucket_id = Storage::<Test>::next_storage_bucket_id();

    // create bucket(s)
    assert_eq!(
        Storage::<Test>::create_storage_bucket(
            Origin::signed(STORAGE_WG_LEADER_ACCOUNT_ID),
            None,
            STORAGE_BUCKET_ACCEPTING_BAGS,
            STORAGE_BUCKET_OBJECTS_SIZE_LIMIT,
            STORAGE_BUCKET_OBJECTS_NUMBER_LIMIT,
        ),
        Ok(())
    );

    storage_bucket_id
}

pub fn set_data_object_deletion_prize(deletion_prize: u64) {
    assert_eq!(
        Storage::<Test>::update_data_object_deletion_prize(
            Origin::signed(STORAGE_WG_LEADER_ACCOUNT_ID),
            deletion_prize
        ),
        Ok(())
    );
}

pub fn create_default_member_owned_channel_with_video_with_nft() -> (ChannelId, VideoId) {
    let channel_id = Content::next_channel_id();
    let video_id = Content::next_video_id();
    create_default_member_owned_channel_with_video();
    // Issue nft
    assert_ok!(Content::issue_nft(
        Origin::signed(DEFAULT_MEMBER_ACCOUNT_ID),
        ContentActor::Member(DEFAULT_MEMBER_ID),
        video_id,
        NftIssuanceParameters::<Test> {
            royalty: None,
            nft_metadata: b"metablob".to_vec(),
            non_channel_owner: None,
            init_transactional_status: InitTransactionalStatus::<Test>::Idle,
        }
    ));
    (channel_id, video_id)
}

pub fn create_default_member_owned_channel() {
    create_default_member_owned_channel_with_storage_buckets(true, DATA_OBJECT_DELETION_PRIZE)
}

pub fn create_default_member_owned_channel_with_storage_buckets(
    include_storage_buckets: bool,
    deletion_prize: u64,
) {
    let mut channel_fixture = CreateChannelFixture::default()
        .with_sender(DEFAULT_MEMBER_ACCOUNT_ID)
        .with_actor(ContentActor::Member(DEFAULT_MEMBER_ID))
        .with_data_object_deletion_prize(deletion_prize)
        .with_assets(StorageAssets::<Test> {
            expected_data_size_fee: Storage::<Test>::data_object_per_mega_byte_fee(),
            object_creation_list: create_data_objects_helper(),
        })
        .with_collaborators(vec![COLLABORATOR_MEMBER_ID].into_iter().collect())
        .with_moderators(vec![DEFAULT_MODERATOR_ID].into_iter().collect());

    if include_storage_buckets {
        set_dynamic_bag_creation_policy_for_storage_numbers(1);
        channel_fixture = channel_fixture.with_default_storage_buckets();
    }

    channel_fixture.call_and_assert(Ok(()));
}

pub fn create_default_curator_owned_channel(deletion_prize: u64) {
    let curator_group_id = curators::add_curator_to_new_group(DEFAULT_CURATOR_ID);
    CreateChannelFixture::default()
        .with_default_storage_buckets()
        .with_sender(DEFAULT_CURATOR_ACCOUNT_ID)
        .with_actor(ContentActor::Curator(curator_group_id, DEFAULT_CURATOR_ID))
        .with_data_object_deletion_prize(deletion_prize)
        .with_assets(StorageAssets::<Test> {
            expected_data_size_fee: Storage::<Test>::data_object_per_mega_byte_fee(),
            object_creation_list: create_data_objects_helper(),
        })
        .with_collaborators(vec![COLLABORATOR_MEMBER_ID].into_iter().collect())
        .with_moderators(vec![DEFAULT_MODERATOR_ID].into_iter().collect())
        .call_and_assert(Ok(()));
}

<<<<<<< HEAD
pub fn create_default_member_owned_channel_with_video() {
    create_default_member_owned_channel_with_video_with_storage_buckets(
        true,
        DATA_OBJECT_DELETION_PRIZE,
    )
}

pub fn create_default_member_owned_channel_with_video_with_storage_buckets(
    include_storage_buckets: bool,
    deletion_prize: u64,
) {
    create_default_member_owned_channel_with_storage_buckets(
        include_storage_buckets,
        deletion_prize,
    );
=======
pub fn create_default_member_owned_channel_with_videos(deletion_prize: u64, number_of_videos: u8) {
    create_default_member_owned_channel(deletion_prize);
>>>>>>> 6041b7d2

    for _ in 0..number_of_videos {
        CreateVideoFixture::default()
            .with_sender(DEFAULT_MEMBER_ACCOUNT_ID)
            .with_actor(ContentActor::Member(DEFAULT_MEMBER_ID))
            .with_data_object_deletion_prize(deletion_prize)
            .with_assets(StorageAssets::<Test> {
                expected_data_size_fee: Storage::<Test>::data_object_per_mega_byte_fee(),
                object_creation_list: create_data_objects_helper(),
            })
            .with_channel_id(NextChannelId::<Test>::get() - 1)
            .call_and_assert(Ok(()));
    }
}

pub fn create_default_member_owned_channel_with_video(deletion_prize: u64) {
    create_default_member_owned_channel_with_videos(deletion_prize, 1)
}

pub fn create_default_curator_owned_channel_with_video(deletion_prize: u64) {
    create_default_curator_owned_channel(deletion_prize);
    let curator_group_id = NextCuratorGroupId::<Test>::get() - 1;

    CreateVideoFixture::default()
        .with_sender(DEFAULT_CURATOR_ACCOUNT_ID)
        .with_actor(ContentActor::Curator(curator_group_id, DEFAULT_CURATOR_ID))
        .with_assets(StorageAssets::<Test> {
            expected_data_size_fee: Storage::<Test>::data_object_per_mega_byte_fee(),
            object_creation_list: create_data_objects_helper(),
        })
        .with_channel_id(NextChannelId::<Test>::get() - 1)
        .call_and_assert(Ok(()));
}

pub fn create_default_member_owned_channel_with_video_and_post() {
    create_default_member_owned_channel_with_video();
    CreatePostFixture::default().call_and_assert(Ok(()));
}

pub fn create_default_curator_owned_channel_with_video_and_post(deletion_prize: u64) {
    create_default_curator_owned_channel_with_video(deletion_prize);
    let default_curator_group_id = Content::next_curator_group_id() - 1;
    CreatePostFixture::default()
        .with_sender(DEFAULT_CURATOR_ACCOUNT_ID)
        .with_actor(ContentActor::Curator(
            default_curator_group_id,
            DEFAULT_CURATOR_ID,
        ))
        .call_and_assert(Ok(()));
}

pub fn create_default_member_owned_channel_with_video_and_comment() {
    create_default_member_owned_channel_with_video_and_post();
    CreatePostFixture::default()
        .with_params(VideoPostCreationParameters::<Test> {
            post_type: VideoPostType::<Test>::Comment(VideoPostId::one()),
            video_reference: VideoId::one(),
        })
        .call_and_assert(Ok(()));
}

pub fn create_default_curator_owned_channel_with_video_and_comment(deletion_prize: u64) {
    create_default_curator_owned_channel_with_video_and_post(deletion_prize);
    let default_curator_group_id = Content::next_curator_group_id() - 1;
    CreatePostFixture::default()
        .with_sender(DEFAULT_CURATOR_ACCOUNT_ID)
        .with_actor(ContentActor::Curator(
            default_curator_group_id,
            DEFAULT_CURATOR_ID,
        ))
        .with_params(VideoPostCreationParameters::<Test> {
            post_type: VideoPostType::<Test>::Comment(VideoPostId::one()),
            video_reference: VideoId::one(),
        })
        .call_and_assert(Ok(()));
}

pub fn pause_channel_feature(channel_id: ChannelId, feature: PausableChannelFeature) {
    SetChannelPausedFeaturesAsModeratorFixture::default()
        .with_channel_id(channel_id)
        .with_new_paused_features(BTreeSet::from_iter(vec![feature]))
        .call_and_assert(Ok(()));
}

#[derive(Debug)]
struct IndexItem {
    index: usize,
    side: Side,
}

fn index_path_helper(len: usize, index: usize) -> Vec<IndexItem> {
    // used as a helper function to generate the correct sequence of indexes used to
    // construct the merkle path necessary for membership proof
    let mut idx = index;
    assert!(idx > 0); // index starting at 1
    let floor_2 = |x: usize| (x >> 1) + (x % 2);
    let mut path = Vec::new();
    let mut prev_len: usize = 0;
    let mut el = len;
    while el != 1 {
        if idx % 2 == 1 && idx == el {
            path.push(IndexItem {
                index: prev_len + idx,
                side: Side::Left,
            });
        } else {
            match idx % 2 {
                1 => path.push(IndexItem {
                    index: prev_len + idx + 1,
                    side: Side::Right,
                }),
                _ => path.push(IndexItem {
                    index: prev_len + idx - 1,
                    side: Side::Left,
                }),
            };
        }
        prev_len += el;
        idx = floor_2(idx);
        el = floor_2(el);
    }
    return path;
}

fn generate_merkle_root_helper<E: Encode>(collection: &[E]) -> Vec<HashOutput> {
    // generates merkle root from the ordered sequence collection.
    // The resulting vector is structured as follows: elements in range
    // [0..collection.len()) will be the tree leaves (layer 0), elements in range
    // [collection.len()..collection.len()/2) will be the nodes in the next to last layer (layer 1)
    // [layer_n_length..layer_n_length/2) will be the number of nodes in layer(n+1)
    assert!(!collection.is_empty());
    let mut out = Vec::new();
    for e in collection.iter() {
        out.push(Hashing::hash(&e.encode()));
    }

    let mut start: usize = 0;
    let mut last_len = out.len();
    //let mut new_len = out.len();
    let mut max_len = last_len >> 1;
    let mut rem = last_len % 2;

    // range [last..(maxlen >> 1) + (maxlen % 2)]
    while max_len != 0 {
        last_len = out.len();
        for i in 0..max_len {
            out.push(Hashing::hash(
                &[out[start + 2 * i], out[start + 2 * i + 1]].encode(),
            ));
        }
        if rem == 1 {
            out.push(Hashing::hash(
                &[out[last_len - 1], out[last_len - 1]].encode(),
            ));
        }
        let new_len: usize = out.len() - last_len;
        rem = new_len % 2;
        max_len = new_len >> 1;
        start = last_len;
    }
    out
}

fn build_merkle_path_helper<E: Encode + Clone>(
    collection: &[E],
    idx: usize,
) -> Vec<ProofElement<Test>> {
    let merkle_tree = generate_merkle_root_helper(collection);
    // builds the actual merkle path with the hashes needed for the proof
    let index_path = index_path_helper(collection.len(), idx + 1);
    index_path
        .iter()
        .map(|idx_item| ProofElement::<Test> {
            hash: merkle_tree[idx_item.index - 1],
            side: idx_item.side,
        })
        .collect()
}

// generate some payments claims
pub fn create_some_pull_payments_helper() -> Vec<PullPayment<Test>> {
    let mut payments = Vec::new();
    for i in 0..PAYMENTS_NUMBER {
        payments.push(PullPayment::<Test> {
            channel_id: ChannelId::from(i % 2),
            cumulative_payout_claimed: BalanceOf::<Test>::from(DEFAULT_PAYOUT_EARNED),
            reason: Hashing::hash_of(&b"reason".to_vec()),
        });
    }
    payments
}

pub fn update_commit_value_with_payments_helper(payments: &[PullPayment<Test>]) {
    let commit = generate_merkle_root_helper(payments).pop().unwrap();
    UpdateCommitmentValueFixture::default()
        .with_commit(commit)
        .call_and_assert(Ok(()));
}<|MERGE_RESOLUTION|>--- conflicted
+++ resolved
@@ -1833,13 +1833,6 @@
     pub fn with_actor(self, actor: ContentActor<CuratorGroupId, CuratorId, MemberId>) -> Self {
         Self { actor, ..self }
     }
-
-    pub fn with_num_objects_to_delete(self, num_objects_to_delete: u64) -> Self {
-        Self {
-            num_objects_to_delete,
-            ..self
-        }
-    }
 }
 
 impl VideoDeletion for DeleteVideoAsModeratorFixture {
@@ -2503,12 +2496,25 @@
         .call_and_assert(Ok(()));
 }
 
-<<<<<<< HEAD
+pub fn create_default_member_owned_channel_with_videos(number_of_videos: u8) {
+    create_default_member_owned_channel();
+
+    for _ in 0..number_of_videos {
+        CreateVideoFixture::default()
+            .with_sender(DEFAULT_MEMBER_ACCOUNT_ID)
+            .with_actor(ContentActor::Member(DEFAULT_MEMBER_ID))
+            .with_data_object_deletion_prize(DATA_OBJECT_DELETION_PRIZE)
+            .with_assets(StorageAssets::<Test> {
+                expected_data_size_fee: Storage::<Test>::data_object_per_mega_byte_fee(),
+                object_creation_list: create_data_objects_helper(),
+            })
+            .with_channel_id(NextChannelId::<Test>::get() - 1)
+            .call_and_assert(Ok(()));
+    }
+}
+
 pub fn create_default_member_owned_channel_with_video() {
-    create_default_member_owned_channel_with_video_with_storage_buckets(
-        true,
-        DATA_OBJECT_DELETION_PRIZE,
-    )
+    create_default_member_owned_channel_with_videos(1)
 }
 
 pub fn create_default_member_owned_channel_with_video_with_storage_buckets(
@@ -2519,27 +2525,17 @@
         include_storage_buckets,
         deletion_prize,
     );
-=======
-pub fn create_default_member_owned_channel_with_videos(deletion_prize: u64, number_of_videos: u8) {
-    create_default_member_owned_channel(deletion_prize);
->>>>>>> 6041b7d2
-
-    for _ in 0..number_of_videos {
-        CreateVideoFixture::default()
-            .with_sender(DEFAULT_MEMBER_ACCOUNT_ID)
-            .with_actor(ContentActor::Member(DEFAULT_MEMBER_ID))
-            .with_data_object_deletion_prize(deletion_prize)
-            .with_assets(StorageAssets::<Test> {
-                expected_data_size_fee: Storage::<Test>::data_object_per_mega_byte_fee(),
-                object_creation_list: create_data_objects_helper(),
-            })
-            .with_channel_id(NextChannelId::<Test>::get() - 1)
-            .call_and_assert(Ok(()));
-    }
-}
-
-pub fn create_default_member_owned_channel_with_video(deletion_prize: u64) {
-    create_default_member_owned_channel_with_videos(deletion_prize, 1)
+
+    CreateVideoFixture::default()
+        .with_sender(DEFAULT_MEMBER_ACCOUNT_ID)
+        .with_actor(ContentActor::Member(DEFAULT_MEMBER_ID))
+        .with_data_object_deletion_prize(deletion_prize)
+        .with_assets(StorageAssets::<Test> {
+            expected_data_size_fee: Storage::<Test>::data_object_per_mega_byte_fee(),
+            object_creation_list: create_data_objects_helper(),
+        })
+        .with_channel_id(NextChannelId::<Test>::get() - 1)
+        .call_and_assert(Ok(()));
 }
 
 pub fn create_default_curator_owned_channel_with_video(deletion_prize: u64) {
