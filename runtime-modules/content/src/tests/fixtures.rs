use derive_fixture::Fixture;
use derive_new::new;

use super::curators;
// Importing mock event as MetaEvent to avoid name clash with Event from crate::* glob import
pub use super::mock::Event as MetaEvent;
use super::mock::*;
use crate::*;
use common::council::CouncilBudgetManager;
use frame_support::traits::Currency;
use frame_support::{assert_noop, assert_ok};
use frame_system::RawOrigin;
use project_token::types::TransferPolicyParamsOf;
use project_token::types::{
    PaymentWithVestingOf, TokenAllocationOf, TokenIssuanceParametersOf, Transfers,
};
use sp_runtime::Permill;
use sp_std::collections::btree_map::BTreeMap;
use sp_std::iter::FromIterator;
use sp_std::iter::{IntoIterator, Iterator};
use storage::DynamicBagType;
use storage::{ModuleAccount as StorageModuleAccount, StorageTreasury};
use strum::IntoEnumIterator;

// Index which indentifies the item in the commitment set we want the proof for
pub const DEFAULT_PROOF_INDEX: usize = 1;

// fixtures

pub struct CreateCuratorGroupFixture {
    sender: AccountId,
    is_active: bool,
    permissions: ModerationPermissionsByLevel<Test>,
}

impl CreateCuratorGroupFixture {
    pub fn default() -> Self {
        Self {
            sender: LEAD_ACCOUNT_ID,
            is_active: false,
            permissions: BTreeMap::new(),
        }
    }

    pub fn with_is_active(self, is_active: bool) -> Self {
        Self { is_active, ..self }
    }

    pub fn with_permissions(self, permissions: &ModerationPermissionsByLevel<Test>) -> Self {
        Self {
            permissions: permissions.clone(),
            ..self
        }
    }

    pub fn call_and_assert(&self, expected_result: DispatchResult) -> Option<CuratorGroupId> {
        let new_group_id = Content::next_curator_group_id();
        let actual_result = Content::create_curator_group(
            Origin::signed(self.sender),
            self.is_active,
            self.permissions.clone(),
        );
        assert_eq!(actual_result, expected_result);
        if actual_result.is_ok() {
            assert_eq!(
                System::events().last().unwrap().event,
                MetaEvent::Content(RawEvent::CuratorGroupCreated(new_group_id))
            );

            assert!(CuratorGroupById::<Test>::contains_key(new_group_id));
            let group = Content::curator_group_by_id(new_group_id);

            assert_eq!(group.is_active(), self.is_active);
            assert_eq!(group.get_curators().len(), 0);
            assert_eq!(
                group.get_permissions_by_level().len(),
                self.permissions.len()
            );
            for i in 0..self.permissions.len() {
                let index = i as u8;
                assert_eq!(
                    group.get_permissions_by_level().get(&index),
                    self.permissions.get(&index)
                );
            }

            Some(new_group_id)
        } else {
            None
        }
    }
}

pub struct CreateChannelFixture {
    sender: AccountId,
    channel_owner: ChannelOwner<MemberId, CuratorGroupId>,
    params: ChannelCreationParameters<Test>,
}

impl CreateChannelFixture {
    pub fn default() -> Self {
        Self {
            sender: DEFAULT_MEMBER_ACCOUNT_ID,
            channel_owner: ChannelOwner::Member(DEFAULT_MEMBER_ID),
            params: ChannelCreationParameters::<Test> {
                assets: None,
                meta: None,
                collaborators: BTreeMap::new(),
                storage_buckets: BTreeSet::new(),
                distribution_buckets: BTreeSet::new(),
                expected_data_object_state_bloat_bond: DEFAULT_DATA_OBJECT_STATE_BLOAT_BOND,
                expected_channel_state_bloat_bond: DEFAULT_CHANNEL_STATE_BLOAT_BOND,
            },
        }
    }

    pub fn with_expected_channel_state_bloat_bond(
        self,
        expected_channel_state_bloat_bond: u64,
    ) -> Self {
        Self {
            params: ChannelCreationParameters::<Test> {
                expected_channel_state_bloat_bond,
                ..self.params.clone()
            },
            ..self
        }
    }

    pub fn with_data_object_state_bloat_bond(
        self,
        expected_data_object_state_bloat_bond: u64,
    ) -> Self {
        Self {
            params: ChannelCreationParameters::<Test> {
                expected_data_object_state_bloat_bond,
                ..self.params.clone()
            },
            ..self
        }
    }
    pub fn with_sender(self, sender: AccountId) -> Self {
        Self { sender, ..self }
    }

    pub fn with_channel_owner(self, channel_owner: ChannelOwner<MemberId, CuratorGroupId>) -> Self {
        Self {
            channel_owner,
            ..self
        }
    }

    pub fn with_assets(self, assets: StorageAssets<Test>) -> Self {
        Self {
            params: ChannelCreationParameters::<Test> {
                assets: Some(assets),
                ..self.params
            },
            ..self
        }
    }

    pub fn with_collaborators(
        self,
        collaborators: BTreeMap<MemberId, ChannelAgentPermissions>,
    ) -> Self {
        Self {
            params: ChannelCreationParameters::<Test> {
                collaborators,
                ..self.params
            },
            ..self
        }
    }

    pub fn with_storage_buckets(self, storage_buckets: BTreeSet<u64>) -> Self {
        Self {
            params: ChannelCreationParameters::<Test> {
                storage_buckets,
                ..self.params
            },
            ..self
        }
    }

    pub fn with_default_storage_buckets(self) -> Self {
        // No storage buckets
        if storage::NextStorageBucketId::<Test>::get() == 0 {
            return self.with_storage_buckets(BTreeSet::new());
        }

        let default_storage_bucket_id =
            storage::NextStorageBucketId::<Test>::get().saturating_sub(1);
        self.with_storage_buckets(BTreeSet::from_iter(vec![default_storage_bucket_id]))
    }

    fn get_balance(&self) -> BalanceOf<Test> {
        Balances::<Test>::usable_balance(&self.sender)
    }

    pub fn call_and_assert(&self, expected_result: DispatchResult) {
        let origin = Origin::signed(self.sender);
        let balance_pre = self.get_balance();
        let channel_id = Content::next_channel_id();
        let channel_bag_id = Content::bag_id_for_channel(&channel_id);
        let beg_obj_id = storage::NextDataObjectId::<Test>::get();
        let actual_result =
            Content::create_channel(origin, self.channel_owner.clone(), self.params.clone());
        let end_obj_id = storage::NextDataObjectId::<Test>::get();

        assert_eq!(actual_result, expected_result);

        let balance_post = self.get_balance();

        if actual_result.is_ok() {
            // ensure channel is on chain
            assert!(ChannelById::<Test>::contains_key(&channel_id));

            // channel counter increased
            assert_eq!(
                Content::next_channel_id(),
                channel_id.saturating_add(One::one())
            );

            // dynamic bag for channel is created
            assert_ok!(Storage::<Test>::ensure_bag_exists(&channel_bag_id));

            // event correctly deposited
            assert_eq!(
                System::events().last().unwrap().event,
                MetaEvent::Content(RawEvent::ChannelCreated(
                    channel_id,
                    Channel::<Test> {
                        owner: self.channel_owner.clone(),
                        collaborators: self.params.collaborators.clone(),
                        num_videos: Zero::zero(),
                        cumulative_reward_claimed: Zero::zero(),
                        privilege_level: Zero::zero(),
                        paused_features: BTreeSet::new(),
                        data_objects: BTreeSet::from_iter(beg_obj_id..end_obj_id),
                        transfer_status: Default::default(),
                        daily_nft_limit: DefaultChannelDailyNftLimit::get(),
                        weekly_nft_limit: DefaultChannelWeeklyNftLimit::get(),
                        daily_nft_counter: Default::default(),
                        weekly_nft_counter: Default::default(),
                        creator_token_id: None,
                        channel_state_bloat_bond: self.params.expected_channel_state_bloat_bond
                    },
                    self.params.clone(),
                ))
            );

            if let Some(assets) = self.params.assets.as_ref() {
                // balance accounting is correct

                let objects_state_bloat_bond = assets
                    .object_creation_list
                    .iter()
                    .fold(BalanceOf::<Test>::zero(), |acc, _| {
                        acc.saturating_add(self.params.expected_data_object_state_bloat_bond)
                    });

                assert_eq!(
                    balance_pre.saturating_sub(balance_post),
                    objects_state_bloat_bond + Content::channel_state_bloat_bond_value(),
                );

                assert!((beg_obj_id..end_obj_id).all(|id| {
                    storage::DataObjectsById::<Test>::contains_key(&channel_bag_id, id)
                }));
            }
        } else {
            assert_eq!(balance_post, balance_pre);
            assert_eq!(beg_obj_id, end_obj_id);
            assert!(!storage::Bags::<Test>::contains_key(&channel_bag_id));
            assert!(!ChannelById::<Test>::contains_key(&channel_id));
            assert_eq!(NextChannelId::<Test>::get(), channel_id);
        }
    }
}

pub struct CreateVideoFixture {
    sender: AccountId,
    actor: ContentActor<CuratorGroupId, CuratorId, MemberId>,
    params: VideoCreationParameters<Test>,
    channel_id: ChannelId,
}

impl CreateVideoFixture {
    pub fn default() -> Self {
        Self {
            sender: DEFAULT_MEMBER_ACCOUNT_ID,
            actor: ContentActor::Member(DEFAULT_MEMBER_ID),
            params: VideoCreationParameters::<Test> {
                assets: None,
                meta: None,
                auto_issue_nft: None,
                expected_data_object_state_bloat_bond: DEFAULT_DATA_OBJECT_STATE_BLOAT_BOND,
                expected_video_state_bloat_bond: DEFAULT_VIDEO_STATE_BLOAT_BOND,
            },
            channel_id: ChannelId::one(), // channel index starts at 1
        }
    }

    pub fn with_data_object_state_bloat_bond(
        self,
        expected_data_object_state_bloat_bond: u64,
    ) -> Self {
        Self {
            params: VideoCreationParameters::<Test> {
                expected_data_object_state_bloat_bond,
                ..self.params.clone()
            },
            ..self
        }
    }
    pub fn with_expected_video_state_bloat_bond(
        self,
        expected_video_state_bloat_bond: u64,
    ) -> Self {
        Self {
            params: VideoCreationParameters::<Test> {
                expected_video_state_bloat_bond,
                ..self.params.clone()
            },
            ..self
        }
    }

    pub fn with_nft_in_sale(self, nft_price: u64) -> Self {
        Self {
            params: VideoCreationParameters::<Test> {
                auto_issue_nft: Some(NftIssuanceParameters::<Test> {
                    init_transactional_status: InitTransactionalStatus::<Test>::BuyNow(nft_price),
                    ..Default::default()
                }),
                ..self.params
            },
            ..self
        }
    }

    pub fn with_sender(self, sender: AccountId) -> Self {
        Self { sender, ..self }
    }

    pub fn with_channel_id(self, channel_id: ChannelId) -> Self {
        Self { channel_id, ..self }
    }

    pub fn with_actor(self, actor: ContentActor<CuratorGroupId, CuratorId, MemberId>) -> Self {
        Self { actor, ..self }
    }

    pub fn with_nft_issuance(self, params: NftIssuanceParameters<Test>) -> Self {
        Self {
            params: VideoCreationParameters::<Test> {
                auto_issue_nft: Some(params),
                ..self.params
            },
            ..self
        }
    }

    pub fn with_opt_assets(self, assets: Option<StorageAssets<Test>>) -> Self {
        Self {
            params: VideoCreationParameters::<Test> {
                assets,
                ..self.params
            },
            ..self
        }
    }

    pub fn with_assets(self, assets: StorageAssets<Test>) -> Self {
        Self {
            params: VideoCreationParameters::<Test> {
                assets: Some(assets),
                ..self.params
            },
            ..self
        }
    }

    fn get_balance(&self) -> BalanceOf<Test> {
        Balances::<Test>::usable_balance(&self.sender)
    }

    pub fn call(self) {
        let origin = Origin::signed(self.sender);
        assert_ok!(Content::create_video(
            origin,
            self.actor,
            self.channel_id,
            self.params,
        ));
    }

    pub fn call_and_assert(&self, expected_result: DispatchResult) {
        let origin = Origin::signed(self.sender);
        let balance_pre = self.get_balance();
        let channel_bag_id = Content::bag_id_for_channel(&self.channel_id);
        let video_id = Content::next_video_id();
        let beg_obj_id = storage::NextDataObjectId::<Test>::get();

        let actual_result =
            Content::create_video(origin, self.actor, self.channel_id, self.params.clone());

        let balance_post = self.get_balance();
        let end_obj_id = storage::NextDataObjectId::<Test>::get();

        assert_eq!(actual_result, expected_result);

        if actual_result.is_ok() {
            assert!(VideoById::<Test>::contains_key(&video_id));

            assert_eq!(
                Content::next_video_id(),
                video_id.saturating_add(One::one())
            );

            assert_eq!(
                System::events().last().unwrap().event,
                MetaEvent::Content(RawEvent::VideoCreated(
                    self.actor,
                    self.channel_id,
                    video_id,
                    self.params.clone(),
                    BTreeSet::from_iter(beg_obj_id..end_obj_id),
                ))
            );

            if let Some(assets) = self.params.assets.as_ref() {
                // balance accounting is correct
                let objects_state_bloat_bond = assets
                    .object_creation_list
                    .iter()
                    .fold(BalanceOf::<Test>::zero(), |acc, _| {
                        acc.saturating_add(self.params.expected_data_object_state_bloat_bond)
                    });

                assert_eq!(
                    balance_pre.saturating_sub(balance_post),
                    objects_state_bloat_bond + Content::video_state_bloat_bond_value()
                );

                assert!((beg_obj_id..end_obj_id).all(|id| {
                    storage::DataObjectsById::<Test>::contains_key(&channel_bag_id, id)
                }));
            }
        } else {
            assert!(!VideoById::<Test>::contains_key(&video_id));

            assert_eq!(Content::next_video_id(), video_id);

            if self.params.assets.is_some() {
                assert_eq!(balance_pre, balance_post,);

                assert!(!(beg_obj_id..end_obj_id).any(|id| {
                    storage::DataObjectsById::<Test>::contains_key(&channel_bag_id, id)
                }));
            }
        }
    }
}

pub struct UpdateChannelFixture {
    sender: AccountId,
    actor: ContentActor<CuratorGroupId, CuratorId, MemberId>,
    channel_id: ChannelId,
    params: ChannelUpdateParameters<Test>,
}

impl UpdateChannelFixture {
    pub fn default() -> Self {
        Self {
            sender: DEFAULT_MEMBER_ACCOUNT_ID,
            actor: ContentActor::Member(DEFAULT_MEMBER_ID),
            channel_id: ChannelId::one(), // channel index starts at 1
            params: ChannelUpdateParameters::<Test> {
                assets_to_upload: None,
                new_meta: None,
                assets_to_remove: BTreeSet::new(),
                collaborators: None,
                expected_data_object_state_bloat_bond: DEFAULT_DATA_OBJECT_STATE_BLOAT_BOND,
            },
        }
    }

    pub fn with_new_meta(self, new_meta: Option<Vec<u8>>) -> Self {
        Self {
            params: ChannelUpdateParameters::<Test> {
                new_meta,
                ..self.params.clone()
            },
            ..self
        }
    }

    pub fn with_data_object_state_bloat_bond(
        self,
        expected_data_object_state_bloat_bond: u64,
    ) -> Self {
        Self {
            params: ChannelUpdateParameters::<Test> {
                expected_data_object_state_bloat_bond,
                ..self.params.clone()
            },
            ..self
        }
    }

    pub fn with_sender(self, sender: AccountId) -> Self {
        Self { sender, ..self }
    }

    pub fn with_actor(self, actor: ContentActor<CuratorGroupId, CuratorId, MemberId>) -> Self {
        Self { actor, ..self }
    }

    pub fn with_channel_id(self, channel_id: ChannelId) -> Self {
        Self { channel_id, ..self }
    }

    pub fn with_assets_to_upload(self, assets: StorageAssets<Test>) -> Self {
        Self {
            params: ChannelUpdateParameters::<Test> {
                assets_to_upload: Some(assets),
                ..self.params
            },
            ..self
        }
    }

    pub fn with_assets_to_remove(self, assets: BTreeSet<DataObjectId<Test>>) -> Self {
        Self {
            params: ChannelUpdateParameters::<Test> {
                assets_to_remove: assets,
                ..self.params
            },
            ..self
        }
    }

    pub fn with_collaborators(
        self,
        collaborators: BTreeMap<MemberId, ChannelAgentPermissions>,
    ) -> Self {
        Self {
            params: ChannelUpdateParameters::<Test> {
                collaborators: Some(collaborators),
                ..self.params
            },
            ..self
        }
    }

    pub fn call_and_assert(&self, expected_result: DispatchResult) {
        let origin = Origin::signed(self.sender);
        let balance_pre = Balances::<Test>::usable_balance(self.sender);
        let channel_pre = Content::channel_by_id(&self.channel_id);
        let bag_id_for_channel = Content::bag_id_for_channel(&self.channel_id);

        let state_bloat_bond_deposited =
            self.params
                .assets_to_upload
                .as_ref()
                .map_or(BalanceOf::<Test>::zero(), |assets| {
                    assets
                        .object_creation_list
                        .iter()
                        .fold(BalanceOf::<Test>::zero(), |acc, _| {
                            acc.saturating_add(self.params.expected_data_object_state_bloat_bond)
                        })
                });

        let state_bloat_bond_withdrawn = if !self.params.assets_to_remove.is_empty() {
            self.params
                .assets_to_remove
                .iter()
                .fold(BalanceOf::<Test>::zero(), |acc, id| {
                    acc + storage::DataObjectsById::<Test>::get(&bag_id_for_channel, id)
                        .state_bloat_bond
                })
        } else {
            BalanceOf::<Test>::zero()
        };

        let beg_obj_id = storage::NextDataObjectId::<Test>::get();

        let actual_result =
            Content::update_channel(origin, self.actor, self.channel_id, self.params.clone());

        let channel_post = Content::channel_by_id(&self.channel_id);
        let end_obj_id = storage::NextDataObjectId::<Test>::get();
        let balance_post = Balances::<Test>::usable_balance(self.sender);

        assert_eq!(actual_result, expected_result);

        match actual_result {
            Ok(()) => {
                assert_eq!(
                    System::events().last().unwrap().event,
                    MetaEvent::Content(RawEvent::ChannelUpdated(
                        self.actor,
                        self.channel_id,
                        self.params.clone(),
                        BTreeSet::from_iter(beg_obj_id..end_obj_id)
                    ))
                );

                assert_eq!(
                    channel_post.collaborators,
                    self.params
                        .collaborators
                        .clone()
                        .unwrap_or(channel_pre.collaborators)
                );

                assert_eq!(
                    channel_post.data_objects,
                    channel_pre
                        .data_objects
                        .union(&BTreeSet::from_iter(beg_obj_id..end_obj_id))
                        .cloned()
                        .collect::<BTreeSet<_>>()
                        .difference(&self.params.assets_to_remove)
                        .cloned()
                        .collect::<BTreeSet<_>>()
                );

                assert_eq!(
                    balance_post.saturating_sub(balance_pre),
                    state_bloat_bond_withdrawn.saturating_sub(state_bloat_bond_deposited),
                );

                if self.params.assets_to_upload.is_some() {
                    assert!((beg_obj_id..end_obj_id).all(|id| {
                        storage::DataObjectsById::<Test>::contains_key(&bag_id_for_channel, id)
                    }));
                }

                assert!(!self.params.assets_to_remove.iter().any(|id| {
                    storage::DataObjectsById::<Test>::contains_key(&bag_id_for_channel, id)
                }));
            }
            Err(err) => {
                assert_eq!(channel_pre, channel_post);
                assert_eq!(balance_pre, balance_post);
                assert_eq!(beg_obj_id, end_obj_id);

                if err != storage::Error::<Test>::DataObjectDoesntExist.into() {
                    assert!(self.params.assets_to_remove.iter().all(|id| {
                        storage::DataObjectsById::<Test>::contains_key(&bag_id_for_channel, id)
                    }))
                }
            }
        }
    }
}

pub struct UpdateChannelPrivilegeLevelFixture {
    sender: AccountId,
    channel_id: ChannelId,
    privilege_level: <Test as Config>::ChannelPrivilegeLevel,
}

impl UpdateChannelPrivilegeLevelFixture {
    pub fn default() -> Self {
        Self {
            sender: LEAD_ACCOUNT_ID,
            channel_id: ChannelId::one(), // channel index starts at 1
            privilege_level: <Test as Config>::ChannelPrivilegeLevel::one(), // default privilege level is 0
        }
    }

    pub fn with_sender(self, sender: AccountId) -> Self {
        Self { sender, ..self }
    }

    pub fn with_channel_id(self, channel_id: ChannelId) -> Self {
        Self { channel_id, ..self }
    }

    pub fn call_and_assert(&self, expected_result: DispatchResult) {
        let origin = Origin::signed(self.sender);
        let channel_pre = Content::channel_by_id(&self.channel_id);
        let actual_result =
            Content::update_channel_privilege_level(origin, self.channel_id, self.privilege_level);
        let channel_post = Content::channel_by_id(&self.channel_id);
        assert_eq!(actual_result, expected_result);
        match actual_result {
            Ok(()) => {
                // Event emitted
                assert_eq!(
                    System::events().last().unwrap().event,
                    MetaEvent::Content(RawEvent::ChannelPrivilegeLevelUpdated(
                        self.channel_id,
                        self.privilege_level,
                    ))
                );
                // Privilege level updated
                assert_eq!(channel_post.privilege_level, self.privilege_level);
            }
            Err(_err) => {
                // Channel not changed
                assert_eq!(channel_pre, channel_post);
            }
        }
    }
}

pub struct UpdateVideoFixture {
    sender: AccountId,
    actor: ContentActor<CuratorGroupId, CuratorId, MemberId>,
    video_id: VideoId,
    params: VideoUpdateParameters<Test>,
}

impl UpdateVideoFixture {
    pub fn default() -> Self {
        Self {
            sender: DEFAULT_MEMBER_ACCOUNT_ID,
            actor: ContentActor::Member(DEFAULT_MEMBER_ID),
            video_id: VideoId::one(),
            params: VideoUpdateParameters::<Test> {
                assets_to_upload: None,
                assets_to_remove: BTreeSet::new(),
                new_meta: None,
                auto_issue_nft: Default::default(),
                expected_data_object_state_bloat_bond: Default::default(),
            },
        }
    }

    pub fn with_new_meta(self, new_meta: Option<Vec<u8>>) -> Self {
        Self {
            params: VideoUpdateParameters::<Test> {
                new_meta,
                ..self.params.clone()
            },
            ..self
        }
    }

    pub fn with_data_object_state_bloat_bond(
        self,
        expected_data_object_state_bloat_bond: u64,
    ) -> Self {
        Self {
            params: VideoUpdateParameters::<Test> {
                expected_data_object_state_bloat_bond,
                ..self.params.clone()
            },
            ..self
        }
    }

    pub fn with_nft_issuance(self, params: NftIssuanceParameters<Test>) -> Self {
        Self {
            params: VideoUpdateParameters::<Test> {
                auto_issue_nft: Some(params),
                ..self.params
            },
            ..self
        }
    }

    pub fn with_sender(self, sender: AccountId) -> Self {
        Self { sender, ..self }
    }

    pub fn with_actor(self, actor: ContentActor<CuratorGroupId, CuratorId, MemberId>) -> Self {
        Self { actor, ..self }
    }

    pub fn with_video_id(self, video_id: VideoId) -> Self {
        Self { video_id, ..self }
    }

    pub fn with_assets_to_upload(self, assets: StorageAssets<Test>) -> Self {
        Self {
            params: VideoUpdateParameters::<Test> {
                assets_to_upload: Some(assets),
                ..self.params
            },
            ..self
        }
    }

    pub fn with_assets_to_remove(self, assets: BTreeSet<DataObjectId<Test>>) -> Self {
        Self {
            params: VideoUpdateParameters::<Test> {
                assets_to_remove: assets,
                ..self.params
            },
            ..self
        }
    }

    pub fn call_and_assert(&self, expected_result: DispatchResult) {
        let origin = Origin::signed(self.sender);
        let balance_pre = Balances::<Test>::usable_balance(self.sender);
        let video_pre = Content::video_by_id(&self.video_id);
        let bag_id_for_channel = Content::bag_id_for_channel(&video_pre.in_channel);
        let beg_obj_id = storage::NextDataObjectId::<Test>::get();

        let state_bloat_bond = DEFAULT_DATA_OBJECT_STATE_BLOAT_BOND;

        let state_bloat_bond_deposited =
            self.params
                .assets_to_upload
                .as_ref()
                .map_or(BalanceOf::<Test>::zero(), |assets| {
                    assets
                        .object_creation_list
                        .iter()
                        .fold(BalanceOf::<Test>::zero(), |acc, _| {
                            acc.saturating_add(state_bloat_bond)
                        })
                });

        let state_bloat_bond_withdrawn = if !self.params.assets_to_remove.is_empty() {
            self.params
                .assets_to_remove
                .iter()
                .fold(BalanceOf::<Test>::zero(), |acc, obj_id| {
                    acc + storage::DataObjectsById::<Test>::get(&bag_id_for_channel, obj_id)
                        .state_bloat_bond
                })
        } else {
            BalanceOf::<Test>::zero()
        };

        let actual_result =
            Content::update_video(origin, self.actor, self.video_id, self.params.clone());

        let end_obj_id = storage::NextDataObjectId::<Test>::get();
        let balance_post = Balances::<Test>::usable_balance(self.sender);
        let video_post = Content::video_by_id(&self.video_id);

        assert_eq!(actual_result, expected_result);

        match actual_result {
            Ok(()) => {
                assert_eq!(
                    System::events().last().unwrap().event,
                    MetaEvent::Content(RawEvent::VideoUpdated(
                        self.actor,
                        self.video_id,
                        self.params.clone(),
                        BTreeSet::from_iter(beg_obj_id..end_obj_id),
                    ))
                );

                assert_eq!(
                    balance_post.saturating_sub(balance_pre),
                    state_bloat_bond_withdrawn.saturating_sub(state_bloat_bond_deposited),
                );

                if self.params.assets_to_upload.is_some() {
                    assert!((beg_obj_id..end_obj_id).all(|id| {
                        storage::DataObjectsById::<Test>::contains_key(&bag_id_for_channel, id)
                    }));
                }

                assert!(!self.params.assets_to_remove.iter().any(|obj_id| {
                    storage::DataObjectsById::<Test>::contains_key(&bag_id_for_channel, obj_id)
                }));

                if self.params.auto_issue_nft.is_some() {
                    assert!(video_post.nft_status.is_some())
                }
            }
            Err(err) => {
                assert_eq!(video_pre, video_post);
                assert_eq!(balance_pre, balance_post);
                assert_eq!(beg_obj_id, end_obj_id);

                if err != storage::Error::<Test>::DataObjectDoesntExist.into() {
                    assert!(self.params.assets_to_remove.iter().all(|id| {
                        storage::DataObjectsById::<Test>::contains_key(&bag_id_for_channel, id)
                    }));
                }
            }
        }
    }
}

pub struct DeleteChannelAssetsAsModeratorFixture {
    sender: AccountId,
    actor: ContentActor<CuratorGroupId, CuratorId, MemberId>,
    channel_id: ChannelId,
    assets_to_remove: BTreeSet<DataObjectId<Test>>,
    rationale: Vec<u8>,
}

impl DeleteChannelAssetsAsModeratorFixture {
    pub fn default() -> Self {
        Self {
            sender: LEAD_ACCOUNT_ID,
            actor: ContentActor::Lead,
            channel_id: ChannelId::one(),
            assets_to_remove: BTreeSet::from_iter(0..DATA_OBJECTS_NUMBER),
            rationale: b"rationale".to_vec(),
        }
    }

    pub fn with_sender(self, sender: AccountId) -> Self {
        Self { sender, ..self }
    }

    pub fn with_actor(self, actor: ContentActor<CuratorGroupId, CuratorId, MemberId>) -> Self {
        Self { actor, ..self }
    }

    pub fn with_channel_id(self, channel_id: ChannelId) -> Self {
        Self { channel_id, ..self }
    }

    pub fn with_assets_to_remove(self, assets_to_remove: BTreeSet<DataObjectId<Test>>) -> Self {
        Self {
            assets_to_remove,
            ..self
        }
    }
    pub fn call_and_assert(&self, expected_result: DispatchResult) {
        let origin = Origin::signed(self.sender);
        let balance_pre = Balances::<Test>::usable_balance(self.sender);
        let channel_pre = Content::channel_by_id(&self.channel_id);
        let bag_id_for_channel = Content::bag_id_for_channel(&self.channel_id);

        let state_bloat_bond_withdrawn = if !self.assets_to_remove.is_empty() {
            self.assets_to_remove
                .iter()
                .fold(BalanceOf::<Test>::zero(), |acc, obj_id| {
                    acc + storage::DataObjectsById::<Test>::get(&bag_id_for_channel, obj_id)
                        .state_bloat_bond
                })
        } else {
            BalanceOf::<Test>::zero()
        };

        let actual_result = Content::delete_channel_assets_as_moderator(
            origin,
            self.actor,
            self.channel_id,
            self.assets_to_remove.clone(),
            self.rationale.clone(),
        );

        let balance_post = Balances::<Test>::usable_balance(self.sender);
        let channel_post = Content::channel_by_id(&self.channel_id);

        assert_eq!(actual_result, expected_result);

        match actual_result {
            Ok(()) => {
                assert_eq!(
                    System::events().last().unwrap().event,
                    MetaEvent::Content(RawEvent::ChannelAssetsDeletedByModerator(
                        self.actor,
                        self.channel_id,
                        self.assets_to_remove.clone(),
                        self.rationale.clone(),
                    ))
                );

                assert_eq!(
                    balance_post.saturating_sub(balance_pre),
                    state_bloat_bond_withdrawn,
                );

                assert_eq!(
                    channel_post.data_objects,
                    BTreeSet::from_iter(
                        channel_pre
                            .data_objects
                            .difference(&self.assets_to_remove)
                            .cloned(),
                    ),
                );

                assert!(!self.assets_to_remove.iter().any(|obj_id| {
                    storage::DataObjectsById::<Test>::contains_key(&bag_id_for_channel, obj_id)
                }));
            }
            Err(err) => {
                assert_eq!(channel_pre, channel_post);
                assert_eq!(balance_pre, balance_post);

                if err != Error::<Test>::ChannelDoesNotExist.into() {
                    assert!(channel_pre.data_objects.iter().all(|obj_id| {
                        storage::DataObjectsById::<Test>::contains_key(&bag_id_for_channel, obj_id)
                    }));
                }
            }
        }
    }
}

pub trait ChannelDeletion {
    fn get_sender(&self) -> &AccountId;
    fn get_channel_id(&self) -> &ChannelId;
    fn get_actor(&self) -> &ContentActor<CuratorGroupId, CuratorId, MemberId>;
    fn get_num_objects_to_delete(&self) -> u64;
    fn execute_call(&self) -> DispatchResult;
    fn expected_event_on_success(&self) -> MetaEvent;

    fn get_balance(&self) -> BalanceOf<Test> {
        Balances::<Test>::usable_balance(self.get_sender())
    }

    fn call_and_assert(&self, expected_result: DispatchResult) {
        let balance_pre = self.get_balance();
        let bag_id_for_channel = Content::bag_id_for_channel(self.get_channel_id());

        let objects_state_bloat_bond =
            storage::DataObjectsById::<Test>::iter_prefix(&bag_id_for_channel)
                .fold(BalanceOf::<Test>::zero(), |acc, (_, obj)| {
                    acc + obj.state_bloat_bond
                });

        let channel_objects_ids =
            storage::DataObjectsById::<Test>::iter_prefix(&bag_id_for_channel)
                .map(|(id, _)| id)
                .collect::<BTreeSet<_>>();

        let actual_result = self.execute_call();

        let balance_post = self.get_balance();
        assert_eq!(actual_result, expected_result);

        match actual_result {
            Ok(()) => {
                assert_eq!(
                    System::events().last().unwrap().event,
                    self.expected_event_on_success()
                );

                assert_eq!(
                    balance_post.saturating_sub(balance_pre),
                    objects_state_bloat_bond + Content::channel_state_bloat_bond_value(),
                );
                assert!(!<ChannelById<Test>>::contains_key(&self.get_channel_id()));
                assert!(!channel_objects_ids.iter().any(|id| {
                    storage::DataObjectsById::<Test>::contains_key(&bag_id_for_channel, id)
                }));
                assert!(!storage::Bags::<Test>::contains_key(&bag_id_for_channel));
            }

            Err(err) => {
                assert_eq!(balance_pre, balance_post);
                if err != Error::<Test>::ChannelDoesNotExist.into() {
                    assert!(ChannelById::<Test>::contains_key(&self.get_channel_id()));
                    assert!(channel_objects_ids.iter().all(|id| {
                        storage::DataObjectsById::<Test>::contains_key(&bag_id_for_channel, id)
                    }));
                    assert!(storage::Bags::<Test>::contains_key(&bag_id_for_channel));
                }
            }
        }
    }
}

pub struct DeleteChannelFixture {
    sender: AccountId,
    actor: ContentActor<CuratorGroupId, CuratorId, MemberId>,
    channel_id: ChannelId,
    num_objects_to_delete: u64,
}

impl DeleteChannelFixture {
    pub fn default() -> Self {
        Self {
            sender: DEFAULT_MEMBER_ACCOUNT_ID,
            actor: ContentActor::Member(DEFAULT_MEMBER_ID),
            channel_id: ChannelId::one(),
            num_objects_to_delete: DATA_OBJECTS_NUMBER as u64,
        }
    }

    pub fn with_sender(self, sender: AccountId) -> Self {
        Self { sender, ..self }
    }

    pub fn with_actor(self, actor: ContentActor<CuratorGroupId, CuratorId, MemberId>) -> Self {
        Self { actor, ..self }
    }

    pub fn with_num_objects_to_delete(self, num_objects_to_delete: u64) -> Self {
        Self {
            num_objects_to_delete,
            ..self
        }
    }

    pub fn with_channel_id(self, channel_id: ChannelId) -> Self {
        Self { channel_id, ..self }
    }
}

impl ChannelDeletion for DeleteChannelFixture {
    fn get_sender(&self) -> &AccountId {
        &self.sender
    }
    fn get_channel_id(&self) -> &ChannelId {
        &self.channel_id
    }
    fn get_actor(&self) -> &ContentActor<CuratorGroupId, CuratorId, MemberId> {
        &self.actor
    }
    fn get_num_objects_to_delete(&self) -> u64 {
        self.num_objects_to_delete
    }

    fn execute_call(&self) -> DispatchResult {
        Content::delete_channel(
            Origin::signed(self.sender),
            self.actor,
            self.channel_id,
            self.num_objects_to_delete,
        )
    }

    fn expected_event_on_success(&self) -> MetaEvent {
        MetaEvent::Content(RawEvent::ChannelDeleted(self.actor, self.channel_id))
    }
}

pub struct DeleteChannelAsModeratorFixture {
    sender: AccountId,
    actor: ContentActor<CuratorGroupId, CuratorId, MemberId>,
    channel_id: ChannelId,
    num_objects_to_delete: u64,
    rationale: Vec<u8>,
}

impl DeleteChannelAsModeratorFixture {
    pub fn default() -> Self {
        Self {
            sender: LEAD_ACCOUNT_ID,
            actor: ContentActor::Lead,
            channel_id: ChannelId::one(),
            num_objects_to_delete: DATA_OBJECTS_NUMBER as u64,
            rationale: b"rationale".to_vec(),
        }
    }

    pub fn with_sender(self, sender: AccountId) -> Self {
        Self { sender, ..self }
    }

    pub fn with_actor(self, actor: ContentActor<CuratorGroupId, CuratorId, MemberId>) -> Self {
        Self { actor, ..self }
    }

    pub fn with_num_objects_to_delete(self, num_objects_to_delete: u64) -> Self {
        Self {
            num_objects_to_delete,
            ..self
        }
    }
}

impl ChannelDeletion for DeleteChannelAsModeratorFixture {
    fn get_sender(&self) -> &AccountId {
        &self.sender
    }
    fn get_channel_id(&self) -> &ChannelId {
        &self.channel_id
    }
    fn get_actor(&self) -> &ContentActor<CuratorGroupId, CuratorId, MemberId> {
        &self.actor
    }
    fn get_num_objects_to_delete(&self) -> u64 {
        self.num_objects_to_delete
    }

    fn execute_call(&self) -> DispatchResult {
        Content::delete_channel_as_moderator(
            Origin::signed(self.sender),
            self.actor,
            self.channel_id,
            self.num_objects_to_delete,
            self.rationale.clone(),
        )
    }

    fn expected_event_on_success(&self) -> MetaEvent {
        MetaEvent::Content(RawEvent::ChannelDeletedByModerator(
            self.actor,
            self.channel_id,
            self.rationale.clone(),
        ))
    }
}

pub struct SetChannelPausedFeaturesAsModeratorFixture {
    sender: AccountId,
    actor: ContentActor<CuratorGroupId, CuratorId, MemberId>,
    channel_id: ChannelId,
    new_paused_features: BTreeSet<PausableChannelFeature>,
    rationale: Vec<u8>,
}

impl SetChannelPausedFeaturesAsModeratorFixture {
    pub fn default() -> Self {
        Self {
            sender: LEAD_ACCOUNT_ID,
            actor: ContentActor::Lead,
            channel_id: ChannelId::one(),
            new_paused_features: BTreeSet::from_iter(vec![PausableChannelFeature::default()]),
            rationale: b"rationale".to_vec(),
        }
    }

    pub fn with_sender(self, sender: AccountId) -> Self {
        Self { sender, ..self }
    }

    pub fn with_actor(self, actor: ContentActor<CuratorGroupId, CuratorId, MemberId>) -> Self {
        Self { actor, ..self }
    }

    pub fn with_new_paused_features(
        self,
        new_paused_features: BTreeSet<PausableChannelFeature>,
    ) -> Self {
        Self {
            new_paused_features,
            ..self
        }
    }

    pub fn with_channel_id(self, channel_id: ChannelId) -> Self {
        Self { channel_id, ..self }
    }

    pub fn call_and_assert(&self, expected_result: DispatchResult) {
        let channel_pre = ChannelById::<Test>::get(&self.channel_id);

        let actual_result = Content::set_channel_paused_features_as_moderator(
            Origin::signed(self.sender),
            self.actor,
            self.channel_id,
            self.new_paused_features.clone(),
            self.rationale.clone(),
        );

        assert_eq!(actual_result, expected_result);

        let channel_post = ChannelById::<Test>::get(&self.channel_id);

        if actual_result.is_ok() {
            assert_eq!(channel_post.paused_features, self.new_paused_features);
            assert_eq!(
                System::events().last().unwrap().event,
                MetaEvent::Content(RawEvent::ChannelPausedFeaturesUpdatedByModerator(
                    self.actor,
                    self.channel_id,
                    self.new_paused_features.clone(),
                    self.rationale.clone(),
                ))
            );
        } else {
            assert_eq!(channel_post, channel_pre);
        }
    }
}

pub struct SetChannelVisibilityAsModeratorFixture {
    sender: AccountId,
    actor: ContentActor<CuratorGroupId, CuratorId, MemberId>,
    channel_id: ChannelId,
    is_hidden: bool,
    rationale: Vec<u8>,
}

impl SetChannelVisibilityAsModeratorFixture {
    pub fn default() -> Self {
        Self {
            sender: LEAD_ACCOUNT_ID,
            actor: ContentActor::Lead,
            channel_id: ChannelId::one(),
            is_hidden: true,
            rationale: b"rationale".to_vec(),
        }
    }

    pub fn with_sender(self, sender: AccountId) -> Self {
        Self { sender, ..self }
    }

    pub fn with_actor(self, actor: ContentActor<CuratorGroupId, CuratorId, MemberId>) -> Self {
        Self { actor, ..self }
    }

    pub fn with_is_hidden(self, is_hidden: bool) -> Self {
        Self { is_hidden, ..self }
    }

    pub fn call_and_assert(&self, expected_result: DispatchResult) {
        let actual_result = Content::set_channel_visibility_as_moderator(
            Origin::signed(self.sender),
            self.actor,
            self.channel_id,
            self.is_hidden,
            self.rationale.clone(),
        );

        assert_eq!(actual_result, expected_result);

        if actual_result.is_ok() {
            assert_eq!(
                System::events().last().unwrap().event,
                MetaEvent::Content(RawEvent::ChannelVisibilitySetByModerator(
                    self.actor,
                    self.channel_id,
                    self.is_hidden,
                    self.rationale.clone(),
                ))
            );
        }
    }
}

pub struct SetVideoVisibilityAsModeratorFixture {
    sender: AccountId,
    actor: ContentActor<CuratorGroupId, CuratorId, MemberId>,
    video_id: VideoId,
    is_hidden: bool,
    rationale: Vec<u8>,
}

impl SetVideoVisibilityAsModeratorFixture {
    pub fn default() -> Self {
        Self {
            sender: LEAD_ACCOUNT_ID,
            actor: ContentActor::Lead,
            video_id: VideoId::one(),
            is_hidden: true,
            rationale: b"rationale".to_vec(),
        }
    }

    pub fn with_sender(self, sender: AccountId) -> Self {
        Self { sender, ..self }
    }

    pub fn with_actor(self, actor: ContentActor<CuratorGroupId, CuratorId, MemberId>) -> Self {
        Self { actor, ..self }
    }

    pub fn with_is_hidden(self, is_hidden: bool) -> Self {
        Self { is_hidden, ..self }
    }

    pub fn call_and_assert(&self, expected_result: DispatchResult) {
        let actual_result = Content::set_video_visibility_as_moderator(
            Origin::signed(self.sender),
            self.actor,
            self.video_id,
            self.is_hidden,
            self.rationale.clone(),
        );

        assert_eq!(actual_result, expected_result);

        if actual_result.is_ok() {
            assert_eq!(
                System::events().last().unwrap().event,
                MetaEvent::Content(RawEvent::VideoVisibilitySetByModerator(
                    self.actor,
                    self.video_id,
                    self.is_hidden,
                    self.rationale.clone(),
                ))
            );
        }
    }
}

pub struct DeleteVideoAssetsAsModeratorFixture {
    sender: AccountId,
    actor: ContentActor<CuratorGroupId, CuratorId, MemberId>,
    video_id: VideoId,
    assets_to_remove: BTreeSet<DataObjectId<Test>>,
    rationale: Vec<u8>,
}

impl DeleteVideoAssetsAsModeratorFixture {
    pub fn default() -> Self {
        Self {
            sender: LEAD_ACCOUNT_ID,
            actor: ContentActor::Lead,
            video_id: VideoId::one(),
            assets_to_remove: BTreeSet::from_iter(DATA_OBJECTS_NUMBER..(2 * DATA_OBJECTS_NUMBER)),
            rationale: b"rationale".to_vec(),
        }
    }

    pub fn with_sender(self, sender: AccountId) -> Self {
        Self { sender, ..self }
    }

    pub fn with_actor(self, actor: ContentActor<CuratorGroupId, CuratorId, MemberId>) -> Self {
        Self { actor, ..self }
    }

    pub fn with_video_id(self, video_id: VideoId) -> Self {
        Self { video_id, ..self }
    }

    pub fn with_assets_to_remove(self, assets_to_remove: BTreeSet<DataObjectId<Test>>) -> Self {
        Self {
            assets_to_remove,
            ..self
        }
    }
    pub fn call_and_assert(&self, expected_result: DispatchResult) {
        let origin = Origin::signed(self.sender);
        let balance_pre = Balances::<Test>::usable_balance(self.sender);
        let video_pre = Content::video_by_id(&self.video_id);
        let bag_id_for_channel = Content::bag_id_for_channel(&video_pre.in_channel);

        let state_bloat_bond_withdrawn = if !self.assets_to_remove.is_empty() {
            self.assets_to_remove
                .iter()
                .fold(BalanceOf::<Test>::zero(), |acc, obj_id| {
                    acc + storage::DataObjectsById::<Test>::get(&bag_id_for_channel, obj_id)
                        .state_bloat_bond
                })
        } else {
            BalanceOf::<Test>::zero()
        };

        let actual_result = Content::delete_video_assets_as_moderator(
            origin,
            self.actor,
            self.video_id,
            self.assets_to_remove.clone(),
            self.rationale.clone(),
        );

        let balance_post = Balances::<Test>::usable_balance(self.sender);
        let video_post = Content::video_by_id(&self.video_id);

        assert_eq!(actual_result, expected_result);

        match actual_result {
            Ok(()) => {
                assert_eq!(
                    System::events().last().unwrap().event,
                    MetaEvent::Content(RawEvent::VideoAssetsDeletedByModerator(
                        self.actor,
                        self.video_id,
                        self.assets_to_remove.clone(),
                        video_pre.nft_status.is_some(),
                        self.rationale.clone(),
                    ))
                );

                assert_eq!(
                    balance_post.saturating_sub(balance_pre),
                    state_bloat_bond_withdrawn,
                );

                assert_eq!(
                    video_post.data_objects,
                    BTreeSet::from_iter(
                        video_pre
                            .data_objects
                            .difference(&self.assets_to_remove)
                            .cloned(),
                    ),
                );

                assert!(!self.assets_to_remove.iter().any(|obj_id| {
                    storage::DataObjectsById::<Test>::contains_key(&bag_id_for_channel, obj_id)
                }));
            }
            Err(err) => {
                assert_eq!(video_pre, video_post);
                assert_eq!(balance_pre, balance_post);

                if err != Error::<Test>::VideoDoesNotExist.into() {
                    assert!(video_pre.data_objects.iter().all(|obj_id| {
                        storage::DataObjectsById::<Test>::contains_key(&bag_id_for_channel, obj_id)
                    }));
                }
            }
        }
    }
}

pub trait VideoDeletion {
    fn get_sender(&self) -> &AccountId;
    fn get_video_id(&self) -> &VideoId;
    fn get_actor(&self) -> &ContentActor<CuratorGroupId, CuratorId, MemberId>;
    fn execute_call(&self) -> DispatchResult;
    fn expected_event_on_success(&self) -> MetaEvent;

    fn get_balance(&self) -> BalanceOf<Test> {
        Balances::<Test>::usable_balance(self.get_sender())
    }

    fn call_and_assert(&self, expected_result: DispatchResult) {
        let balance_pre = self.get_balance();
        let video_pre = <VideoById<Test>>::get(&self.get_video_id());
        let channel_bag_id = Content::bag_id_for_channel(&video_pre.in_channel);
        let data_obj_state_bloat_bond =
            video_pre
                .data_objects
                .iter()
                .fold(BalanceOf::<Test>::zero(), |acc, obj_id| {
                    acc + storage::DataObjectsById::<Test>::get(&channel_bag_id, obj_id)
                        .state_bloat_bond
                });

        let actual_result = self.execute_call();

        let balance_post = self.get_balance();

        assert_eq!(actual_result, expected_result);

        match actual_result {
            Ok(()) => {
                assert_eq!(
                    System::events().last().unwrap().event,
                    self.expected_event_on_success()
                );

                assert_eq!(
                    balance_post.saturating_sub(balance_pre),
                    data_obj_state_bloat_bond + Content::video_state_bloat_bond_value()
                );

                assert!(!video_pre.data_objects.iter().any(|obj_id| {
                    storage::DataObjectsById::<Test>::contains_key(&channel_bag_id, obj_id)
                }));

                assert!(!<VideoById<Test>>::contains_key(self.get_video_id()));
            }
            Err(err) => {
                assert_eq!(balance_pre, balance_post);

                if err == storage::Error::<Test>::DataObjectDoesntExist.into() {
                    let video_post = <VideoById<Test>>::get(self.get_video_id());
                    assert_eq!(video_pre, video_post);
                    assert!(VideoById::<Test>::contains_key(&self.get_video_id()));
                } else if err == Error::<Test>::VideoDoesNotExist.into() {
                    assert!(video_pre.data_objects.iter().all(|id| {
                        storage::DataObjectsById::<Test>::contains_key(&channel_bag_id, id)
                    }));
                } else {
                    let video_post = <VideoById<Test>>::get(self.get_video_id());
                    assert_eq!(video_pre, video_post);
                    assert!(VideoById::<Test>::contains_key(self.get_video_id()));
                    assert!(video_pre.data_objects.iter().all(|id| {
                        storage::DataObjectsById::<Test>::contains_key(&channel_bag_id, id)
                    }));
                }
            }
        }
    }
}

pub struct DeleteVideoFixture {
    sender: AccountId,
    actor: ContentActor<CuratorGroupId, CuratorId, MemberId>,
    video_id: VideoId,
    num_objects_to_delete: u64,
}

impl DeleteVideoFixture {
    pub fn default() -> Self {
        Self {
            sender: DEFAULT_MEMBER_ACCOUNT_ID,
            actor: ContentActor::Member(DEFAULT_MEMBER_ID),
            video_id: VideoId::one(),
            num_objects_to_delete: DATA_OBJECTS_NUMBER,
        }
    }

    pub fn with_sender(self, sender: AccountId) -> Self {
        Self { sender, ..self }
    }

    pub fn with_actor(self, actor: ContentActor<CuratorGroupId, CuratorId, MemberId>) -> Self {
        Self { actor, ..self }
    }

    pub fn with_num_objects_to_delete(self, num_objects_to_delete: u64) -> Self {
        Self {
            num_objects_to_delete,
            ..self
        }
    }

    pub fn with_video_id(self, video_id: VideoId) -> Self {
        Self { video_id, ..self }
    }
}

impl VideoDeletion for DeleteVideoFixture {
    fn get_sender(&self) -> &AccountId {
        &self.sender
    }
    fn get_video_id(&self) -> &VideoId {
        &self.video_id
    }
    fn get_actor(&self) -> &ContentActor<CuratorGroupId, CuratorId, MemberId> {
        &self.actor
    }

    fn execute_call(&self) -> DispatchResult {
        Content::delete_video(
            Origin::signed(self.sender),
            self.actor,
            self.video_id,
            self.num_objects_to_delete,
        )
    }

    fn expected_event_on_success(&self) -> MetaEvent {
        MetaEvent::Content(RawEvent::VideoDeleted(self.actor, self.video_id))
    }
}

pub struct DeleteVideoAsModeratorFixture {
    sender: AccountId,
    actor: ContentActor<CuratorGroupId, CuratorId, MemberId>,
    video_id: VideoId,
    num_objects_to_delete: u64,
    rationale: Vec<u8>,
}

impl DeleteVideoAsModeratorFixture {
    pub fn default() -> Self {
        Self {
            sender: LEAD_ACCOUNT_ID,
            actor: ContentActor::Lead,
            video_id: VideoId::one(),
            num_objects_to_delete: DATA_OBJECTS_NUMBER,
            rationale: b"rationale".to_vec(),
        }
    }

    pub fn with_sender(self, sender: AccountId) -> Self {
        Self { sender, ..self }
    }

    pub fn with_actor(self, actor: ContentActor<CuratorGroupId, CuratorId, MemberId>) -> Self {
        Self { actor, ..self }
    }
}

impl VideoDeletion for DeleteVideoAsModeratorFixture {
    fn get_sender(&self) -> &AccountId {
        &self.sender
    }
    fn get_video_id(&self) -> &VideoId {
        &self.video_id
    }
    fn get_actor(&self) -> &ContentActor<CuratorGroupId, CuratorId, MemberId> {
        &self.actor
    }

    fn execute_call(&self) -> DispatchResult {
        Content::delete_video_as_moderator(
            Origin::signed(self.sender),
            self.actor,
            self.video_id,
            self.num_objects_to_delete,
            self.rationale.clone(),
        )
    }

    fn expected_event_on_success(&self) -> MetaEvent {
        MetaEvent::Content(RawEvent::VideoDeletedByModerator(
            self.actor,
            self.video_id,
            self.rationale.clone(),
        ))
    }
}

pub struct UpdateChannelPayoutsFixture {
    origin: Origin,
    params: UpdateChannelPayoutsParameters<Test>,
}

#[derive(Clone, Debug, PartialEq, Eq)]
pub struct UpdateChannelPayoutsFixtureStateSnapshot {
    pub commitment: HashOutput,
    pub min_cashout_allowed: BalanceOf<Test>,
    pub max_cashout_allowed: BalanceOf<Test>,
    pub cashouts_enabled: bool,
    pub uploader_account_balance: BalanceOf<Test>,
    pub next_object_id: DataObjectId<Test>,
}

impl UpdateChannelPayoutsFixture {
    pub fn default() -> Self {
        Self {
            origin: Origin::root(),
            params: UpdateChannelPayoutsParameters::<Test>::default(),
        }
    }

    pub fn with_origin(self, origin: Origin) -> Self {
        Self { origin, ..self }
    }

    pub fn with_commitment(self, commitment: Option<HashOutput>) -> Self {
        let params = UpdateChannelPayoutsParameters::<Test> {
            commitment,
            ..self.params
        };
        Self { params, ..self }
    }

    pub fn with_payload(self, payload: Option<ChannelPayoutsPayloadParameters<Test>>) -> Self {
        let params = UpdateChannelPayoutsParameters::<Test> {
            payload,
            ..self.params
        };
        Self { params, ..self }
    }

    pub fn with_min_cashout_allowed(self, min_cashout_allowed: Option<BalanceOf<Test>>) -> Self {
        let params = UpdateChannelPayoutsParameters::<Test> {
            min_cashout_allowed,
            ..self.params
        };
        Self { params, ..self }
    }

    pub fn with_max_cashout_allowed(self, max_cashout_allowed: Option<BalanceOf<Test>>) -> Self {
        let params = UpdateChannelPayoutsParameters::<Test> {
            max_cashout_allowed,
            ..self.params
        };
        Self { params, ..self }
    }

    pub fn with_channel_cashouts_enabled(self, channel_cashouts_enabled: Option<bool>) -> Self {
        let params = UpdateChannelPayoutsParameters::<Test> {
            channel_cashouts_enabled,
            ..self.params
        };
        Self { params, ..self }
    }

    fn get_state_snapshot(&self) -> UpdateChannelPayoutsFixtureStateSnapshot {
        UpdateChannelPayoutsFixtureStateSnapshot {
            commitment: Content::commitment(),
            min_cashout_allowed: Content::min_cashout_allowed(),
            max_cashout_allowed: Content::max_cashout_allowed(),
            cashouts_enabled: Content::channel_cashouts_enabled(),
            uploader_account_balance: self
                .params
                .payload
                .as_ref()
                .map_or(0, |p| Balances::<Test>::usable_balance(p.uploader_account)),
            next_object_id: storage::NextDataObjectId::<Test>::get(),
        }
    }

    fn verify_success_state(
        &self,
        snapshot_pre: &UpdateChannelPayoutsFixtureStateSnapshot,
        snapshot_post: &UpdateChannelPayoutsFixtureStateSnapshot,
    ) {
        assert_eq!(
            System::events().last().unwrap().event,
            MetaEvent::Content(RawEvent::ChannelPayoutsUpdated(
                self.params.clone(),
                self.params
                    .payload
                    .as_ref()
                    .map(|_| snapshot_pre.next_object_id)
            ))
        );
        if let Some(commitment) = self.params.commitment {
            assert_eq!(snapshot_post.commitment, commitment);
        } else {
            assert_eq!(snapshot_post.commitment, snapshot_pre.commitment);
        }

        if let Some(min_cashout_allowed) = self.params.min_cashout_allowed {
            assert_eq!(snapshot_post.min_cashout_allowed, min_cashout_allowed);
        } else {
            assert_eq!(
                snapshot_post.min_cashout_allowed,
                snapshot_pre.min_cashout_allowed
            );
        }

        if let Some(max_cashout_allowed) = self.params.max_cashout_allowed {
            assert_eq!(snapshot_post.max_cashout_allowed, max_cashout_allowed);
        } else {
            assert_eq!(
                snapshot_post.max_cashout_allowed,
                snapshot_pre.max_cashout_allowed
            );
        }

        if let Some(cashouts_enabled) = self.params.channel_cashouts_enabled {
            assert_eq!(snapshot_post.cashouts_enabled, cashouts_enabled);
        } else {
            assert_eq!(
                snapshot_post.cashouts_enabled,
                snapshot_pre.cashouts_enabled
            );
        }

        if self.params.payload.is_some() {
            assert_eq!(
                snapshot_post.next_object_id,
                snapshot_pre.next_object_id.saturating_add(One::one())
            );
            assert_eq!(
                snapshot_post.uploader_account_balance,
                snapshot_pre
                    .uploader_account_balance
                    .saturating_sub(Storage::<Test>::data_object_state_bloat_bond_value())
            );
        } else {
            assert_eq!(snapshot_post.next_object_id, snapshot_pre.next_object_id);
            assert_eq!(
                snapshot_post.uploader_account_balance,
                snapshot_pre.uploader_account_balance
            );
        }
    }

    fn verify_error_state(
        &self,
        snapshot_pre: &UpdateChannelPayoutsFixtureStateSnapshot,
        snapshot_post: &UpdateChannelPayoutsFixtureStateSnapshot,
    ) {
        assert_eq!(snapshot_post, snapshot_pre);
    }

    pub fn call_and_assert(&self, expected_result: DispatchResult) {
        let snapshot_pre = self.get_state_snapshot();

        let actual_result =
            Content::update_channel_payouts(self.origin.clone(), self.params.clone());

        let snapshot_post = self.get_state_snapshot();

        assert_eq!(actual_result, expected_result);
        if actual_result.is_ok() {
            self.verify_success_state(&snapshot_pre, &snapshot_post);
        } else {
            self.verify_error_state(&snapshot_pre, &snapshot_post);
        }
    }
}

pub struct ClaimChannelRewardFixture {
    sender: AccountId,
    actor: ContentActor<CuratorGroupId, CuratorId, MemberId>,
    payments: Vec<PullPayment<Test>>,
    item: PullPayment<Test>,
}

impl ClaimChannelRewardFixture {
    pub fn default() -> Self {
        Self {
            sender: DEFAULT_MEMBER_ACCOUNT_ID,
            actor: ContentActor::Member(DEFAULT_MEMBER_ID),
            payments: create_some_pull_payments_helper(),
            item: PullPayment::<Test> {
                channel_id: ChannelId::one(),
                cumulative_reward_earned: DEFAULT_PAYOUT_CLAIMED,
                reason: Hashing::hash_of(&b"reason".to_vec()),
            },
        }
    }

    pub fn with_sender(self, sender: AccountId) -> Self {
        Self { sender, ..self }
    }

    pub fn with_actor(self, actor: ContentActor<CuratorGroupId, CuratorId, MemberId>) -> Self {
        Self { actor, ..self }
    }

    pub fn with_payments(self, payments: Vec<PullPayment<Test>>) -> Self {
        Self { payments, ..self }
    }

    pub fn with_item(self, item: PullPayment<Test>) -> Self {
        Self { item, ..self }
    }

    pub fn call_and_assert(&self, expected_result: DispatchResult) {
        let origin = Origin::signed(self.sender);
        let channel_pre = Content::channel_by_id(self.item.channel_id);
        let channel_balance_pre = channel_reward_account_balance(self.item.channel_id);
        let council_budget_pre = <Test as Config>::CouncilBudgetManager::get_budget();

        let proof = if self.payments.is_empty() {
            vec![]
        } else {
            build_merkle_path_helper(&self.payments, DEFAULT_PROOF_INDEX)
        };

        let actual_result = Content::claim_channel_reward(origin, self.actor, proof, self.item);

        let channel_post = Content::channel_by_id(self.item.channel_id);
        let channel_balance_post = channel_reward_account_balance(self.item.channel_id);
        let council_budget_post = <Test as Config>::CouncilBudgetManager::get_budget();

        assert_eq!(actual_result, expected_result);

        if actual_result.is_ok() {
            let cashout = self
                .item
                .cumulative_reward_earned
                .saturating_sub(channel_pre.cumulative_reward_claimed);
            assert_eq!(
                channel_balance_post.saturating_sub(channel_balance_pre),
                cashout
            );
            assert_eq!(
                channel_post.cumulative_reward_claimed,
                self.item.cumulative_reward_earned
            );
            assert_eq!(
                council_budget_post,
                council_budget_pre.saturating_sub(cashout)
            );
            assert_eq!(
                System::events().last().unwrap().event,
                MetaEvent::Content(RawEvent::ChannelRewardUpdated(
                    self.item.cumulative_reward_earned,
                    self.item.channel_id
                ))
            );
        } else {
            assert_eq!(council_budget_post, council_budget_pre);
            assert_eq!(channel_balance_post, channel_balance_pre);
            assert_eq!(channel_post, channel_pre);
        }
    }
}

pub struct WithdrawFromChannelBalanceFixture {
    sender: AccountId,
    actor: ContentActor<CuratorGroupId, CuratorId, MemberId>,
    channel_id: ChannelId,
    amount: BalanceOf<Test>,
}

impl WithdrawFromChannelBalanceFixture {
    pub fn default() -> Self {
        Self {
            sender: DEFAULT_MEMBER_ACCOUNT_ID,
            actor: ContentActor::Member(DEFAULT_MEMBER_ID),
            channel_id: ChannelId::one(),
            amount: DEFAULT_PAYOUT_EARNED,
        }
    }

    pub fn with_sender(self, sender: AccountId) -> Self {
        Self { sender, ..self }
    }

    pub fn with_actor(self, actor: ContentActor<CuratorGroupId, CuratorId, MemberId>) -> Self {
        Self { actor, ..self }
    }

    pub fn with_channel_id(self, channel_id: ChannelId) -> Self {
        Self { channel_id, ..self }
    }

    pub fn with_amount(self, amount: BalanceOf<Test>) -> Self {
        Self { amount, ..self }
    }

    fn balance_of(
        dest: &ChannelFundsDestination<<Test as frame_system::Config>::AccountId>,
    ) -> BalanceOf<Test> {
        match dest {
            ChannelFundsDestination::AccountId(account_id) => {
                Balances::<Test>::usable_balance(account_id)
            }
            ChannelFundsDestination::CouncilBudget => {
                <Test as Config>::CouncilBudgetManager::get_budget()
            }
        }
    }

    pub fn call_and_assert(&self, expected_result: DispatchResult) {
        let origin = Origin::signed(self.sender);

        let channel_pre = Content::channel_by_id(self.channel_id);
        let channel_balance_pre = channel_reward_account_balance(self.channel_id);
        let expected_dest = match channel_pre.owner {
            ChannelOwner::Member(member_id) => {
                ChannelFundsDestination::<<Test as frame_system::Config>::AccountId>::AccountId(
                    TestMemberships::controller_account_id(member_id).unwrap_or_default(),
                )
            }
            ChannelOwner::CuratorGroup(..) => {
                ChannelFundsDestination::<<Test as frame_system::Config>::AccountId>::CouncilBudget
            }
        };
        let dest_balance_pre = Self::balance_of(&expected_dest);

        let actual_result = Content::withdraw_from_channel_balance(
            origin,
            self.actor,
            self.channel_id,
            self.amount,
        );

        let channel_post = Content::channel_by_id(self.channel_id);
        let channel_balance_post = channel_reward_account_balance(self.channel_id);
        let dest_balance_post = Self::balance_of(&expected_dest);

        assert_eq!(actual_result, expected_result);

        if actual_result.is_ok() {
            assert_eq!(
                dest_balance_post,
                dest_balance_pre.saturating_add(self.amount)
            );
            assert_eq!(
                channel_balance_post,
                channel_balance_pre.saturating_sub(self.amount)
            );
            assert_eq!(channel_post, channel_pre);
            assert_eq!(
                System::events().last().unwrap().event,
                MetaEvent::Content(RawEvent::ChannelFundsWithdrawn(
                    self.actor,
                    self.channel_id,
                    self.amount,
                    expected_dest,
                ))
            );
        } else {
            assert_eq!(channel_balance_post, channel_balance_pre);
            assert_eq!(dest_balance_post, dest_balance_pre);
            assert_eq!(channel_post, channel_pre);
        }
    }
}

pub struct ClaimAndWithdrawChannelRewardFixture {
    sender: AccountId,
    actor: ContentActor<CuratorGroupId, CuratorId, MemberId>,
    payments: Vec<PullPayment<Test>>,
    item: PullPayment<Test>,
}

impl ClaimAndWithdrawChannelRewardFixture {
    pub fn default() -> Self {
        Self {
            sender: DEFAULT_MEMBER_ACCOUNT_ID,
            actor: ContentActor::Member(DEFAULT_MEMBER_ID),
            payments: create_some_pull_payments_helper(),
            item: PullPayment::<Test> {
                channel_id: ChannelId::one(),
                cumulative_reward_earned: DEFAULT_PAYOUT_CLAIMED,
                reason: Hashing::hash_of(&b"reason".to_vec()),
            },
        }
    }

    pub fn with_sender(self, sender: AccountId) -> Self {
        Self { sender, ..self }
    }

    pub fn with_actor(self, actor: ContentActor<CuratorGroupId, CuratorId, MemberId>) -> Self {
        Self { actor, ..self }
    }

    pub fn with_payments(self, payments: Vec<PullPayment<Test>>) -> Self {
        Self { payments, ..self }
    }

    pub fn with_item(self, item: PullPayment<Test>) -> Self {
        Self { item, ..self }
    }

    fn balance_of(
        dest: &ChannelFundsDestination<<Test as frame_system::Config>::AccountId>,
    ) -> BalanceOf<Test> {
        match dest {
            ChannelFundsDestination::AccountId(account_id) => {
                Balances::<Test>::usable_balance(account_id)
            }
            ChannelFundsDestination::CouncilBudget => {
                <Test as Config>::CouncilBudgetManager::get_budget()
            }
        }
    }

    pub fn call_and_assert(&self, expected_result: DispatchResult) {
        let origin = Origin::signed(self.sender);
        let channel_pre = Content::channel_by_id(&self.item.channel_id);
        let channel_balance_pre = channel_reward_account_balance(self.item.channel_id);
        let expected_dest = match channel_pre.owner {
            ChannelOwner::Member(member_id) => {
                ChannelFundsDestination::<<Test as frame_system::Config>::AccountId>::AccountId(
                    TestMemberships::controller_account_id(member_id).unwrap_or_default(),
                )
            }
            ChannelOwner::CuratorGroup(..) => {
                ChannelFundsDestination::<<Test as frame_system::Config>::AccountId>::CouncilBudget
            }
        };
        let dest_balance_pre = Self::balance_of(&expected_dest);
        let council_budget_pre = <Test as Config>::CouncilBudgetManager::get_budget();

        let proof = if self.payments.is_empty() {
            vec![]
        } else {
            build_merkle_path_helper(&self.payments, DEFAULT_PROOF_INDEX)
        };

        let actual_result =
            Content::claim_and_withdraw_channel_reward(origin, self.actor, proof, self.item);

        let channel_post = Content::channel_by_id(&self.item.channel_id);
        let channel_balance_post = channel_reward_account_balance(self.item.channel_id);
        let dest_balance_post = Self::balance_of(&expected_dest);
        let council_budget_post = <Test as Config>::CouncilBudgetManager::get_budget();

        assert_eq!(actual_result, expected_result);

        let amount_claimed = self
            .item
            .cumulative_reward_earned
            .saturating_sub(channel_pre.cumulative_reward_claimed);

        if actual_result.is_ok() {
            assert_eq!(
                channel_post.cumulative_reward_claimed,
                self.item.cumulative_reward_earned
            );
            assert_eq!(
                (dest_balance_post, council_budget_post),
                match expected_dest {
                    // Funds are first claimed from, then withdrawn into the council budget
                    ChannelFundsDestination::CouncilBudget =>
                        (dest_balance_pre, council_budget_pre),
                    // Funds are taken from council budget and withdrawn into an account
                    _ => (
                        dest_balance_pre.saturating_add(amount_claimed),
                        council_budget_pre.saturating_sub(amount_claimed)
                    ),
                }
            );
            assert_eq!(
                System::events().last().unwrap().event,
                MetaEvent::Content(RawEvent::ChannelRewardClaimedAndWithdrawn(
                    self.actor,
                    self.item.channel_id,
                    amount_claimed,
                    expected_dest,
                ))
            );
        } else {
            assert_eq!(council_budget_post, council_budget_pre);
            assert_eq!(channel_balance_post, channel_balance_pre);
            assert_eq!(dest_balance_post, dest_balance_pre);
            assert_eq!(channel_post, channel_pre);
        }
    }
}

pub struct IssueCreatorTokenFixture {
    sender: AccountId,
    actor: ContentActor<CuratorGroupId, CuratorId, MemberId>,
    channel_id: ChannelId,
    params: TokenIssuanceParametersOf<Test>,
}

impl IssueCreatorTokenFixture {
    pub fn default() -> Self {
        Self {
            sender: DEFAULT_MEMBER_ACCOUNT_ID,
            actor: ContentActor::Member(DEFAULT_MEMBER_ID),
            channel_id: ChannelId::one(),
            params: TokenIssuanceParametersOf::<Test> {
                symbol: Hashing::hash_of(b"CRT"),
                patronage_rate: DEFAULT_PATRONAGE_RATE,
                revenue_split_rate: DEFAULT_SPLIT_RATE,
                ..Default::default()
            },
        }
        .with_initial_allocation_to(DEFAULT_MEMBER_ID)
    }

    pub fn with_sender(self, sender: AccountId) -> Self {
        Self { sender, ..self }
    }

    pub fn with_actor(self, actor: ContentActor<CuratorGroupId, CuratorId, MemberId>) -> Self {
        Self { actor, ..self }
    }

    pub fn with_initial_allocation_to(self, member_id: MemberId) -> Self {
        Self {
            params: TokenIssuanceParametersOf::<Test> {
                initial_allocation: [(
                    member_id,
                    TokenAllocationOf::<Test> {
                        amount: DEFAULT_CREATOR_TOKEN_ISSUANCE,
                        vesting_schedule_params: None,
                    },
                )]
                .iter()
                .cloned()
                .collect(),
                ..self.params
            },
            ..self
        }
    }

    pub fn with_initial_allocation(
        self,
        initial_allocation: BTreeMap<MemberId, TokenAllocationOf<Test>>,
    ) -> Self {
        Self {
            params: TokenIssuanceParametersOf::<Test> {
                initial_allocation,
                ..self.params
            },
            ..self
        }
    }

    pub fn with_transfer_policy(self, transfer_policy: TransferPolicyParamsOf<Test>) -> Self {
        Self {
            params: TokenIssuanceParametersOf::<Test> {
                transfer_policy,
                ..self.params
            },
            ..self
        }
    }

    pub fn call_and_assert(&self, expected_result: DispatchResult) {
        let origin = Origin::signed(self.sender);

        let expected_token_id = project_token::Module::<Test>::next_token_id();
        let channel_pre = Content::channel_by_id(self.channel_id);

        let actual_result =
            Content::issue_creator_token(origin, self.actor, self.channel_id, self.params.clone());

        let channel_post = Content::channel_by_id(self.channel_id);

        if expected_result.is_ok() {
            assert_ok!(actual_result);
            assert_eq!(
                channel_post,
                Channel::<Test> {
                    creator_token_id: Some(expected_token_id),
                    ..channel_pre
                }
            );
            assert_eq!(
                System::events().last().unwrap().event,
                MetaEvent::Content(RawEvent::CreatorTokenIssued(
                    self.actor,
                    self.channel_id,
                    expected_token_id
                ))
            );
        } else {
            assert_noop!(actual_result, expected_result.err().unwrap());
        }
    }
}

pub struct InitCreatorTokenSaleFixture {
    sender: AccountId,
    actor: ContentActor<CuratorGroupId, CuratorId, MemberId>,
    channel_id: ChannelId,
    params: TokenSaleParamsOf<Test>,
}

impl InitCreatorTokenSaleFixture {
    pub fn default() -> Self {
        Self {
            sender: DEFAULT_MEMBER_ACCOUNT_ID,
            actor: ContentActor::Member(DEFAULT_MEMBER_ID),
            channel_id: ChannelId::one(),
            params: TokenSaleParamsOf::<Test> {
                unit_price: DEFAULT_CREATOR_TOKEN_SALE_UNIT_PRICE,
                upper_bound_quantity: DEFAULT_CREATOR_TOKEN_ISSUANCE,
                starts_at: None,
                duration: DEFAULT_CREATOR_TOKEN_SALE_DURATION,
                vesting_schedule_params: None,
                cap_per_member: None,
                metadata: None,
            },
        }
    }

    pub fn with_sender(self, sender: AccountId) -> Self {
        Self { sender, ..self }
    }

    pub fn with_actor(self, actor: ContentActor<CuratorGroupId, CuratorId, MemberId>) -> Self {
        Self { actor, ..self }
    }

    pub fn with_start_block(self, start_block: u64) -> Self {
        Self {
            params: TokenSaleParamsOf::<Test> {
                starts_at: Some(start_block),
                ..self.params
            },
            ..self
        }
    }

    pub fn call_and_assert(&self, expected_result: DispatchResult) {
        let origin = Origin::signed(self.sender);

        let actual_result = Content::init_creator_token_sale(
            origin,
            self.actor,
            self.channel_id,
            self.params.clone(),
        );

        if expected_result.is_ok() {
            assert_ok!(actual_result);
        } else {
            assert_noop!(actual_result, expected_result.err().unwrap());
        }
    }
}

pub struct UpdateUpcomingCreatorTokenSaleFixture {
    sender: AccountId,
    actor: ContentActor<CuratorGroupId, CuratorId, MemberId>,
    channel_id: ChannelId,
    new_start_block: Option<u64>,
    new_duration: Option<u64>,
}

impl UpdateUpcomingCreatorTokenSaleFixture {
    pub fn default() -> Self {
        Self {
            sender: DEFAULT_MEMBER_ACCOUNT_ID,
            actor: ContentActor::Member(DEFAULT_MEMBER_ID),
            channel_id: ChannelId::one(),
            new_start_block: Some(123),
            new_duration: Some(DEFAULT_CREATOR_TOKEN_SALE_DURATION + 1),
        }
    }

    pub fn with_sender(self, sender: AccountId) -> Self {
        Self { sender, ..self }
    }

    pub fn with_actor(self, actor: ContentActor<CuratorGroupId, CuratorId, MemberId>) -> Self {
        Self { actor, ..self }
    }

    pub fn call_and_assert(&self, expected_result: DispatchResult) {
        let origin = Origin::signed(self.sender);

        let actual_result = Content::update_upcoming_creator_token_sale(
            origin,
            self.actor,
            self.channel_id,
            self.new_start_block,
            self.new_duration,
        );

        if expected_result.is_ok() {
            assert_ok!(actual_result);
        } else {
            assert_noop!(actual_result, expected_result.err().unwrap());
        }
    }
}

pub struct CreatorTokenIssuerTransferFixture {
    sender: AccountId,
    actor: ContentActor<CuratorGroupId, CuratorId, MemberId>,
    channel_id: ChannelId,
    outputs: TransfersWithVestingOf<Test>,
}

impl CreatorTokenIssuerTransferFixture {
    pub fn default() -> Self {
        Self {
            sender: DEFAULT_MEMBER_ACCOUNT_ID,
            actor: ContentActor::Member(DEFAULT_MEMBER_ID),
            channel_id: ChannelId::one(),
            outputs: Transfers(
                [(
                    SECOND_MEMBER_ID,
                    PaymentWithVestingOf::<Test> {
                        amount: DEFAULT_ISSUER_TRANSFER_AMOUNT,
                        vesting_schedule: None,
                        remark: Vec::new(),
                    },
                )]
                .iter()
                .cloned()
                .collect(),
            ),
        }
    }

    pub fn with_sender(self, sender: AccountId) -> Self {
        Self { sender, ..self }
    }

    pub fn with_actor(self, actor: ContentActor<CuratorGroupId, CuratorId, MemberId>) -> Self {
        Self { actor, ..self }
    }

    pub fn call_and_assert(&self, expected_result: DispatchResult) {
        let origin = Origin::signed(self.sender);

        let actual_result = Content::creator_token_issuer_transfer(
            origin,
            self.actor,
            self.channel_id,
            self.outputs.clone(),
        );

        if expected_result.is_ok() {
            assert_ok!(actual_result);
        } else {
            assert_noop!(actual_result, expected_result.err().unwrap());
        }
    }
}

pub struct ReduceCreatorTokenPatronageRateFixture {
    sender: AccountId,
    actor: ContentActor<CuratorGroupId, CuratorId, MemberId>,
    channel_id: ChannelId,
    target_rate: YearlyRate,
}

impl ReduceCreatorTokenPatronageRateFixture {
    pub fn default() -> Self {
        Self {
            sender: DEFAULT_MEMBER_ACCOUNT_ID,
            actor: ContentActor::Member(DEFAULT_MEMBER_ID),
            channel_id: ChannelId::one(),
            target_rate: YearlyRate(
                DEFAULT_PATRONAGE_RATE
                    .0
                    .saturating_sub(Permill::from_perthousand(5)),
            ),
        }
    }

    pub fn with_sender(self, sender: AccountId) -> Self {
        Self { sender, ..self }
    }

    pub fn with_actor(self, actor: ContentActor<CuratorGroupId, CuratorId, MemberId>) -> Self {
        Self { actor, ..self }
    }

    pub fn call_and_assert(&self, expected_result: DispatchResult) {
        let origin = Origin::signed(self.sender);

        let actual_result = Content::reduce_creator_token_patronage_rate_to(
            origin,
            self.actor,
            self.channel_id,
            self.target_rate,
        );

        if expected_result.is_ok() {
            assert_ok!(actual_result);
        } else {
            assert_noop!(actual_result, expected_result.err().unwrap());
        }
    }
}

pub struct ClaimCreatorTokenPatronageCreditFixture {
    sender: AccountId,
    actor: ContentActor<CuratorGroupId, CuratorId, MemberId>,
    channel_id: ChannelId,
}

impl ClaimCreatorTokenPatronageCreditFixture {
    pub fn default() -> Self {
        Self {
            sender: DEFAULT_MEMBER_ACCOUNT_ID,
            actor: ContentActor::Member(DEFAULT_MEMBER_ID),
            channel_id: ChannelId::one(),
        }
    }

    pub fn with_sender(self, sender: AccountId) -> Self {
        Self { sender, ..self }
    }

    pub fn with_actor(self, actor: ContentActor<CuratorGroupId, CuratorId, MemberId>) -> Self {
        Self { actor, ..self }
    }

    pub fn call_and_assert(&self, expected_result: DispatchResult) {
        let origin = Origin::signed(self.sender);

        let actual_result =
            Content::claim_creator_token_patronage_credit(origin, self.actor, self.channel_id);

        if expected_result.is_ok() {
            assert_ok!(actual_result);
        } else {
            assert_noop!(actual_result, expected_result.err().unwrap());
        }
    }
}

pub struct MakeCreatorTokenPermissionlessFixture {
    sender: AccountId,
    actor: ContentActor<CuratorGroupId, CuratorId, MemberId>,
    channel_id: ChannelId,
}

impl MakeCreatorTokenPermissionlessFixture {
    pub fn default() -> Self {
        Self {
            sender: DEFAULT_MEMBER_ACCOUNT_ID,
            actor: ContentActor::Member(DEFAULT_MEMBER_ID),
            channel_id: ChannelId::one(),
        }
    }

    pub fn with_sender(self, sender: AccountId) -> Self {
        Self { sender, ..self }
    }

    pub fn with_actor(self, actor: ContentActor<CuratorGroupId, CuratorId, MemberId>) -> Self {
        Self { actor, ..self }
    }

    pub fn call_and_assert(&self, expected_result: DispatchResult) {
        let origin = Origin::signed(self.sender);

        let actual_result =
            Content::make_creator_token_permissionless(origin, self.actor, self.channel_id);

        if expected_result.is_ok() {
            assert_ok!(actual_result);
        } else {
            assert_noop!(actual_result, expected_result.err().unwrap());
        }
    }
}

pub struct IssueRevenueSplitFixture {
    sender: AccountId,
    actor: ContentActor<CuratorGroupId, CuratorId, MemberId>,
    channel_id: ChannelId,
    start: Option<u64>,
    duration: u64,
}

impl IssueRevenueSplitFixture {
    pub fn default() -> Self {
        Self {
            sender: DEFAULT_MEMBER_ACCOUNT_ID,
            actor: ContentActor::Member(DEFAULT_MEMBER_ID),
            channel_id: ChannelId::one(),
            start: None,
            duration: DEFAULT_REVENUE_SPLIT_DURATION,
        }
    }

    pub fn with_sender(self, sender: AccountId) -> Self {
        Self { sender, ..self }
    }

    pub fn with_actor(self, actor: ContentActor<CuratorGroupId, CuratorId, MemberId>) -> Self {
        Self { actor, ..self }
    }

    pub fn with_starting_block(self, block: u64) -> Self {
        Self {
            start: Some(block),
            ..self
        }
    }

    pub fn call_and_assert(&self, expected_result: DispatchResult) {
        let origin = Origin::signed(self.sender);

        let actual_result = Content::issue_revenue_split(
            origin,
            self.actor,
            self.channel_id,
            self.start,
            self.duration,
        );

        if expected_result.is_ok() {
            assert_ok!(actual_result);
        } else {
            assert_noop!(actual_result, expected_result.err().unwrap());
        }
    }
}

pub struct FinalizeRevenueSplitFixture {
    sender: AccountId,
    actor: ContentActor<CuratorGroupId, CuratorId, MemberId>,
    channel_id: ChannelId,
}

impl FinalizeRevenueSplitFixture {
    pub fn default() -> Self {
        Self {
            sender: DEFAULT_MEMBER_ACCOUNT_ID,
            actor: ContentActor::Member(DEFAULT_MEMBER_ID),
            channel_id: ChannelId::one(),
        }
    }

    pub fn with_sender(self, sender: AccountId) -> Self {
        Self { sender, ..self }
    }

    pub fn with_actor(self, actor: ContentActor<CuratorGroupId, CuratorId, MemberId>) -> Self {
        Self { actor, ..self }
    }

    pub fn call_and_assert(&self, expected_result: DispatchResult) {
        let origin = Origin::signed(self.sender);

        let actual_result = Content::finalize_revenue_split(origin, self.actor, self.channel_id);

        if expected_result.is_ok() {
            assert_ok!(actual_result);
        } else {
            assert_noop!(actual_result, expected_result.err().unwrap());
        }
    }
}

pub struct FinalizeCreatorTokenSaleFixture {
    sender: AccountId,
    actor: ContentActor<CuratorGroupId, CuratorId, MemberId>,
    channel_id: ChannelId,
}

impl FinalizeCreatorTokenSaleFixture {
    pub fn default() -> Self {
        Self {
            sender: DEFAULT_MEMBER_ACCOUNT_ID,
            actor: ContentActor::Member(DEFAULT_MEMBER_ID),
            channel_id: ChannelId::one(),
        }
    }

    pub fn with_sender(self, sender: AccountId) -> Self {
        Self { sender, ..self }
    }

    pub fn with_actor(self, actor: ContentActor<CuratorGroupId, CuratorId, MemberId>) -> Self {
        Self { actor, ..self }
    }

    pub fn call_and_assert(&self, expected_result: DispatchResult) {
        let origin = Origin::signed(self.sender);

        let council_budget_pre = <Test as Config>::CouncilBudgetManager::get_budget();
        let channel = Content::channel_by_id(self.channel_id);
        let joy_collected = channel.creator_token_id.map_or(0, |t_id| {
            project_token::Module::<Test>::token_info_by_id(t_id)
                .sale
                .map_or(0, |s| s.funds_collected)
        });

        let actual_result =
            Content::finalize_creator_token_sale(origin, self.actor, self.channel_id);

        let council_budget_post = <Test as Config>::CouncilBudgetManager::get_budget();

        if expected_result.is_ok() {
            assert_ok!(actual_result);
            if let ChannelOwner::CuratorGroup(_) = channel.owner {
                assert_eq!(
                    council_budget_post,
                    council_budget_pre.saturating_add(joy_collected)
                );
            } else {
                assert_eq!(council_budget_post, council_budget_pre);
            }
        } else {
            assert_noop!(actual_result, expected_result.err().unwrap());
        }
    }
}

pub struct UpdateChannelStateBloatBondFixture {
    sender: AccountId,
    new_channel_state_bloat_bond: BalanceOf<Test>,
}

impl UpdateChannelStateBloatBondFixture {
    pub fn default() -> Self {
        Self {
            sender: LEAD_ACCOUNT_ID,
            new_channel_state_bloat_bond: DEFAULT_CHANNEL_STATE_BLOAT_BOND,
        }
    }

    pub fn with_sender(self, sender: AccountId) -> Self {
        Self { sender, ..self }
    }

    pub fn with_channel_state_bloat_bond(
        self,
        new_channel_state_bloat_bond: BalanceOf<Test>,
    ) -> Self {
        Self {
            new_channel_state_bloat_bond,
            ..self
        }
    }

    pub fn call_and_assert(&self, expected_result: DispatchResult) {
        let origin = Origin::signed(self.sender);
        let channel_state_bloat_bond_pre = Content::channel_state_bloat_bond_value();

        let actual_result =
            Content::update_channel_state_bloat_bond(origin, self.new_channel_state_bloat_bond);

        let channel_state_bloat_bond_post = Content::channel_state_bloat_bond_value();

        assert_eq!(actual_result, expected_result);
        if actual_result.is_ok() {
            assert_eq!(
                System::events().last().unwrap().event,
                MetaEvent::Content(RawEvent::ChannelStateBloatBondValueUpdated(
                    self.new_channel_state_bloat_bond
                ))
            );
            assert_eq!(
                channel_state_bloat_bond_post,
                self.new_channel_state_bloat_bond
            );
        } else {
            assert_eq!(channel_state_bloat_bond_post, channel_state_bloat_bond_pre);
        }
    }
}

pub struct UpdateVideoStateBloatBondFixture {
    sender: AccountId,
    new_video_state_bloat_bond: BalanceOf<Test>,
}

impl UpdateVideoStateBloatBondFixture {
    pub fn default() -> Self {
        Self {
            sender: LEAD_ACCOUNT_ID,
            new_video_state_bloat_bond: DEFAULT_VIDEO_STATE_BLOAT_BOND,
        }
    }

    pub fn with_sender(self, sender: AccountId) -> Self {
        Self { sender, ..self }
    }

    pub fn with_video_state_bloat_bond(self, new_video_state_bloat_bond: BalanceOf<Test>) -> Self {
        Self {
            new_video_state_bloat_bond,
            ..self
        }
    }

    pub fn call_and_assert(&self, expected_result: DispatchResult) {
        let origin = Origin::signed(self.sender);
        let video_state_bloat_bond_pre = Content::video_state_bloat_bond_value();

        let actual_result =
            Content::update_video_state_bloat_bond(origin, self.new_video_state_bloat_bond);

        let video_state_bloat_bond_post = Content::video_state_bloat_bond_value();

        assert_eq!(actual_result, expected_result);
        if actual_result.is_ok() {
            assert_eq!(
                System::events().last().unwrap().event,
                MetaEvent::Content(RawEvent::VideoStateBloatBondValueUpdated(
                    self.new_video_state_bloat_bond
                ))
            );
            assert_eq!(video_state_bloat_bond_post, self.new_video_state_bloat_bond);
        } else {
            assert_eq!(video_state_bloat_bond_post, video_state_bloat_bond_pre);
        }
    }
}

pub struct DeissueCreatorTokenFixture {
    sender: AccountId,
    actor: ContentActor<CuratorGroupId, CuratorId, MemberId>,
    channel_id: ChannelId,
}

impl DeissueCreatorTokenFixture {
    pub fn default() -> Self {
        Self {
            sender: DEFAULT_MEMBER_ACCOUNT_ID,
            actor: ContentActor::Member(DEFAULT_MEMBER_ID),
            channel_id: ChannelId::one(),
        }
    }

    pub fn with_sender(self, sender: AccountId) -> Self {
        Self { sender, ..self }
    }

    pub fn with_actor(self, actor: ContentActor<CuratorGroupId, CuratorId, MemberId>) -> Self {
        Self { actor, ..self }
    }

    pub fn call_and_assert(&self, expected_result: DispatchResult) {
        let origin = Origin::signed(self.sender);

        let channel_pre = Content::channel_by_id(self.channel_id);

        let actual_result = Content::deissue_creator_token(origin, self.actor, self.channel_id);

        let channel_post = Content::channel_by_id(self.channel_id);

        if expected_result.is_ok() {
            assert_ok!(actual_result);

            assert_eq!(
                channel_post,
                Channel::<Test> {
                    creator_token_id: None,
                    ..channel_pre
                }
            );
        } else {
            assert_noop!(actual_result, expected_result.err().unwrap());
        }
    }
}

pub struct CancelChannelTransferFixture {
    origin: RawOrigin<u128>,
    channel_id: u64,
    actor: ContentActor<CuratorGroupId, CuratorId, MemberId>,
}

impl CancelChannelTransferFixture {
    pub fn default() -> Self {
        Self {
            origin: RawOrigin::Signed(DEFAULT_MEMBER_ACCOUNT_ID),
            channel_id: ChannelId::one(),
            actor: ContentActor::Member(DEFAULT_MEMBER_ID),
        }
    }

    pub fn with_sender(self, sender: AccountId) -> Self {
        Self {
            origin: RawOrigin::Signed(sender),
            ..self
        }
    }

    pub fn with_actor(self, actor: ContentActor<CuratorGroupId, CuratorId, MemberId>) -> Self {
        Self { actor, ..self }
    }

    pub fn with_channel_id(self, channel_id: ChannelId) -> Self {
        Self { channel_id, ..self }
    }

    pub fn call_and_assert(&self, expected_result: DispatchResult) {
        let actual_result = Content::cancel_channel_transfer(
            self.origin.clone().into(),
            self.channel_id,
            self.actor,
        );

        assert_eq!(actual_result, expected_result);
    }
}

pub struct InitializeChannelTransferFixture {
    origin: RawOrigin<u128>,
    channel_id: u64,
    actor: ContentActor<CuratorGroupId, CuratorId, MemberId>,
    transfer_params: InitTransferParametersOf<Test>,
}

impl InitializeChannelTransferFixture {
    pub fn default() -> Self {
        Self {
            origin: RawOrigin::Signed(DEFAULT_MEMBER_ACCOUNT_ID),
            channel_id: ChannelId::one(),
            actor: ContentActor::Member(DEFAULT_MEMBER_ID),
            transfer_params: InitTransferParametersOf::<Test> {
                new_collaborators: BTreeMap::new(),
                price: BalanceOf::<Test>::zero(),
                new_owner: ChannelOwner::Member(SECOND_MEMBER_ID),
            },
        }
    }

    pub fn with_sender(self, sender: AccountId) -> Self {
        Self {
            origin: RawOrigin::Signed(sender),
            ..self
        }
    }

    pub fn with_origin(self, origin: RawOrigin<u128>) -> Self {
        Self { origin, ..self }
    }

    pub fn with_actor(self, actor: ContentActor<CuratorGroupId, CuratorId, MemberId>) -> Self {
        Self { actor, ..self }
    }

    pub fn with_channel_id(self, channel_id: ChannelId) -> Self {
        Self { channel_id, ..self }
    }

    pub fn with_collaborators(
        self,
        new_collaborators: BTreeMap<MemberId, ChannelAgentPermissions>,
    ) -> Self {
        Self {
            transfer_params: InitTransferParametersOf::<Test> {
                new_collaborators,
                ..self.transfer_params
            },
            ..self
        }
    }

    pub fn with_price(self, price: u64) -> Self {
        Self {
            transfer_params: InitTransferParametersOf::<Test> {
                price,
                ..self.transfer_params
            },
            ..self
        }
    }

    pub fn with_new_member_channel_owner(self, member_id: MemberId) -> Self {
        Self {
            transfer_params: InitTransferParametersOf::<Test> {
                new_owner: ChannelOwner::Member(member_id),
                ..self.transfer_params
            },
            ..self
        }
    }

    pub fn with_new_channel_owner(self, new_owner: ChannelOwner<MemberId, CuratorGroupId>) -> Self {
        Self {
            transfer_params: InitTransferParametersOf::<Test> {
                new_owner,
                ..self.transfer_params
            },
            ..self
        }
    }

    pub fn call_and_assert(&self, expected_result: DispatchResult) {
        let actual_result = Content::initialize_channel_transfer(
            self.origin.clone().into(),
            self.channel_id,
            self.actor,
            self.transfer_params.clone(),
        );

        assert_eq!(actual_result, expected_result);
    }
}

pub struct AcceptChannelTransferFixture {
    origin: RawOrigin<u128>,
    channel_id: u64,
    params: TransferCommitmentParameters<MemberId, BalanceOf<Test>, TransferId>,
}

impl AcceptChannelTransferFixture {
    pub fn default() -> Self {
        Self {
            origin: RawOrigin::Signed(DEFAULT_MEMBER_ACCOUNT_ID),
            channel_id: ChannelId::one(),
            params: TransferCommitmentParameters {
                transfer_id: TransferId::one(),
                price: DEFAULT_CHANNEL_TRANSFER_PRICE,
                ..Default::default()
            },
        }
    }

    pub fn with_origin(self, origin: RawOrigin<u128>) -> Self {
        Self { origin, ..self }
    }

    pub fn with_channel_id(self, channel_id: ChannelId) -> Self {
        Self { channel_id, ..self }
    }

    pub fn with_transfer_params(self, params: TransferCommitmentOf<Test>) -> Self {
        Self { params, ..self }
    }

    pub fn with_price(self, price: u64) -> Self {
        let old_transfer_params = self.params.clone();
        self.with_transfer_params(TransferCommitmentOf::<Test> {
            price,
            ..old_transfer_params
        })
    }

    pub fn with_transfer_id(self, id: u64) -> Self {
        let old_transfer_params = self.params.clone();
        self.with_transfer_params(TransferCommitmentOf::<Test> {
            transfer_id: id,
            ..old_transfer_params
        })
    }

    pub fn with_collaborators(
        self,
        new_collaborators: BTreeMap<MemberId, ChannelAgentPermissions>,
    ) -> Self {
        let old_transfer_params = self.params.clone();
        self.with_transfer_params(TransferCommitmentOf::<Test> {
            new_collaborators,
            ..old_transfer_params
        })
    }

    pub fn call_and_assert(&self, expected_result: DispatchResult) {
        let old_channel = Content::channel_by_id(self.channel_id);

        let actual_result = Content::accept_channel_transfer(
            self.origin.clone().into(),
            self.channel_id,
            self.params.clone(),
        );

        assert_eq!(actual_result, expected_result);

        let new_channel = Content::channel_by_id(self.channel_id);
        if actual_result.is_ok() {
            assert_eq!(
                new_channel.transfer_status,
                ChannelTransferStatus::NoActiveTransfer
            );
            let channel_owner = if let ChannelTransferStatus::PendingTransfer(ref params) =
                old_channel.transfer_status
            {
                params.new_owner.clone()
            } else {
                panic!("Invalid transfer status")
            };

            assert_eq!(new_channel.owner, channel_owner);
            assert_eq!(new_channel.collaborators, self.params.new_collaborators);
            assert_eq!(
                System::events().last().unwrap().event,
                MetaEvent::Content(RawEvent::ChannelTransferAccepted(
                    self.channel_id,
                    self.params.clone()
                ))
            );
        } else {
            assert_eq!(new_channel.transfer_status, old_channel.transfer_status,);
        }
    }
}

pub struct IssueNftFixture {
    sender: AccountId,
    actor: ContentActor<CuratorGroupId, CuratorId, MemberId>,
    video_id: VideoId,
    params: NftIssuanceParameters<Test>,
}

impl IssueNftFixture {
    pub fn default() -> Self {
        Self {
            sender: DEFAULT_MEMBER_ACCOUNT_ID,
            actor: ContentActor::Member(DEFAULT_MEMBER_ID),
            video_id: VideoId::one(),
            params: NftIssuanceParameters::<Test>::default(),
        }
    }

    pub fn with_non_channel_owner(self, owner: MemberId) -> Self {
        let new_params = NftIssuanceParameters::<Test> {
            non_channel_owner: Some(owner),
            ..self.params.clone()
        };
        self.with_params(new_params)
    }

    pub fn with_sender(self, sender: AccountId) -> Self {
        Self { sender, ..self }
    }

    pub fn with_actor(self, actor: ContentActor<CuratorGroupId, CuratorId, MemberId>) -> Self {
        Self { actor, ..self }
    }

    pub fn with_init_status(
        self,
        init_transactional_status: InitTransactionalStatus<Test>,
    ) -> Self {
        let new_params = NftIssuanceParameters::<Test> {
            init_transactional_status,
            ..self.params.clone()
        };
        self.with_params(new_params)
    }

    pub fn with_royalty(self, royalty_pct: Perbill) -> Self {
        let new_params = NftIssuanceParameters::<Test> {
            royalty: Some(royalty_pct),
            ..self.params.clone()
        };
        self.with_params(new_params)
    }

    #[allow(dead_code)]
    pub fn with_video_id(self, video_id: VideoId) -> Self {
        Self { video_id, ..self }
    }

    pub fn with_params(self, params: NftIssuanceParameters<Test>) -> Self {
        Self { params, ..self }
    }

    pub fn call_and_assert(&self, expected_result: DispatchResult) {
        let video_pre = Content::video_by_id(self.video_id);

        let actual_result = Content::issue_nft(
            Origin::signed(self.sender),
            self.actor,
            self.video_id,
            self.params.clone(),
        );

        assert_eq!(actual_result, expected_result);

        let video_post = Content::video_by_id(self.video_id);

        let expected_nft_status = match self.params.init_transactional_status.clone() {
            InitTransactionalStatus::<Test>::Idle => TransactionalStatus::<Test>::Idle,
            InitTransactionalStatus::<Test>::InitiatedOfferToMember(member, balance) => {
                TransactionalStatus::<Test>::InitiatedOfferToMember(member, balance)
            }
            InitTransactionalStatus::<Test>::BuyNow(balance) => {
                TransactionalStatus::<Test>::BuyNow(balance)
            }
            InitTransactionalStatus::<Test>::EnglishAuction(params) => {
                TransactionalStatus::<Test>::EnglishAuction(EnglishAuction::<Test>::new(
                    params,
                    System::block_number(),
                ))
            }
            InitTransactionalStatus::<Test>::OpenAuction(params) => {
                TransactionalStatus::<Test>::OpenAuction(OpenAuction::<Test>::new(
                    params,
                    Zero::zero(),
                    System::block_number(),
                ))
            }
        };

        if actual_result.is_ok() {
            assert!(video_post.nft_status.is_some());
            let nft_status = video_post.nft_status.unwrap();
            assert_eq!(
                nft_status.owner,
                self.params
                    .non_channel_owner
                    .map_or(NftOwner::ChannelOwner, NftOwner::Member)
            );
            assert_eq!(nft_status.transactional_status, expected_nft_status);
            assert_eq!(nft_status.creator_royalty, self.params.royalty);
            assert_eq!(
                nft_status.open_auctions_nonce,
                <Test as Config>::OpenAuctionId::zero()
            );
            assert_eq!(
                System::events().last().unwrap().event,
                MetaEvent::Content(RawEvent::NftIssued(
                    self.actor,
                    self.video_id,
                    self.params.clone()
                ))
            );
        } else {
            assert_eq!(video_post, video_pre);
        }
    }
}

pub struct StartOpenAuctionFixture {
    sender: AccountId,
    actor: ContentActor<CuratorGroupId, CuratorId, MemberId>,
    video_id: VideoId,
    params: OpenAuctionParams<Test>,
}

impl StartOpenAuctionFixture {
    pub fn default() -> Self {
        Self {
            sender: DEFAULT_MEMBER_ACCOUNT_ID,
            actor: ContentActor::Member(DEFAULT_MEMBER_ID),
            video_id: VideoId::one(),
            params: OpenAuctionParams::<Test> {
                starts_at: None,
                starting_price: Content::min_starting_price(),
                buy_now_price: None,
                bid_lock_duration: Content::min_bid_lock_duration(),
                whitelist: BTreeSet::new(),
            },
        }
    }

    pub fn with_sender(self, sender: AccountId) -> Self {
        Self { sender, ..self }
    }

    pub fn with_actor(self, actor: ContentActor<CuratorGroupId, CuratorId, MemberId>) -> Self {
        Self { actor, ..self }
    }

    #[allow(dead_code)]
    pub fn with_video_id(self, video_id: VideoId) -> Self {
        Self { video_id, ..self }
    }

    #[allow(dead_code)]
    pub fn with_params(self, params: OpenAuctionParams<Test>) -> Self {
        Self { params, ..self }
    }

    pub fn call_and_assert(&self, expected_result: DispatchResult) {
        let video_pre = Content::video_by_id(self.video_id);

        let actual_result = Content::start_open_auction(
            Origin::signed(self.sender),
            self.actor,
            self.video_id,
            self.params.clone(),
        );

        assert_eq!(actual_result, expected_result);

        let video_post = Content::video_by_id(self.video_id);

        if actual_result.is_ok() {
            assert!(video_pre.nft_status.is_some());
            assert!(video_post.nft_status.is_some());
            let pre_nft_status = video_pre.nft_status.unwrap();
            let nft_status = video_post.nft_status.unwrap();
            assert_eq!(
                nft_status,
                Nft::<Test> {
                    transactional_status: TransactionalStatus::<Test>::OpenAuction(OpenAuction::<
                        Test,
                    >::new(
                        self.params.clone(),
                        pre_nft_status.open_auctions_nonce.saturating_add(1),
                        System::block_number()
                    )),
                    open_auctions_nonce: pre_nft_status.open_auctions_nonce.saturating_add(1),
                    ..pre_nft_status
                }
            );
            assert_eq!(
                System::events().last().unwrap().event,
                MetaEvent::Content(RawEvent::OpenAuctionStarted(
                    self.actor,
                    self.video_id,
                    self.params.clone(),
                    pre_nft_status.open_auctions_nonce.saturating_add(1)
                ))
            );
        } else {
            assert_eq!(video_post, video_pre);
        }
    }
}

pub struct StartEnglishAuctionFixture {
    sender: AccountId,
    actor: ContentActor<CuratorGroupId, CuratorId, MemberId>,
    video_id: VideoId,
    params: EnglishAuctionParams<Test>,
}

impl StartEnglishAuctionFixture {
    pub fn default() -> Self {
        Self {
            sender: DEFAULT_MEMBER_ACCOUNT_ID,
            actor: ContentActor::Member(DEFAULT_MEMBER_ID),
            video_id: VideoId::one(),
            params: EnglishAuctionParams::<Test> {
                starting_price: Content::min_starting_price(),
                buy_now_price: None,
                extension_period: Content::min_auction_extension_period(),
                duration: Content::min_auction_duration(),
                min_bid_step: Content::min_bid_step(),
                starts_at: None,
                whitelist: BTreeSet::new(),
            },
        }
    }

    pub fn with_sender(self, sender: AccountId) -> Self {
        Self { sender, ..self }
    }

    pub fn with_actor(self, actor: ContentActor<CuratorGroupId, CuratorId, MemberId>) -> Self {
        Self { actor, ..self }
    }

    #[allow(dead_code)]
    pub fn with_video_id(self, video_id: VideoId) -> Self {
        Self { video_id, ..self }
    }

    #[allow(dead_code)]
    pub fn with_params(self, params: EnglishAuctionParams<Test>) -> Self {
        Self { params, ..self }
    }

    pub fn call_and_assert(&self, expected_result: DispatchResult) {
        let video_pre = Content::video_by_id(self.video_id);

        let actual_result = Content::start_english_auction(
            Origin::signed(self.sender),
            self.actor,
            self.video_id,
            self.params.clone(),
        );

        assert_eq!(actual_result, expected_result);

        let video_post = Content::video_by_id(self.video_id);

        if actual_result.is_ok() {
            assert!(video_pre.nft_status.is_some());
            assert!(video_post.nft_status.is_some());
            let pre_nft_status = video_pre.nft_status.unwrap();
            let nft_status = video_post.nft_status.unwrap();
            assert_eq!(
                nft_status,
                Nft::<Test> {
                    transactional_status: TransactionalStatus::<Test>::EnglishAuction(
                        EnglishAuction::<Test>::new(self.params.clone(), System::block_number())
                    ),
                    ..pre_nft_status
                }
            );
            assert_eq!(
                System::events().last().unwrap().event,
                MetaEvent::Content(RawEvent::EnglishAuctionStarted(
                    self.actor,
                    self.video_id,
                    self.params.clone(),
                ))
            );
        } else {
            assert_eq!(video_post, video_pre);
        }
    }
}

pub struct OfferNftFixture {
    sender: AccountId,
    actor: ContentActor<CuratorGroupId, CuratorId, MemberId>,
    video_id: VideoId,
    to: MemberId,
    price: Option<BalanceOf<Test>>,
}

impl OfferNftFixture {
    pub fn default() -> Self {
        Self {
            sender: DEFAULT_MEMBER_ACCOUNT_ID,
            actor: ContentActor::Member(DEFAULT_MEMBER_ID),
            video_id: VideoId::one(),
            to: SECOND_MEMBER_ID,
            price: None,
        }
    }

    pub fn with_sender(self, sender: AccountId) -> Self {
        Self { sender, ..self }
    }

    pub fn with_actor(self, actor: ContentActor<CuratorGroupId, CuratorId, MemberId>) -> Self {
        Self { actor, ..self }
    }

    #[allow(dead_code)]
    pub fn with_video_id(self, video_id: VideoId) -> Self {
        Self { video_id, ..self }
    }

    pub fn with_to(self, to: MemberId) -> Self {
        Self { to, ..self }
    }

    pub fn with_price(self, price: Option<BalanceOf<Test>>) -> Self {
        Self { price, ..self }
    }

    pub fn call_and_assert(&self, expected_result: DispatchResult) {
        let video_pre = Content::video_by_id(self.video_id);

        let actual_result = Content::offer_nft(
            Origin::signed(self.sender),
            self.video_id,
            self.actor,
            self.to,
            self.price,
        );

        assert_eq!(actual_result, expected_result);

        let video_post = Content::video_by_id(self.video_id);

        if actual_result.is_ok() {
            assert!(video_pre.nft_status.is_some());
            assert!(video_post.nft_status.is_some());
            let pre_nft_status = video_pre.nft_status.unwrap();
            let nft_status = video_post.nft_status.unwrap();
            assert_eq!(
                nft_status,
                Nft::<Test> {
                    transactional_status: TransactionalStatus::<Test>::InitiatedOfferToMember(
                        self.to, self.price
                    ),
                    ..pre_nft_status
                }
            );
            assert_eq!(
                System::events().last().unwrap().event,
                MetaEvent::Content(RawEvent::OfferStarted(
                    self.video_id,
                    self.actor,
                    self.to,
                    self.price
                ))
            );
        } else {
            assert_eq!(video_post, video_pre);
        }
    }
}

pub struct MakeOpenAuctionBidFixture {
    sender: AccountId,
    member_id: MemberId,
    video_id: VideoId,
    bid: BalanceOf<Test>,
}

impl MakeOpenAuctionBidFixture {
    pub fn default() -> Self {
        Self {
            sender: SECOND_MEMBER_ACCOUNT_ID,
            member_id: SECOND_MEMBER_ID,
            video_id: VideoId::one(),
            bid: Content::min_starting_price().saturating_add(Content::min_bid_step()),
        }
    }

    #[allow(dead_code)]
    pub fn with_sender(self, sender: AccountId) -> Self {
        Self { sender, ..self }
    }

    #[allow(dead_code)]
    pub fn with_member(self, member_id: MemberId) -> Self {
        Self { member_id, ..self }
    }

    #[allow(dead_code)]
    pub fn with_video_id(self, video_id: VideoId) -> Self {
        Self { video_id, ..self }
    }

    #[allow(dead_code)]
    pub fn with_bid(self, bid: BalanceOf<Test>) -> Self {
        Self { bid, ..self }
    }

    pub fn create_auction_state_snapshot(&self) -> NftAuctionStateSnapshot {
        let video = Content::video_by_id(self.video_id);
        let winner_account = TestMemberships::controller_account_id(self.member_id).ok();
        let channel_account = ContentTreasury::<Test>::account_for_channel(video.in_channel);
        let owner_account = video.nft_status.as_ref().map(|s| match s.owner {
            NftOwner::Member(member_id) => {
                TestMemberships::controller_account_id(member_id).unwrap()
            }
            NftOwner::ChannelOwner => {
                ContentTreasury::<Test>::account_for_channel(video.in_channel)
            }
        });

        NftAuctionStateSnapshot {
            video: Content::video_by_id(self.video_id),
            winner_balance: winner_account.map(|a| Balances::<Test>::usable_balance(&a)),
            treasury_balance: ContentTreasury::<Test>::usable_balance(),
            owner_balance: owner_account.map(Balances::<Test>::usable_balance),
            channel_balance: Balances::<Test>::usable_balance(channel_account),
        }
    }

    pub fn call_and_assert(&self, expected_result: DispatchResult) {
        let snapshot_pre = Self::create_auction_state_snapshot(self);
        let bid_pre = Content::open_auction_bid_by_video_and_member(self.video_id, self.member_id);

        let actual_result = Content::make_open_auction_bid(
            Origin::signed(self.sender),
            self.member_id,
            self.video_id,
            self.bid,
        );

        assert_eq!(actual_result, expected_result);

        let snapshot_post = Self::create_auction_state_snapshot(self);
        let bid_post = Content::open_auction_bid_by_video_and_member(self.video_id, self.member_id);

        if actual_result.is_ok() {
            assert!(snapshot_pre.video.nft_status.is_some());
            let nft_status_pre = snapshot_pre.video.nft_status.clone().unwrap();
            match nft_status_pre.transactional_status {
                TransactionalStatus::<Test>::OpenAuction(params) => {
                    if params.buy_now_price.is_none() || self.bid < params.buy_now_price.unwrap() {
                        assert_eq!(snapshot_post.video, snapshot_pre.video);
                        assert_eq!(bid_post.amount, self.bid);
                        assert_eq!(bid_post.auction_id, nft_status_pre.open_auctions_nonce);
                        assert_eq!(
                            System::events().last().unwrap().event,
                            MetaEvent::Content(RawEvent::AuctionBidMade(
                                self.member_id,
                                self.video_id,
                                self.bid,
                                None
                            ))
                        );
                    } else {
                        assert_auction_completed_successfuly(
                            self.video_id,
                            self.member_id,
                            self.bid,
                            snapshot_pre,
                            snapshot_post,
                            true,
                        );
                        assert_eq!(
                            System::events().last().unwrap().event,
                            MetaEvent::Content(RawEvent::BidMadeCompletingAuction(
                                self.member_id,
                                self.video_id,
                                None
                            ))
                        );
                    }
                }
                _ => assert!(false),
            }
        } else {
            assert_eq!(bid_post, bid_pre);
            assert_eq!(snapshot_post, snapshot_pre);
        }
    }
}

pub struct PickOpenAuctionWinnerFixture {
    sender: AccountId,
    actor: ContentActor<CuratorGroupId, CuratorId, MemberId>,
    video_id: VideoId,
    winner_id: MemberId,
    commitment: BalanceOf<Test>,
}

impl PickOpenAuctionWinnerFixture {
    pub fn default() -> Self {
        Self {
            sender: SECOND_MEMBER_ACCOUNT_ID,
            actor: ContentActor::Member(DEFAULT_MEMBER_ID),
            video_id: VideoId::one(),
            winner_id: SECOND_MEMBER_ID,
            commitment: Content::min_starting_price().saturating_add(Content::min_bid_step()),
        }
    }

    pub fn with_sender(self, sender: AccountId) -> Self {
        Self { sender, ..self }
    }

    pub fn with_actor(self, actor: ContentActor<CuratorGroupId, CuratorId, MemberId>) -> Self {
        Self { actor, ..self }
    }

    #[allow(dead_code)]
    pub fn with_winner_id(self, winner_id: MemberId) -> Self {
        Self { winner_id, ..self }
    }

    #[allow(dead_code)]
    pub fn with_video_id(self, video_id: VideoId) -> Self {
        Self { video_id, ..self }
    }

    #[allow(dead_code)]
    pub fn with_commitment(self, commitment: BalanceOf<Test>) -> Self {
        Self { commitment, ..self }
    }

    pub fn create_auction_state_snapshot(&self) -> NftAuctionStateSnapshot {
        let video = Content::video_by_id(self.video_id);
        let winner_account = TestMemberships::controller_account_id(self.winner_id).ok();
        let channel_account = ContentTreasury::<Test>::account_for_channel(video.in_channel);

        NftAuctionStateSnapshot {
            video: Content::video_by_id(self.video_id),
            winner_balance: winner_account.map(|a| Balances::<Test>::usable_balance(&a)),
            treasury_balance: ContentTreasury::<Test>::usable_balance(),
            owner_balance: Some(Balances::<Test>::usable_balance(self.sender)),
            channel_balance: Balances::<Test>::usable_balance(channel_account),
        }
    }

    pub fn call_and_assert(&self, expected_result: DispatchResult) {
        let snapshot_pre = Self::create_auction_state_snapshot(self);

        let actual_result = Content::pick_open_auction_winner(
            Origin::signed(self.sender),
            self.actor,
            self.video_id,
            self.winner_id,
            self.commitment,
        );

        assert_eq!(actual_result, expected_result);

        let snapshot_post = Self::create_auction_state_snapshot(self);

        if actual_result.is_ok() {
            assert_auction_completed_successfuly(
                self.video_id,
                self.winner_id,
                self.commitment,
                snapshot_pre,
                snapshot_post,
                false,
            );
            assert_eq!(
                System::events().last().unwrap().event,
                MetaEvent::Content(RawEvent::OpenAuctionBidAccepted(
                    self.actor,
                    self.video_id,
                    self.winner_id,
                    self.commitment
                ))
            );
        } else {
            assert_eq!(snapshot_post, snapshot_pre);
        }
    }
}

pub struct NftOwnerRemarkFixture {
    sender: AccountId,
    actor: ContentActor<CuratorGroupId, CuratorId, MemberId>,
    video_id: VideoId,
    msg: Vec<u8>,
}

impl NftOwnerRemarkFixture {
    pub fn default() -> Self {
        Self {
            sender: SECOND_MEMBER_ACCOUNT_ID,
            actor: ContentActor::Member(DEFAULT_MEMBER_ID),
            video_id: VideoId::one(),
            msg: b"remark".to_vec(),
        }
    }

    pub fn with_sender(self, sender: AccountId) -> Self {
        Self { sender, ..self }
    }

    pub fn with_actor(self, actor: ContentActor<CuratorGroupId, CuratorId, MemberId>) -> Self {
        Self { actor, ..self }
    }

    #[allow(dead_code)]
    pub fn with_video_id(self, video_id: VideoId) -> Self {
        Self { video_id, ..self }
    }

    #[allow(dead_code)]
    pub fn with_msg(self, msg: Vec<u8>) -> Self {
        Self { msg, ..self }
    }

    pub fn call_and_assert(&self, expected_result: DispatchResult) {
        let actual_result = Content::nft_owner_remark(
            Origin::signed(self.sender),
            self.actor,
            self.video_id,
            self.msg.clone(),
        );

        assert_eq!(actual_result, expected_result);

        if actual_result.is_ok() {
            assert_eq!(
                System::events().last().unwrap().event,
                MetaEvent::Content(RawEvent::NftOwnerRemarked(
                    self.actor,
                    self.video_id,
                    self.msg.clone(),
                ))
            );
        }
    }
}

pub struct DestroyNftFixture {
    sender: AccountId,
    actor: ContentActor<CuratorGroupId, CuratorId, MemberId>,
    video_id: VideoId,
}

impl DestroyNftFixture {
    pub fn default() -> Self {
        Self {
            sender: SECOND_MEMBER_ACCOUNT_ID,
            actor: ContentActor::Member(DEFAULT_MEMBER_ID),
            video_id: VideoId::one(),
        }
    }

    pub fn with_sender(self, sender: AccountId) -> Self {
        Self { sender, ..self }
    }

    pub fn with_actor(self, actor: ContentActor<CuratorGroupId, CuratorId, MemberId>) -> Self {
        Self { actor, ..self }
    }

    #[allow(dead_code)]
    pub fn with_video_id(self, video_id: VideoId) -> Self {
        Self { video_id, ..self }
    }

    pub fn call_and_assert(&self, expected_result: DispatchResult) {
        let video_pre = Content::video_by_id(self.video_id);

        let actual_result =
            Content::destroy_nft(Origin::signed(self.sender), self.actor, self.video_id);

        let video_post = Content::video_by_id(self.video_id);

        assert_eq!(actual_result, expected_result);

        if actual_result.is_ok() {
            assert!(video_post.nft_status.is_none());
            assert_eq!(
                System::events().last().unwrap().event,
                MetaEvent::Content(RawEvent::NftDestroyed(self.actor, self.video_id))
            );
        } else {
            assert_eq!(video_post, video_pre);
        }
    }
}

pub struct ChannelAgentRemarkFixture {
    sender: AccountId,
    actor: ContentActor<CuratorGroupId, CuratorId, MemberId>,
    channel_id: VideoId,
    msg: Vec<u8>,
}

impl ChannelAgentRemarkFixture {
    pub fn default() -> Self {
        Self {
            sender: SECOND_MEMBER_ACCOUNT_ID,
            actor: ContentActor::Member(DEFAULT_MEMBER_ID),
            channel_id: ChannelId::one(),
            msg: b"remark".to_vec(),
        }
    }

    pub fn with_sender(self, sender: AccountId) -> Self {
        Self { sender, ..self }
    }

    pub fn with_actor(self, actor: ContentActor<CuratorGroupId, CuratorId, MemberId>) -> Self {
        Self { actor, ..self }
    }

    #[allow(dead_code)]
    pub fn with_channel_id(self, channel_id: ChannelId) -> Self {
        Self { channel_id, ..self }
    }

    #[allow(dead_code)]
    pub fn with_msg(self, msg: Vec<u8>) -> Self {
        Self { msg, ..self }
    }

    pub fn call_and_assert(&self, expected_result: DispatchResult) {
        let actual_result = Content::channel_agent_remark(
            Origin::signed(self.sender),
            self.actor,
            self.channel_id,
            self.msg.clone(),
        );

        assert_eq!(actual_result, expected_result);

        if actual_result.is_ok() {
            assert_eq!(
                System::events().last().unwrap().event,
                MetaEvent::Content(RawEvent::ChannelAgentRemarked(
                    self.actor,
                    self.channel_id,
                    self.msg.clone(),
                ))
            );
        }
    }
}

#[derive(Clone, PartialEq, Eq, Debug)]
pub struct NftAuctionStateSnapshot {
    video: Video<Test>,
    owner_balance: Option<BalanceOf<Test>>,
    channel_balance: BalanceOf<Test>,
    winner_balance: Option<BalanceOf<Test>>,
    treasury_balance: BalanceOf<Test>,
}

fn assert_auction_completed_successfuly(
    video_id: VideoId,
    winner_id: MemberId,
    amount: BalanceOf<Test>,
    snapshot_pre: NftAuctionStateSnapshot,
    snapshot_post: NftAuctionStateSnapshot,
    was_new_bid: bool,
) {
    assert!(!OpenAuctionBidByVideoAndMember::<Test>::contains_key(
        video_id, winner_id
    ));
    assert!(snapshot_pre.video.nft_status.is_some());
    assert!(snapshot_post.video.nft_status.is_some());
    assert!(snapshot_pre.owner_balance.is_some());
    assert!(snapshot_post.owner_balance.is_some());
    assert!(snapshot_pre.winner_balance.is_some());
    assert!(snapshot_post.winner_balance.is_some());
    let pre_nft_status = snapshot_pre.video.nft_status.unwrap();
    let post_nft_status = snapshot_post.video.nft_status.unwrap();
    assert_eq!(
        post_nft_status,
        Nft::<Test> {
            owner: NftOwner::Member(winner_id),
            transactional_status: TransactionalStatus::<Test>::Idle,
            ..pre_nft_status
        }
    );
    let royalty = pre_nft_status.creator_royalty.map_or(0, |r| r * amount);
    let auction_fee = Content::platform_fee_percentage() * amount;
    let raw_gain = if amount > royalty + auction_fee {
        amount - royalty - auction_fee
    } else {
        amount - auction_fee
    };
    match pre_nft_status.owner {
        NftOwner::Member(_) => {
            assert_eq!(
                snapshot_post.owner_balance.unwrap(),
                snapshot_pre.owner_balance.unwrap().saturating_add(raw_gain)
            );
            assert_eq!(
                snapshot_post.channel_balance,
                snapshot_pre.channel_balance.saturating_add(royalty)
            );
        }
        NftOwner::ChannelOwner => {
            assert_eq!(
                snapshot_post.channel_balance,
                snapshot_pre
                    .channel_balance
                    .saturating_add(raw_gain)
                    .saturating_add(royalty)
            );
        }
    }
    if was_new_bid {
        // If new bid immediately completed auction - expect winner balance decreased
        assert_eq!(
            snapshot_post.winner_balance.unwrap(),
            snapshot_pre.winner_balance.unwrap().saturating_sub(amount)
        );
    } else {
        // If already existing bid was chosen as a winner - expect treasury balance decreased
        assert_eq!(
            snapshot_post.treasury_balance,
            snapshot_pre.treasury_balance.saturating_sub(amount)
        );
    }
}

pub struct SellNftFixture {
    sender: AccountId,
    actor: ContentActor<CuratorGroupId, CuratorId, MemberId>,
    video_id: VideoId,
    price: BalanceOf<Test>,
}

impl SellNftFixture {
    pub fn default() -> Self {
        Self {
            sender: DEFAULT_MEMBER_ACCOUNT_ID,
            actor: ContentActor::Member(DEFAULT_MEMBER_ID),
            video_id: VideoId::one(),
            price: Zero::zero(),
        }
    }

    pub fn with_sender(self, sender: AccountId) -> Self {
        Self { sender, ..self }
    }

    pub fn with_actor(self, actor: ContentActor<CuratorGroupId, CuratorId, MemberId>) -> Self {
        Self { actor, ..self }
    }

    #[allow(dead_code)]
    pub fn with_video_id(self, video_id: VideoId) -> Self {
        Self { video_id, ..self }
    }

    #[allow(dead_code)]
    pub fn with_price(self, price: BalanceOf<Test>) -> Self {
        Self { price, ..self }
    }

    pub fn call_and_assert(&self, expected_result: DispatchResult) {
        let video_pre = Content::video_by_id(self.video_id);

        let actual_result = Content::sell_nft(
            Origin::signed(self.sender),
            self.video_id,
            self.actor,
            self.price,
        );

        assert_eq!(actual_result, expected_result);

        let video_post = Content::video_by_id(self.video_id);

        if actual_result.is_ok() {
            assert!(video_pre.nft_status.is_some());
            assert!(video_post.nft_status.is_some());
            let pre_nft_status = video_pre.nft_status.unwrap();
            let nft_status = video_post.nft_status.unwrap();
            assert_eq!(
                nft_status,
                Nft::<Test> {
                    transactional_status: TransactionalStatus::<Test>::BuyNow(self.price),
                    ..pre_nft_status
                }
            );
            assert_eq!(
                System::events().last().unwrap().event,
                MetaEvent::Content(RawEvent::NftSellOrderMade(
                    self.video_id,
                    self.actor,
                    self.price
                ))
            );
        } else {
            assert_eq!(video_post, video_pre);
        }
    }
}

#[derive(Clone, Copy, PartialEq, Eq, Debug, PartialOrd, Ord)]
pub enum AuctionType {
    English,
    Open,
}

pub struct CancelAuctionFixture {
    sender: AccountId,
    actor: ContentActor<CuratorGroupId, CuratorId, MemberId>,
    video_id: VideoId,
    auction_type: AuctionType,
}

impl CancelAuctionFixture {
    pub fn default(auction_type: AuctionType) -> Self {
        Self {
            sender: DEFAULT_MEMBER_ACCOUNT_ID,
            actor: ContentActor::Member(DEFAULT_MEMBER_ID),
            video_id: VideoId::one(),
            auction_type,
        }
    }

    pub fn with_sender(self, sender: AccountId) -> Self {
        Self { sender, ..self }
    }

    pub fn with_actor(self, actor: ContentActor<CuratorGroupId, CuratorId, MemberId>) -> Self {
        Self { actor, ..self }
    }

    #[allow(dead_code)]
    pub fn with_video_id(self, video_id: VideoId) -> Self {
        Self { video_id, ..self }
    }

    pub fn call_and_assert(&self, expected_result: DispatchResult) {
        let video_pre = Content::video_by_id(self.video_id);

        let call = match self.auction_type {
            AuctionType::English => Content::cancel_english_auction,
            AuctionType::Open => Content::cancel_open_auction,
        };

        let actual_result = call(Origin::signed(self.sender), self.actor, self.video_id);

        assert_eq!(actual_result, expected_result);

        let video_post = Content::video_by_id(self.video_id);

        if actual_result.is_ok() {
            assert!(video_pre.nft_status.is_some());
            assert!(video_post.nft_status.is_some());
            let pre_nft_status = video_pre.nft_status.unwrap();
            let nft_status = video_post.nft_status.unwrap();
            assert_eq!(
                nft_status,
                Nft::<Test> {
                    transactional_status: TransactionalStatus::<Test>::Idle,
                    ..pre_nft_status
                }
            );
            assert_eq!(
                System::events().last().unwrap().event,
                MetaEvent::Content(RawEvent::AuctionCanceled(self.actor, self.video_id,))
            );
        } else {
            assert_eq!(video_post, video_pre);
        }
    }
}

pub struct CancelOfferFixture {
    sender: AccountId,
    actor: ContentActor<CuratorGroupId, CuratorId, MemberId>,
    video_id: VideoId,
}

impl CancelOfferFixture {
    pub fn default() -> Self {
        Self {
            sender: DEFAULT_MEMBER_ACCOUNT_ID,
            actor: ContentActor::Member(DEFAULT_MEMBER_ID),
            video_id: VideoId::one(),
        }
    }

    pub fn with_sender(self, sender: AccountId) -> Self {
        Self { sender, ..self }
    }

    pub fn with_actor(self, actor: ContentActor<CuratorGroupId, CuratorId, MemberId>) -> Self {
        Self { actor, ..self }
    }

    #[allow(dead_code)]
    pub fn with_video_id(self, video_id: VideoId) -> Self {
        Self { video_id, ..self }
    }

    pub fn call_and_assert(&self, expected_result: DispatchResult) {
        let video_pre = Content::video_by_id(self.video_id);

        let actual_result =
            Content::cancel_offer(Origin::signed(self.sender), self.actor, self.video_id);

        assert_eq!(actual_result, expected_result);

        let video_post = Content::video_by_id(self.video_id);

        if actual_result.is_ok() {
            assert!(video_pre.nft_status.is_some());
            assert!(video_post.nft_status.is_some());
            let pre_nft_status = video_pre.nft_status.unwrap();
            let nft_status = video_post.nft_status.unwrap();
            assert_eq!(
                nft_status,
                Nft::<Test> {
                    transactional_status: TransactionalStatus::<Test>::Idle,
                    ..pre_nft_status
                }
            );
            assert_eq!(
                System::events().last().unwrap().event,
                MetaEvent::Content(RawEvent::OfferCanceled(self.video_id, self.actor))
            );
        } else {
            assert_eq!(video_post, video_pre);
        }
    }
}

pub struct CancelBuyNowFixture {
    sender: AccountId,
    actor: ContentActor<CuratorGroupId, CuratorId, MemberId>,
    video_id: VideoId,
}

impl CancelBuyNowFixture {
    pub fn default() -> Self {
        Self {
            sender: DEFAULT_MEMBER_ACCOUNT_ID,
            actor: ContentActor::Member(DEFAULT_MEMBER_ID),
            video_id: VideoId::one(),
        }
    }

    pub fn with_sender(self, sender: AccountId) -> Self {
        Self { sender, ..self }
    }

    pub fn with_actor(self, actor: ContentActor<CuratorGroupId, CuratorId, MemberId>) -> Self {
        Self { actor, ..self }
    }

    #[allow(dead_code)]
    pub fn with_video_id(self, video_id: VideoId) -> Self {
        Self { video_id, ..self }
    }

    pub fn call_and_assert(&self, expected_result: DispatchResult) {
        let video_pre = Content::video_by_id(self.video_id);

        let actual_result =
            Content::cancel_buy_now(Origin::signed(self.sender), self.actor, self.video_id);

        assert_eq!(actual_result, expected_result);

        let video_post = Content::video_by_id(self.video_id);

        if actual_result.is_ok() {
            assert!(video_pre.nft_status.is_some());
            assert!(video_post.nft_status.is_some());
            let pre_nft_status = video_pre.nft_status.unwrap();
            let nft_status = video_post.nft_status.unwrap();
            assert_eq!(
                nft_status,
                Nft::<Test> {
                    transactional_status: TransactionalStatus::<Test>::Idle,
                    ..pre_nft_status
                }
            );
            assert_eq!(
                System::events().last().unwrap().event,
                MetaEvent::Content(RawEvent::BuyNowCanceled(self.video_id, self.actor))
            );
        } else {
            assert_eq!(video_post, video_pre);
        }
    }
}

pub struct UpdateBuyNowPriceFixture {
    sender: AccountId,
    actor: ContentActor<CuratorGroupId, CuratorId, MemberId>,
    video_id: VideoId,
    price: BalanceOf<Test>,
}

impl UpdateBuyNowPriceFixture {
    pub fn default() -> Self {
        Self {
            sender: DEFAULT_MEMBER_ACCOUNT_ID,
            actor: ContentActor::Member(DEFAULT_MEMBER_ID),
            video_id: VideoId::one(),
            price: One::one(),
        }
    }

    pub fn with_sender(self, sender: AccountId) -> Self {
        Self { sender, ..self }
    }

    pub fn with_actor(self, actor: ContentActor<CuratorGroupId, CuratorId, MemberId>) -> Self {
        Self { actor, ..self }
    }

    #[allow(dead_code)]
    pub fn with_video_id(self, video_id: VideoId) -> Self {
        Self { video_id, ..self }
    }

    pub fn call_and_assert(&self, expected_result: DispatchResult) {
        let video_pre = Content::video_by_id(self.video_id);

        let actual_result = Content::update_buy_now_price(
            Origin::signed(self.sender),
            self.actor,
            self.video_id,
            self.price,
        );

        assert_eq!(actual_result, expected_result);

        let video_post = Content::video_by_id(self.video_id);

        if actual_result.is_ok() {
            assert!(video_pre.nft_status.is_some());
            assert!(video_post.nft_status.is_some());
            let pre_nft_status = video_pre.nft_status.unwrap();
            let nft_status = video_post.nft_status.unwrap();
            assert_eq!(
                nft_status,
                Nft::<Test> {
                    transactional_status: TransactionalStatus::<Test>::BuyNow(self.price),
                    ..pre_nft_status
                }
            );
            assert_eq!(
                System::events().last().unwrap().event,
                MetaEvent::Content(RawEvent::BuyNowPriceUpdated(
                    self.video_id,
                    self.actor,
                    self.price
                ))
            );
        } else {
            assert_eq!(video_post, video_pre);
        }
    }
}

pub struct SuccessfulNftManagementFlow {
    sender: AccountId,
    actor: ContentActor<CuratorGroupId, CuratorId, MemberId>,
}

impl SuccessfulNftManagementFlow {
    pub fn default() -> Self {
        Self {
            sender: DEFAULT_MEMBER_ACCOUNT_ID,
            actor: ContentActor::Member(DEFAULT_MEMBER_ID),
        }
    }

    pub fn with_sender(self, sender: AccountId) -> Self {
        Self { sender, ..self }
    }

    pub fn with_actor(self, actor: ContentActor<CuratorGroupId, CuratorId, MemberId>) -> Self {
        Self { actor, ..self }
    }

    pub fn run(&self) {
        // Issue nft the standard way
        IssueNftFixture::default()
            .with_sender(self.sender)
            .with_actor(self.actor)
            .call_and_assert(Ok(()));
        // Issue nft during video creation
        CreateVideoFixture::default()
            .with_sender(self.sender)
            .with_actor(self.actor)
            .with_nft_issuance(NftIssuanceParameters::<Test>::default())
            .call_and_assert(Ok(()));
        // TODO: enable after enabling destroy_nft
        // Destroy nft
<<<<<<< HEAD
        // DestroyNftFixture::default()
        //     .with_sender(self.sender.clone())
        //     .with_actor(self.actor.clone())
        //     .call_and_assert(Ok(()));
        CreateVideoFixture::default()
            .with_sender(self.sender.clone())
            .with_actor(self.actor.clone())
            .call_and_assert(Ok(()));
        // Issue nft during video update
        UpdateVideoFixture::default()
            .with_sender(self.sender.clone())
            .with_actor(self.actor.clone())
            .with_video_id(VideoId::from(3u32))
=======
        DestroyNftFixture::default()
            .with_sender(self.sender)
            .with_actor(self.actor)
            .call_and_assert(Ok(()));
        // Issue nft during video update
        UpdateVideoFixture::default()
            .with_sender(self.sender)
            .with_actor(self.actor)
>>>>>>> 9a37ad72
            .with_nft_issuance(NftIssuanceParameters::<Test>::default())
            .call_and_assert(Ok(()));
        // Start open auction
        StartOpenAuctionFixture::default()
            .with_sender(self.sender)
            .with_actor(self.actor)
            .call_and_assert(Ok(()));
        // Cancel open auction
        CancelAuctionFixture::default(AuctionType::Open)
            .with_sender(self.sender)
            .with_actor(self.actor)
            .call_and_assert(Ok(()));
        // Start english auction
        StartEnglishAuctionFixture::default()
            .with_sender(self.sender)
            .with_actor(self.actor)
            .call_and_assert(Ok(()));
        // Cancel english auction
        CancelAuctionFixture::default(AuctionType::English)
            .with_sender(self.sender)
            .with_actor(self.actor)
            .call_and_assert(Ok(()));
        // Offer nft
        OfferNftFixture::default()
            .with_sender(self.sender)
            .with_actor(self.actor)
            .call_and_assert(Ok(()));
        // Cancel nft offer
        CancelOfferFixture::default()
            .with_sender(self.sender)
            .with_actor(self.actor)
            .call_and_assert(Ok(()));
        // Sell nft
        SellNftFixture::default()
            .with_sender(self.sender)
            .with_actor(self.actor)
            .call_and_assert(Ok(()));
        // Update BuyNow price
        UpdateBuyNowPriceFixture::default()
            .with_sender(self.sender)
            .with_actor(self.actor)
            .call_and_assert(Ok(()));
        // Cancel BuyNow
        CancelBuyNowFixture::default()
            .with_sender(self.sender)
            .with_actor(self.actor)
            .call_and_assert(Ok(()));
        // NFT owner remark
        NftOwnerRemarkFixture::default()
            .with_sender(self.sender)
            .with_actor(self.actor)
            .call_and_assert(Ok(()));
        // Pick open auction winner
        increase_account_balance_helper(SECOND_MEMBER_ACCOUNT_ID, INITIAL_BALANCE);
        StartOpenAuctionFixture::default()
            .with_sender(self.sender)
            .with_actor(self.actor)
            .call_and_assert(Ok(()));
        MakeOpenAuctionBidFixture::default().call_and_assert(Ok(()));
        PickOpenAuctionWinnerFixture::default()
            .with_sender(self.sender)
            .with_actor(self.actor)
            .call_and_assert(Ok(()));
    }
}

pub struct SuccessfulChannelCollaboratorsManagementFlow {
    owner_sender: AccountId,
    owner_actor: ContentActor<CuratorGroupId, CuratorId, MemberId>,
    agent_sender: AccountId,
    agent_actor: ContentActor<CuratorGroupId, CuratorId, MemberId>,
}

impl SuccessfulChannelCollaboratorsManagementFlow {
    pub fn default() -> Self {
        Self {
            owner_sender: DEFAULT_MEMBER_ACCOUNT_ID,
            owner_actor: ContentActor::Member(DEFAULT_MEMBER_ID),
            agent_sender: COLLABORATOR_MEMBER_ACCOUNT_ID,
            agent_actor: ContentActor::Member(COLLABORATOR_MEMBER_ID),
        }
    }

    pub fn with_owner_sender(self, owner_sender: AccountId) -> Self {
        Self {
            owner_sender,
            ..self
        }
    }

    pub fn with_agent_sender(self, agent_sender: AccountId) -> Self {
        Self {
            agent_sender,
            ..self
        }
    }

    pub fn with_owner_actor(
        self,
        owner_actor: ContentActor<CuratorGroupId, CuratorId, MemberId>,
    ) -> Self {
        Self {
            owner_actor,
            ..self
        }
    }

    pub fn with_agent_actor(
        self,
        agent_actor: ContentActor<CuratorGroupId, CuratorId, MemberId>,
    ) -> Self {
        Self {
            agent_actor,
            ..self
        }
    }

    pub fn run(&self) {
        let default_collaborators = Module::<Test>::channel_by_id(ChannelId::one()).collaborators;
        let mut updated_collaborators = default_collaborators;

        // Add collaborator (as owner) will full permissions
        updated_collaborators.insert(
            SECOND_MEMBER_ID,
            BTreeSet::from_iter(ChannelActionPermission::iter()),
        );
        UpdateChannelFixture::default()
            .with_sender(self.owner_sender)
            .with_actor(self.owner_actor)
            .with_collaborators(updated_collaborators.clone())
            .call_and_assert(Ok(()));
        // Add another collaborator with all permissions except AgentRemark
        updated_collaborators.insert(
            THIRD_MEMBER_ID,
            all_permissions_except(&[ChannelActionPermission::AgentRemark])
                .into_iter()
                .collect(),
        );
        UpdateChannelFixture::default()
            .with_sender(self.agent_sender)
            .with_actor(self.agent_actor)
            .with_collaborators(updated_collaborators.clone())
            .call_and_assert(Ok(()));
        // Update latest collaborator's permissions (remove ManageChannelCollaborators)
        updated_collaborators.insert(
            THIRD_MEMBER_ID,
            all_permissions_except(&[
                ChannelActionPermission::AgentRemark,
                ChannelActionPermission::ManageChannelCollaborators,
            ])
            .into_iter()
            .collect(),
        );
        UpdateChannelFixture::default()
            .with_sender(self.agent_sender)
            .with_actor(self.agent_actor)
            .with_collaborators(updated_collaborators.clone())
            .call_and_assert(Ok(()));
        // Remove latest collaborator
        updated_collaborators.remove(&THIRD_MEMBER_ID);
        UpdateChannelFixture::default()
            .with_sender(self.agent_sender)
            .with_actor(self.agent_actor)
            .with_collaborators(updated_collaborators.clone())
            .call_and_assert(Ok(()));
    }
}

// helper functions
#[allow(dead_code)] // TODO: Remove the `allow` attribute after carthage
pub fn assert_group_has_permissions_for_actions(
    group: &CuratorGroup<Test>,
    privilege_level: <Test as Config>::ChannelPrivilegeLevel,
    allowed_actions: &Vec<ContentModerationAction>,
) {
    if !allowed_actions.is_empty() {
        assert_eq!(
            group.ensure_group_member_can_perform_moderation_actions(
                allowed_actions,
                privilege_level
            ),
            Ok(()),
            "Expected curator group to have {:?} action permissions for privilege_level {}",
            allowed_actions,
            privilege_level
        );
    }
    for action in ContentModerationAction::iter() {
        match action {
            ContentModerationAction::ChangeChannelFeatureStatus(..) => {
                for feature in PausableChannelFeature::iter() {
                    if !allowed_actions.contains(
                        &ContentModerationAction::ChangeChannelFeatureStatus(feature),
                    ) {
                        assert_eq!(
                                group.ensure_group_member_can_perform_moderation_actions(
                                    &[ContentModerationAction::ChangeChannelFeatureStatus(feature)],
                                    privilege_level
                                ),
                                Err(Error::<Test>::CuratorModerationActionNotAllowed.into()),
                                "Expected curator group to NOT have {:?} action permissions for privilege_level {}",
                                action,
                                privilege_level
                            );
                    }
                }
            }
            _ => {
                if !allowed_actions.contains(&action) {
                    assert_eq!(
                            group.ensure_group_member_can_perform_moderation_actions(
                                &[action.clone()],
                                privilege_level
                            ),
                            Err(Error::<Test>::CuratorModerationActionNotAllowed.into()),
                            "Expected curator group to NOT have {:?} action permissions for privilege_level {}",
                            action,
                            privilege_level
                        );
                }
            }
        }
    }
}

pub fn increase_account_balance_helper(account_id: u128, balance: u64) {
    let _ = Balances::<Test>::deposit_creating(&account_id, balance);
}

pub fn slash_account_balance_helper(account_id: u128) {
    let _ = Balances::<Test>::slash(&account_id, Balances::<Test>::total_balance(&account_id));
}

pub fn create_data_object_candidates_helper(
    starting_ipfs_index: u8,
    number: u64,
) -> Vec<DataObjectCreationParameters> {
    let range = (starting_ipfs_index as u64)..((starting_ipfs_index as u64) + number);

    range
        .into_iter()
        .map(|_| DataObjectCreationParameters {
            size: DEFAULT_OBJECT_SIZE,
            ipfs_content_id: vec![1u8],
        })
        .collect()
}

pub fn create_data_objects_helper() -> Vec<DataObjectCreationParameters> {
    create_data_object_candidates_helper(1, DATA_OBJECTS_NUMBER)
}

pub fn create_default_assets_helper() -> StorageAssets<Test> {
    StorageAssets::<Test> {
        expected_data_size_fee: Storage::<Test>::data_object_per_mega_byte_fee(),
        object_creation_list: create_data_objects_helper(),
    }
}

pub fn set_dynamic_bag_creation_policy_for_storage_numbers(storage_bucket_number: u64) {
    // Set storage bucket in the dynamic bag creation policy to zero.
    assert_eq!(
        Storage::<Test>::update_number_of_storage_buckets_in_dynamic_bag_creation_policy(
            Origin::signed(STORAGE_WG_LEADER_ACCOUNT_ID),
            DynamicBagType::Channel,
            storage_bucket_number,
        ),
        Ok(())
    );
    assert_eq!(
        Storage::<Test>::update_number_of_storage_buckets_in_dynamic_bag_creation_policy(
            Origin::signed(STORAGE_WG_LEADER_ACCOUNT_ID),
            DynamicBagType::Member,
            storage_bucket_number,
        ),
        Ok(())
    );
}
pub fn create_initial_storage_buckets_helper() -> StorageBucketId {
    // first set limits
    assert_eq!(
        Storage::<Test>::update_storage_buckets_voucher_max_limits(
            Origin::signed(STORAGE_WG_LEADER_ACCOUNT_ID),
            VOUCHER_OBJECTS_SIZE_LIMIT,
            VOUCHER_OBJECTS_NUMBER_LIMIT,
        ),
        Ok(())
    );

    set_dynamic_bag_creation_policy_for_storage_numbers(1);

    let storage_bucket_id = Storage::<Test>::next_storage_bucket_id();

    // create bucket(s)
    assert_eq!(
        Storage::<Test>::create_storage_bucket(
            Origin::signed(STORAGE_WG_LEADER_ACCOUNT_ID),
            None,
            STORAGE_BUCKET_ACCEPTING_BAGS,
            STORAGE_BUCKET_OBJECTS_SIZE_LIMIT,
            STORAGE_BUCKET_OBJECTS_NUMBER_LIMIT,
        ),
        Ok(())
    );

    storage_bucket_id
}

pub fn set_data_object_state_bloat_bond(state_bloat_bond: u64) {
    assert_eq!(
        Storage::<Test>::update_data_object_state_bloat_bond(
            Origin::signed(STORAGE_WG_LEADER_ACCOUNT_ID),
            state_bloat_bond
        ),
        Ok(())
    );
}

pub fn create_default_member_owned_channel_with_video_with_nft() -> (ChannelId, VideoId) {
    let channel_id = Content::next_channel_id();
    let video_id = Content::next_video_id();
    create_default_member_owned_channel_with_video();
    // Issue nft
    assert_ok!(Content::issue_nft(
        Origin::signed(DEFAULT_MEMBER_ACCOUNT_ID),
        ContentActor::Member(DEFAULT_MEMBER_ID),
        video_id,
        NftIssuanceParameters::<Test> {
            royalty: None,
            nft_metadata: b"metablob".to_vec(),
            non_channel_owner: None,
            init_transactional_status: InitTransactionalStatus::<Test>::Idle,
        }
    ));
    (channel_id, video_id)
}

pub fn create_default_member_owned_channel() {
    create_default_member_owned_channel_with_storage_buckets(
        true,
        DEFAULT_DATA_OBJECT_STATE_BLOAT_BOND,
        &[],
    )
}

pub fn create_default_member_owned_channel_with_collaborator_permissions(
    collaborator_permissions: &[ChannelActionPermission],
) {
    create_default_member_owned_channel_with_storage_buckets(
        true,
        DEFAULT_DATA_OBJECT_STATE_BLOAT_BOND,
        collaborator_permissions,
    )
}

pub fn create_default_member_owned_channel_with_storage_buckets(
    include_storage_buckets: bool,
    state_bloat_bond: u64,
    collaborator_permissions: &[ChannelActionPermission],
) {
    let mut channel_fixture = CreateChannelFixture::default()
        .with_sender(DEFAULT_MEMBER_ACCOUNT_ID)
        .with_channel_owner(ChannelOwner::Member(DEFAULT_MEMBER_ID))
        .with_data_object_state_bloat_bond(state_bloat_bond)
        .with_assets(StorageAssets::<Test> {
            expected_data_size_fee: Storage::<Test>::data_object_per_mega_byte_fee(),
            object_creation_list: create_data_objects_helper(),
        })
        .with_collaborators(
            vec![(
                COLLABORATOR_MEMBER_ID,
                collaborator_permissions.iter().cloned().collect(),
            )]
            .into_iter()
            .collect(),
        );

    if include_storage_buckets {
        set_dynamic_bag_creation_policy_for_storage_numbers(1);
        channel_fixture = channel_fixture.with_default_storage_buckets();
    }

    channel_fixture.call_and_assert(Ok(()));
}

pub fn create_default_curator_owned_channel(
    data_object_state_bloat_bond: u64,
    curator_agent_permissions: &[ChannelActionPermission],
) {
    let curator_group_id =
        curators::add_curator_to_new_group(DEFAULT_CURATOR_ID, curator_agent_permissions);
    CreateChannelFixture::default()
        .with_default_storage_buckets()
        .with_sender(LEAD_ACCOUNT_ID)
        .with_channel_owner(ChannelOwner::CuratorGroup(curator_group_id))
        .with_data_object_state_bloat_bond(data_object_state_bloat_bond)
        .with_assets(StorageAssets::<Test> {
            expected_data_size_fee: Storage::<Test>::data_object_per_mega_byte_fee(),
            object_creation_list: create_data_objects_helper(),
        })
        .with_collaborators(
            vec![(COLLABORATOR_MEMBER_ID, BTreeSet::new())]
                .into_iter()
                .collect(),
        )
        .call_and_assert(Ok(()));
}

pub fn create_default_member_owned_channel_with_videos(
    number_of_videos: u8,
    collaborator_permissions: &[ChannelActionPermission],
) {
    create_default_member_owned_channel_with_collaborator_permissions(collaborator_permissions);

    for _ in 0..number_of_videos {
        CreateVideoFixture::default()
            .with_sender(DEFAULT_MEMBER_ACCOUNT_ID)
            .with_actor(ContentActor::Member(DEFAULT_MEMBER_ID))
            .with_data_object_state_bloat_bond(DEFAULT_DATA_OBJECT_STATE_BLOAT_BOND)
            .with_assets(StorageAssets::<Test> {
                expected_data_size_fee: Storage::<Test>::data_object_per_mega_byte_fee(),
                object_creation_list: create_data_objects_helper(),
            })
            .with_channel_id(NextChannelId::<Test>::get() - 1)
            .call_and_assert(Ok(()));
    }
}

pub fn create_default_member_owned_channel_with_video() {
    create_default_member_owned_channel_with_videos(1, &[])
}

pub fn create_default_member_owned_channel_with_video_with_collaborator_permissions(
    collaborator_permissions: &[ChannelActionPermission],
) {
    create_default_member_owned_channel_with_videos(1, collaborator_permissions)
}

pub fn create_default_member_owned_channel_with_video_with_storage_buckets(
    include_storage_buckets: bool,
    state_bloat_bond: u64,
) {
    create_default_member_owned_channel_with_storage_buckets(
        include_storage_buckets,
        state_bloat_bond,
        &[],
    );

    // TODO: enable after Carthage
    //set_default_nft_limits();

    CreateVideoFixture::default()
        .with_sender(DEFAULT_MEMBER_ACCOUNT_ID)
        .with_actor(ContentActor::Member(DEFAULT_MEMBER_ID))
        .with_data_object_state_bloat_bond(state_bloat_bond)
        .with_assets(StorageAssets::<Test> {
            expected_data_size_fee: Storage::<Test>::data_object_per_mega_byte_fee(),
            object_creation_list: create_data_objects_helper(),
        })
        .with_channel_id(NextChannelId::<Test>::get() - 1)
        .call();
}

pub fn create_default_curator_owned_channel_with_video(
    state_bloat_bond: u64,
    permissions: &[ChannelActionPermission],
) {
    create_default_curator_owned_channel(state_bloat_bond, permissions);
    CreateVideoFixture::default()
        .with_sender(LEAD_ACCOUNT_ID)
        .with_actor(ContentActor::Lead)
        .with_assets(StorageAssets::<Test> {
            expected_data_size_fee: Storage::<Test>::data_object_per_mega_byte_fee(),
            object_creation_list: create_data_objects_helper(),
        })
        .with_channel_id(NextChannelId::<Test>::get() - 1)
        .call();
}

pub fn pause_channel_feature(channel_id: ChannelId, feature: PausableChannelFeature) {
    SetChannelPausedFeaturesAsModeratorFixture::default()
        .with_channel_id(channel_id)
        .with_new_paused_features(BTreeSet::from_iter(vec![feature]))
        .call_and_assert(Ok(()));
}

#[derive(Debug)]
struct IndexItem {
    index: usize,
    side: Side,
}

fn index_path_helper(len: usize, index: usize) -> Vec<IndexItem> {
    // used as a helper function to generate the correct sequence of indexes used to
    // construct the merkle path necessary for membership proof
    let mut idx = index;
    assert!(idx > 0); // index starting at 1
    let floor_2 = |x: usize| (x >> 1) + (x % 2);
    let mut path = Vec::new();
    let mut prev_len: usize = 0;
    let mut el = len;
    while el != 1 {
        if idx % 2 == 1 && idx == el {
            path.push(IndexItem {
                index: prev_len + idx,
                side: Side::Left,
            });
        } else {
            match idx % 2 {
                1 => path.push(IndexItem {
                    index: prev_len + idx + 1,
                    side: Side::Right,
                }),
                _ => path.push(IndexItem {
                    index: prev_len + idx - 1,
                    side: Side::Left,
                }),
            };
        }
        prev_len += el;
        idx = floor_2(idx);
        el = floor_2(el);
    }
    path
}

pub fn generate_merkle_root_helper<E: Encode>(collection: &[E]) -> Vec<HashOutput> {
    // generates merkle root from the ordered sequence collection.
    // The resulting vector is structured as follows: elements in range
    // [0..collection.len()) will be the tree leaves (layer 0), elements in range
    // [collection.len()..collection.len()/2) will be the nodes in the next to last layer (layer 1)
    // [layer_n_length..layer_n_length/2) will be the number of nodes in layer(n+1)
    assert!(!collection.is_empty());
    let mut out = Vec::new();
    for e in collection.iter() {
        out.push(Hashing::hash(&e.encode()));
    }

    let mut start: usize = 0;
    let mut last_len = out.len();
    //let mut new_len = out.len();
    let mut max_len = last_len >> 1;
    let mut rem = last_len % 2;

    // range [last..(maxlen >> 1) + (maxlen % 2)]
    while max_len != 0 {
        last_len = out.len();
        for i in 0..max_len {
            out.push(Hashing::hash(
                &[out[start + 2 * i], out[start + 2 * i + 1]].encode(),
            ));
        }
        if rem == 1 {
            out.push(Hashing::hash(
                &[out[last_len - 1], out[last_len - 1]].encode(),
            ));
        }
        let new_len: usize = out.len() - last_len;
        rem = new_len % 2;
        max_len = new_len >> 1;
        start = last_len;
    }
    out
}

fn build_merkle_path_helper<E: Encode + Clone>(
    collection: &[E],
    idx: usize,
) -> Vec<ProofElement<Test>> {
    let merkle_tree = generate_merkle_root_helper(collection);
    // builds the actual merkle path with the hashes needed for the proof
    let index_path = index_path_helper(collection.len(), idx + 1);
    index_path
        .iter()
        .map(|idx_item| ProofElement::<Test> {
            hash: merkle_tree[idx_item.index - 1],
            side: idx_item.side,
        })
        .collect()
}

// generate some payments claims
pub fn create_some_pull_payments_helper_with_rewards(
    cumulative_reward_earned: u64,
) -> Vec<PullPayment<Test>> {
    let mut payments = Vec::new();
    for i in 0..PAYMENTS_NUMBER {
        payments.push(PullPayment::<Test> {
            channel_id: (i % 2),
            cumulative_reward_earned,
            reason: Hashing::hash_of(&b"reason".to_vec()),
        });
    }
    payments
}

pub fn create_some_pull_payments_helper() -> Vec<PullPayment<Test>> {
    create_some_pull_payments_helper_with_rewards(DEFAULT_PAYOUT_EARNED)
}

pub fn update_commit_value_with_payments_helper(payments: &[PullPayment<Test>]) {
    let commit = generate_merkle_root_helper(payments).pop().unwrap();
    UpdateChannelPayoutsFixture::default()
        .with_commitment(Some(commit))
        .call_and_assert(Ok(()));
}

pub fn channel_reward_account_balance(channel_id: ChannelId) -> u64 {
    let reward_account = ContentTreasury::<Test>::account_for_channel(channel_id);
    Balances::<Test>::usable_balance(&reward_account)
}

// TODO: Should not be required after https://github.com/Joystream/joystream/issues/3511
pub fn make_channel_account_existential_deposit(channel_id: ChannelId) {
    increase_account_balance_helper(
        ContentTreasury::<Test>::account_for_channel(channel_id),
        <Test as balances::Config>::ExistentialDeposit::get().into(),
    );
}

// TODO: Should not be required after https://github.com/Joystream/joystream/issues/3510
pub fn make_storage_module_account_existential_deposit() {
    increase_account_balance_helper(
        StorageTreasury::<Test>::module_account_id(),
        <Test as balances::Config>::ExistentialDeposit::get().into(),
    );
}

// TODO: Should not be required afer https://github.com/Joystream/joystream/issues/3508
pub fn make_content_module_account_existential_deposit() {
    increase_account_balance_helper(
        ContentTreasury::<Test>::module_account_id(),
        <Test as balances::Config>::ExistentialDeposit::get().into(),
    );
}

pub fn default_curator_actor() -> ContentActor<CuratorGroupId, CuratorId, MemberId> {
    ContentActor::Curator(CuratorGroupId::one(), DEFAULT_CURATOR_ID)
}

#[derive(Clone, PartialEq, Eq, Debug, PartialOrd, Ord)]
pub enum NftTransactionalStatusType {
    Idle,
    BuyNow,
    Offer,
    Auction(AuctionType),
}

pub struct ContentTest {
    channel_owner_sender: AccountId,
    channel_owner_actor: ContentActor<CuratorGroupId, CuratorId, MemberId>,
    agent_permissions: BTreeSet<ChannelActionPermission>,
    claimable_reward: bool,
    create_video: bool,
    video_assets: Option<StorageAssets<Test>>,
    create_video_nft: bool,
    nft_status: NftTransactionalStatusType,
    make_open_auction_bid: bool,
    collaborators: Option<BTreeMap<MemberId, ChannelAgentPermissions>>,
}

impl ContentTest {
    pub fn default() -> Self {
        Self {
            channel_owner_sender: DEFAULT_MEMBER_ACCOUNT_ID,
            channel_owner_actor: ContentActor::Member(DEFAULT_MEMBER_ID),
            agent_permissions: BTreeSet::new(),
            claimable_reward: false,
            create_video: false,
            video_assets: Some(create_default_assets_helper()),
            create_video_nft: false,
            nft_status: NftTransactionalStatusType::Idle,
            make_open_auction_bid: false,
            collaborators: None,
        }
    }

    pub fn with_curator_channel() -> Self {
        let channel_owner_sender = LEAD_ACCOUNT_ID;
        let channel_owner_actor = ContentActor::Lead;
        Self {
            channel_owner_sender,
            channel_owner_actor,
            ..Self::default()
        }
    }

    pub fn with_member_channel() -> Self {
        let channel_owner_sender = DEFAULT_MEMBER_ACCOUNT_ID;
        let channel_owner_actor = ContentActor::Member(DEFAULT_MEMBER_ID);
        Self {
            channel_owner_sender,
            channel_owner_actor,
            ..Self::default()
        }
    }

    pub fn with_collaborators(
        self,
        collaborators: &[(u64, BTreeSet<ChannelActionPermission>)],
    ) -> Self {
        Self {
            collaborators: Some(collaborators.iter().cloned().collect::<BTreeMap<_, _>>()),
            ..self
        }
    }

    pub fn with_agent_permissions(self, permissions: &[ChannelActionPermission]) -> Self {
        Self {
            agent_permissions: agent_permissions(permissions),
            ..self
        }
    }

    pub fn with_all_agent_permissions_except(
        self,
        except_permissions: &[ChannelActionPermission],
    ) -> Self {
        Self {
            agent_permissions: all_permissions_except(except_permissions),
            ..self
        }
    }

    pub fn with_claimable_reward(self) -> Self {
        Self {
            claimable_reward: true,
            ..self
        }
    }

    pub fn with_video(self) -> Self {
        Self {
            create_video: true,
            ..self
        }
    }

    pub fn with_video_assets(self, video_assets: Option<StorageAssets<Test>>) -> Self {
        Self {
            video_assets,
            ..self.with_video()
        }
    }

    pub fn with_video_nft(self) -> Self {
        Self {
            create_video_nft: true,
            ..self.with_video()
        }
    }

    pub fn with_video_nft_status(self, nft_status: NftTransactionalStatusType) -> Self {
        Self {
            nft_status,
            ..self.with_video_nft()
        }
    }

    pub fn with_nft_open_auction_bid(self) -> Self {
        Self {
            make_open_auction_bid: true,
            ..self.with_video_nft_status(NftTransactionalStatusType::Auction(AuctionType::Open))
        }
    }

    pub fn setup(&self) {
        run_to_block(1);
        create_initial_storage_buckets_helper();
        increase_account_balance_helper(self.channel_owner_sender, INITIAL_BALANCE);

        // Create channel
        let agent_permissions = self.agent_permissions.iter().cloned().collect::<Vec<_>>();
        match self.channel_owner_actor {
            ContentActor::Lead => create_default_curator_owned_channel(
                DEFAULT_DATA_OBJECT_STATE_BLOAT_BOND,
                &agent_permissions,
            ),
            ContentActor::Member(..) => {
                create_default_member_owned_channel_with_collaborator_permissions(
                    &agent_permissions,
                )
            }
            _ => assert!(false),
        }

        // Setup claimable reward (optionally)
        if self.claimable_reward {
            let payments = create_some_pull_payments_helper();
            update_commit_value_with_payments_helper(&payments);
            <Test as Config>::CouncilBudgetManager::set_budget(DEFAULT_PAYOUT_CLAIMED);
        }

        // Set channel collaborators (optionally)
        if let Some(collaborators) = self.collaborators.as_ref() {
            UpdateChannelFixture::default()
                .with_sender(self.channel_owner_sender)
                .with_actor(self.channel_owner_actor)
                .with_collaborators(collaborators.clone())
                .call_and_assert(Ok(()));
        }

        // Create video (optionally)
        if self.create_video {
            CreateVideoFixture::default()
                .with_sender(self.channel_owner_sender)
                .with_actor(self.channel_owner_actor)
                .with_opt_assets(self.video_assets.clone())
                .call_and_assert(Ok(()));
        }

        // Create video nft (optinally)
        if self.create_video_nft {
            IssueNftFixture::default()
                .with_sender(self.channel_owner_sender)
                .with_actor(self.channel_owner_actor)
                .call_and_assert(Ok(()));
        }

        // Set nft status (optionally)
        match self.nft_status {
            NftTransactionalStatusType::Auction(auction_type) => match auction_type {
                AuctionType::Open => {
                    StartOpenAuctionFixture::default()
                        .with_sender(self.channel_owner_sender)
                        .with_actor(self.channel_owner_actor)
                        .call_and_assert(Ok(()));
                }
                AuctionType::English => {
                    StartEnglishAuctionFixture::default()
                        .with_sender(self.channel_owner_sender)
                        .with_actor(self.channel_owner_actor)
                        .call_and_assert(Ok(()));
                }
            },
            NftTransactionalStatusType::BuyNow => {
                SellNftFixture::default()
                    .with_sender(self.channel_owner_sender)
                    .with_actor(self.channel_owner_actor)
                    .call_and_assert(Ok(()));
            }
            NftTransactionalStatusType::Offer => {
                OfferNftFixture::default()
                    .with_sender(self.channel_owner_sender)
                    .with_actor(self.channel_owner_actor)
                    .call_and_assert(Ok(()));
            }
            _ => {}
        }

        // Make nft open auction bid (optionally)
        if self.make_open_auction_bid {
            increase_account_balance_helper(SECOND_MEMBER_ACCOUNT_ID, INITIAL_BALANCE);
            MakeOpenAuctionBidFixture::default().call_and_assert(Ok(()));
        }
    }
}

pub fn all_permissions_except(
    excluded_permissions: &[ChannelActionPermission],
) -> ChannelAgentPermissions {
    ChannelActionPermission::iter()
        .filter(|p| !excluded_permissions.contains(p))
        .collect()
}

pub fn agent_permissions(permissions: &[ChannelActionPermission]) -> ChannelAgentPermissions {
    permissions.iter().cloned().collect()
}

pub fn get_default_member_channel_invalid_contexts() -> Vec<(
    AccountId,
    ContentActor<CuratorGroupId, CuratorId, MemberId>,
    Error<Test>,
)> {
    vec![
        // collaborator as owner
        (
            COLLABORATOR_MEMBER_ACCOUNT_ID,
            ContentActor::Member(DEFAULT_MEMBER_ID),
            Error::<Test>::MemberAuthFailed,
        ),
        // unauth member as owner
        (
            UNAUTHORIZED_MEMBER_ACCOUNT_ID,
            ContentActor::Member(DEFAULT_MEMBER_ID),
            Error::<Test>::MemberAuthFailed,
        ),
        // unauth collaborator as collaborator
        (
            UNAUTHORIZED_COLLABORATOR_MEMBER_ACCOUNT_ID,
            ContentActor::Member(COLLABORATOR_MEMBER_ID),
            Error::<Test>::MemberAuthFailed,
        ),
        // lead as lead
        (
            LEAD_ACCOUNT_ID,
            ContentActor::Lead,
            Error::<Test>::ActorNotAuthorized,
        ),
        // curator as curator
        (
            DEFAULT_CURATOR_ACCOUNT_ID,
            default_curator_actor(),
            Error::<Test>::ActorNotAuthorized,
        ),
        // unauth member as unauth member
        (
            UNAUTHORIZED_MEMBER_ACCOUNT_ID,
            ContentActor::Member(UNAUTHORIZED_MEMBER_ID),
            Error::<Test>::ActorNotAuthorized,
        ),
        // unauth collaborator as unauth collaborator
        (
            UNAUTHORIZED_COLLABORATOR_MEMBER_ACCOUNT_ID,
            ContentActor::Member(UNAUTHORIZED_COLLABORATOR_MEMBER_ID),
            Error::<Test>::ActorNotAuthorized,
        ),
    ]
}

pub fn get_default_curator_channel_invalid_contexts() -> Vec<(
    AccountId,
    ContentActor<CuratorGroupId, CuratorId, MemberId>,
    Error<Test>,
)> {
    vec![
        // collaborator as lead
        (
            COLLABORATOR_MEMBER_ACCOUNT_ID,
            ContentActor::Lead,
            Error::<Test>::LeadAuthFailed,
        ),
        // agent as lead
        (
            DEFAULT_CURATOR_ACCOUNT_ID,
            ContentActor::Lead,
            Error::<Test>::LeadAuthFailed,
        ),
        // unauth lead as lead
        (
            UNAUTHORIZED_LEAD_ACCOUNT_ID,
            ContentActor::Lead,
            Error::<Test>::LeadAuthFailed,
        ),
        // collaborator as agent
        (
            COLLABORATOR_MEMBER_ACCOUNT_ID,
            default_curator_actor(),
            Error::<Test>::CuratorAuthFailed,
        ),
        // unauth curator as agent
        (
            UNAUTHORIZED_CURATOR_ACCOUNT_ID,
            default_curator_actor(),
            Error::<Test>::CuratorAuthFailed,
        ),
        // agent as collaborator
        (
            DEFAULT_CURATOR_ACCOUNT_ID,
            ContentActor::Member(COLLABORATOR_MEMBER_ID),
            Error::<Test>::MemberAuthFailed,
        ),
        // unauth collaborator as collaborator
        (
            UNAUTHORIZED_COLLABORATOR_MEMBER_ACCOUNT_ID,
            ContentActor::Member(COLLABORATOR_MEMBER_ID),
            Error::<Test>::MemberAuthFailed,
        ),
        // unauth curator as unauth curator
        (
            UNAUTHORIZED_CURATOR_ACCOUNT_ID,
            ContentActor::Curator(2, UNAUTHORIZED_CURATOR_ID),
            Error::<Test>::ActorNotAuthorized,
        ),
        // unauth collaborator as unauth collaborator
        (
            UNAUTHORIZED_COLLABORATOR_MEMBER_ACCOUNT_ID,
            ContentActor::Member(UNAUTHORIZED_COLLABORATOR_MEMBER_ID),
            Error::<Test>::ActorNotAuthorized,
        ),
    ]
}

pub fn run_all_fixtures_with_contexts(
    contexts: Vec<(
        AccountId,
        ContentActor<CuratorGroupId, CuratorId, MemberId>,
        Error<Test>,
    )>,
) {
    for (sender, actor, error) in contexts {
        let expected_err = Err(error.into());
        UpdateChannelFixture::default()
            .with_sender(sender)
            .with_actor(actor)
            .call_and_assert(expected_err);
        CreateVideoFixture::default()
            .with_sender(sender)
            .with_actor(actor)
            .call_and_assert(expected_err);
        UpdateVideoFixture::default()
            .with_sender(sender)
            .with_actor(actor)
            .call_and_assert(expected_err);
        DeleteChannelFixture::default()
            .with_sender(sender)
            .with_actor(actor)
            .call_and_assert(expected_err);
        DeleteVideoFixture::default()
            .with_sender(sender)
            .with_actor(actor)
            .call_and_assert(expected_err);
        IssueNftFixture::default()
            .with_sender(sender)
            .with_actor(actor)
            .call_and_assert(expected_err);
        StartOpenAuctionFixture::default()
            .with_sender(sender)
            .with_actor(actor)
            .call_and_assert(expected_err);
        StartEnglishAuctionFixture::default()
            .with_sender(sender)
            .with_actor(actor)
            .call_and_assert(expected_err);
        CancelAuctionFixture::default(AuctionType::Open)
            .with_sender(sender)
            .with_actor(actor)
            .call_and_assert(expected_err);
        CancelAuctionFixture::default(AuctionType::English)
            .with_sender(sender)
            .with_actor(actor)
            .call_and_assert(expected_err);
        OfferNftFixture::default()
            .with_sender(sender)
            .with_actor(actor)
            .call_and_assert(expected_err);
        CancelOfferFixture::default()
            .with_sender(sender)
            .with_actor(actor)
            .call_and_assert(expected_err);
        SellNftFixture::default()
            .with_sender(sender)
            .with_actor(actor)
            .call_and_assert(expected_err);
        CancelBuyNowFixture::default()
            .with_sender(sender)
            .with_actor(actor)
            .call_and_assert(expected_err);
        UpdateBuyNowPriceFixture::default()
            .with_sender(sender)
            .with_actor(actor)
            .call_and_assert(expected_err);
        PickOpenAuctionWinnerFixture::default()
            .with_sender(sender)
            .with_actor(actor)
            .call_and_assert(expected_err);
        NftOwnerRemarkFixture::default()
            .with_sender(sender)
            .with_actor(actor)
<<<<<<< HEAD
            .call_and_assert(expected_err.clone());
        // TODO: enable after enabling destroy_nft
        // DestroyNftFixture::default()
        //     .with_sender(sender)
        //     .with_actor(actor)
        //     .call_and_assert(expected_err.clone());
        ChannelAgentRemarkFixture::default()
            .with_sender(sender)
            .with_actor(actor)
            .call_and_assert(expected_err.clone());
        // TODO: enable after Carthage
        // InitializeChannelTransferFixture::default()
        //     .with_sender(sender)
        //     .with_actor(actor)
        //     .call_and_assert(expected_err.clone());
        // CancelChannelTransferFixture::default()
        //     .with_sender(sender)
        //     .with_actor(actor)
        //     .call_and_assert(expected_err.clone());
=======
            .call_and_assert(expected_err);
        DestroyNftFixture::default()
            .with_sender(sender)
            .with_actor(actor)
            .call_and_assert(expected_err);
        ChannelAgentRemarkFixture::default()
            .with_sender(sender)
            .with_actor(actor)
            .call_and_assert(expected_err);
        InitializeChannelTransferFixture::default()
            .with_sender(sender)
            .with_actor(actor)
            .call_and_assert(expected_err);
        CancelChannelTransferFixture::default()
            .with_sender(sender)
            .with_actor(actor)
            .call_and_assert(expected_err);

>>>>>>> 9a37ad72
        ClaimChannelRewardFixture::default()
            .with_sender(sender)
            .with_actor(actor)
            .call_and_assert(expected_err);
        WithdrawFromChannelBalanceFixture::default()
            .with_sender(sender)
            .with_actor(actor)
            .call_and_assert(expected_err);
        ClaimAndWithdrawChannelRewardFixture::default()
            .with_sender(sender)
            .with_actor(actor)
            .call_and_assert(expected_err);
        IssueCreatorTokenFixture::default()
            .with_sender(sender)
            .with_actor(actor)
            .call_and_assert(expected_err);
        InitCreatorTokenSaleFixture::default()
            .with_sender(sender)
            .with_actor(actor)
            .call_and_assert(expected_err);
        UpdateUpcomingCreatorTokenSaleFixture::default()
            .with_sender(sender)
            .with_actor(actor)
            .call_and_assert(expected_err);
        FinalizeCreatorTokenSaleFixture::default()
            .with_sender(sender)
            .with_actor(actor)
            .call_and_assert(expected_err);
        CreatorTokenIssuerTransferFixture::default()
            .with_sender(sender)
            .with_actor(actor)
            .call_and_assert(expected_err);
        MakeCreatorTokenPermissionlessFixture::default()
            .with_sender(sender)
            .with_actor(actor)
            .call_and_assert(expected_err);
        ReduceCreatorTokenPatronageRateFixture::default()
            .with_sender(sender)
            .with_actor(actor)
            .call_and_assert(expected_err);
        ClaimCreatorTokenPatronageCreditFixture::default()
            .with_sender(sender)
            .with_actor(actor)
            .call_and_assert(expected_err);
        IssueRevenueSplitFixture::default()
            .with_sender(sender)
            .with_actor(actor)
            .call_and_assert(expected_err);
        FinalizeRevenueSplitFixture::default()
            .with_sender(sender)
            .with_actor(actor)
            .call_and_assert(expected_err);
        DeissueCreatorTokenFixture::default()
            .with_sender(sender)
            .with_actor(actor)
            .call_and_assert(expected_err);
    }
}

#[derive(Fixture, new)]
pub struct UpdateGlobalNftLimitFixture {
    #[new(value = "RawOrigin::Signed(LEAD_ACCOUNT_ID)")]
    origin: RawOrigin<u128>,

    #[new(default)]
    period: NftLimitPeriod,

    #[new(default)]
    limit: u64,
}

impl UpdateGlobalNftLimitFixture {
    pub fn call_and_assert(&self, expected_result: DispatchResult) {
        let nft_limit_id = match self.period {
            NftLimitPeriod::Daily => NftLimitId::GlobalDaily,
            NftLimitPeriod::Weekly => NftLimitId::GlobalWeekly,
        };

        let old_limit = nft_limit_by_id(nft_limit_id);

        let actual_result =
            Content::update_global_nft_limit(self.origin.clone().into(), self.period, self.limit);

        assert_eq!(actual_result, expected_result);

        let new_limit = nft_limit_by_id(nft_limit_id);

        if actual_result.is_ok() {
            assert_eq!(
                LimitPerPeriod {
                    limit: self.limit,
                    ..old_limit
                },
                new_limit
            );
            assert_eq!(
                System::events().last().unwrap().event,
                MetaEvent::Content(RawEvent::GlobalNftLimitUpdated(self.period, self.limit))
            );
        } else {
            assert_eq!(old_limit, new_limit);
        }
    }
}

#[derive(Fixture, new)]
pub struct UpdateChannelNftLimitFixture {
    #[new(value = "RawOrigin::Signed(DEFAULT_CURATOR_ACCOUNT_ID)")]
    origin: RawOrigin<u128>,

    #[new(value = "default_curator_actor()")]
    actor: ContentActor<CuratorGroupId, CuratorId, MemberId>,

    #[new(default)]
    period: NftLimitPeriod,

    #[new(value = "ChannelId::one()")]
    channel_id: ChannelId,

    #[new(default)]
    limit: u64,
}

impl UpdateChannelNftLimitFixture {
    pub fn call_and_assert(&self, expected_result: DispatchResult) {
        let nft_limit_id = match self.period {
            NftLimitPeriod::Daily => NftLimitId::ChannelDaily(self.channel_id),
            NftLimitPeriod::Weekly => NftLimitId::ChannelWeekly(self.channel_id),
        };

        let old_limit = nft_limit_by_id(nft_limit_id);

        let actual_result = Content::update_channel_nft_limit(
            self.origin.clone().into(),
            self.actor,
            self.period,
            self.channel_id,
            self.limit,
        );

        assert_eq!(actual_result, expected_result);

        let new_limit = nft_limit_by_id(nft_limit_id);

        if actual_result.is_ok() {
            assert_eq!(
                LimitPerPeriod {
                    limit: self.limit,
                    ..old_limit
                },
                new_limit
            );
            assert_eq!(
                System::events().last().unwrap().event,
                MetaEvent::Content(RawEvent::ChannelNftLimitUpdated(
                    self.actor,
                    self.period,
                    self.channel_id,
                    self.limit
                ))
            );
        } else {
            assert_eq!(old_limit, new_limit);
        }
    }
}<|MERGE_RESOLUTION|>--- conflicted
+++ resolved
@@ -4313,7 +4313,6 @@
             .call_and_assert(Ok(()));
         // TODO: enable after enabling destroy_nft
         // Destroy nft
-<<<<<<< HEAD
         // DestroyNftFixture::default()
         //     .with_sender(self.sender.clone())
         //     .with_actor(self.actor.clone())
@@ -4327,16 +4326,6 @@
             .with_sender(self.sender.clone())
             .with_actor(self.actor.clone())
             .with_video_id(VideoId::from(3u32))
-=======
-        DestroyNftFixture::default()
-            .with_sender(self.sender)
-            .with_actor(self.actor)
-            .call_and_assert(Ok(()));
-        // Issue nft during video update
-        UpdateVideoFixture::default()
-            .with_sender(self.sender)
-            .with_actor(self.actor)
->>>>>>> 9a37ad72
             .with_nft_issuance(NftIssuanceParameters::<Test>::default())
             .call_and_assert(Ok(()));
         // Start open auction
@@ -5397,7 +5386,6 @@
         NftOwnerRemarkFixture::default()
             .with_sender(sender)
             .with_actor(actor)
-<<<<<<< HEAD
             .call_and_assert(expected_err.clone());
         // TODO: enable after enabling destroy_nft
         // DestroyNftFixture::default()
@@ -5417,26 +5405,6 @@
         //     .with_sender(sender)
         //     .with_actor(actor)
         //     .call_and_assert(expected_err.clone());
-=======
-            .call_and_assert(expected_err);
-        DestroyNftFixture::default()
-            .with_sender(sender)
-            .with_actor(actor)
-            .call_and_assert(expected_err);
-        ChannelAgentRemarkFixture::default()
-            .with_sender(sender)
-            .with_actor(actor)
-            .call_and_assert(expected_err);
-        InitializeChannelTransferFixture::default()
-            .with_sender(sender)
-            .with_actor(actor)
-            .call_and_assert(expected_err);
-        CancelChannelTransferFixture::default()
-            .with_sender(sender)
-            .with_actor(actor)
-            .call_and_assert(expected_err);
-
->>>>>>> 9a37ad72
         ClaimChannelRewardFixture::default()
             .with_sender(sender)
             .with_actor(actor)
