--- conflicted
+++ resolved
@@ -488,20 +488,7 @@
                 enable_comments: None,
                 new_meta: None,
                 auto_issue_nft: Default::default(),
-<<<<<<< HEAD
-=======
-            },
-        }
-    }
-
-    pub fn with_nft_issuance(self, params: NftIssuanceParameters<Test>) -> Self {
-        Self {
-            params: VideoUpdateParameters::<Test> {
-                auto_issue_nft: Some(params),
-                ..self.params
->>>>>>> 8213747c
-            },
-            ..self
+            },
         }
     }
 
