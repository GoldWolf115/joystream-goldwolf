--- conflicted
+++ resolved
@@ -2172,7 +2172,6 @@
     );
 }
 
-<<<<<<< HEAD
 pub fn set_data_object_deletion_prize(deletion_prize: u64) {
     assert_eq!(
         Storage::<Test>::update_data_object_deletion_prize(
@@ -2183,12 +2182,10 @@
     );
 }
 
-pub fn create_default_member_owned_channel(deletion_prize: u64) {
-=======
 pub fn create_default_member_owned_channel_with_video_with_nft() -> (ChannelId, VideoId) {
     let channel_id = Content::next_channel_id();
     let video_id = Content::next_video_id();
-    create_default_member_owned_channel_with_video();
+    create_default_member_owned_channel_with_video(DATA_OBJECT_DELETION_PRIZE);
     // Issue nft
     assert_ok!(Content::issue_nft(
         Origin::signed(DEFAULT_MEMBER_ACCOUNT_ID),
@@ -2204,8 +2201,7 @@
     (channel_id, video_id)
 }
 
-pub fn create_default_member_owned_channel() {
->>>>>>> 8a66ceb5
+pub fn create_default_member_owned_channel(deletion_prize: u64) {
     CreateChannelFixture::default()
         .with_sender(DEFAULT_MEMBER_ACCOUNT_ID)
         .with_actor(ContentActor::Member(DEFAULT_MEMBER_ID))
