<<<<<<< HEAD
#[cfg(feature = "runtime-benchmarks")]
mod benchmarks;
//mod payouts;

use crate::types::{ChannelActionPermission, ChannelCreationParameters, StorageAssets, PausableChannelFeature};
use crate::{Config, Module as Pallet, ModerationPermissionsByLevel, ContentModerationAction};
=======
#![cfg(feature = "runtime-benchmarks")]

mod benchmarking;

use crate::permissions::*;
use crate::types::{
    ChannelActionPermission, ChannelAgentPermissions, ChannelCreationParameters, ChannelOwner,
    InitTransferParametersOf, StorageAssets,
};
use crate::{Config, Module as Pallet};
>>>>>>> f3b85241
use balances::Pallet as Balances;
use common::MembershipTypes;
use frame_benchmarking::account;
use frame_support::storage::{StorageMap, StorageValue};
use frame_support::traits::{Currency, Get, Instance};
use frame_system::EventRecord;
use frame_system::Pallet as System;
use frame_system::RawOrigin;
use membership::Module as Membership;
use sp_arithmetic::traits::One;
<<<<<<< HEAD
use sp_runtime::{DispatchError,SaturatedConversion};
=======
use sp_runtime::DispatchError;
use sp_runtime::SaturatedConversion;
>>>>>>> f3b85241
use sp_std::collections::btree_map::BTreeMap;
use sp_std::collections::btree_set::BTreeSet;
use sp_std::convert::TryInto;
use sp_std::iter::FromIterator;
use sp_std::vec;
use sp_std::vec::Vec;
use storage::{
    DataObjectCreationParameters, DistributionBucketId, DynamicBagType, Module as Storage,
};
use working_group::{
    ApplicationById, ApplicationId, ApplyOnOpeningParameters, OpeningById, OpeningId, OpeningType,
    StakeParameters, StakePolicy, WorkerById, WorkerId,
};

// Configuration
pub trait RuntimeConfig:
    Config
    + storage::Config
    + membership::Config
    + balances::Config
    + working_group::Config<StorageWorkingGroupInstance>
    + working_group::Config<DistributionWorkingGroupInstance>
    + working_group::Config<ContentWorkingGroupInstance>
{
}

impl<T> RuntimeConfig for T where
    T: Config
        + storage::Config
        + membership::Config
        + balances::Config
        + working_group::Config<StorageWorkingGroupInstance>
        + working_group::Config<DistributionWorkingGroupInstance>
        + working_group::Config<ContentWorkingGroupInstance>
{
}

// moderation actions
const CONTENT_MODERATION_ACTIONS: [ContentModerationAction; 15] = [
    ContentModerationAction::HideVideo,
    ContentModerationAction::HideChannel,
    ContentModerationAction::ChangeChannelFeatureStatus(
        PausableChannelFeature::ChannelFundsTransfer,
    ),
    ContentModerationAction::ChangeChannelFeatureStatus(PausableChannelFeature::CreatorCashout),
    ContentModerationAction::ChangeChannelFeatureStatus(PausableChannelFeature::VideoNftIssuance),
    ContentModerationAction::ChangeChannelFeatureStatus(PausableChannelFeature::VideoCreation),
    ContentModerationAction::ChangeChannelFeatureStatus(PausableChannelFeature::VideoUpdate),
    ContentModerationAction::ChangeChannelFeatureStatus(PausableChannelFeature::ChannelUpdate),
    ContentModerationAction::ChangeChannelFeatureStatus(
        PausableChannelFeature::CreatorTokenIssuance,
    ),
    ContentModerationAction::DeleteVideo,
    ContentModerationAction::DeleteChannel,
    ContentModerationAction::DeleteVideoAssets(true),
    ContentModerationAction::DeleteVideoAssets(false),
    ContentModerationAction::DeleteNonVideoChannelAssets,
    ContentModerationAction::UpdateChannelNftLimits,
];

// The storage working group instance alias.
pub type StorageWorkingGroupInstance = working_group::Instance2;

// The distribution working group instance alias.
pub type DistributionWorkingGroupInstance = working_group::Instance9;

<<<<<<< HEAD
// The content working group instance
=======
// Content working group instance alias.
>>>>>>> f3b85241
pub type ContentWorkingGroupInstance = working_group::Instance3;

const fn gen_array_u128<const N: usize>(init: u128) -> [u128; N] {
    let mut res = [0; N];

    let mut i = 0;
    while i < N as u128 {
        res[i as usize] = init + i;
        i += 1;
    }

    res
}

pub const MEMBER_IDS_INIT: u128 = 500;
pub const MAX_MEMBER_IDS: usize = 100;
<<<<<<< HEAD
pub const MEMBER_IDS: [u64; MAX_MEMBER_IDS] = gen_array_u64::<MAX_MEMBER_IDS>(MEMBER_IDS_INIT);

pub const COLABORATOR_IDS_INIT: u64 = 700;
pub const MAX_COLLABORATOR_IDS: usize = 100;
pub const COLABORATOR_IDS: [u64; MAX_COLLABORATOR_IDS] =
    gen_array_u64::<MAX_COLLABORATOR_IDS>(COLABORATOR_IDS_INIT);

pub const CURATOR_IDS_INIT: u64 = 600;
pub const MAX_CURATOR_IDS: usize = 100;
pub const CURATOR_IDS: [u64; MAX_CURATOR_IDS] = gen_array_u64::<MAX_CURATOR_IDS>(CURATOR_IDS_INIT);
=======

pub const MEMBER_IDS: [u128; MAX_MEMBER_IDS] = gen_array_u128::<MAX_MEMBER_IDS>(MEMBER_IDS_INIT);

pub const COLABORATOR_IDS_INIT: u128 = 700;
pub const MAX_COLABORATOR_IDS: usize = 100;

pub const COLABORATOR_IDS: [u128; MAX_COLABORATOR_IDS] =
    gen_array_u128::<MAX_COLABORATOR_IDS>(COLABORATOR_IDS_INIT);

pub const CURATOR_IDS_INIT: u128 = 800;
pub const MAX_CURATOR_IDS: usize = 100;

pub const CURATOR_IDS: [u128; MAX_CURATOR_IDS] =
    gen_array_u128::<MAX_CURATOR_IDS>(CURATOR_IDS_INIT);
>>>>>>> f3b85241

const DEFAULT_MEMBER_ID: u128 = MEMBER_IDS[1];
const STORAGE_WG_LEADER_ACCOUNT_ID: u128 = 100001; // must match the mocks
const CONTENT_WG_LEADER_ACCOUNT_ID: u128 = 100002;
const DISTRIBUTION_WG_LEADER_ACCOUNT_ID: u128 = 100004; // must match the mocks
const MAX_BYTES: u32 = 50000;

const CHANNEL_AGENT_PERMISSIONS: [ChannelActionPermission; 13] = [
    ChannelActionPermission::AddVideo,
    ChannelActionPermission::AgentRemark,
    ChannelActionPermission::ClaimChannelReward,
    ChannelActionPermission::DeleteChannel,
    ChannelActionPermission::DeleteVideo,
    ChannelActionPermission::ManageChannelCollaborators,
    ChannelActionPermission::ManageNonVideoChannelAssets,
    ChannelActionPermission::ManageVideoAssets,
    ChannelActionPermission::ManageVideoNfts,
    ChannelActionPermission::TransferChannel,
    ChannelActionPermission::UpdateChannelMetadata,
    ChannelActionPermission::UpdateVideoMetadata,
    ChannelActionPermission::WithdrawFromChannelBalance,
];

const CONTENT_MODERATION_ACTIONS: [ContentModerationAction; 15] = [
    ContentModerationAction::HideVideo,
    ContentModerationAction::HideChannel,
    ContentModerationAction::ChangeChannelFeatureStatus(
        PausableChannelFeature::ChannelFundsTransfer,
    ),
    ContentModerationAction::ChangeChannelFeatureStatus(PausableChannelFeature::CreatorCashout),
    ContentModerationAction::ChangeChannelFeatureStatus(PausableChannelFeature::VideoNftIssuance),
    ContentModerationAction::ChangeChannelFeatureStatus(PausableChannelFeature::VideoCreation),
    ContentModerationAction::ChangeChannelFeatureStatus(PausableChannelFeature::VideoUpdate),
    ContentModerationAction::ChangeChannelFeatureStatus(PausableChannelFeature::ChannelUpdate),
    ContentModerationAction::ChangeChannelFeatureStatus(
        PausableChannelFeature::CreatorTokenIssuance,
    ),
    ContentModerationAction::DeleteVideo,
    ContentModerationAction::DeleteChannel,
    ContentModerationAction::DeleteVideoAssets(true),
    ContentModerationAction::DeleteVideoAssets(false),
    ContentModerationAction::DeleteNonVideoChannelAssets,
    ContentModerationAction::UpdateChannelNftLimits,
];

pub trait CreateAccountId {
    fn create_account_id(id: u128) -> Self;
}

impl CreateAccountId for u128 {
    fn create_account_id(id: u128) -> Self {
        id
    }
}

const SEED: u32 = 0;

impl CreateAccountId for sp_core::crypto::AccountId32 {
    fn create_account_id(id: u128) -> Self {
        account::<Self>("default", id.try_into().unwrap(), SEED)
    }
}

pub trait RuntimeConfig:
    Config
    + storage::Config
    + membership::Config
    + balances::Config
    + working_group::Config<StorageWorkingGroupInstance>
    + working_group::Config<DistributionWorkingGroupInstance>
    + working_group::Config<ContentWorkingGroupInstance>
{
}

impl<T> RuntimeConfig for T where
    T: Config
        + storage::Config
        + membership::Config
        + balances::Config
        + working_group::Config<StorageWorkingGroupInstance>
        + working_group::Config<DistributionWorkingGroupInstance>
        + working_group::Config<ContentWorkingGroupInstance>
{
}

fn get_byte(num: u128, byte_number: u8) -> u8 {
    ((num & (0xff << (8 * byte_number))) >> (8 * byte_number)) as u8
}

// Method to generate a distintic valid handle
// for a membership. For each index.
fn handle_from_id<T: membership::Config>(id: u128) -> Vec<u8> {
    let min_handle_length = 1;

    let mut handle = vec![];

    for i in 0..16 {
        handle.push(get_byte(id, i));
    }

    while handle.len() < (min_handle_length as usize) {
        handle.push(0u8);
    }

    handle
}

fn apply_on_opening_helper<T: Config + working_group::Config<I>, I: Instance>(
    applicant_account_id: &T::AccountId,
    applicant_member_id: &T::MemberId,
    opening_id: &OpeningId,
) -> ApplicationId {
    working_group::Module::<T, I>::apply_on_opening(
        RawOrigin::Signed((*applicant_account_id).clone()).into(),
        ApplyOnOpeningParameters::<T> {
            member_id: *applicant_member_id,
            opening_id: *opening_id,
            role_account_id: applicant_account_id.clone(),
            reward_account_id: applicant_account_id.clone(),
            description: vec![],
            stake_parameters: StakeParameters {
                stake: <T as working_group::Config<I>>::MinimumApplicationStake::get(),
                staking_account_id: applicant_account_id.clone(),
            },
        },
    )
    .unwrap();

    let application_id = working_group::Module::<T, I>::next_application_id() - 1;

    assert!(
        ApplicationById::<T, I>::contains_key(application_id),
        "Application not added"
    );

    application_id
}

fn add_and_apply_opening<T: Config + working_group::Config<I>, I: Instance>(
    add_opening_origin: &T::Origin,
    applicant_account_id: &T::AccountId,
    applicant_member_id: &T::MemberId,
    job_opening_type: &OpeningType,
) -> (OpeningId, ApplicationId) {
    let opening_id = add_opening_helper::<T, I>(add_opening_origin, job_opening_type);

    let application_id =
        apply_on_opening_helper::<T, I>(applicant_account_id, applicant_member_id, &opening_id);

    (opening_id, application_id)
}

fn add_opening_helper<T: Config + working_group::Config<I>, I: Instance>(
    add_opening_origin: &T::Origin,
    job_opening_type: &OpeningType,
) -> OpeningId {
    working_group::Module::<T, I>::add_opening(
        add_opening_origin.clone(),
        vec![],
        *job_opening_type,
        StakePolicy {
            stake_amount: <T as working_group::Config<I>>::MinimumApplicationStake::get(),
            leaving_unstaking_period: <T as working_group::Config<I>>::MinUnstakingPeriodLimit::get(
            ) + One::one(),
        },
        Some(One::one()),
    )
    .unwrap();

    let opening_id = working_group::Module::<T, I>::next_opening_id() - 1;

    assert!(
        OpeningById::<T, I>::contains_key(opening_id),
        "Opening not added"
    );

    opening_id
}

fn insert_storage_leader<T>() -> T::AccountId
where
    T::AccountId: CreateAccountId,
    T: RuntimeConfig,
{
    insert_leader::<T, StorageWorkingGroupInstance>(STORAGE_WG_LEADER_ACCOUNT_ID)
}

fn insert_distribution_leader<T>() -> T::AccountId
where
    T::AccountId: CreateAccountId,
    T: RuntimeConfig,
{
    insert_leader::<T, DistributionWorkingGroupInstance>(DISTRIBUTION_WG_LEADER_ACCOUNT_ID)
}

fn insert_content_leader<T>() -> T::AccountId
where
    T::AccountId: CreateAccountId,
<<<<<<< HEAD
    T: Config
        + membership::Config
        + working_group::Config<ContentWorkingGroupInstance>
        + balances::Config,
{
    insert_leader::<T, ContentWorkingGroupInstance>(MEMBER_IDS[0] as u128)
}

fn insert_worker<
    T: Config + membership::Config + working_group::Config<I> + balances::Config,
    I: Instance,
>(
    leader_account_id: T::AccountId,
    id: u64,
) -> (T::AccountId, WorkerId<T>)
where
    T::AccountId: CreateAccountId,
{
    let (caller_id, member_id) = member_funded_account::<T>(id);

    let leader_origin = RawOrigin::Signed(leader_account_id);

    let (opening_id, application_id) = add_and_apply_opening::<T, I>(
        &T::Origin::from(leader_origin.clone()),
        &caller_id,
        &member_id,
        &OpeningType::Regular,
    );

    let successful_application_ids = BTreeSet::<ApplicationId>::from_iter(vec![application_id]);
    let worker_id = working_group::NextWorkerId::<T, I>::get();
    working_group::Module::<T, I>::fill_opening(
        leader_origin.into(),
        opening_id,
        successful_application_ids,
    )
    .unwrap();

    assert!(WorkerById::<T, I>::contains_key(&worker_id));

    (caller_id, worker_id)
}

fn insert_curator<T>(id: u128) -> (T::CuratorId, T::AccountId)
where
    T::AccountId: CreateAccountId,
    T: RuntimeConfig,
{
    let (actor_id, account_id) = insert_worker::<T, ContentWorkingGroupInstance>(
        T::AccountId::create_account_id(CONTENT_WG_LEADER_ACCOUNT_ID),
        id,
    );

    (
        actor_id.saturated_into::<u64>().saturated_into(),
        account_id,
    )
}

fn worst_case_channel_agent_permissions() -> ChannelAgentPermissions {
    CHANNEL_AGENT_PERMISSIONS.iter().cloned().collect()
}

fn setup_worst_case_curator_group_with_curators<T>(
    curators_len: u32,
) -> Result<T::CuratorGroupId, DispatchError>
where
    T::AccountId: CreateAccountId,
    T: RuntimeConfig,
{
    let permissions_by_level: ModerationPermissionsByLevel<T> = (0
        ..T::MaxKeysPerCuratorGroupPermissionsByLevelMap::get())
        .map(|i| {
            (
                i.saturated_into(),
                worst_case_content_moderation_actions_set(),
            )
        })
        .collect();

    let group_id = Pallet::<T>::next_curator_group_id();

    Pallet::<T>::create_curator_group(
        RawOrigin::Signed(T::AccountId::create_account_id(
            MEMBER_IDS[0],
        ))
        .into(),
        true,
        permissions_by_level,
    )?;

    // We substract 1 from `next_worker_id`, because we're not counting the lead
    let already_existing_curators_num =
        working_group::Pallet::<T, ContentWorkingGroupInstance>::next_worker_id()
            .saturated_into::<u32>()
            - 1;

    for c in CURATOR_IDS
        .iter()
        .skip(already_existing_curators_num as usize)
        .take(curators_len as usize)
    {
        let (curator_id, _) = insert_curator::<T>(*c);
        Pallet::<T>::add_curator_to_group(
            RawOrigin::Signed(T::AccountId::create_account_id(
                CONTENT_WG_LEADER_ACCOUNT_ID,
            ))
            .into(),
            group_id,
            curator_id.saturated_into::<u64>().saturated_into(),
            worst_case_channel_agent_permissions(),
        )?;
    }

    Ok(group_id)
=======
    T: RuntimeConfig,
{
    insert_leader::<T, ContentWorkingGroupInstance>(CONTENT_WG_LEADER_ACCOUNT_ID)
>>>>>>> f3b85241
}

fn insert_leader<T, I>(id: u128) -> T::AccountId
where
    T::AccountId: CreateAccountId,
    T: RuntimeConfig + working_group::Config<I>,
    I: Instance,
{
    let (caller_id, member_id) = member_funded_account::<T>(id);

    let (opening_id, application_id) = add_and_apply_opening::<T, I>(
        &T::Origin::from(RawOrigin::Root),
        &caller_id,
        &member_id,
        &OpeningType::Leader,
    );

    let successful_application_ids = BTreeSet::<ApplicationId>::from_iter(vec![application_id]);

    let worker_id = working_group::NextWorkerId::<T, I>::get();
    working_group::Module::<T, I>::fill_opening(
        RawOrigin::Root.into(),
        opening_id,
        successful_application_ids,
    )
    .unwrap();

    assert!(WorkerById::<T, I>::contains_key(worker_id));

    caller_id
}

fn insert_curator<T>(id: u128) -> (T::CuratorId, T::AccountId)
where
    T::AccountId: CreateAccountId,
    T: RuntimeConfig,
{
    let (actor_id, account_id) = insert_worker::<T, ContentWorkingGroupInstance>(
        T::AccountId::create_account_id(CONTENT_WG_LEADER_ACCOUNT_ID),
        id,
    );

    (
        actor_id.saturated_into::<u64>().saturated_into(),
        account_id,
    )
}

fn insert_worker<T, I>(
    leader_acc: T::AccountId,
    id: u128,
) -> (<T as MembershipTypes>::ActorId, T::AccountId)
where
    T::AccountId: CreateAccountId,
    T: RuntimeConfig + working_group::Config<I>,
    I: Instance,
{
    let worker_id = working_group::NextWorkerId::<T, I>::get();

    let (account_id, member_id) = member_funded_account::<T>(id);

    let (opening_id, application_id) = add_and_apply_opening::<T, I>(
        &T::Origin::from(RawOrigin::Signed(leader_acc.clone())),
        &account_id,
        &member_id,
        &OpeningType::Regular,
    );

    let successful_application_ids = BTreeSet::<ApplicationId>::from_iter(vec![application_id]);

    working_group::Module::<T, I>::fill_opening(
        RawOrigin::Signed(leader_acc).into(),
        opening_id,
        successful_application_ids,
    )
    .unwrap();

    assert!(WorkerById::<T, I>::contains_key(worker_id));

    (worker_id, account_id)
}

//defines initial balance
fn initial_balance<T: balances::Config>() -> T::Balance {
    1_000_000u32.into()
}

fn member_funded_account<T: RuntimeConfig>(id: u128) -> (T::AccountId, T::MemberId)
where
    T::AccountId: CreateAccountId,
{
    let account_id = T::AccountId::create_account_id(id);

    let handle = handle_from_id::<T>(id);

    // Give balance for buying membership
    let _ = Balances::<T>::make_free_balance_be(&account_id, initial_balance::<T>());

    let params = membership::BuyMembershipParameters {
        root_account: account_id.clone(),
        controller_account: account_id.clone(),
        handle: Some(handle),
        metadata: Vec::new(),
        referrer_id: None,
    };

    let member_id: T::MemberId = T::MemberId::saturated_from(id);
    <membership::NextMemberId<T>>::put(member_id);
    let new_member_id = Membership::<T>::members_created();

    Membership::<T>::buy_membership(RawOrigin::Signed(account_id.clone()).into(), params).unwrap();

    let _ = Balances::<T>::make_free_balance_be(&account_id, initial_balance::<T>());

    Membership::<T>::add_staking_account_candidate(
        RawOrigin::Signed(account_id.clone()).into(),
        new_member_id,
    )
    .unwrap();

    Membership::<T>::confirm_staking_account(
        RawOrigin::Signed(account_id.clone()).into(),
        new_member_id,
        account_id.clone(),
    )
    .unwrap();

    (account_id, new_member_id)
}

fn set_dyn_bag_creation_storage_bucket_numbers<T>(
    lead_account_id: T::AccountId,
    storage_bucket_number: u64,
    bag_type: DynamicBagType,
) where
    T: RuntimeConfig,
{
    let storage_wg_leader_signed = RawOrigin::Signed(lead_account_id);
    Storage::<T>::update_number_of_storage_buckets_in_dynamic_bag_creation_policy(
        T::Origin::from(storage_wg_leader_signed),
        bag_type,
        storage_bucket_number,
    )
    .unwrap();
}

fn update_families_in_dynamic_bag_creation_policy<T>(
    lead_account_id: T::AccountId,
    bag_type: DynamicBagType,
    families: BTreeMap<T::DistributionBucketFamilyId, u32>,
) where
    T: RuntimeConfig,
{
    let storage_wg_leader_signed = RawOrigin::Signed(lead_account_id);
    Storage::<T>::update_families_in_dynamic_bag_creation_policy(
        T::Origin::from(storage_wg_leader_signed),
        bag_type,
        families,
    )
    .unwrap();
}

fn set_storage_buckets_voucher_max_limits<T>(
    lead_account_id: T::AccountId,
    voucher_objects_size_limit: u64,
    voucher_objs_number_limit: u64,
) where
    T: RuntimeConfig,
{
    let storage_wg_leader_signed = RawOrigin::Signed(lead_account_id);
    Storage::<T>::update_storage_buckets_voucher_max_limits(
        T::Origin::from(storage_wg_leader_signed),
        voucher_objects_size_limit,
        voucher_objs_number_limit,
    )
    .unwrap();
}

fn create_storage_bucket<T>(
    lead_account_id: T::AccountId,
    accepting_bags: bool,
    bucket_objs_size_limit: u64,
    bucket_objs_number_limit: u64,
) where
    T: RuntimeConfig,
{
    // Set storage bucket in the dynamic bag creation policy to zero.
    let storage_wg_leader_signed = RawOrigin::Signed(lead_account_id);
    Storage::<T>::create_storage_bucket(
        T::Origin::from(storage_wg_leader_signed),
        None,
        accepting_bags,
        bucket_objs_size_limit,
        bucket_objs_number_limit,
    )
    .unwrap();
}

fn create_distribution_buckets<T>(
    lead_account_id: T::AccountId,
    distribution_bucket_family_id: T::DistributionBucketFamilyId,
    bucket_number: u32,
) -> BTreeSet<DistributionBucketId<T>>
where
    T: RuntimeConfig,
{
    let storage_wg_leader_signed = RawOrigin::Signed(lead_account_id);
    (0..bucket_number)
        .map(|_| {
            let distribution_bucket_index =
                Storage::<T>::distribution_bucket_family_by_id(distribution_bucket_family_id)
                    .next_distribution_bucket_index;

            Storage::<T>::create_distribution_bucket(
                T::Origin::from(storage_wg_leader_signed.clone()),
                distribution_bucket_family_id,
                true,
            )
            .unwrap();

            DistributionBucketId::<T> {
                distribution_bucket_family_id,
                distribution_bucket_index,
            }
        })
        .collect::<BTreeSet<_>>()
}

fn create_distribution_bucket_with_family<T>(
    lead_account_id: T::AccountId,
    bucket_number: u32,
) -> (
    T::DistributionBucketFamilyId,
    BTreeSet<DistributionBucketId<T>>,
)
where
    T: RuntimeConfig,
{
    let distribution_wg_leader_signed = RawOrigin::Signed(lead_account_id.clone());

    let db_family_id = Storage::<T>::next_distribution_bucket_family_id();

    Storage::<T>::create_distribution_bucket_family(T::Origin::from(distribution_wg_leader_signed))
        .unwrap();

    (
        db_family_id,
        create_distribution_buckets::<T>(lead_account_id, db_family_id, bucket_number),
    )
}

pub fn create_data_object_candidates_helper(
    starting_ipfs_index: u8,
    number: u64,
    size: u64,
) -> Vec<DataObjectCreationParameters> {
    let range = (starting_ipfs_index as u64)..((starting_ipfs_index as u64) + number);

    range
        .into_iter()
        .map(|_| DataObjectCreationParameters {
            size,
            ipfs_content_id: vec![1u8],
        })
        .collect()
}

pub fn all_channel_pausable_features_except(
    feature: crate::PausableChannelFeature,
) -> BTreeSet<crate::PausableChannelFeature> {
    [
        crate::PausableChannelFeature::ChannelFundsTransfer,
        crate::PausableChannelFeature::CreatorCashout,
        crate::PausableChannelFeature::ChannelUpdate,
        crate::PausableChannelFeature::VideoNftIssuance,
        crate::PausableChannelFeature::VideoCreation,
        crate::PausableChannelFeature::ChannelUpdate,
        crate::PausableChannelFeature::CreatorTokenIssuance,
    ]
    .iter()
    .filter(|&&x| x != feature)
    .map(|&x| x)
    .collect::<BTreeSet<_>>()
}

fn generate_channel_creation_params<T>(
    storage_wg_lead_account_id: T::AccountId,
    distribution_wg_lead_account_id: T::AccountId,
    colaborator_num: u32,
    storage_bucket_num: u32,
    distribution_bucket_num: u32,
    objects_num: u32,
    max_obj_size: u64,
) -> ChannelCreationParameters<T>
where
    T: RuntimeConfig,
    T::AccountId: CreateAccountId,
{
    let total_objs_size: u64 = max_obj_size.saturating_mul(objects_num.into());
    let metadata = vec![0u8].repeat(MAX_BYTES as usize);

    set_dyn_bag_creation_storage_bucket_numbers::<T>(
        storage_wg_lead_account_id.clone(),
        storage_bucket_num.into(),
        DynamicBagType::Channel,
    );

    set_storage_buckets_voucher_max_limits::<T>(
        storage_wg_lead_account_id.clone(),
        total_objs_size,
        objects_num.into(),
    );

    let assets = StorageAssets::<T> {
        expected_data_size_fee: Storage::<T>::data_object_per_mega_byte_fee(),
        object_creation_list: create_data_object_candidates_helper(
            1,
            objects_num.into(),
            max_obj_size,
        ),
    };

    let collaborators = worst_case_scenario_collaborators::<T>(0, colaborator_num);

    let storage_buckets = (0..storage_bucket_num)
        .map(|id| {
            create_storage_bucket::<T>(
                storage_wg_lead_account_id.clone(),
                true,
                total_objs_size,
                objects_num.into(),
            );
            id.saturated_into()
        })
        .collect::<BTreeSet<_>>();

    let (db_family_id, distribution_buckets) = create_distribution_bucket_with_family::<T>(
        distribution_wg_lead_account_id.clone(),
        distribution_bucket_num,
    );

    let distribution_buckets_families_policy =
        BTreeMap::from_iter([(db_family_id, distribution_buckets.len() as u32)]);

    update_families_in_dynamic_bag_creation_policy::<T>(
        distribution_wg_lead_account_id,
        DynamicBagType::Channel,
        distribution_buckets_families_policy,
    );

    let expected_data_object_state_bloat_bond = Storage::<T>::data_object_state_bloat_bond_value();

    let expected_channel_state_bloat_bond = Pallet::<T>::channel_state_bloat_bond_value();

    ChannelCreationParameters::<T> {
        assets: Some(assets),
        meta: Some(metadata),
        collaborators,
        storage_buckets,
        distribution_buckets,
        expected_data_object_state_bloat_bond,
        expected_channel_state_bloat_bond,
    }
}

<<<<<<< HEAD
fn setup_worst_case_scenario_channel<T: RuntimeConfig>(
    sender: T::AccountId,
    channel_owner: ChannelOwner<T::MemberId, T::CuratorGroupId>,
=======
fn assert_last_event<T: Config>(generic_event: <T as Config>::Event) {
    let events = System::<T>::events();
    let system_event: <T as frame_system::Config>::Event = generic_event.into();
    // compare to the last event record
    let EventRecord { event, .. } = &events[events.len() - 1];
    assert_eq!(event, &system_event);
}

fn worst_case_content_moderation_actions_set() -> BTreeSet<ContentModerationAction> {
    CONTENT_MODERATION_ACTIONS.iter().cloned().collect()
}

fn worst_case_channel_agent_permissions() -> ChannelAgentPermissions {
    CHANNEL_AGENT_PERMISSIONS.iter().cloned().collect()
}

fn worst_case_scenario_collaborators<T: RuntimeConfig>(
    start_id: u32,
    num: u32,
) -> BTreeMap<T::MemberId, ChannelAgentPermissions>
where
    T::AccountId: CreateAccountId,
{
    (0..num)
        .map(|i| {
            let (_, collaborator_id) =
                member_funded_account::<T>(COLABORATOR_IDS[(start_id + i) as usize]);
            (collaborator_id, worst_case_channel_agent_permissions())
        })
        .collect()
}

fn setup_worst_case_scenario_channel<T: RuntimeConfig>(
    sender: T::AccountId,
    channel_owner: ChannelOwner<T::MemberId, T::CuratorGroupId>,
    // benchmarks should always use "true" if possible (ie. the benchmarked tx
    // is allowed during active transfer, for example - delete_channel)
    with_transfer: bool,
>>>>>>> f3b85241
) -> Result<T::ChannelId, DispatchError>
where
    T::AccountId: CreateAccountId,
{
    let storage_wg_lead_account_id = insert_storage_leader::<T>();
    let distribution_wg_lead_account_id = insert_distribution_leader::<T>();
    let origin = RawOrigin::Signed(sender);

    let params = generate_channel_creation_params::<T>(
        storage_wg_lead_account_id,
        distribution_wg_lead_account_id,
        T::MaxNumberOfCollaboratorsPerChannel::get(),
        T::StorageBucketsPerBagValueConstraint::get().max() as u32,
        T::DistributionBucketsPerBagValueConstraint::get().max() as u32,
        T::MaxNumberOfAssetsPerChannel::get(),
        T::MaxDataObjectSize::get(),
    );

    let channel_id = Pallet::<T>::next_channel_id();

<<<<<<< HEAD
    Pallet::<T>::create_channel(origin.into(), channel_owner, params)?;
=======
    Pallet::<T>::create_channel(origin.clone().into(), channel_owner.clone(), params)?;

    // initialize worst-case-scenario transfer
    if with_transfer {
        let (_, new_owner_id) = member_funded_account::<T>(MEMBER_IDS[2]);
        let new_owner = ChannelOwner::Member(new_owner_id);
        let new_collaborators = worst_case_scenario_collaborators::<T>(
            T::MaxNumberOfCollaboratorsPerChannel::get(), // start id
            T::MaxNumberOfCollaboratorsPerChannel::get(), // number of collaborators
        );
        let price = <T as balances::Config>::Balance::one();
        let actor = match channel_owner {
            ChannelOwner::Member(member_id) => ContentActor::Member(member_id),
            ChannelOwner::CuratorGroup(_) => ContentActor::Lead,
        };
        let transfer_params = InitTransferParametersOf::<T> {
            new_owner,
            new_collaborators,
            price,
        };
        Pallet::<T>::initialize_channel_transfer(
            origin.into(),
            channel_id,
            actor,
            transfer_params,
        )?;
    }
>>>>>>> f3b85241

    Ok(channel_id)
}

<<<<<<< HEAD
fn worst_case_content_moderation_actions_set() -> BTreeSet<ContentModerationAction> {
    CONTENT_MODERATION_ACTIONS.iter().cloned().collect()
=======
fn setup_worst_case_curator_group_with_curators<T>(
    curators_len: u32,
) -> Result<T::CuratorGroupId, DispatchError>
where
    T::AccountId: CreateAccountId,
    T: RuntimeConfig,
{
    let permissions_by_level: ModerationPermissionsByLevel<T> = (0
        ..T::MaxKeysPerCuratorGroupPermissionsByLevelMap::get())
        .map(|i| {
            (
                i.saturated_into(),
                worst_case_content_moderation_actions_set(),
            )
        })
        .collect();

    let group_id = Pallet::<T>::next_curator_group_id();

    Pallet::<T>::create_curator_group(
        RawOrigin::Signed(T::AccountId::create_account_id(
            CONTENT_WG_LEADER_ACCOUNT_ID,
        ))
        .into(),
        true,
        permissions_by_level,
    )?;

    // We substract 1 from `next_worker_id`, because we're not counting the lead
    let already_existing_curators_num =
        working_group::Pallet::<T, ContentWorkingGroupInstance>::next_worker_id()
            .saturated_into::<u32>()
            - 1;

    for c in CURATOR_IDS
        .iter()
        .skip(already_existing_curators_num as usize)
        .take(curators_len as usize)
    {
        let (curator_id, _) = insert_curator::<T>(*c);
        Pallet::<T>::add_curator_to_group(
            RawOrigin::Signed(T::AccountId::create_account_id(
                CONTENT_WG_LEADER_ACCOUNT_ID,
            ))
            .into(),
            group_id,
            curator_id.saturated_into::<u64>().saturated_into(),
            worst_case_channel_agent_permissions(),
        )?;
    }

    Ok(group_id)
}

fn setup_worst_case_scenario_curator_channel<T>(
    // benchmarks should always use "true" unless initializing a transfer
    // is part of the benchmarks itself
    with_transfer: bool,
) -> Result<
    (
        T::ChannelId,
        T::CuratorGroupId,
        T::AccountId,
        T::CuratorId,
        T::AccountId,
    ),
    DispatchError,
>
where
    T: RuntimeConfig,
    T::AccountId: CreateAccountId,
{
    let lead_account_id = insert_content_leader::<T>();
    let group_id =
        setup_worst_case_curator_group_with_curators::<T>(T::MaxNumberOfCuratorsPerGroup::get())?;
    let channel_id = setup_worst_case_scenario_channel::<T>(
        lead_account_id.clone(),
        ChannelOwner::CuratorGroup(group_id),
        with_transfer,
    )?;
    let group = Pallet::<T>::curator_group_by_id(group_id);
    let curator_id: T::CuratorId = *group.get_curators().keys().next().unwrap();
    let curator_account_id = T::AccountId::create_account_id(CURATOR_IDS[0]);

    Ok((
        channel_id,
        group_id,
        lead_account_id,
        curator_id,
        curator_account_id,
    ))
}

fn clone_curator_group<T>(group_id: T::CuratorGroupId) -> Result<T::CuratorGroupId, DispatchError>
where
    T: RuntimeConfig,
    T::AccountId: CreateAccountId,
{
    let new_group_id = Pallet::<T>::next_curator_group_id();
    let group = Pallet::<T>::curator_group_by_id(group_id);

    let lead_acc_id = T::AccountId::create_account_id(CONTENT_WG_LEADER_ACCOUNT_ID);
    Pallet::<T>::create_curator_group(
        RawOrigin::Signed(lead_acc_id.clone()).into(),
        group.is_active(),
        group.get_permissions_by_level().clone(),
    )?;

    for (curator_id, permissions) in group.get_curators() {
        Pallet::<T>::add_curator_to_group(
            RawOrigin::Signed(lead_acc_id.clone()).into(),
            new_group_id,
            *curator_id,
            permissions.clone(),
        )?;
    }

    Ok(new_group_id)
>>>>>>> f3b85241
}<|MERGE_RESOLUTION|>--- conflicted
+++ resolved
@@ -1,11 +1,3 @@
-<<<<<<< HEAD
-#[cfg(feature = "runtime-benchmarks")]
-mod benchmarks;
-//mod payouts;
-
-use crate::types::{ChannelActionPermission, ChannelCreationParameters, StorageAssets, PausableChannelFeature};
-use crate::{Config, Module as Pallet, ModerationPermissionsByLevel, ContentModerationAction};
-=======
 #![cfg(feature = "runtime-benchmarks")]
 
 mod benchmarking;
@@ -16,7 +8,6 @@
     InitTransferParametersOf, StorageAssets,
 };
 use crate::{Config, Module as Pallet};
->>>>>>> f3b85241
 use balances::Pallet as Balances;
 use common::MembershipTypes;
 use frame_benchmarking::account;
@@ -27,12 +18,8 @@
 use frame_system::RawOrigin;
 use membership::Module as Membership;
 use sp_arithmetic::traits::One;
-<<<<<<< HEAD
-use sp_runtime::{DispatchError,SaturatedConversion};
-=======
 use sp_runtime::DispatchError;
 use sp_runtime::SaturatedConversion;
->>>>>>> f3b85241
 use sp_std::collections::btree_map::BTreeMap;
 use sp_std::collections::btree_set::BTreeSet;
 use sp_std::convert::TryInto;
@@ -44,33 +31,69 @@
 };
 use working_group::{
     ApplicationById, ApplicationId, ApplyOnOpeningParameters, OpeningById, OpeningId, OpeningType,
-    StakeParameters, StakePolicy, WorkerById, WorkerId,
+    StakeParameters, StakePolicy, WorkerById,
 };
 
-// Configuration
-pub trait RuntimeConfig:
-    Config
-    + storage::Config
-    + membership::Config
-    + balances::Config
-    + working_group::Config<StorageWorkingGroupInstance>
-    + working_group::Config<DistributionWorkingGroupInstance>
-    + working_group::Config<ContentWorkingGroupInstance>
-{
-}
-
-impl<T> RuntimeConfig for T where
-    T: Config
-        + storage::Config
-        + membership::Config
-        + balances::Config
-        + working_group::Config<StorageWorkingGroupInstance>
-        + working_group::Config<DistributionWorkingGroupInstance>
-        + working_group::Config<ContentWorkingGroupInstance>
-{
-}
-
-// moderation actions
+// The storage working group instance alias.
+pub type StorageWorkingGroupInstance = working_group::Instance2;
+
+// The distribution working group instance alias.
+pub type DistributionWorkingGroupInstance = working_group::Instance9;
+
+// Content working group instance alias.
+pub type ContentWorkingGroupInstance = working_group::Instance3;
+
+const fn gen_array_u128<const N: usize>(init: u128) -> [u128; N] {
+    let mut res = [0; N];
+
+    let mut i = 0;
+    while i < N as u128 {
+        res[i as usize] = init + i;
+        i += 1;
+    }
+
+    res
+}
+
+pub const MEMBER_IDS_INIT: u128 = 500;
+pub const MAX_MEMBER_IDS: usize = 100;
+
+pub const MEMBER_IDS: [u128; MAX_MEMBER_IDS] = gen_array_u128::<MAX_MEMBER_IDS>(MEMBER_IDS_INIT);
+
+pub const COLABORATOR_IDS_INIT: u128 = 700;
+pub const MAX_COLABORATOR_IDS: usize = 100;
+
+pub const COLABORATOR_IDS: [u128; MAX_COLABORATOR_IDS] =
+    gen_array_u128::<MAX_COLABORATOR_IDS>(COLABORATOR_IDS_INIT);
+
+pub const CURATOR_IDS_INIT: u128 = 800;
+pub const MAX_CURATOR_IDS: usize = 100;
+
+pub const CURATOR_IDS: [u128; MAX_CURATOR_IDS] =
+    gen_array_u128::<MAX_CURATOR_IDS>(CURATOR_IDS_INIT);
+
+const DEFAULT_MEMBER_ID: u128 = MEMBER_IDS[1];
+const STORAGE_WG_LEADER_ACCOUNT_ID: u128 = 100001; // must match the mocks
+const CONTENT_WG_LEADER_ACCOUNT_ID: u128 = 100002;
+const DISTRIBUTION_WG_LEADER_ACCOUNT_ID: u128 = 100004; // must match the mocks
+const MAX_BYTES: u32 = 50000;
+
+const CHANNEL_AGENT_PERMISSIONS: [ChannelActionPermission; 13] = [
+    ChannelActionPermission::AddVideo,
+    ChannelActionPermission::AgentRemark,
+    ChannelActionPermission::ClaimChannelReward,
+    ChannelActionPermission::DeleteChannel,
+    ChannelActionPermission::DeleteVideo,
+    ChannelActionPermission::ManageChannelCollaborators,
+    ChannelActionPermission::ManageNonVideoChannelAssets,
+    ChannelActionPermission::ManageVideoAssets,
+    ChannelActionPermission::ManageVideoNfts,
+    ChannelActionPermission::TransferChannel,
+    ChannelActionPermission::UpdateChannelMetadata,
+    ChannelActionPermission::UpdateVideoMetadata,
+    ChannelActionPermission::WithdrawFromChannelBalance,
+];
+
 const CONTENT_MODERATION_ACTIONS: [ContentModerationAction; 15] = [
     ContentModerationAction::HideVideo,
     ContentModerationAction::HideChannel,
@@ -93,105 +116,6 @@
     ContentModerationAction::UpdateChannelNftLimits,
 ];
 
-// The storage working group instance alias.
-pub type StorageWorkingGroupInstance = working_group::Instance2;
-
-// The distribution working group instance alias.
-pub type DistributionWorkingGroupInstance = working_group::Instance9;
-
-<<<<<<< HEAD
-// The content working group instance
-=======
-// Content working group instance alias.
->>>>>>> f3b85241
-pub type ContentWorkingGroupInstance = working_group::Instance3;
-
-const fn gen_array_u128<const N: usize>(init: u128) -> [u128; N] {
-    let mut res = [0; N];
-
-    let mut i = 0;
-    while i < N as u128 {
-        res[i as usize] = init + i;
-        i += 1;
-    }
-
-    res
-}
-
-pub const MEMBER_IDS_INIT: u128 = 500;
-pub const MAX_MEMBER_IDS: usize = 100;
-<<<<<<< HEAD
-pub const MEMBER_IDS: [u64; MAX_MEMBER_IDS] = gen_array_u64::<MAX_MEMBER_IDS>(MEMBER_IDS_INIT);
-
-pub const COLABORATOR_IDS_INIT: u64 = 700;
-pub const MAX_COLLABORATOR_IDS: usize = 100;
-pub const COLABORATOR_IDS: [u64; MAX_COLLABORATOR_IDS] =
-    gen_array_u64::<MAX_COLLABORATOR_IDS>(COLABORATOR_IDS_INIT);
-
-pub const CURATOR_IDS_INIT: u64 = 600;
-pub const MAX_CURATOR_IDS: usize = 100;
-pub const CURATOR_IDS: [u64; MAX_CURATOR_IDS] = gen_array_u64::<MAX_CURATOR_IDS>(CURATOR_IDS_INIT);
-=======
-
-pub const MEMBER_IDS: [u128; MAX_MEMBER_IDS] = gen_array_u128::<MAX_MEMBER_IDS>(MEMBER_IDS_INIT);
-
-pub const COLABORATOR_IDS_INIT: u128 = 700;
-pub const MAX_COLABORATOR_IDS: usize = 100;
-
-pub const COLABORATOR_IDS: [u128; MAX_COLABORATOR_IDS] =
-    gen_array_u128::<MAX_COLABORATOR_IDS>(COLABORATOR_IDS_INIT);
-
-pub const CURATOR_IDS_INIT: u128 = 800;
-pub const MAX_CURATOR_IDS: usize = 100;
-
-pub const CURATOR_IDS: [u128; MAX_CURATOR_IDS] =
-    gen_array_u128::<MAX_CURATOR_IDS>(CURATOR_IDS_INIT);
->>>>>>> f3b85241
-
-const DEFAULT_MEMBER_ID: u128 = MEMBER_IDS[1];
-const STORAGE_WG_LEADER_ACCOUNT_ID: u128 = 100001; // must match the mocks
-const CONTENT_WG_LEADER_ACCOUNT_ID: u128 = 100002;
-const DISTRIBUTION_WG_LEADER_ACCOUNT_ID: u128 = 100004; // must match the mocks
-const MAX_BYTES: u32 = 50000;
-
-const CHANNEL_AGENT_PERMISSIONS: [ChannelActionPermission; 13] = [
-    ChannelActionPermission::AddVideo,
-    ChannelActionPermission::AgentRemark,
-    ChannelActionPermission::ClaimChannelReward,
-    ChannelActionPermission::DeleteChannel,
-    ChannelActionPermission::DeleteVideo,
-    ChannelActionPermission::ManageChannelCollaborators,
-    ChannelActionPermission::ManageNonVideoChannelAssets,
-    ChannelActionPermission::ManageVideoAssets,
-    ChannelActionPermission::ManageVideoNfts,
-    ChannelActionPermission::TransferChannel,
-    ChannelActionPermission::UpdateChannelMetadata,
-    ChannelActionPermission::UpdateVideoMetadata,
-    ChannelActionPermission::WithdrawFromChannelBalance,
-];
-
-const CONTENT_MODERATION_ACTIONS: [ContentModerationAction; 15] = [
-    ContentModerationAction::HideVideo,
-    ContentModerationAction::HideChannel,
-    ContentModerationAction::ChangeChannelFeatureStatus(
-        PausableChannelFeature::ChannelFundsTransfer,
-    ),
-    ContentModerationAction::ChangeChannelFeatureStatus(PausableChannelFeature::CreatorCashout),
-    ContentModerationAction::ChangeChannelFeatureStatus(PausableChannelFeature::VideoNftIssuance),
-    ContentModerationAction::ChangeChannelFeatureStatus(PausableChannelFeature::VideoCreation),
-    ContentModerationAction::ChangeChannelFeatureStatus(PausableChannelFeature::VideoUpdate),
-    ContentModerationAction::ChangeChannelFeatureStatus(PausableChannelFeature::ChannelUpdate),
-    ContentModerationAction::ChangeChannelFeatureStatus(
-        PausableChannelFeature::CreatorTokenIssuance,
-    ),
-    ContentModerationAction::DeleteVideo,
-    ContentModerationAction::DeleteChannel,
-    ContentModerationAction::DeleteVideoAssets(true),
-    ContentModerationAction::DeleteVideoAssets(false),
-    ContentModerationAction::DeleteNonVideoChannelAssets,
-    ContentModerationAction::UpdateChannelNftLimits,
-];
-
 pub trait CreateAccountId {
     fn create_account_id(id: u128) -> Self;
 }
@@ -345,127 +269,9 @@
 fn insert_content_leader<T>() -> T::AccountId
 where
     T::AccountId: CreateAccountId,
-<<<<<<< HEAD
-    T: Config
-        + membership::Config
-        + working_group::Config<ContentWorkingGroupInstance>
-        + balances::Config,
-{
-    insert_leader::<T, ContentWorkingGroupInstance>(MEMBER_IDS[0] as u128)
-}
-
-fn insert_worker<
-    T: Config + membership::Config + working_group::Config<I> + balances::Config,
-    I: Instance,
->(
-    leader_account_id: T::AccountId,
-    id: u64,
-) -> (T::AccountId, WorkerId<T>)
-where
-    T::AccountId: CreateAccountId,
-{
-    let (caller_id, member_id) = member_funded_account::<T>(id);
-
-    let leader_origin = RawOrigin::Signed(leader_account_id);
-
-    let (opening_id, application_id) = add_and_apply_opening::<T, I>(
-        &T::Origin::from(leader_origin.clone()),
-        &caller_id,
-        &member_id,
-        &OpeningType::Regular,
-    );
-
-    let successful_application_ids = BTreeSet::<ApplicationId>::from_iter(vec![application_id]);
-    let worker_id = working_group::NextWorkerId::<T, I>::get();
-    working_group::Module::<T, I>::fill_opening(
-        leader_origin.into(),
-        opening_id,
-        successful_application_ids,
-    )
-    .unwrap();
-
-    assert!(WorkerById::<T, I>::contains_key(&worker_id));
-
-    (caller_id, worker_id)
-}
-
-fn insert_curator<T>(id: u128) -> (T::CuratorId, T::AccountId)
-where
-    T::AccountId: CreateAccountId,
-    T: RuntimeConfig,
-{
-    let (actor_id, account_id) = insert_worker::<T, ContentWorkingGroupInstance>(
-        T::AccountId::create_account_id(CONTENT_WG_LEADER_ACCOUNT_ID),
-        id,
-    );
-
-    (
-        actor_id.saturated_into::<u64>().saturated_into(),
-        account_id,
-    )
-}
-
-fn worst_case_channel_agent_permissions() -> ChannelAgentPermissions {
-    CHANNEL_AGENT_PERMISSIONS.iter().cloned().collect()
-}
-
-fn setup_worst_case_curator_group_with_curators<T>(
-    curators_len: u32,
-) -> Result<T::CuratorGroupId, DispatchError>
-where
-    T::AccountId: CreateAccountId,
-    T: RuntimeConfig,
-{
-    let permissions_by_level: ModerationPermissionsByLevel<T> = (0
-        ..T::MaxKeysPerCuratorGroupPermissionsByLevelMap::get())
-        .map(|i| {
-            (
-                i.saturated_into(),
-                worst_case_content_moderation_actions_set(),
-            )
-        })
-        .collect();
-
-    let group_id = Pallet::<T>::next_curator_group_id();
-
-    Pallet::<T>::create_curator_group(
-        RawOrigin::Signed(T::AccountId::create_account_id(
-            MEMBER_IDS[0],
-        ))
-        .into(),
-        true,
-        permissions_by_level,
-    )?;
-
-    // We substract 1 from `next_worker_id`, because we're not counting the lead
-    let already_existing_curators_num =
-        working_group::Pallet::<T, ContentWorkingGroupInstance>::next_worker_id()
-            .saturated_into::<u32>()
-            - 1;
-
-    for c in CURATOR_IDS
-        .iter()
-        .skip(already_existing_curators_num as usize)
-        .take(curators_len as usize)
-    {
-        let (curator_id, _) = insert_curator::<T>(*c);
-        Pallet::<T>::add_curator_to_group(
-            RawOrigin::Signed(T::AccountId::create_account_id(
-                CONTENT_WG_LEADER_ACCOUNT_ID,
-            ))
-            .into(),
-            group_id,
-            curator_id.saturated_into::<u64>().saturated_into(),
-            worst_case_channel_agent_permissions(),
-        )?;
-    }
-
-    Ok(group_id)
-=======
     T: RuntimeConfig,
 {
     insert_leader::<T, ContentWorkingGroupInstance>(CONTENT_WG_LEADER_ACCOUNT_ID)
->>>>>>> f3b85241
 }
 
 fn insert_leader<T, I>(id: u128) -> T::AccountId
@@ -550,7 +356,7 @@
 
 //defines initial balance
 fn initial_balance<T: balances::Config>() -> T::Balance {
-    1_000_000u32.into()
+    1000000u32.into()
 }
 
 fn member_funded_account<T: RuntimeConfig>(id: u128) -> (T::AccountId, T::MemberId)
@@ -731,24 +537,6 @@
             ipfs_content_id: vec![1u8],
         })
         .collect()
-}
-
-pub fn all_channel_pausable_features_except(
-    feature: crate::PausableChannelFeature,
-) -> BTreeSet<crate::PausableChannelFeature> {
-    [
-        crate::PausableChannelFeature::ChannelFundsTransfer,
-        crate::PausableChannelFeature::CreatorCashout,
-        crate::PausableChannelFeature::ChannelUpdate,
-        crate::PausableChannelFeature::VideoNftIssuance,
-        crate::PausableChannelFeature::VideoCreation,
-        crate::PausableChannelFeature::ChannelUpdate,
-        crate::PausableChannelFeature::CreatorTokenIssuance,
-    ]
-    .iter()
-    .filter(|&&x| x != feature)
-    .map(|&x| x)
-    .collect::<BTreeSet<_>>()
 }
 
 fn generate_channel_creation_params<T>(
@@ -831,11 +619,6 @@
     }
 }
 
-<<<<<<< HEAD
-fn setup_worst_case_scenario_channel<T: RuntimeConfig>(
-    sender: T::AccountId,
-    channel_owner: ChannelOwner<T::MemberId, T::CuratorGroupId>,
-=======
 fn assert_last_event<T: Config>(generic_event: <T as Config>::Event) {
     let events = System::<T>::events();
     let system_event: <T as frame_system::Config>::Event = generic_event.into();
@@ -874,7 +657,6 @@
     // benchmarks should always use "true" if possible (ie. the benchmarked tx
     // is allowed during active transfer, for example - delete_channel)
     with_transfer: bool,
->>>>>>> f3b85241
 ) -> Result<T::ChannelId, DispatchError>
 where
     T::AccountId: CreateAccountId,
@@ -895,9 +677,6 @@
 
     let channel_id = Pallet::<T>::next_channel_id();
 
-<<<<<<< HEAD
-    Pallet::<T>::create_channel(origin.into(), channel_owner, params)?;
-=======
     Pallet::<T>::create_channel(origin.clone().into(), channel_owner.clone(), params)?;
 
     // initialize worst-case-scenario transfer
@@ -925,15 +704,10 @@
             transfer_params,
         )?;
     }
->>>>>>> f3b85241
 
     Ok(channel_id)
 }
 
-<<<<<<< HEAD
-fn worst_case_content_moderation_actions_set() -> BTreeSet<ContentModerationAction> {
-    CONTENT_MODERATION_ACTIONS.iter().cloned().collect()
-=======
 fn setup_worst_case_curator_group_with_curators<T>(
     curators_len: u32,
 ) -> Result<T::CuratorGroupId, DispatchError>
@@ -1052,5 +826,4 @@
     }
 
     Ok(new_group_id)
->>>>>>> f3b85241
 }