--- conflicted
+++ resolved
@@ -3,19 +3,9 @@
 use crate::{
     nft::{EnglishAuctionParams, InitTransactionalStatus, NftIssuanceParameters},
     permissions::*,
-<<<<<<< HEAD
-    types::{
-        ChannelActionPermission, ChannelAgentPermissions, ChannelCreationParameters, ChannelOwner,
-        StorageAssets, VideoCreationParameters,
-    },
-    ChannelBagWitness, Config, ContentActor, ContentModerationAction, EnglishAuctionParams,
-    InitTransactionalStatus, InitTransferParametersOf, ModerationPermissionsByLevel,
-    Module as Pallet, NextVideoId, NftIssuanceParameters,
-=======
     types::*,
     Config, ContentModerationAction, InitTransferParametersOf, ModerationPermissionsByLevel,
-    Module as Pallet,
->>>>>>> 58b3f992
+    Module as Pallet, NextVideoId,
 };
 use balances::Pallet as Balances;
 use common::MembershipTypes;
@@ -87,11 +77,6 @@
 const STORAGE_WG_LEADER_ACCOUNT_ID: u128 = 100001; // must match the mocks
 const CONTENT_WG_LEADER_ACCOUNT_ID: u128 = 100005; // must match the mocks LEAD_ACCOUNT_ID
 const DISTRIBUTION_WG_LEADER_ACCOUNT_ID: u128 = 100004; // must match the mocks
-<<<<<<< HEAD
-const MAX_BYTES_METADATA: u32 = 3 * 1024 * 1024;
-
-const CHANNEL_AGENT_PERMISSIONS: [ChannelActionPermission; 13] = [
-=======
 /**
  * FIXME: Since we have no bounds for this in the runtime, as this value relies solely on the
  * genesis config, we use this arbitrary constant for benchmarking purposes
@@ -115,7 +100,6 @@
     ChannelActionPermission::ManageNonVideoChannelAssets,
     ChannelActionPermission::ManageChannelCollaborators,
     ChannelActionPermission::UpdateVideoMetadata,
->>>>>>> 58b3f992
     ChannelActionPermission::AddVideo,
     ChannelActionPermission::ManageVideoAssets,
     ChannelActionPermission::DeleteChannel,
@@ -157,7 +141,13 @@
     ContentModerationAction::UpdateChannelNftLimits,
 ];
 
-<<<<<<< HEAD
+#[macro_export]
+macro_rules! assert_lt {
+    ($a:expr, $b:expr) => {
+        assert!($a < $b, "Expected {:?} to be lower than {:?}", $a, $b);
+    };
+}
+
 const CONTENT_PAUSABLE_CHANNEL_FEATURE: [PausableChannelFeature; 7] = [
     PausableChannelFeature::ChannelFundsTransfer,
     PausableChannelFeature::CreatorCashout,
@@ -167,14 +157,6 @@
     PausableChannelFeature::ChannelUpdate,
     PausableChannelFeature::CreatorTokenIssuance,
 ];
-=======
-#[macro_export]
-macro_rules! assert_lt {
-    ($a:expr, $b:expr) => {
-        assert!($a < $b, "Expected {:?} to be lower than {:?}", $a, $b);
-    };
-}
->>>>>>> 58b3f992
 
 fn storage_bucket_objs_number_limit<T: Config>() -> u64 {
     (T::MaxNumberOfAssetsPerChannel::get() as u64) * 100
@@ -1061,89 +1043,6 @@
     Ok(new_group_id)
 }
 
-<<<<<<< HEAD
-fn setup_video<T>(
-    origin: T::Origin,
-    actor: ContentActor<T::CuratorGroupId, T::CuratorId, T::MemberId>,
-    channel_id: T::ChannelId,
-    assets_num: u32,
-    auto_issue_nft: Option<NftIssuanceParameters<T>>,
-    meta: u32,
-) -> T::VideoId
-where
-    T: RuntimeConfig,
-    T::AccountId: CreateAccountId,
-{
-    let max_obj_size: u64 = T::MaxDataObjectSize::get();
-
-    let assets = if assets_num > 0 {
-        Some(StorageAssets::<T> {
-            expected_data_size_fee: Storage::<T>::data_object_per_mega_byte_fee(),
-            object_creation_list: create_data_object_candidates_helper(assets_num, max_obj_size),
-        })
-    } else {
-        None
-    };
-
-    let expected_data_object_state_bloat_bond = Storage::<T>::data_object_state_bloat_bond_value();
-
-    let expected_video_state_bloat_bond = Pallet::<T>::video_state_bloat_bond_value();
-    let meta = Some(vec![1u8].repeat(meta as usize));
-
-    let params = VideoCreationParameters::<T> {
-        assets,
-        meta,
-        auto_issue_nft,
-        expected_data_object_state_bloat_bond,
-        expected_video_state_bloat_bond,
-    };
-
-    let video_id = NextVideoId::<T>::get();
-
-    Pallet::<T>::create_video(origin, actor, channel_id, params).unwrap();
-
-    video_id
-}
-
-fn setup_worst_case_nft_video<T>(
-    origin: T::Origin,
-    actor: ContentActor<T::CuratorGroupId, T::CuratorId, T::MemberId>,
-    channel_id: T::ChannelId,
-    assets_num: u32,
-    meta: u32,
-) -> T::VideoId
-where
-    T: RuntimeConfig,
-    T::AccountId: CreateAccountId,
-{
-    let whitelist = (0..Pallet::<T>::max_auction_whitelist_length())
-        .into_iter()
-        .map(|i| {
-            let (_, member_id) = member_funded_account::<T>((1000 + i) as u128);
-            member_id
-        })
-        .collect::<BTreeSet<_>>();
-
-    let init_transactional_status =
-        InitTransactionalStatus::<T>::EnglishAuction(EnglishAuctionParams::<T> {
-            starting_price: Pallet::<T>::min_starting_price(),
-            buy_now_price: None,
-            extension_period: Pallet::<T>::min_auction_extension_period(),
-            duration: Pallet::<T>::min_auction_duration(),
-            min_bid_step: Pallet::<T>::min_bid_step(),
-            starts_at: None,
-            whitelist,
-        });
-
-    let auto_issue_nft = Some(NftIssuanceParameters::<T> {
-        royalty: None,
-        nft_metadata: vec![0u8].repeat(meta as usize),
-        non_channel_owner: None,
-        init_transactional_status,
-    });
-
-    setup_video::<T>(origin, actor, channel_id, assets_num, auto_issue_nft, meta)
-=======
 pub fn all_channel_pausable_features_except(
     except: BTreeSet<crate::PausableChannelFeature>,
 ) -> BTreeSet<crate::PausableChannelFeature> {
@@ -1175,7 +1074,91 @@
         });
     }
     payments
->>>>>>> 58b3f992
+}
+
+fn setup_video<T>(
+    origin: T::Origin,
+    actor: ContentActor<T::CuratorGroupId, T::CuratorId, T::MemberId>,
+    channel_id: T::ChannelId,
+    assets_num: u32,
+    auto_issue_nft: Option<NftIssuanceParameters<T>>,
+    meta: u32,
+) -> T::VideoId
+where
+    T: RuntimeConfig,
+    T::AccountId: CreateAccountId,
+{
+    let max_obj_size: u64 = T::MaxDataObjectSize::get();
+
+    let assets = if assets_num > 0 {
+        Some(StorageAssets::<T> {
+            expected_data_size_fee: Storage::<T>::data_object_per_mega_byte_fee(),
+            object_creation_list: create_data_object_candidates_helper(assets_num, max_obj_size),
+        })
+    } else {
+        None
+    };
+
+    let expected_data_object_state_bloat_bond = Storage::<T>::data_object_state_bloat_bond_value();
+
+    let expected_video_state_bloat_bond = Pallet::<T>::video_state_bloat_bond_value();
+    let meta = Some(vec![1u8].repeat(meta as usize));
+    let storage_buckets_num_witness = storage_buckets_num_witness::<T>(channel_id).unwrap();
+
+    let params = VideoCreationParameters::<T> {
+        assets,
+        meta,
+        auto_issue_nft,
+        expected_data_object_state_bloat_bond,
+        expected_video_state_bloat_bond,
+        storage_buckets_num_witness,
+    };
+
+    let video_id = NextVideoId::<T>::get();
+
+    Pallet::<T>::create_video(origin, actor, channel_id, params).unwrap();
+
+    video_id
+}
+
+fn setup_worst_case_nft_video<T>(
+    origin: T::Origin,
+    actor: ContentActor<T::CuratorGroupId, T::CuratorId, T::MemberId>,
+    channel_id: T::ChannelId,
+    assets_num: u32,
+    meta: u32,
+) -> T::VideoId
+where
+    T: RuntimeConfig,
+    T::AccountId: CreateAccountId,
+{
+    let whitelist = (0..Pallet::<T>::max_auction_whitelist_length())
+        .into_iter()
+        .map(|i| {
+            let (_, member_id) = member_funded_account::<T>((1000 + i) as u128);
+            member_id
+        })
+        .collect::<BTreeSet<_>>();
+
+    let init_transactional_status =
+        InitTransactionalStatus::<T>::EnglishAuction(EnglishAuctionParams::<T> {
+            starting_price: Pallet::<T>::min_starting_price(),
+            buy_now_price: None,
+            extension_period: Pallet::<T>::min_auction_extension_period(),
+            duration: Pallet::<T>::min_auction_duration(),
+            min_bid_step: Pallet::<T>::min_bid_step(),
+            starts_at: None,
+            whitelist,
+        });
+
+    let auto_issue_nft = Some(NftIssuanceParameters::<T> {
+        royalty: None,
+        nft_metadata: vec![0u8].repeat(meta as usize),
+        non_channel_owner: None,
+        init_transactional_status,
+    });
+
+    setup_video::<T>(origin, actor, channel_id, assets_num, auto_issue_nft, meta)
 }
 
 fn channel_bag_witness<T: Config>(
