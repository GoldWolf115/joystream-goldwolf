use crate::*;
<<<<<<< HEAD
use common::{ProofElementRecord, Side};
use frame_support::storage::{
    bounded_btree_map::BoundedBTreeMap, bounded_btree_set::BoundedBTreeSet,
};
=======
use common::bloat_bond::RepayableBloatBond;
>>>>>>> 9a33ea47
use frame_support::PalletId;
use scale_info::TypeInfo;
use sp_std::collections::btree_map::BTreeMap;
#[cfg(feature = "std")]
use strum_macros::EnumIter;

/// Defines NFT limit ID type for global and channel NFT limits and counters.
#[cfg_attr(feature = "std", derive(Serialize, Deserialize))]
#[derive(Encode, Decode, Clone, PartialEq, Eq, Debug, Copy)]
pub enum NftLimitId<ChannelId> {
    /// Global daily NFT counter ID.
    GlobalDaily,

    /// Global weekly NFT counter ID.
    GlobalWeekly,

    /// Channel daily NFT counter ID.
    ChannelDaily(ChannelId),

    /// Channel weekly NFT counter ID.
    ChannelWeekly(ChannelId),
}

// Default trait implemented for the NftLimitId. Required by Substrate.
impl<ChannelId> Default for NftLimitId<ChannelId> {
    fn default() -> Self {
        Self::GlobalDaily
    }
}

/// All periods that nft limits apply to
#[cfg_attr(feature = "std", derive(Serialize, Deserialize))]
#[derive(Encode, Decode, Clone, PartialEq, Eq, Debug, Copy, TypeInfo)]
pub enum NftLimitPeriod {
    Daily,
    Weekly,
}

// Default trait implemented for the NftLimitPeriod.
impl Default for NftLimitPeriod {
    fn default() -> Self {
        Self::Daily
    }
}

/// Defines limit for object for a defined period.
#[cfg_attr(feature = "std", derive(Serialize, Deserialize))]
#[derive(Encode, Decode, Clone, PartialEq, Eq, Debug, Default, Copy, TypeInfo)]
pub struct LimitPerPeriod<BlockNumber> {
    /// Limit for objects.
    pub limit: u64,

    /// Period in blocks for active limit.
    pub block_number_period: BlockNumber,
}

/// Defines limit for object for a defined period.
#[cfg_attr(feature = "std", derive(Serialize, Deserialize))]
#[derive(Encode, Decode, Clone, PartialEq, Eq, Debug, Default, TypeInfo)]
pub struct NftCounter<BlockNumber: BaseArithmetic + Copy> {
    /// Counter for objects.
    pub counter: u64,

    /// Last updated block number for this counter.
    pub last_updated: BlockNumber,
}

impl<BlockNumber: BaseArithmetic + Copy> NftCounter<BlockNumber> {
    // Defines whether the counter is valid for the current block.
    pub(crate) fn is_current_period(
        &self,
        current_block: BlockNumber,
        period_length: BlockNumber,
    ) -> bool {
        if period_length.is_zero() {
            return false;
        }

        let last_updated_period_number = self.last_updated / period_length;
        let current_period_number = current_block / period_length;

        last_updated_period_number == current_period_number
    }

    // Defines whether the counter is valid for the current block.
    pub(crate) fn update_for_current_period(
        &mut self,
        current_block: BlockNumber,
        period_length: BlockNumber,
    ) {
        if self.is_current_period(current_block, period_length) {
            self.counter += 1;
        } else {
            self.counter = 1;
        }

        self.last_updated = current_block;
    }
}

/// Specifies how a new asset will be provided on creating and updating
/// Channels, Videos, Series and Person
#[cfg_attr(feature = "std", derive(Serialize, Deserialize))]
#[derive(Encode, Decode, Clone, PartialEq, Eq, Debug, TypeInfo)]
pub enum NewAsset<ContentParameters> {
    /// Upload to the storage frame_system
    Upload(ContentParameters),
    /// Multiple url strings pointing at an asset
    Urls(Vec<Url>),
}

/// The owner of a channel, is the authorized "actor" that can update
/// or delete or transfer a channel and its contents.
#[cfg_attr(feature = "std", derive(Serialize, Deserialize))]
#[derive(Encode, Decode, Clone, PartialEq, Eq, Debug, TypeInfo)]
pub enum ChannelOwner<MemberId, CuratorGroupId> {
    /// A Member owns the channel
    Member(MemberId),
    /// A specific curation group owns the channel
    CuratorGroup(CuratorGroupId),
}

// Default trait implemented only because its used in a Channel which needs to implement a Default trait
// since it is a StorageValue.
impl<MemberId: Default, CuratorGroupId> Default for ChannelOwner<MemberId, CuratorGroupId> {
    fn default() -> Self {
        ChannelOwner::Member(MemberId::default())
    }
}

#[cfg_attr(feature = "std", derive(Serialize, Deserialize, EnumIter))]
#[derive(Encode, Decode, Clone, Copy, PartialEq, Eq, Debug, PartialOrd, Ord, TypeInfo)]
pub enum ChannelActionPermission {
    /// Allows updating channel metadata through `update_channel` tx
    UpdateChannelMetadata,
    /// Allows adding/setting/unsetting/removing channel assets through `update_channel` tx
    ManageNonVideoChannelAssets,
    /// Allows adding/updating/removing channel collaborators through `update_channel`, provided that:
    /// - all affected collaborators currently have permissions that are a subset of sender agent permissions
    /// - all affected collaborators will have permissions that are a subset of sender agent permissions AFTER the update
    ManageChannelCollaborators,
    /// Allows updating video metadata through `update_video` tx
    UpdateVideoMetadata,
    /// Allows adding a new video through `create_video` tx:
    /// - allows including new assets, even without `ManageVideoAssets` permissions
    /// - does not allow issuing an nft through optional `auto_issue_nft` parameter
    ///   (unless `ManageVideoNfts` permissions are also granted)
    AddVideo,
    /// Allows adding/setting/unsetting/removing video assets through `update_video` tx
    ManageVideoAssets,
    /// Allows deleting the channel through `delete_channel` tx
    /// (provided it has no assets, otherwise ManageNonVideoChannelAssets needs to be additionally granted)
    DeleteChannel,
    /// Allows deleting a video through `delete_video` tx
    /// (provided it has no assets, otherwise ManageVideoAssets needs to be additionally granted)
    DeleteVideo,
    /// Allows managing video nfts owned by the channel, this includes actions such as:
    /// - issuing nft through `issue_nft` / `create_video` / `update_video`
    /// - starting nft auctions: `start_open_auction`, `start_english_auction`
    /// - canceling nft auctions: `cancel_english_auction`, `cancel_open_auction`
    /// - `offer_nft`
    /// - `cancel_offer`,
    /// - `sell_nft`
    /// - `cancel_buy_now`,
    /// - `update_buy_now_price`,
    /// - `pick_open_auction_winner`
    /// - `nft_owner_remark`
    /// - `destroy_nft`
    ManageVideoNfts,
    /// Allows executing `channel_agent_remark` for given channel
    AgentRemark,
    /// Allows updating channel transfer status through `update_channel_transfer_status` tx
    TransferChannel,
    /// Allows claiming channel reward through `claim_channel_reward` tx
    // or `claim_and_withdraw_channel_reward` tx (provided `WithdrawFromChannelBalance` permission is also granted)
    ClaimChannelReward,
    // Allows the agent to trigger channel balance withdrawal through `withdraw_from_channel_balance` tx
    // or `claim_and_withdraw_channel_reward` tx (provided `ClaimChannelReward` permission is also granted).
    // The withdrawal always goes to the channel owner member controller account (for member channels) /
    // the council budget (curator channels)
    WithdrawFromChannelBalance,
    /// Allows issuing channel's creator token through `issue_creator_token` extrinsic.
    IssueCreatorToken,
    /// Allows the agent to claim creator token patronage into AGENT'S MEMBERSHIP(!).
    /// Affected extrinsics:
    /// - `claim_creator_token_patronage_credit`
    ClaimCreatorTokenPatronage,
    /// Allows initializing and managing channel's creator token sale.
    /// Included actions:
    /// - `init_creator_token_sale` (CRT source: AGENT'S MEMBERSHIP, JOY dest: AGENT'S ACCOUNT / None)
    /// - `update_upcoming_creator_token_sale` (only if initialized by AGENT in question)
    /// - `finalize_creator_token_sale` (only if initialized by AGENT in question)
    InitAndManageCreatorTokenSale,
    /// Allows performing creator token issuer transfer (CRT source: AGENT'S MEMBERSHIP) through:
    /// - `creator_token_issuer_transfer`
    CreatorTokenIssuerTransfer,
    /// Allows changing creator token transfer policy to permissionless through:
    /// - `make_creator_token_permissionless`
    MakeCreatorTokenPermissionless,
    /// Allows reducing creator token patronage rate through:
    /// - `reduce_creator_token_patronage_rate_to`
    ReduceCreatorTokenPatronageRate,
    /// Allows issuing and finalizing revenue splits. Affected extrinsics:
    /// - `issue_revenue_split`
    /// - `finalize_revenue_split`
    ManageRevenueSplits,
    /// Allows deissuing a creator token (provided it has 0 supply)
    /// - `deissue_creator_token`
    DeissueCreatorToken,
}

pub type ChannelAgentPermissions = BTreeSet<ChannelActionPermission>;

/// Destination of the funds withdrawn from the channel account
#[cfg_attr(feature = "std", derive(Serialize, Deserialize))]
#[derive(Encode, Decode, Clone, PartialEq, Eq, Debug, TypeInfo)]
pub enum ChannelFundsDestination<AccountId> {
    AccountId(AccountId),
    CouncilBudget,
}

/// Type representing an owned channel which videos, playlists, and series can belong to.
#[cfg_attr(feature = "std", derive(Serialize, Deserialize))]
#[derive(Encode, Decode, Default, Clone, PartialEq, Eq, Debug, TypeInfo)]
pub struct ChannelRecord<
    MemberId: Ord + PartialEq,
    CuratorGroupId: PartialEq,
    Balance: PartialEq + Zero,
    ChannelPrivilegeLevel,
    BlockNumber: BaseArithmetic + Copy,
    TokenId,
    TransferId: PartialEq + Copy,
<<<<<<< HEAD
    ChannelAssetsSet,
    ChannelCollaboratorsMap: PartialEq,
=======
    RepayableBloatBond,
>>>>>>> 9a33ea47
> {
    /// The owner of a channel
    pub owner: ChannelOwner<MemberId, CuratorGroupId>,
    /// The videos under this channel
    pub num_videos: u64,
    /// Map from collaborator's MemberId to collaborator's ChannelAgentPermissions
    pub collaborators: ChannelCollaboratorsMap,
    /// Cumulative cashout
    pub cumulative_reward_claimed: Balance,
    /// Privilege level (curators will have different moderation permissions w.r.t. this channel depending on this value)
    pub privilege_level: ChannelPrivilegeLevel,
    /// List of channel features that have been paused by a curator
    pub paused_features: BTreeSet<PausableChannelFeature>,
    /// Transfer status of the channel. Requires to be explicitly accepted.
    pub transfer_status: ChannelTransferStatus<
        MemberId,
        CuratorGroupId,
        Balance,
        TransferId,
        ChannelCollaboratorsMap,
    >,
    /// Set of associated data objects
    pub data_objects: ChannelAssetsSet,
    /// Channel daily NFT limit.
    pub daily_nft_limit: LimitPerPeriod<BlockNumber>,
    /// Channel weekly NFT limit.
    pub weekly_nft_limit: LimitPerPeriod<BlockNumber>,
    /// Channel daily NFT counter.
    pub daily_nft_counter: NftCounter<BlockNumber>,
    /// Channel weekly NFT counter.
    pub weekly_nft_counter: NftCounter<BlockNumber>,
    /// Id of the channel's creator token (if issued)
    pub creator_token_id: Option<TokenId>,
    /// State bloat bond paid for storing the channel
    pub channel_state_bloat_bond: RepayableBloatBond,
}

#[cfg_attr(feature = "std", derive(Serialize, Deserialize))]
#[derive(Encode, Decode, Clone, PartialEq, Eq, Debug, TypeInfo)]
/// Defines whether a channel is being transferred. No transfer by the default.
pub enum ChannelTransferStatus<
    MemberId: Ord + PartialEq,
    CuratorGroupId: PartialEq,
    Balance: PartialEq + Zero,
    TransferId: PartialEq + Copy,
    ChannelCollaboratorsMap: PartialEq,
> {
    /// Default transfer status: no pending transfers.
    NoActiveTransfer,

    /// There is ongoing transfer with parameters.
    PendingTransfer(
        PendingTransfer<MemberId, CuratorGroupId, Balance, TransferId, ChannelCollaboratorsMap>,
    ),
}

impl<
        MemberId: Ord + PartialEq,
        CuratorGroupId: PartialEq,
        Balance: PartialEq + Zero,
        TransferId: PartialEq + Copy,
        ChannelCollaboratorsMap: PartialEq,
    > Default
    for ChannelTransferStatus<
        MemberId,
        CuratorGroupId,
        Balance,
        TransferId,
        ChannelCollaboratorsMap,
    >
{
    fn default() -> Self {
        ChannelTransferStatus::NoActiveTransfer
    }
}

impl<
        MemberId: Ord + PartialEq,
        CuratorGroupId: PartialEq,
        Balance: PartialEq + Zero,
        TransferId: PartialEq + Copy,
        ChannelCollaboratorsMap: PartialEq,
    >
    ChannelTransferStatus<MemberId, CuratorGroupId, Balance, TransferId, ChannelCollaboratorsMap>
{
    pub(crate) fn is_pending(&self) -> bool {
        matches!(&self, &ChannelTransferStatus::PendingTransfer(_))
    }
}

#[cfg_attr(feature = "std", derive(Serialize, Deserialize))]
#[derive(Encode, Decode, Default, Clone, PartialEq, Eq, Debug, TypeInfo)]
/// Contains parameters for the pending transfer.
pub struct PendingTransfer<
    MemberId: Ord,
    CuratorGroupId,
    Balance: Zero,
    TransferId: PartialEq + Copy,
    ChannelCollaboratorsMap,
> {
    /// New channel owner.
    pub new_owner: ChannelOwner<MemberId, CuratorGroupId>,
    /// Transfer parameters.
    pub transfer_params: TransferCommitmentParameters<ChannelCollaboratorsMap, Balance, TransferId>,
}

#[cfg_attr(feature = "std", derive(Serialize, Deserialize))]
#[derive(Encode, Decode, Default, Clone, PartialEq, Eq, Debug, TypeInfo)]
/// Contains parameters for the pending transfer.
pub struct InitTransferParameters<MemberId: Ord + Clone, CuratorGroupId, Balance: Zero> {
    /// Channel's new collaborators along with their respective permissions
    pub new_collaborators: BTreeMap<MemberId, ChannelAgentPermissions>,
    /// Transfer price: can be 0, which means free.
    pub price: Balance,
    /// New channel owner
    pub new_owner: ChannelOwner<MemberId, CuratorGroupId>,
}

#[cfg_attr(feature = "std", derive(Serialize, Deserialize))]
#[derive(Encode, Decode, Default, Clone, PartialEq, Eq, Debug, TypeInfo)]
/// Contains parameters for the pending transfer.
pub struct TransferCommitmentParameters<
    ChannelCollaboratorsMap,
    Balance,
    TransferId: PartialEq + Copy,
> {
    /// Channel's new collaborators along with their respective permissions
    pub new_collaborators: ChannelCollaboratorsMap,
    /// Transfer price: can be 0, which means free.
    pub price: Balance,
    /// Transaction nonce
    pub transfer_id: TransferId,
}

impl<MemberId: Ord, Balance: Zero, TransferId: PartialEq + Copy>
    TransferCommitmentParameters<MemberId, Balance, TransferId>
{
    // Defines whether the transfer is free.
    pub(crate) fn is_free_of_charge(&self) -> bool {
        self.price.is_zero()
    }
}

impl<
        MemberId: Ord + PartialEq,
        CuratorGroupId: PartialEq,
        Balance: PartialEq + Zero,
        ChannelPrivilegeLevel,
        BlockNumber: BaseArithmetic + Copy,
        TokenId: Clone,
        TransferId: PartialEq + Copy,
<<<<<<< HEAD
        DataObjectsSet,
        CollaboratorsMap: PartialEq,
=======
        RepayableBloatBond,
>>>>>>> 9a33ea47
    >
    ChannelRecord<
        MemberId,
        CuratorGroupId,
        Balance,
        ChannelPrivilegeLevel,
        BlockNumber,
        TokenId,
        TransferId,
<<<<<<< HEAD
        DataObjectsSet,
        CollaboratorsMap,
=======
        RepayableBloatBond,
>>>>>>> 9a33ea47
    >
{
    pub fn ensure_feature_not_paused<T: Config>(
        &self,
        channel_feature: PausableChannelFeature,
    ) -> DispatchResult {
        ensure!(
            !self.paused_features.contains(&channel_feature),
            Error::<T>::ChannelFeaturePaused
        );
        Ok(())
    }

    /// Ensures that the channel has no active transfers.
    pub fn ensure_has_no_active_transfer<T: Config>(&self) -> DispatchResult {
        ensure!(
            !self.has_active_transfer(),
            Error::<T>::InvalidChannelTransferStatus
        );

        Ok(())
    }

    // Defines whether the channel has ongoing transfer.
    pub(crate) fn has_active_transfer(&self) -> bool {
        self.transfer_status != ChannelTransferStatus::NoActiveTransfer
    }

    pub fn increment_channel_nft_counters(&mut self, current_block: BlockNumber) {
        self.daily_nft_counter
            .update_for_current_period(current_block, self.daily_nft_limit.block_number_period);

        self.weekly_nft_counter
            .update_for_current_period(current_block, self.weekly_nft_limit.block_number_period);
    }

    pub fn ensure_creator_token_issued<T: Config>(&self) -> Result<TokenId, DispatchError> {
        self.creator_token_id
            .clone()
            .ok_or_else(|| Error::<T>::CreatorTokenNotIssued.into())
    }

    pub fn ensure_creator_token_not_issued<T: Config>(&self) -> DispatchResult {
        ensure!(
            self.creator_token_id.is_none(),
            Error::<T>::CreatorTokenAlreadyIssued
        );
        Ok(())
    }
}

pub type ChannelAssetsSet<T> =
    BoundedBTreeSet<DataObjectId<T>, <T as Config>::MaxNumberOfAssetsPerChannel>;

pub type ChannelCollaboratorsMap<T> = BoundedBTreeMap<
    <T as MembershipTypes>::MemberId,
    ChannelAgentPermissions,
    <T as Config>::MaxNumberOfCollaboratorsPerChannel,
>;

// Channel alias type for simplification.
pub type Channel<T> = ChannelRecord<
    <T as common::MembershipTypes>::MemberId,
    <T as ContentActorAuthenticator>::CuratorGroupId,
    BalanceOf<T>,
    <T as Config>::ChannelPrivilegeLevel,
    <T as frame_system::Config>::BlockNumber,
    <T as project_token::Config>::TokenId,
    <T as Config>::TransferId,
<<<<<<< HEAD
    ChannelAssetsSet<T>,
    ChannelCollaboratorsMap<T>,
=======
    RepayableBloatBond<<T as frame_system::Config>::AccountId, BalanceOf<T>>,
>>>>>>> 9a33ea47
>;

/// A request to buy a channel by a new ChannelOwner.
#[cfg_attr(feature = "std", derive(Serialize, Deserialize))]
#[derive(Encode, Decode, Default, Clone, PartialEq, Eq, Debug)]
pub struct ChannelOwnershipTransferRequestRecord<ChannelId, MemberId, CuratorGroupId, Balance> {
    pub channel_id: ChannelId,
    pub new_owner: ChannelOwner<MemberId, CuratorGroupId>,
    pub payment: Balance,
}

// ChannelOwnershipTransferRequest type alias for simplification.
pub type ChannelOwnershipTransferRequest<T> = ChannelOwnershipTransferRequestRecord<
    <T as storage::Config>::ChannelId,
    <T as common::MembershipTypes>::MemberId,
    <T as ContentActorAuthenticator>::CuratorGroupId,
    BalanceOf<T>,
>;

/// Information about channel being created.
#[cfg_attr(feature = "std", derive(Serialize, Deserialize))]
#[derive(Encode, Decode, Clone, PartialEq, Eq, Debug, TypeInfo)]
pub struct ChannelCreationParametersRecord<
    StorageAssets,
    MemberId: Ord,
    StorageBucketId: Ord,
    DistributionBucketId: Ord,
    Balance,
> {
    /// Assets referenced by metadata
    pub assets: Option<StorageAssets>,
    /// Metadata about the channel.
    pub meta: Option<Vec<u8>>,
    /// Map from collaborator's MemberId to collaborator's ChannelAgentPermissions
    pub collaborators: BTreeMap<MemberId, ChannelAgentPermissions>,
    /// Storage buckets to assign to a bag.
    pub storage_buckets: BTreeSet<StorageBucketId>,
    /// Distribution buckets to assign to a bag.
    pub distribution_buckets: BTreeSet<DistributionBucketId>,
    /// Commitment for the channel state bloat bond.
    pub expected_channel_state_bloat_bond: Balance,
    /// Commitment for the data object state bloat bond for the storage pallet.
    pub expected_data_object_state_bloat_bond: Balance,
}

pub type ChannelCreationParameters<T> = ChannelCreationParametersRecord<
    StorageAssets<T>,
    <T as common::MembershipTypes>::MemberId,
    <T as storage::Config>::StorageBucketId,
    storage::DistributionBucketId<T>,
    BalanceOf<T>,
>;

/// Information about channel being updated.
#[cfg_attr(feature = "std", derive(Serialize, Deserialize))]
#[derive(Encode, Decode, Default, Clone, PartialEq, Eq, Debug, TypeInfo)]
pub struct ChannelUpdateParametersRecord<StorageAssets, DataObjectId: Ord, MemberId: Ord, Balance> {
    /// Asset collection for the channel, referenced by metadata
    pub assets_to_upload: Option<StorageAssets>,
    /// If set, metadata update for the channel.
    pub new_meta: Option<Vec<u8>>,
    /// assets to be removed from channel
    pub assets_to_remove: BTreeSet<DataObjectId>,
    /// Optional, updated map of collaborator_member_id => collaborator_channel_agent_permissions
    pub collaborators: Option<BTreeMap<MemberId, ChannelAgentPermissions>>,
    /// Commitment for the data object state bloat bond for the storage pallet.
    pub expected_data_object_state_bloat_bond: Balance,
    /// Witnessed number of storage buckets assigned to store the channel bag.
    /// Required if assets_to_upload or assets_to_remove are provided.
    pub storage_buckets_num_witness: Option<u32>,
}

pub type ChannelUpdateParameters<T> = ChannelUpdateParametersRecord<
    StorageAssets<T>,
    DataObjectId<T>,
    <T as common::MembershipTypes>::MemberId,
    BalanceOf<T>,
>;

/// Information regarding the content being uploaded
#[cfg_attr(feature = "std", derive(Serialize, Deserialize))]
#[derive(Encode, Decode, Clone, Default, PartialEq, Eq, Debug, TypeInfo)]
pub struct StorageAssetsRecord<Balance> {
    /// Data object parameters.
    pub object_creation_list: Vec<DataObjectCreationParameters>,

    /// Expected data size fee value for this extrinsic call.
    pub expected_data_size_fee: Balance,
}

pub type StorageAssets<T> = StorageAssetsRecord<BalanceOf<T>>;

/// Information about the video being created.
#[cfg_attr(feature = "std", derive(Serialize, Deserialize))]
#[derive(Encode, Decode, Clone, PartialEq, Eq, Debug, TypeInfo)]
pub struct VideoCreationParametersRecord<StorageAssets, NftIssuanceParameters, Balance> {
    /// Asset collection for the video
    pub assets: Option<StorageAssets>,
    /// Metadata for the video.
    pub meta: Option<Vec<u8>>,
    /// Parameters for issuing video Nft
    pub auto_issue_nft: Option<NftIssuanceParameters>,
    /// Commitment for the video state bloat bond.
    pub expected_video_state_bloat_bond: Balance,
    /// Commitment for the data object state bloat bond for the storage pallet.
    pub expected_data_object_state_bloat_bond: Balance,
    /// Witnessed number of storage buckets assigned to store the channel bag.
    pub storage_buckets_num_witness: u32,
}

#[cfg_attr(feature = "std", derive(Serialize, Deserialize))]
#[derive(Encode, Decode, Clone, PartialEq, Eq, Debug, TypeInfo)]
pub struct ChannelBagWitness {
    /// Number of storage buckets assigned to channel's storage bag
    pub storage_buckets_num: u32,
    /// Number of distribution buckets assigned to channel's storage bag
    pub distribution_buckets_num: u32,
}

pub type VideoCreationParameters<T> =
    VideoCreationParametersRecord<StorageAssets<T>, NftIssuanceParameters<T>, BalanceOf<T>>;

/// Information about the video being updated
#[cfg_attr(feature = "std", derive(Serialize, Deserialize))]
#[derive(Encode, Decode, Default, Clone, PartialEq, Eq, Debug, TypeInfo)]
pub struct VideoUpdateParametersRecord<
    StorageAssets,
    DataObjectId: Ord,
    NftIssuanceParameters,
    Balance,
> {
    /// Assets referenced by metadata
    pub assets_to_upload: Option<StorageAssets>,
    /// If set, metadata update for the video.
    pub new_meta: Option<Vec<u8>>,
    /// video assets to be removed from channel
    pub assets_to_remove: BTreeSet<DataObjectId>,
    /// Parameters for updating Nft along with video
    pub auto_issue_nft: Option<NftIssuanceParameters>,
    /// Commitment for the data object state bloat bond for the storage pallet.
    pub expected_data_object_state_bloat_bond: Balance,
    /// Witnessed number of storage buckets assigned to store the channel bag.
    /// Required if assets_to_upload or assets_to_remove are provided.
    pub storage_buckets_num_witness: Option<u32>,
}

pub type VideoUpdateParameters<T> = VideoUpdateParametersRecord<
    StorageAssets<T>,
    DataObjectId<T>,
    NftIssuanceParameters<T>,
    BalanceOf<T>,
>;

/// A video which belongs to a channel. A video may be part of a series or playlist.
#[cfg_attr(feature = "std", derive(Serialize, Deserialize))]
#[derive(Encode, Decode, Default, Clone, PartialEq, Eq, Debug, TypeInfo)]
<<<<<<< HEAD
pub struct VideoRecord<ChannelId, OwnedNft, Balance: PartialEq + Zero, VideoAssetsSet> {
=======
pub struct VideoRecord<ChannelId, OwnedNft, DataObjectId: Ord, RepayableBloatBond> {
>>>>>>> 9a33ea47
    pub in_channel: ChannelId,
    /// Whether nft for this video have been issued.
    pub nft_status: Option<OwnedNft>,
    /// Set of associated data objects
<<<<<<< HEAD
    pub data_objects: VideoAssetsSet,
    /// State bloat bond needed to store a video
    pub video_state_bloat_bond: Balance,
}

pub type VideoAssetsSet<T> =
    BoundedBTreeSet<DataObjectId<T>, <T as Config>::MaxNumberOfAssetsPerVideo>;

pub type Video<T> =
    VideoRecord<<T as storage::Config>::ChannelId, Nft<T>, BalanceOf<T>, VideoAssetsSet<T>>;
=======
    pub data_objects: BTreeSet<DataObjectId>,
    /// State bloat bond paid for storing the video
    pub video_state_bloat_bond: RepayableBloatBond,
}

pub type Video<T> = VideoRecord<
    <T as storage::Config>::ChannelId,
    Nft<T>,
    DataObjectId<T>,
    RepayableBloatBond<<T as frame_system::Config>::AccountId, BalanceOf<T>>,
>;
>>>>>>> 9a33ea47

pub type DataObjectId<T> = <T as storage::Config>::DataObjectId;

// alias for the proof element
pub type ProofElement<T> = ProofElementRecord<<T as frame_system::Config>::Hash, Side>;

/// Payment claim by a channel
#[cfg_attr(feature = "std", derive(Serialize, Deserialize))]
#[derive(Encode, Decode, Default, Copy, Clone, PartialEq, Eq, Debug, TypeInfo)]
pub struct PullPaymentElement<ChannelId, Balance, Hash> {
    pub channel_id: ChannelId,
    pub cumulative_reward_earned: Balance,
    pub reason: Hash,
}

pub type PullPayment<T> = PullPaymentElement<
    <T as storage::Config>::ChannelId,
    BalanceOf<T>,
    <T as frame_system::Config>::Hash,
>;

<<<<<<< HEAD
impl<ChannelId: Clone, OwnedNft: Clone, Balance: PartialEq + Zero, VideoAssetsSet>
    VideoRecord<ChannelId, OwnedNft, Balance, VideoAssetsSet>
=======
impl<ChannelId: Clone, OwnedNft: Clone, DataObjectId: Ord, RepayableBloatBond>
    VideoRecord<ChannelId, OwnedNft, DataObjectId, RepayableBloatBond>
>>>>>>> 9a33ea47
{
    /// Ensure nft is not issued
    pub fn ensure_nft_is_not_issued<T: Config>(&self) -> DispatchResult {
        ensure!(self.nft_status.is_none(), Error::<T>::NftAlreadyExists);
        Ok(())
    }

    /// Ensure nft is issued
    pub fn ensure_nft_is_issued<T: Config>(&self) -> Result<OwnedNft, Error<T>> {
        if let Some(owned_nft) = &self.nft_status {
            Ok(owned_nft.clone())
        } else {
            Err(Error::<T>::NftDoesNotExist)
        }
    }

    /// Set video nft status
    pub fn set_nft_status(&mut self, nft: OwnedNft) {
        self.nft_status = Some(nft);
    }

    /// Destroy nft status
    pub fn destroy_nft(&mut self) {
        self.nft_status = None;
    }
}

#[cfg_attr(feature = "std", derive(Serialize, Deserialize))]
#[derive(Encode, Decode, Clone, PartialEq, Debug, Eq, TypeInfo)]
pub struct ChannelPayoutsPayloadParametersRecord<AccountId, Balance> {
    pub uploader_account: AccountId,
    pub object_creation_params: DataObjectCreationParameters,
    pub expected_data_size_fee: Balance,
    pub expected_data_object_state_bloat_bond: Balance,
}

pub type ChannelPayoutsPayloadParameters<T> =
    ChannelPayoutsPayloadParametersRecord<<T as frame_system::Config>::AccountId, BalanceOf<T>>;

#[cfg_attr(feature = "std", derive(Serialize, Deserialize))]
#[derive(Encode, Decode, Clone, PartialEq, Debug, Eq, TypeInfo)]
pub struct UpdateChannelPayoutsParametersRecord<ChannelPayoutsPayloadParameters, Balance, Hash> {
    pub commitment: Option<Hash>,
    pub payload: Option<ChannelPayoutsPayloadParameters>,
    pub min_cashout_allowed: Option<Balance>,
    pub max_cashout_allowed: Option<Balance>,
    pub channel_cashouts_enabled: Option<bool>,
}

impl<ChannelPayoutsPayloadParameters, Balance, Hash> Default
    for UpdateChannelPayoutsParametersRecord<ChannelPayoutsPayloadParameters, Balance, Hash>
{
    fn default() -> Self {
        Self {
            commitment: None,
            payload: None,
            min_cashout_allowed: None,
            max_cashout_allowed: None,
            channel_cashouts_enabled: None,
        }
    }
}

pub type UpdateChannelPayoutsParameters<T> = UpdateChannelPayoutsParametersRecord<
    ChannelPayoutsPayloadParameters<T>,
    BalanceOf<T>,
    <T as frame_system::Config>::Hash,
>;

/// Operations with local pallet account.
pub trait ModuleAccount<T: Config> {
    /// The module id, used for deriving its sovereign account ID.
    type ModuleId: Get<PalletId>;

    /// The account ID of the module account.
    fn account_for_channel(channel_id: T::ChannelId) -> T::AccountId {
        Self::ModuleId::get().into_sub_account_truncating(("CHANNEL", channel_id))
    }

    /// The account ID of the module account.
    fn module_account_id() -> T::AccountId {
        Self::ModuleId::get().into_sub_account_truncating("TREASURY")
    }

    /// Transfer tokens from the module account to the destination account (spends from
    /// module account).
    fn withdraw(dest_account_id: &T::AccountId, amount: BalanceOf<T>) -> DispatchResult {
        <Balances<T> as Currency<T::AccountId>>::transfer(
            &Self::module_account_id(),
            dest_account_id,
            amount,
            ExistenceRequirement::KeepAlive,
        )
    }

    /// Transfer tokens from the destination account to the module account (fills module account).
    fn deposit(src_account_id: &T::AccountId, amount: BalanceOf<T>) -> DispatchResult {
        <Balances<T> as Currency<T::AccountId>>::transfer(
            src_account_id,
            &Self::module_account_id(),
            amount,
            ExistenceRequirement::KeepAlive,
        )
    }

    /// Displays usable balance for the module account.
    fn usable_balance() -> BalanceOf<T> {
        <Balances<T>>::usable_balance(&Self::module_account_id())
    }
}

/// Implementation of the ModuleAccountHandler.
pub struct ModuleAccountHandler<T: balances::Config, ModId: Get<PalletId>> {
    /// Phantom marker for the trait.
    trait_marker: PhantomData<T>,

    /// Phantom marker for the module id type.
    module_id_marker: PhantomData<ModId>,
}

impl<T: Config, ModId: Get<PalletId>> ModuleAccount<T> for ModuleAccountHandler<T, ModId> {
    type ModuleId = ModId;
}

/// Type Aliases
pub type ContentTreasury<T> = ModuleAccountHandler<T, <T as Config>::ModuleId>;
pub type Balances<T> = balances::Pallet<T>;
pub type BalanceOf<T> = <Balances<T> as Currency<<T as frame_system::Config>::AccountId>>::Balance;
pub type DynBagId<T> =
    DynamicBagIdType<<T as common::MembershipTypes>::MemberId, <T as storage::Config>::ChannelId>;
pub type Storage<T> = storage::Module<T>;
pub type ChannelRewardClaimInfo<T> = (
    Channel<T>,
    <T as frame_system::Config>::AccountId,
    BalanceOf<T>,
);
pub type InitTransferParametersOf<T> = InitTransferParameters<
    <T as common::MembershipTypes>::MemberId,
    <T as ContentActorAuthenticator>::CuratorGroupId,
    BalanceOf<T>,
>;
pub type PendingTransferOf<T> = PendingTransfer<
    <T as common::MembershipTypes>::MemberId,
    <T as ContentActorAuthenticator>::CuratorGroupId,
    BalanceOf<T>,
    <T as Config>::TransferId,
    ChannelCollaboratorsMap<T>,
>;
pub type TransferCommitmentOf<T> = TransferCommitmentParameters<
    ChannelCollaboratorsMap<T>,
    BalanceOf<T>,
    <T as Config>::TransferId,
>;

pub type TransferCommitmentWitnessOf<T> = TransferCommitmentParameters<
    BTreeMap<<T as MembershipTypes>::MemberId, ChannelAgentPermissions>,
    BalanceOf<T>,
    <T as Config>::TransferId,
>;

/// Type, used in diffrent numeric constraints representations
pub type MaxNumber = u32;

/// A numeric identifier trait
pub trait NumericIdentifier:
    Parameter
    + Member
    + BaseArithmetic
    + Codec
    + Default
    + Copy
    + Clone
    + MaybeSerializeDeserialize
    + Eq
    + PartialEq
    + Ord
    + Zero
    + From<u64>
    + Into<u64>
{
}

impl NumericIdentifier for u64 {}<|MERGE_RESOLUTION|>--- conflicted
+++ resolved
@@ -1,12 +1,8 @@
 use crate::*;
-<<<<<<< HEAD
-use common::{ProofElementRecord, Side};
+use common::{bloat_bond::RepayableBloatBondOf, ProofElementRecord, Side};
 use frame_support::storage::{
     bounded_btree_map::BoundedBTreeMap, bounded_btree_set::BoundedBTreeSet,
 };
-=======
-use common::bloat_bond::RepayableBloatBond;
->>>>>>> 9a33ea47
 use frame_support::PalletId;
 use scale_info::TypeInfo;
 use sp_std::collections::btree_map::BTreeMap;
@@ -239,12 +235,9 @@
     BlockNumber: BaseArithmetic + Copy,
     TokenId,
     TransferId: PartialEq + Copy,
-<<<<<<< HEAD
     ChannelAssetsSet,
     ChannelCollaboratorsMap: PartialEq,
-=======
     RepayableBloatBond,
->>>>>>> 9a33ea47
 > {
     /// The owner of a channel
     pub owner: ChannelOwner<MemberId, CuratorGroupId>,
@@ -396,12 +389,9 @@
         BlockNumber: BaseArithmetic + Copy,
         TokenId: Clone,
         TransferId: PartialEq + Copy,
-<<<<<<< HEAD
         DataObjectsSet,
         CollaboratorsMap: PartialEq,
-=======
         RepayableBloatBond,
->>>>>>> 9a33ea47
     >
     ChannelRecord<
         MemberId,
@@ -411,12 +401,9 @@
         BlockNumber,
         TokenId,
         TransferId,
-<<<<<<< HEAD
         DataObjectsSet,
         CollaboratorsMap,
-=======
         RepayableBloatBond,
->>>>>>> 9a33ea47
     >
 {
     pub fn ensure_feature_not_paused<T: Config>(
@@ -486,12 +473,9 @@
     <T as frame_system::Config>::BlockNumber,
     <T as project_token::Config>::TokenId,
     <T as Config>::TransferId,
-<<<<<<< HEAD
     ChannelAssetsSet<T>,
     ChannelCollaboratorsMap<T>,
-=======
-    RepayableBloatBond<<T as frame_system::Config>::AccountId, BalanceOf<T>>,
->>>>>>> 9a33ea47
+    RepayableBloatBondOf<T>,
 >;
 
 /// A request to buy a channel by a new ChannelOwner.
@@ -648,39 +632,25 @@
 /// A video which belongs to a channel. A video may be part of a series or playlist.
 #[cfg_attr(feature = "std", derive(Serialize, Deserialize))]
 #[derive(Encode, Decode, Default, Clone, PartialEq, Eq, Debug, TypeInfo)]
-<<<<<<< HEAD
-pub struct VideoRecord<ChannelId, OwnedNft, Balance: PartialEq + Zero, VideoAssetsSet> {
-=======
-pub struct VideoRecord<ChannelId, OwnedNft, DataObjectId: Ord, RepayableBloatBond> {
->>>>>>> 9a33ea47
+pub struct VideoRecord<ChannelId, OwnedNft, VideoAssetsSet, RepayableBloatBond> {
     pub in_channel: ChannelId,
     /// Whether nft for this video have been issued.
     pub nft_status: Option<OwnedNft>,
     /// Set of associated data objects
-<<<<<<< HEAD
     pub data_objects: VideoAssetsSet,
-    /// State bloat bond needed to store a video
-    pub video_state_bloat_bond: Balance,
+    /// State bloat bond paid for storing the video
+    pub video_state_bloat_bond: RepayableBloatBond,
 }
 
 pub type VideoAssetsSet<T> =
     BoundedBTreeSet<DataObjectId<T>, <T as Config>::MaxNumberOfAssetsPerVideo>;
-
-pub type Video<T> =
-    VideoRecord<<T as storage::Config>::ChannelId, Nft<T>, BalanceOf<T>, VideoAssetsSet<T>>;
-=======
-    pub data_objects: BTreeSet<DataObjectId>,
-    /// State bloat bond paid for storing the video
-    pub video_state_bloat_bond: RepayableBloatBond,
-}
 
 pub type Video<T> = VideoRecord<
     <T as storage::Config>::ChannelId,
     Nft<T>,
-    DataObjectId<T>,
-    RepayableBloatBond<<T as frame_system::Config>::AccountId, BalanceOf<T>>,
->;
->>>>>>> 9a33ea47
+    VideoAssetsSet<T>,
+    RepayableBloatBondOf<T>,
+>;
 
 pub type DataObjectId<T> = <T as storage::Config>::DataObjectId;
 
@@ -702,13 +672,8 @@
     <T as frame_system::Config>::Hash,
 >;
 
-<<<<<<< HEAD
-impl<ChannelId: Clone, OwnedNft: Clone, Balance: PartialEq + Zero, VideoAssetsSet>
-    VideoRecord<ChannelId, OwnedNft, Balance, VideoAssetsSet>
-=======
-impl<ChannelId: Clone, OwnedNft: Clone, DataObjectId: Ord, RepayableBloatBond>
-    VideoRecord<ChannelId, OwnedNft, DataObjectId, RepayableBloatBond>
->>>>>>> 9a33ea47
+impl<ChannelId: Clone, OwnedNft: Clone, VideoAssetsSet, RepayableBloatBond>
+    VideoRecord<ChannelId, OwnedNft, VideoAssetsSet, RepayableBloatBond>
 {
     /// Ensure nft is not issued
     pub fn ensure_nft_is_not_issued<T: Config>(&self) -> DispatchResult {
