--- conflicted
+++ resolved
@@ -265,12 +265,6 @@
 pub struct VideoRecord<ChannelId, VideoPostId, OwnedNft> {
     /// channel the video is in
     pub in_channel: ChannelId,
-<<<<<<< HEAD
-    pub in_series: Option<SeriesId>,
-=======
-    /// Whether the curators have censored the video or not.
-    pub is_censored: bool,
->>>>>>> 591c179f
     /// enable or not comments
     pub enable_comments: bool,
     /// First post to a video works as a description
