--- conflicted
+++ resolved
@@ -519,17 +519,12 @@
     channel: &Channel<T>,
 ) -> Result<Option<ChannelAgentPermissions>, DispatchError> {
     let sender = ensure_signed(origin)?;
-<<<<<<< HEAD
     ensure_actor_has_channel_permissions::<T>(
         &sender,
         &actor,
         &channel,
         &[ChannelActionPermission::TransferChannel],
     )
-=======
-    ensure_actor_auth_success::<T>(&sender, actor)?;
-
-    ensure_actor_is_channel_owner::<T>(actor, channel_acceptor)
 }
 
 // Council reward
@@ -555,5 +550,4 @@
     );
 
     Ok(())
->>>>>>> 656679a4
 }