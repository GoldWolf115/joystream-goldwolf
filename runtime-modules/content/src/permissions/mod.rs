--- conflicted
+++ resolved
@@ -126,14 +126,7 @@
     actor: &ContentActor<T::CuratorGroupId, T::CuratorId, T::MemberId>,
 ) -> DispatchResult {
     match actor {
-<<<<<<< HEAD
         ContentActor::Lead => ensure_lead_auth_success::<T>(sender),
-=======
-        // Lead should use their member or curator role to create or update channel assets.
-        ContentActor::Lead => {
-            Err(Error::<T>::ActorNotAuthorized.into())
-        }
->>>>>>> 1610ca3a
         ContentActor::Curator(curator_group_id, curator_id) => {
             CuratorGroup::<T>::perform_curator_in_group_auth(curator_id, curator_group_id, &sender)
         }
@@ -158,7 +151,6 @@
     actor: &ContentActor<T::CuratorGroupId, T::CuratorId, T::MemberId>,
     owner: &ChannelOwner<T::MemberId, T::CuratorGroupId>,
 ) -> DispatchResult {
-<<<<<<< HEAD
     ensure_actor_auth_success::<T>(sender, actor)?;
     match actor {
         ContentActor::Lead => ensure_channel_is_owned_by_curators::<T>(owner),
@@ -178,27 +170,6 @@
         _ => ensure_actor_is_channel_owner::<T>(actor, owner),
     }
 }
-=======
-    let sender = ensure_signed(origin)?;
-    // Only owner of a channel can update and delete channel assets.
-    // Lead can update and delete curator group owned channel assets.
-    match actor {
-        ContentActor::Lead => {
-            ensure_lead_auth_success::<T>(&sender)?;
-            if let ChannelOwner::CuratorGroup(_) = owner {
-                Ok(())
-            } else {
-                Err(Error::<T>::ActorNotAuthorized.into())
-            }
-        }
-        ContentActor::Curator(curator_group_id, curator_id) => {
-            // Authorize curator, performing all checks to ensure curator can act
-            CuratorGroup::<T>::perform_curator_in_group_auth(
-                curator_id,
-                curator_group_id,
-                &sender,
-            )?;
->>>>>>> 1610ca3a
 
 /// Ensure actor is authorized to manage moderator set for a channel
 pub fn ensure_actor_can_manage_moderators<T: Trait>(
@@ -213,7 +184,6 @@
     }
 }
 
-<<<<<<< HEAD
 /// Ensure actor is authorized to manage reward account for a channel
 pub fn ensure_actor_can_manage_reward_account<T: Trait>(
     sender: &T::AccountId,
@@ -228,12 +198,6 @@
 }
 
 /// CHANNEL ASSET MANAGEMENT PERMISSIONS
-=======
-            Ok(())
-        }
-        ContentActor::Member(member_id) => {
-            ensure_member_auth_success::<T>(member_id, &sender)?;
->>>>>>> 1610ca3a
 
 // Ensure channel is owned by curators
 pub fn ensure_channel_is_owned_by_curators<T: Trait>(
@@ -265,7 +229,6 @@
     }
 }
 
-<<<<<<< HEAD
 // ensure member id is in the channel collaborator set
 pub fn ensure_member_is_collaborator<T: Trait>(
     member_id: &T::MemberId,
@@ -290,9 +253,7 @@
 
 /// SET FEATURED VIDEOS & CATEGORIES MANAGEMENT PERMISSION
 
-// Ensure actor can update or delete channels and videos
-=======
-/// Enure actor can manage nft
+/// Ensure actor can manage nft
 pub fn ensure_actor_authorized_to_manage_nft<T: Trait>(
     origin: T::Origin,
     actor: &ContentActor<T::CuratorGroupId, T::CuratorId, T::MemberId>,
@@ -300,10 +261,9 @@
     in_channel: T::ChannelId,
 ) -> DispatchResult {
     let sender = ensure_signed(origin)?;
+    ensure_actor_auth_success::<T>(&sender, actor)?;
 
     if let NFTOwner::Member(member_id) = nft_owner {
-        ensure_member_auth_success::<T>(member_id, &sender)?;
-
         ensure!(
             *actor == ContentActor::Member(*member_id),
             Error::<T>::ActorNotAuthorized
@@ -314,7 +274,6 @@
 
         match actor {
             ContentActor::Lead => {
-                ensure_lead_auth_success::<T>(&sender)?;
                 if let ChannelOwner::CuratorGroup(_) = channel_owner {
                     return Ok(());
                 } else {
@@ -322,13 +281,6 @@
                 }
             }
             ContentActor::Curator(curator_group_id, curator_id) => {
-                // Authorize curator, performing all checks to ensure curator can act
-                CuratorGroup::<T>::perform_curator_in_group_auth(
-                    curator_id,
-                    curator_group_id,
-                    &sender,
-                )?;
-
                 // Ensure curator group is the channel owner.
                 ensure!(
                     channel_owner == ChannelOwner::CuratorGroup(*curator_group_id),
@@ -336,8 +288,6 @@
                 );
             }
             ContentActor::Member(member_id) => {
-                ensure_member_auth_success::<T>(member_id, &sender)?;
-
                 // Ensure the member is the channel owner.
                 ensure!(
                     channel_owner == ChannelOwner::Member(*member_id),
@@ -350,7 +300,6 @@
 }
 
 // Enure actor can update or delete channels and videos
->>>>>>> 1610ca3a
 pub fn ensure_actor_authorized_to_set_featured_videos<T: Trait>(
     origin: T::Origin,
     actor: &ContentActor<T::CuratorGroupId, T::CuratorId, T::MemberId>,
