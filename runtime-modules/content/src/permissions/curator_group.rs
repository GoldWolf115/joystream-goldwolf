use super::*;
use frame_support::{parameter_types, BoundedBTreeMap, BoundedBTreeSet};
use scale_info::TypeInfo;
use sp_std::collections::btree_map::BTreeMap;
<<<<<<< HEAD

// Proc macro (EnumIter) clippy::integer_arithmetic disable hack
#[allow(clippy::integer_arithmetic)]
pub mod iterable_enums {
    use codec::{Decode, Encode};
    use scale_info::TypeInfo;
    #[cfg(feature = "std")]
    use serde::{Deserialize, Serialize};
    #[cfg(feature = "std")]
    use strum_macros::EnumIter;

    #[cfg_attr(feature = "std", derive(Serialize, Deserialize, EnumIter))]
    #[derive(Encode, Decode, Clone, PartialEq, Eq, Debug, PartialOrd, Ord, TypeInfo)]
    pub enum ContentModerationAction {
        // Related extrinsics:
        // - `set_video_visibility_as_moderator`
        HideVideo,
        // Related extrinsics:
        // - `set_channel_visibility_as_moderator`
        HideChannel,
        // Related extrinsics:
        // - `set_channel_paused_features_as_moderator` - each change of `PausableChannelFeature` `x` requires permissions
        //   for executing `ChangeChannelFeatureStatus(x)` action
        ChangeChannelFeatureStatus(PausableChannelFeature),
        // Related extrinsics:
        // - `delete_video_as_moderator`
        DeleteVideo,
        // Related extrinsics:
        // - `delete_channel_as_moderator`
        DeleteChannel,
        // DeleteVideoAssets(is_video_nft_status_set)
        // Related extrinsics:
        // - `delete_video_assets_as_moderator` - deletion of assets belonging to a video which has an NFT issued
        //   requires permissions for `DeleteVideoAssets(true)` action, deleting other video assets requires permissions for
        //   `DeleteVideoAssets(false)`.
        DeleteVideoAssets(bool),
        // Related extrinsics:
        // - `delete_channel_assets_as_moderator`
        DeleteNonVideoChannelAssets,
        // Related extrinsics:
        // - `update_channel_nft_limit`
        UpdateChannelNftLimits,
    }

    #[cfg_attr(feature = "std", derive(Serialize, Deserialize, EnumIter))]
    #[derive(Encode, Decode, Clone, Copy, PartialEq, Eq, Debug, PartialOrd, Ord, TypeInfo)]
    pub enum PausableChannelFeature {
        // Affects:
        // -`withdraw_from_channel_balance`
        // -`claim_and_withdraw_channel_reward`
        ChannelFundsTransfer,
        // Affects:
        // - `claim_channel_reward`
        // - `claim_and_withdraw_channel_reward`
        CreatorCashout,
        // Affects:
        // - `issue_nft`
        // - `create_video` (if `auto_issue_nft` provided)
        // - `update_video` (if `auto_issue_nft` provided)
        VideoNftIssuance,
        // Affects:
        // - `create_video`
        VideoCreation,
        // Affects:
        // - `update_video`
        VideoUpdate,
        // Affects:
        // - `update_channel`
        ChannelUpdate,
        // Affects:
        // - `issue_creator_token`
        CreatorTokenIssuance,
    }
=======
#[cfg(feature = "std")]
use strum_macros::EnumIter;
use varaint_count::VariantCount;

#[cfg_attr(feature = "std", derive(Serialize, Deserialize, EnumIter))]
#[derive(
    Encode,
    Decode,
    Clone,
    Copy,
    PartialEq,
    Eq,
    Debug,
    PartialOrd,
    Ord,
    VariantCount,
    TypeInfo,
    MaxEncodedLen,
)]
pub enum PausableChannelFeature {
    // Affects:
    // -`withdraw_from_channel_balance`
    // -`claim_and_withdraw_channel_reward`
    ChannelFundsTransfer,
    // Affects:
    // - `claim_channel_reward`
    // - `claim_and_withdraw_channel_reward`
    CreatorCashout,
    // Affects:
    // - `issue_nft`
    // - `create_video` (if `auto_issue_nft` provided)
    // - `update_video` (if `auto_issue_nft` provided)
    VideoNftIssuance,
    // Affects:
    // - `create_video`
    VideoCreation,
    // Affects:
    // - `update_video`
    VideoUpdate,
    // Affects:
    // - `update_channel`
    ChannelUpdate,
    // Affects:
    // - `issue_creator_token`
    CreatorTokenIssuance,
>>>>>>> 9854a536
}

pub use iterable_enums::{ContentModerationAction, PausableChannelFeature};

impl Default for PausableChannelFeature {
    fn default() -> Self {
        Self::ChannelFundsTransfer
    }
}

<<<<<<< HEAD
=======
#[cfg_attr(feature = "std", derive(Serialize, Deserialize, EnumIter))]
#[derive(
    Encode,
    Decode,
    Clone,
    PartialEq,
    Eq,
    Debug,
    PartialOrd,
    Ord,
    VariantCount,
    TypeInfo,
    MaxEncodedLen,
)]
pub enum ContentModerationAction {
    // Related extrinsics:
    // - `set_video_visibility_as_moderator`
    HideVideo,
    // Related extrinsics:
    // - `set_channel_visibility_as_moderator`
    HideChannel,
    // Related extrinsics:
    // - `set_channel_paused_features_as_moderator` - each change of `PausableChannelFeature` `x` requires permissions
    //   for executing `ChangeChannelFeatureStatus(x)` action
    ChangeChannelFeatureStatus(PausableChannelFeature),
    // Related extrinsics:
    // - `delete_video_as_moderator`
    DeleteVideo,
    // Related extrinsics:
    // - `delete_channel_as_moderator`
    DeleteChannel,
    // DeleteVideoAssets(is_video_nft_status_set)
    // Related extrinsics:
    // - `delete_video_assets_as_moderator` - deletion of assets belonging to a video which has an NFT issued
    //   requires permissions for `DeleteVideoAssets(true)` action, deleting other video assets requires permissions for
    //   `DeleteVideoAssets(false)`.
    DeleteVideoAssets(bool),
    // Related extrinsics:
    // - `delete_channel_assets_as_moderator`
    DeleteNonVideoChannelAssets,
    // Related extrinsics:
    // - `update_channel_nft_limit`
    UpdateChannelNftLimits,
}

parameter_types! {
    pub MaxCuratorPermissionsPerLevel: u32 = ContentModerationAction::VARIANT_COUNT as u32
        // ChangeChannelFeatureStatus can contain all possible PausableChannelFeature variants
        + (PausableChannelFeature::VARIANT_COUNT as u32 - 1)
        // DeleteVideoAssets can contain `true` or `false`
        + 1;
}

pub type StoredCuratorModerationPermissions =
    BoundedBTreeSet<ContentModerationAction, MaxCuratorPermissionsPerLevel>;

>>>>>>> 9854a536
pub type ModerationPermissionsByLevel<T> =
    BTreeMap<<T as Config>::ChannelPrivilegeLevel, BTreeSet<ContentModerationAction>>;

pub type StoredModerationPermissionsByLevel<T> = BoundedBTreeMap<
    <T as Config>::ChannelPrivilegeLevel,
    StoredCuratorModerationPermissions,
    <T as Config>::MaxKeysPerCuratorGroupPermissionsByLevelMap,
>;

pub type CuratorGroupCuratorsMap<T> = BoundedBTreeMap<
    <T as ContentActorAuthenticator>::CuratorId,
    StoredChannelAgentPermissions,
    <T as Config>::MaxNumberOfCuratorsPerGroup,
>;

/// A group, that consists of `curators` set
#[cfg_attr(feature = "std", derive(Serialize, Deserialize))]
#[derive(Encode, Decode, Eq, PartialEq, Clone, Debug, TypeInfo, MaxEncodedLen)]
#[scale_info(skip_type_params(T))]
pub struct CuratorGroupRecord<CuratorGroupCuratorsMap, ModerationPermissionsByLevel> {
    /// Map from CuratorId to curator's ChannelAgentPermissions
    curators: CuratorGroupCuratorsMap,

    /// When `false`, curator in a given group is forbidden to act
    active: bool,

    // Group's moderation permissions (by channel's privilage level)
    permissions_by_level: ModerationPermissionsByLevel,
}

pub type CuratorGroup<T> =
    CuratorGroupRecord<CuratorGroupCuratorsMap<T>, StoredModerationPermissionsByLevel<T>>;

impl<CuratorGroupCuratorsMap: Default, ModerationPermissionsByLevel: Default> Default
    for CuratorGroupRecord<CuratorGroupCuratorsMap, ModerationPermissionsByLevel>
{
    fn default() -> Self {
        Self {
            curators: CuratorGroupCuratorsMap::default(),
            // default curator group status right after creation
            active: false,
            permissions_by_level: ModerationPermissionsByLevel::default(),
        }
    }
}

impl<
        CuratorId: Ord + Clone,
        MaxCuratorsPerGroup: Get<u32>,
        ChannelPrivilegeLevel: Ord + Clone + Copy,
        MaxKeysPerCuratorGroupPermissionsByLevelMap: Get<u32>,
    >
    CuratorGroupRecord<
        BoundedBTreeMap<CuratorId, StoredChannelAgentPermissions, MaxCuratorsPerGroup>,
        BoundedBTreeMap<
            ChannelPrivilegeLevel,
            StoredCuratorModerationPermissions,
            MaxKeysPerCuratorGroupPermissionsByLevelMap,
        >,
    >
{
    pub fn try_create<T: Config>(
        active: bool,
        permissions_by_level: &BTreeMap<ChannelPrivilegeLevel, BTreeSet<ContentModerationAction>>,
    ) -> Result<Self, DispatchError> {
        let mut group = Self {
            curators: BoundedBTreeMap::default(),
            active,
            permissions_by_level: BoundedBTreeMap::default(),
        };
        group.try_set_permissions_by_level::<T>(permissions_by_level)?;
        Ok(group)
    }

    /// Check if `CuratorGroup` contains curator under given `curator_id`
    pub fn has_curator(&self, curator_id: &CuratorId) -> bool {
        self.curators.contains_key(curator_id)
    }

    /// Check if `CuratorGroup` is active
    pub fn is_active(&self) -> bool {
        self.active
    }

    /// Set `CuratorGroup` status as provided
    pub fn set_status(&mut self, is_active: bool) {
        self.active = is_active
    }

    /// Set new group permissions
    pub fn try_set_permissions_by_level<T: Config>(
        &mut self,
        permissions_by_level: &BTreeMap<ChannelPrivilegeLevel, BTreeSet<ContentModerationAction>>,
    ) -> DispatchResult {
        self.permissions_by_level = permissions_by_level
            .iter()
            .map(|(k, v)| {
                let stored_moderator_permissions: StoredCuratorModerationPermissions = v
                    .clone()
                    .try_into()
                    .map_err(|_| Error::<T>::MaxCuratorPermissionsPerLevelExceeded)?;
                Ok((*k, stored_moderator_permissions))
            })
            .collect::<Result<BTreeMap<_, _>, DispatchError>>()?
            .try_into()
            .map_err(|_| Error::<T>::CuratorGroupMaxPermissionsByLevelMapSizeExceeded)?;
        Ok(())
    }

    /// Try to add a new curator to group
    pub fn try_add_curator<T: Config>(
        &mut self,
        curator_id: CuratorId,
        agent_permissions: &ChannelAgentPermissions,
    ) -> DispatchResult {
        self.ensure_curator_in_group_does_not_exist::<T>(&curator_id)?;
        let permissions = agent_permissions
            .clone()
            .try_into()
            .map_err(|_| Error::<T>::MaxNumberOfChannelAgentPermissionsExceeded)?;
        self.curators
            .try_insert(curator_id, permissions)
            .map_err(|_| Error::<T>::CuratorsPerGroupLimitReached)?;
        Ok(())
    }

    pub fn remove_curator(&mut self, curator_id: &CuratorId) {
        self.curators.remove(curator_id);
    }

    /// Get all group permissions (as unbounded map)
    pub fn get_permissions_by_level(
        &self,
    ) -> BTreeMap<ChannelPrivilegeLevel, BTreeSet<ContentModerationAction>> {
        self.permissions_by_level
            .clone()
            .into_inner()
            .iter()
            .map(|(k, v)| (*k, v.clone().into_inner()))
            .collect()
    }

    /// Retrieve set of all curator_ids related to `CuratorGroup` by reference
    pub fn get_curators(
        &self,
    ) -> &BoundedBTreeMap<
        CuratorId,
        BoundedBTreeSet<ChannelActionPermission, ChannelAgentPermissionsMaxSize>,
        MaxCuratorsPerGroup,
    > {
        &self.curators
    }

    /// Ensure curator under given `curator_id` exists in `CuratorGroup`
    pub fn ensure_curator_in_group_exists<T: Config>(
        &self,
        curator_id: &CuratorId,
    ) -> DispatchResult {
        ensure!(
            self.has_curator(curator_id),
            Error::<T>::CuratorIsNotAMemberOfGivenCuratorGroup
        );
        Ok(())
    }

    /// Ensure curator under given `curator_id` does not exist yet in `CuratorGroup`
    pub fn ensure_curator_in_group_does_not_exist<T: Config>(
        &self,
        curator_id: &CuratorId,
    ) -> DispatchResult {
        ensure!(
            !self.has_curator(curator_id),
            Error::<T>::CuratorIsAlreadyAMemberOfGivenCuratorGroup
        );
        Ok(())
    }

    /// Authorize curator, performing all checks to ensure curator can act
    pub fn perform_curator_in_group_auth<T: Config<
        CuratorId = CuratorId,
        MaxNumberOfCuratorsPerGroup = MaxCuratorsPerGroup,
        MaxKeysPerCuratorGroupPermissionsByLevelMap = MaxKeysPerCuratorGroupPermissionsByLevelMap,
        ChannelPrivilegeLevel = ChannelPrivilegeLevel
    >>(
        curator_id: &T::CuratorId,
        curator_group_id: &T::CuratorGroupId,
        account_id: &T::AccountId,
    ) -> DispatchResult{
        // Ensure curator authorization performed succesfully
        ensure_curator_auth_success::<T>(curator_id, account_id)?;

        // Retrieve corresponding curator group
        let curator_group = Module::<T>::curator_group_by_id(curator_group_id);

        // Ensure curator group is active
        ensure!(
            curator_group.is_active(),
            Error::<T>::CuratorGroupIsNotActive
        );

        // Ensure curator under given curator_id exists in CuratorGroup
        Self::ensure_curator_in_group_exists::<T>(&curator_group, curator_id)?;
        Ok(())
    }

    pub fn can_group_member_perform_moderation_actions(
        &self,
        actions: &[ContentModerationAction],
        privilege_level: ChannelPrivilegeLevel,
    ) -> bool {
        let permissions_for_level = self.permissions_by_level.get(&privilege_level);
        if let Some(permissions_for_level) = permissions_for_level {
            for action in actions {
                if !permissions_for_level.contains(action) {
                    return false;
                }
            }
            true
        } else {
            false
        }
    }

    pub fn ensure_group_member_can_perform_moderation_actions<T: Config>(
        &self,
        actions: &[ContentModerationAction],
        privilege_level: ChannelPrivilegeLevel,
    ) -> DispatchResult {
        ensure!(
            self.can_group_member_perform_moderation_actions(actions, privilege_level),
            Error::<T>::CuratorModerationActionNotAllowed
        );
        Ok(())
    }

    pub fn get_existing_group_member_channel_agent_permissions<T: Config>(
        &self,
        curator_id: &CuratorId,
    ) -> Result<&StoredChannelAgentPermissions, DispatchError> {
        self.curators
            .get(curator_id)
            .ok_or_else(|| Error::<T>::ActorNotAuthorized.into())
    }
}<|MERGE_RESOLUTION|>--- conflicted
+++ resolved
@@ -2,20 +2,32 @@
 use frame_support::{parameter_types, BoundedBTreeMap, BoundedBTreeSet};
 use scale_info::TypeInfo;
 use sp_std::collections::btree_map::BTreeMap;
-<<<<<<< HEAD
 
 // Proc macro (EnumIter) clippy::integer_arithmetic disable hack
 #[allow(clippy::integer_arithmetic)]
 pub mod iterable_enums {
-    use codec::{Decode, Encode};
+    use codec::{Decode, Encode, MaxEncodedLen};
     use scale_info::TypeInfo;
     #[cfg(feature = "std")]
     use serde::{Deserialize, Serialize};
     #[cfg(feature = "std")]
     use strum_macros::EnumIter;
+    use varaint_count::VariantCount;
 
     #[cfg_attr(feature = "std", derive(Serialize, Deserialize, EnumIter))]
-    #[derive(Encode, Decode, Clone, PartialEq, Eq, Debug, PartialOrd, Ord, TypeInfo)]
+    #[derive(
+        Encode,
+        Decode,
+        Clone,
+        PartialEq,
+        Eq,
+        Debug,
+        PartialOrd,
+        Ord,
+        TypeInfo,
+        VariantCount,
+        MaxEncodedLen,
+    )]
     pub enum ContentModerationAction {
         // Related extrinsics:
         // - `set_video_visibility_as_moderator`
@@ -48,7 +60,20 @@
     }
 
     #[cfg_attr(feature = "std", derive(Serialize, Deserialize, EnumIter))]
-    #[derive(Encode, Decode, Clone, Copy, PartialEq, Eq, Debug, PartialOrd, Ord, TypeInfo)]
+    #[derive(
+        Encode,
+        Decode,
+        Clone,
+        Copy,
+        PartialEq,
+        Eq,
+        Debug,
+        PartialOrd,
+        Ord,
+        TypeInfo,
+        VariantCount,
+        MaxEncodedLen,
+    )]
     pub enum PausableChannelFeature {
         // Affects:
         // -`withdraw_from_channel_balance`
@@ -76,53 +101,6 @@
         // - `issue_creator_token`
         CreatorTokenIssuance,
     }
-=======
-#[cfg(feature = "std")]
-use strum_macros::EnumIter;
-use varaint_count::VariantCount;
-
-#[cfg_attr(feature = "std", derive(Serialize, Deserialize, EnumIter))]
-#[derive(
-    Encode,
-    Decode,
-    Clone,
-    Copy,
-    PartialEq,
-    Eq,
-    Debug,
-    PartialOrd,
-    Ord,
-    VariantCount,
-    TypeInfo,
-    MaxEncodedLen,
-)]
-pub enum PausableChannelFeature {
-    // Affects:
-    // -`withdraw_from_channel_balance`
-    // -`claim_and_withdraw_channel_reward`
-    ChannelFundsTransfer,
-    // Affects:
-    // - `claim_channel_reward`
-    // - `claim_and_withdraw_channel_reward`
-    CreatorCashout,
-    // Affects:
-    // - `issue_nft`
-    // - `create_video` (if `auto_issue_nft` provided)
-    // - `update_video` (if `auto_issue_nft` provided)
-    VideoNftIssuance,
-    // Affects:
-    // - `create_video`
-    VideoCreation,
-    // Affects:
-    // - `update_video`
-    VideoUpdate,
-    // Affects:
-    // - `update_channel`
-    ChannelUpdate,
-    // Affects:
-    // - `issue_creator_token`
-    CreatorTokenIssuance,
->>>>>>> 9854a536
 }
 
 pub use iterable_enums::{ContentModerationAction, PausableChannelFeature};
@@ -131,53 +109,6 @@
     fn default() -> Self {
         Self::ChannelFundsTransfer
     }
-}
-
-<<<<<<< HEAD
-=======
-#[cfg_attr(feature = "std", derive(Serialize, Deserialize, EnumIter))]
-#[derive(
-    Encode,
-    Decode,
-    Clone,
-    PartialEq,
-    Eq,
-    Debug,
-    PartialOrd,
-    Ord,
-    VariantCount,
-    TypeInfo,
-    MaxEncodedLen,
-)]
-pub enum ContentModerationAction {
-    // Related extrinsics:
-    // - `set_video_visibility_as_moderator`
-    HideVideo,
-    // Related extrinsics:
-    // - `set_channel_visibility_as_moderator`
-    HideChannel,
-    // Related extrinsics:
-    // - `set_channel_paused_features_as_moderator` - each change of `PausableChannelFeature` `x` requires permissions
-    //   for executing `ChangeChannelFeatureStatus(x)` action
-    ChangeChannelFeatureStatus(PausableChannelFeature),
-    // Related extrinsics:
-    // - `delete_video_as_moderator`
-    DeleteVideo,
-    // Related extrinsics:
-    // - `delete_channel_as_moderator`
-    DeleteChannel,
-    // DeleteVideoAssets(is_video_nft_status_set)
-    // Related extrinsics:
-    // - `delete_video_assets_as_moderator` - deletion of assets belonging to a video which has an NFT issued
-    //   requires permissions for `DeleteVideoAssets(true)` action, deleting other video assets requires permissions for
-    //   `DeleteVideoAssets(false)`.
-    DeleteVideoAssets(bool),
-    // Related extrinsics:
-    // - `delete_channel_assets_as_moderator`
-    DeleteNonVideoChannelAssets,
-    // Related extrinsics:
-    // - `update_channel_nft_limit`
-    UpdateChannelNftLimits,
 }
 
 parameter_types! {
@@ -191,7 +122,6 @@
 pub type StoredCuratorModerationPermissions =
     BoundedBTreeSet<ContentModerationAction, MaxCuratorPermissionsPerLevel>;
 
->>>>>>> 9854a536
 pub type ModerationPermissionsByLevel<T> =
     BTreeMap<<T as Config>::ChannelPrivilegeLevel, BTreeSet<ContentModerationAction>>;
 
