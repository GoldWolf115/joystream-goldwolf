use crate::*;
use frame_support::decl_error;
use sp_std::convert::TryInto;

decl_error! {
    /// Content directory errors
    pub enum Error for Module<T: Config> {
        /// Invalid extrinsic call: Channel state bloat bond changed.
        ChannelStateBloatBondChanged,

        /// Invalid extrinsic call: video state bloat bond changed.
        VideoStateBloatBondChanged,

        /// Attempt to set minimum cashout allowed below the limit
        MinCashoutValueTooLow,

        /// Attempt to set minimum cashout allowed above the limit
        MaxCashoutValueTooHigh,

        /// Number of channel collaborators exceeds MaxNumberOfCollaboratorsPerChannel
        MaxNumberOfChannelCollaboratorsExceeded,

        /// Number of channel assets exceeds MaxNumberOfAssetsPerChannel
        MaxNumberOfChannelAssetsExceeded,

        /// Number of video assets exceeds MaxMaxNumberOfAssetsPerVideo
        MaxNumberOfVideoAssetsExceeded,

        /// Channel bag witness parameters don't match the current runtime state
        InvalidChannelBagWitnessProvided,

        /// Storage buckets number witness parameter does not match the current runtime state
        InvalidStorageBucketsNumWitnessProvided,

        /// Storage buckets number witness parameter must be provided when channel/video assets
        /// are being updated.
        MissingStorageBucketsNumWitness,

<<<<<<< HEAD
        /// Provided channel owner (member) does not exist
        ChannelOwnerMemberDoesNotExist,

        /// Provided channel owner (curator group) does not exist
        ChannelOwnerCuratorGroupDoesNotExist,

        /// Channel state bloat bond cannot be lower than existential deposit,
        /// because it must secure the channel module account against dusting
        ChannelStateBloatBondBelowExistentialDeposit,
=======
        ///Delete channel and assets and delete video assets must have a number of assets to remove greater than zero
        NumberOfAssetsToRemoveIsZero,
>>>>>>> 1e2b2ea6

        // Curator Management Errors
        // -------------------------

        /// Curator under provided curator id is not a member of curaror group under given id
        CuratorIsNotAMemberOfGivenCuratorGroup,

        /// Curator under provided curator id is already a member of curaror group under given id
        CuratorIsAlreadyAMemberOfGivenCuratorGroup,

        /// Given curator group does not exist
        CuratorGroupDoesNotExist,

        /// Max number of curators per group limit reached
        CuratorsPerGroupLimitReached,

        /// Curator group is not active
        CuratorGroupIsNotActive,

        /// Curator id is not a worker id in content working group
        CuratorIdInvalid,

        // Authentication Errors
        // ---------------------

        /// Lead authentication failed
        LeadAuthFailed,

        /// Member authentication failed
        MemberAuthFailed,

        /// Curator authentication failed
        CuratorAuthFailed,

        /// Expected root or signed origin
        BadOrigin,

        /// Operation cannot be perfomed with this Actor
        ActorNotAuthorized,

        /// A Channel or Video Category does not exist.
        CategoryDoesNotExist,

        /// Channel does not exist
        ChannelDoesNotExist,

        /// Video does not exist
        VideoDoesNotExist,

        /// Vfdeo in season can`t be removed (because order is important)
        VideoInSeason,

        /// Actor cannot authorize as lead for given extrinsic
        ActorCannotBeLead,

        /// Actor cannot Own channel
        ActorCannotOwnChannel,

        // Auction Errors
        // ---------------------

        /// Nft for given video id already exists
        NftAlreadyExists,

        /// Nft for given video id does not exist
        NftDoesNotExist,

        /// Overflow or underflow error happened
        OverflowOrUnderflowHappened,

        /// Given origin does not own nft
        DoesNotOwnNft,

        /// Royalty Upper Bound Exceeded
        RoyaltyUpperBoundExceeded,

        /// Royalty Lower Bound Exceeded
        RoyaltyLowerBoundExceeded,

        /// Auction duration upper bound exceeded
        AuctionDurationUpperBoundExceeded,

        /// Auction duration lower bound exceeded
        AuctionDurationLowerBoundExceeded,

        /// Auction extension period upper bound exceeded
        ExtensionPeriodUpperBoundExceeded,

        /// Auction extension period lower bound exceeded
        ExtensionPeriodLowerBoundExceeded,

        /// Bid lock duration upper bound exceeded
        BidLockDurationUpperBoundExceeded,

        /// Bid lock duration lower bound exceeded
        BidLockDurationLowerBoundExceeded,

        /// Starting price upper bound exceeded
        StartingPriceUpperBoundExceeded,

        /// Starting price lower bound exceeded
        StartingPriceLowerBoundExceeded,

        /// Auction bid step upper bound exceeded
        AuctionBidStepUpperBoundExceeded,

        /// Auction bid step lower bound exceeded
        AuctionBidStepLowerBoundExceeded,

        /// Insufficient balance
        InsufficientBalance,

        /// Minimal auction bid step constraint violated.
        BidStepConstraintViolated,

        /// Commit verification for bid amount
        InvalidBidAmountSpecified,

        /// Auction starting price constraint violated.
        StartingPriceConstraintViolated,

        /// Already active auction cannot be cancelled
        ActionHasBidsAlready,

        /// Can not create auction for Nft, if auction have been already started or nft is locked for the transfer
        NftIsNotIdle,

        /// No pending offers for given Nft
        PendingOfferDoesNotExist,

        /// Creator royalty requires reward account to be set.
        RewardAccountIsNotSet,

        /// Actor is not a last bidder
        ActorIsNotBidder,

        /// Auction cannot be completed
        AuctionCannotBeCompleted,

        /// Auction does not have bids
        BidDoesNotExist,

        /// Selected Bid is for past open auction
        BidIsForPastAuction,

        /// Auction starts at lower bound exceeded
        StartsAtLowerBoundExceeded,

        /// Auction starts at upper bound exceeded
        StartsAtUpperBoundExceeded,

        /// Auction did not started
        AuctionDidNotStart,

        /// Nft is not in auction state
        NotInAuctionState,

        /// Member is not allowed to participate in auction
        MemberIsNotAllowedToParticipate,

        /// Member profile not found
        MemberProfileNotFound,

        /// Given video nft is not in buy now state
        NftNotInBuyNowState,

        /// `witness_price` provided to `buy_now` extrinsic does not match the current sell price
        InvalidBuyNowWitnessPriceProvided,

        /// Auction type is not `Open`
        IsNotOpenAuctionType,

        /// Auction type is not `English`
        IsNotEnglishAuctionType,

        /// Bid lock duration is not expired
        BidLockDurationIsNotExpired,

        /// Nft auction is already expired
        NftAuctionIsAlreadyExpired,

        /// Auction buy now is less then starting price
        BuyNowIsLessThenStartingPrice,

        /// Nft offer target member does not exist
        TargetMemberDoesNotExist,

        /// Current nft offer price does not match the provided `witness_price`
        InvalidNftOfferWitnessPriceProvided,

        /// Max auction whitelist length upper bound exceeded
        MaxAuctionWhiteListLengthUpperBoundExceeded,

        /// Auction whitelist has only one member
        WhitelistHasOnlyOneMember,

        /// At least one of the whitelisted members does not exist
        WhitelistedMemberDoesNotExist,

        /// Non-channel owner specified during nft issuance does not exist
        NftNonChannelOwnerDoesNotExist,

        /// Extension period is greater then auction duration
        ExtensionPeriodIsGreaterThenAuctionDuration,

        /// No assets to be removed have been specified
        NoAssetsSpecified,

        /// Channel assets feasibility
        InvalidAssetsProvided,

        /// Channel Contains Video
        ChannelContainsVideos,

        /// Channel Contains Assets
        ChannelContainsAssets,

        /// Bag Size specified is not valid
        InvalidBagSizeSpecified,

        /// Migration not done yet
        MigrationNotFinished,

        /// Partecipant is not a member
        ReplyDoesNotExist,

        /// Insufficient balance
        UnsufficientBalance,

        /// Insufficient treasury balance
        InsufficientTreasuryBalance,

        /// Invalid member id  specified
        InvalidMemberProvided,

        /// Actor is not A Member
        ActorNotAMember,

        /// Payment Proof verification failed
        PaymentProofVerificationFailed,

        /// Channel cashout amount is too high to be claimed
        CashoutAmountExceedsMaximumAmount,

        /// Channel cashout amount is too low to be claimed
        CashoutAmountBelowMinimumAmount,

        /// An attempt to withdraw funds from channel account failed, because the specified amount
        /// exceeds the withdrawable amount (channel account balance minus channel bloat bond)
        WithdrawalAmountExceedsChannelAccountWithdrawableBalance,

        /// An attempt to withdraw funds from channel account failed, because the specified amount
        /// is zero
        WithdrawFromChannelAmountIsZero,

        /// Channel cashouts are currently disabled
        ChannelCashoutsDisabled,

        /// New values for min_cashout_allowed/max_cashout_allowed are invalid
        /// min_cashout_allowed cannot exceed max_cashout_allowed
        MinCashoutAllowedExceedsMaxCashoutAllowed,

        /// Curator does not have permissions to perform given moderation action
        CuratorModerationActionNotAllowed,

        /// Curator group's permissions by level map exceeded the maximum allowed size
        CuratorGroupMaxPermissionsByLevelMapSizeExceeded,

        /// Operation cannot be executed, because this channel feature has been paused by a curator
        ChannelFeaturePaused,

        /// Unexpected runtime state: missing channel bag during delete_channel attempt
        ChannelBagMissing,

        /// List of assets to remove provided for update_channel / update_video contains assets that don't belong to the specified entity
        AssetsToRemoveBeyondEntityAssetsSet,

        /// Invalid number of objects to delete provided for delete_video
        InvalidVideoDataObjectsCountProvided,

        /// Invalid channel transfer status for operations.
        InvalidChannelTransferStatus,

        /// Incorrect actor tries to accept the channel transfer.
        InvalidChannelTransferAcceptor,

        /// Cannot accept the channel transfer: provided commitment parameters doesn't match with
        /// channel pending transfer parameters.
        InvalidChannelTransferCommitmentParams,

        // Insufficient permissions to perform given action as a channel agent
        ChannelAgentInsufficientPermissions,

        /// Incorrect channel owner for an operation.
        InvalidChannelOwner,

        /// Cannot claim zero reward.
        ZeroReward,

        /// Cannot transfer the channel: channel owner has insufficient balance (budget for WGs)
        InsufficientBalanceForTransfer,

        /// Cannot create the channel: channel creator has insufficient balance
        /// (budget for channel state bloat bond + channel data objs state bloat bonds + data objs storage fees + existential deposit)
        InsufficientBalanceForChannelCreation,

        /// Cannot create the video: video creator has insufficient balance
        /// (budget for video state bloat bond + video data objs state bloat bonds + data objs storage fees + existential deposit)
        InsufficientBalanceForVideoCreation,

        // Insufficient council budget to cover channel reward claim
        InsufficientCouncilBudget,

        // Can't issue more NFTs: global daily limit exceeded.
        GlobalNftDailyLimitExceeded,

        // Can't issue more NFTs: global weekly limit exceeded.
        GlobalNftWeeklyLimitExceeded,

        // Can't issue more NFTs: channel daily limit exceeded.
        ChannelNftDailyLimitExceeded,

        // Can't issue more NFTs: channel weekly limit exceeded.
        ChannelNftWeeklyLimitExceeded,

        // Creator Tokens
        // ---------------------

        /// Creator token was already issued for this channel
        CreatorTokenAlreadyIssued,

        /// Creator token wasn't issued for this channel
        CreatorTokenNotIssued,

        /// Member id could not be derived from the provided ContentActor context
        MemberIdCouldNotBeDerivedFromActor,

        /// Cannot directly withdraw funds from a channel account when the channel has
        /// a creator token issued
        CannotWithdrawFromChannelWithCreatorTokenIssued,

        /// Patronage can only be claimed if channel is owned by a member
        PatronageCanOnlyBeClaimedForMemberOwnedChannels,

        /// Channel Transfers are blocked during revenue splits
        ChannelTransfersBlockedDuringRevenueSplits,

        /// Channel Transfers are blocked during token sales
        ChannelTransfersBlockedDuringTokenSales,
    }
}<|MERGE_RESOLUTION|>--- conflicted
+++ resolved
@@ -36,7 +36,6 @@
         /// are being updated.
         MissingStorageBucketsNumWitness,
 
-<<<<<<< HEAD
         /// Provided channel owner (member) does not exist
         ChannelOwnerMemberDoesNotExist,
 
@@ -46,10 +45,9 @@
         /// Channel state bloat bond cannot be lower than existential deposit,
         /// because it must secure the channel module account against dusting
         ChannelStateBloatBondBelowExistentialDeposit,
-=======
+
         ///Delete channel and assets and delete video assets must have a number of assets to remove greater than zero
         NumberOfAssetsToRemoveIsZero,
->>>>>>> 1e2b2ea6
 
         // Curator Management Errors
         // -------------------------
