use crate::*;
use frame_support::decl_error;

decl_error! {
    /// Content directory errors
    pub enum Error for Module<T: Trait> {
        /// Feature Not Implemented
        FeatureNotImplemented,

        // Curator Management Errors
        // -------------------------

        /// Curator under provided curator id is not a member of curaror group under given id
        CuratorIsNotAMemberOfGivenCuratorGroup,

        /// Curator under provided curator id is already a member of curaror group under given id
        CuratorIsAlreadyAMemberOfGivenCuratorGroup,

        /// Given curator group does not exist
        CuratorGroupDoesNotExist,

        /// Max number of curators per group limit reached
        CuratorsPerGroupLimitReached,

        /// Curator group is not active
        CuratorGroupIsNotActive,

        /// Curator id is not a worker id in content working group
        CuratorIdInvalid,

        // Authentication Errors
        // ---------------------

        /// Lead authentication failed
        LeadAuthFailed,

        /// Member authentication failed
        MemberAuthFailed,

        /// Curator authentication failed
        CuratorAuthFailed,

        /// Expected root or signed origin
        BadOrigin,

        /// Operation cannot be perfomed with this Actor
        ActorNotAuthorized,

        /// A Channel or Video Category does not exist.
        CategoryDoesNotExist,

        /// Channel does not exist
        ChannelDoesNotExist,

        /// Video does not exist
        VideoDoesNotExist,

        /// Video in season can`t be removed (because order is important)
        VideoInSeason,

        /// Curators can only censor non-curator group owned channels
        CannotCensoreCuratorGroupOwnedChannels,

<<<<<<< HEAD
        /// Actor cannot authorize as lead for given extrinsic
        ActorCannotBeLead,

        /// Channel censorship status did not change
        ChannelCensorshipStatusDidNotChange,

        /// Video censorship status did not change
        VideoCensorshipStatusDidNotChange,


        // Auction Errors
        // ---------------------

        /// Auction for given video did not start
        AuctionDidNotStart,

        /// NFT for given video id already exists
        NFTAlreadyExists,

        /// NFT for given video id does not exist
        NFTDoesNotExist,

        /// Overflow or underflow error happened
        OverflowOrUnderflowHappened,

        /// Given origin does not own nft
        DoesNotOwnNFT,

        /// Royalty Upper Bound Exceeded
        RoyaltyUpperBoundExceeded,

        /// Royalty Lower Bound Exceeded
        RoyaltyLowerBoundExceeded,

        /// Round time upper bound exceeded
        RoundTimeUpperBoundExceeded,

        /// Round time lower bound exceeded
        RoundTimeLowerBoundExceeded,

        /// Bid lock duration upper bound exceeded
        BidLockDurationUpperBoundExceeded,

        /// Bid lock duration lower bound exceeded
        BidLockDurationLowerBoundExceeded,

        /// Starting price upper bound exceeded
        StartingPriceUpperBoundExceeded,

        /// Starting price lower bound exceeded
        StartingPriceLowerBoundExceeded,

        /// Auction bid step upper bound exceeded
        AuctionBidStepUpperBoundExceeded,

        /// Auction bid step lower bound exceeded
        AuctionBidStepLowerBoundExceeded,

        /// Insufficient balance
        InsufficientBalance,

        /// Minimal auction bid step constraint violated.
        BidStepConstraintViolated,

        /// Auction starting price constraint violated.
        StartingPriceConstraintViolated,

        /// Already active auction cannot be cancelled
        ActionHasBidsAlready,

        /// Can not create auction for NFT, if auction have been already started or nft is locked for the transfer
        NftIsNotIdle,

        /// No pending transfers for given NFT
        PendingTransferDoesNotExist,

        // No incoming transfers for given nft origin
        NoIncomingTransfers,

        // Creator royalty requires reward account to be set.
        RewardAccountIsNotSet,

        // Actor, which makes an attempt to finish auction is not a winner
        CallerIsNotAWinner,

        // Auction cannot be completed
        AuctionCannotBeCompleted,

        // Auction does not have bids
        LastBidDoesNotExist,

        // Auction starts at lower bound exceeded
        StartsAtLowerBoundExceeded,

        // Auction starts at upper bound exceeded
        StartsAtUpperBoundExceeded,

        // Nft is not in auction state
        NotInAuctionState,

        // Member is not allowed to participate in auction
        MemberIsNotAllowedToParticipate,

        // Member profile not found
        MemberProfileNotFound,

        // Given video nft is not in buy now state
        NFTNotInBuyNowState,

        // Auction type is not `Open`
        IsNotOpenAuctionType,

        // Bid lock duration is not expired
        BidLockDurationIsNotExpired,

        // NFT auction is already expired
        NFTAuctionIsAlreadyExpired
=======
        /// No assets to be removed have been specified
        NoAssetsSpecified,

        /// Channel assets feasibility
        InvalidAssetsProvided,

        /// Channel Contains Video
        ChannelContainsVideos,

        /// Channel Contains Assets
        ChannelContainsAssets,

>>>>>>> 21dbf197
    }
}<|MERGE_RESOLUTION|>--- conflicted
+++ resolved
@@ -61,7 +61,6 @@
         /// Curators can only censor non-curator group owned channels
         CannotCensoreCuratorGroupOwnedChannels,
 
-<<<<<<< HEAD
         /// Actor cannot authorize as lead for given extrinsic
         ActorCannotBeLead,
 
@@ -178,8 +177,8 @@
         BidLockDurationIsNotExpired,
 
         // NFT auction is already expired
-        NFTAuctionIsAlreadyExpired
-=======
+        NFTAuctionIsAlreadyExpired,
+
         /// No assets to be removed have been specified
         NoAssetsSpecified,
 
@@ -192,6 +191,5 @@
         /// Channel Contains Assets
         ChannelContainsAssets,
 
->>>>>>> 21dbf197
     }
 }