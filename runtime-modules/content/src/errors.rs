--- conflicted
+++ resolved
@@ -13,7 +13,6 @@
 
         /// Invalid extrinsic call: video state bloat bond changed.
         VideoStateBloatBondChanged,
-
 
         // Curator Management Errors
         // -------------------------
@@ -345,18 +344,11 @@
         /// Patronage can only be claimed if channel is owned by a member
         PatronageCanOnlyBeClaimedForMemberOwnedChannels,
 
-<<<<<<< HEAD
         /// Channel Transfers are blocked during revenue splits
         ChannelTransfersBlockedDuringRevenueSplits,
 
         /// Channel Transfers are blocked during token sales
         ChannelTransfersBlockedDuringTokenSales,
-=======
-        /// Invalid extrinsic call: Channel state bloat bond changed.
-        ChannelStateBloatBondChanged,
-
-        /// Invalid extrinsic call: video state bloat bond changed.
-        VideoStateBloatBondChanged
->>>>>>> d70ae725
+
     }
 }