--- conflicted
+++ resolved
@@ -140,27 +140,14 @@
         /// Can not create auction for NFT, if auction have been already started or nft is locked for the transfer
         NftIsNotIdle,
 
-<<<<<<< HEAD
-        /// NFT is already in Idle state
-        NoPendingTransaction,
-
-        /// No incoming offers for given origin found
-        NoIncomingOffers,
-=======
         /// No pending offers for given NFT
         PendingOfferDoesNotExist,
->>>>>>> 65bee3c3
 
         /// Creator royalty requires reward account to be set.
         RewardAccountIsNotSet,
 
-<<<<<<< HEAD
-        /// Actor, which makes an attempt to finish auction is not a winner
-        CallerIsNotAWinner,
-=======
-        // Actor is not a last bidder
+        /// Actor is not a last bidder
         ActorIsNotALastBidder,
->>>>>>> 65bee3c3
 
         /// Auction cannot be completed
         AuctionCannotBeCompleted,
@@ -189,14 +176,10 @@
         /// Auction type is not `Open`
         IsNotOpenAuctionType,
 
-<<<<<<< HEAD
+        /// Auction type is not `English`
+        IsNotEnglishAuctionType,
+
         /// Bid lock duration is not expired
-=======
-        // Auction type is not `English`
-        IsNotEnglishAuctionType,
-
-        // Bid lock duration is not expired
->>>>>>> 65bee3c3
         BidLockDurationIsNotExpired,
 
         /// NFT auction is already expired
