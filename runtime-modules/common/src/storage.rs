--- conflicted
+++ resolved
@@ -24,17 +24,13 @@
     WorkingGroup(WorkingGroup), // acts through new extrinsic in working group
 }
 
-<<<<<<< HEAD
-=======
 impl<MemberId, ChannelId, DAOId> Default for StorageObjectOwner<MemberId, ChannelId, DAOId> {
     fn default() -> Self {
         Self::Council
     }
 }
-
 // To be implemented by current storage data_directory runtime module.
 // Defined in 'common' package
->>>>>>> 305b6b09
 pub trait StorageSystem<T: crate::StorageOwnership + crate::MembershipTypes> {
     fn atomically_add_content(
         owner: StorageObjectOwner<T::MemberId, T::ChannelId, T::DAOId>,
