<<<<<<< HEAD
=======
use codec::{Decode, Encode, MaxEncodedLen};
use scale_info::TypeInfo;
#[cfg(feature = "std")]
use serde::{Deserialize, Serialize};
>>>>>>> 9854a536
use sp_runtime::DispatchResult;

<<<<<<< HEAD
// Proc macro (EnumIter) clippy::integer_arithmetic disable hack
#[allow(clippy::integer_arithmetic)]
pub mod iterable_enums {
    use codec::{Decode, Encode};
    use scale_info::TypeInfo;
    #[cfg(feature = "std")]
    use serde::{Deserialize, Serialize};
    #[cfg(feature = "std")]
    use strum_macros::EnumIter;
=======
/// Defines well-known working groups.
#[cfg_attr(feature = "std", derive(Serialize, Deserialize, EnumIter))]
#[derive(
    Encode, Decode, Clone, PartialEq, Eq, Copy, Debug, PartialOrd, Ord, TypeInfo, MaxEncodedLen,
)]
pub enum WorkingGroup {
    /// Forum working group: working_group::Instance1.
    Forum,
>>>>>>> 9854a536

    /// Defines well-known working groups.
    #[cfg_attr(feature = "std", derive(Serialize, Deserialize, EnumIter))]
    #[derive(Encode, Decode, Clone, PartialEq, Eq, Copy, Debug, PartialOrd, Ord, TypeInfo)]
    pub enum WorkingGroup {
        /// Forum working group: working_group::Instance1.
        Forum,

        /// Storage working group: working_group::Instance2.
        Storage,

        /// Storage working group: working_group::Instance3.
        Content,

        /// Operations working group: working_group::Instance4.
        OperationsAlpha,

        /// Gateway working group: working_group::Instance5.
        Gateway,

        /// Distribution working group: working_group::Instance9.
        Distribution,

        /// Operations working group: working_group::Instance7.
        OperationsBeta,

        /// Operations working group: working_group::Instance8.
        OperationsGamma,

        /// Membership Working Group: working_group::Instanc6.
        Membership,
    }
}

pub use iterable_enums::WorkingGroup;

/// Working group interface to work with its members - workers and leaders.
pub trait WorkingGroupAuthenticator<T: crate::MembershipTypes> {
    /// Validate origin for the worker.
    fn ensure_worker_origin(origin: T::Origin, worker_id: &T::ActorId) -> DispatchResult;

    /// Validate origin for the active leader.
    fn ensure_leader_origin(origin: T::Origin) -> DispatchResult;

    /// Get member ID of the current leader.
    fn get_leader_member_id() -> Option<T::MemberId>;

    /// Get member ID of the specified worker.
    fn get_worker_member_id(worker_id: &T::ActorId) -> Option<T::MemberId>;

    /// Verifies that given account ID belongs to the leader.
    fn is_leader_account_id(account_id: &T::AccountId) -> bool;

    /// Verifies that given account ID and worker ID belong to the working group member.
    fn is_worker_account_id(account_id: &T::AccountId, worker_id: &T::ActorId) -> bool;

    /// Verifies that a worker belongs to the working group.
    fn worker_exists(worker_id: &T::ActorId) -> bool;

    fn ensure_worker_exists(worker_id: &T::ActorId) -> DispatchResult;
}

/// Provides an interface for the working group budget.
pub use crate::BudgetManager as WorkingGroupBudgetHandler;<|MERGE_RESOLUTION|>--- conflicted
+++ resolved
@@ -1,36 +1,20 @@
-<<<<<<< HEAD
-=======
-use codec::{Decode, Encode, MaxEncodedLen};
-use scale_info::TypeInfo;
-#[cfg(feature = "std")]
-use serde::{Deserialize, Serialize};
->>>>>>> 9854a536
 use sp_runtime::DispatchResult;
 
-<<<<<<< HEAD
 // Proc macro (EnumIter) clippy::integer_arithmetic disable hack
 #[allow(clippy::integer_arithmetic)]
 pub mod iterable_enums {
-    use codec::{Decode, Encode};
+    use codec::{Decode, Encode, MaxEncodedLen};
     use scale_info::TypeInfo;
     #[cfg(feature = "std")]
     use serde::{Deserialize, Serialize};
     #[cfg(feature = "std")]
     use strum_macros::EnumIter;
-=======
-/// Defines well-known working groups.
-#[cfg_attr(feature = "std", derive(Serialize, Deserialize, EnumIter))]
-#[derive(
-    Encode, Decode, Clone, PartialEq, Eq, Copy, Debug, PartialOrd, Ord, TypeInfo, MaxEncodedLen,
-)]
-pub enum WorkingGroup {
-    /// Forum working group: working_group::Instance1.
-    Forum,
->>>>>>> 9854a536
 
     /// Defines well-known working groups.
     #[cfg_attr(feature = "std", derive(Serialize, Deserialize, EnumIter))]
-    #[derive(Encode, Decode, Clone, PartialEq, Eq, Copy, Debug, PartialOrd, Ord, TypeInfo)]
+    #[derive(
+        Encode, Decode, Clone, PartialEq, Eq, Copy, Debug, PartialOrd, Ord, TypeInfo, MaxEncodedLen,
+    )]
     pub enum WorkingGroup {
         /// Forum working group: working_group::Instance1.
         Forum,
