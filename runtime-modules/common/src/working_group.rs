use codec::{Decode, Encode};
#[cfg(feature = "std")]
use serde::{Deserialize, Serialize};
use sp_runtime::DispatchResult;
#[cfg(feature = "std")]
use strum_macros::EnumIter;

/// Defines well-known working groups.
#[cfg_attr(feature = "std", derive(Serialize, Deserialize, EnumIter))]
#[derive(Clone, Copy, Encode, Decode, PartialEq, Eq, Debug)]
pub enum WorkingGroup {
    /// Forum working group: working_group::Instance1.
    Forum,
    /// Storage working group: working_group::Instance2.
    Storage,
    /// Content directory working group: working_group::Instance3.
    Content,
<<<<<<< HEAD
    /// Membership working group: working_group::Instance4.
    Membership,
}

/// Working group interface to work with its members - workers and leaders.
pub trait WorkingGroupAuthenticator<T: crate::membership::Trait> {
    /// Validate origin for the worker.
    fn ensure_worker_origin(origin: T::Origin, worker_id: &T::ActorId) -> DispatchResult;

    /// Validate origin for the active leader.
    fn ensure_leader_origin(origin: T::Origin) -> DispatchResult;

    /// Get member ID of the current leader.
    fn get_leader_member_id() -> Option<T::MemberId>;

    /// Verifies that given account ID belongs to the leader.
    fn is_leader_account_id(account_id: &T::AccountId) -> bool;

    /// Verifies that given account ID and worker ID belong to the working group member.
    fn is_worker_account_id(account_id: &T::AccountId, worker_id: &T::ActorId) -> bool;
}

/// Working group interface to work with the its budget.
pub trait WorkingGroupBudgetHandler<T: balances::Trait> {
    /// Returns current working group balance.
    fn get_budget() -> T::Balance;

    /// Sets new working broup balance
    fn set_budget(new_value: T::Balance);
=======
    /// Operations working group: working_group::Instance4.
    Operations,
    /// Gateway working group: working_group::Instance5.
    Gateway,
>>>>>>> b2765ec0
}<|MERGE_RESOLUTION|>--- conflicted
+++ resolved
@@ -15,13 +15,16 @@
     Storage,
     /// Content directory working group: working_group::Instance3.
     Content,
-<<<<<<< HEAD
     /// Membership working group: working_group::Instance4.
     Membership,
+    /// Operations working group: working_group::Instance5.
+    Operations,
+    /// Gateway working group: working_group::Instance6.
+    Gateway,
 }
 
 /// Working group interface to work with its members - workers and leaders.
-pub trait WorkingGroupAuthenticator<T: crate::membership::Trait> {
+pub trait WorkingGroupAuthenticator<T: crate::MembershipTypes> {
     /// Validate origin for the worker.
     fn ensure_worker_origin(origin: T::Origin, worker_id: &T::ActorId) -> DispatchResult;
 
@@ -45,10 +48,4 @@
 
     /// Sets new working broup balance
     fn set_budget(new_value: T::Balance);
-=======
-    /// Operations working group: working_group::Instance4.
-    Operations,
-    /// Gateway working group: working_group::Instance5.
-    Gateway,
->>>>>>> b2765ec0
 }