[package]
<<<<<<< HEAD
name = "pallet-working-group"
version = "5.0.0"
=======
name = 'pallet-working-group'
version = '3.1.1'
>>>>>>> b2765ec0
authors = ['Joystream contributors']
edition = '2018'

[dependencies]
serde = { version = "1.0.101", optional = true, features = ["derive"] }
<<<<<<< HEAD
codec = { package = 'parity-scale-codec', version = '1.3.1', default-features = false, features = ['derive'] }
sp-runtime = { package = 'sp-runtime', default-features = false, git = 'https://github.com/paritytech/substrate.git', rev = 'a200cdb93c6af5763b9c7bf313fa708764ac88ca'}
frame-support = { package = 'frame-support', default-features = false, git = 'https://github.com/paritytech/substrate.git', rev = 'a200cdb93c6af5763b9c7bf313fa708764ac88ca'}
frame-system = { package = 'frame-system', default-features = false, git = 'https://github.com/paritytech/substrate.git', rev = 'a200cdb93c6af5763b9c7bf313fa708764ac88ca'}
sp-arithmetic = { package = 'sp-arithmetic', default-features = false, git = 'https://github.com/paritytech/substrate.git', rev = 'a200cdb93c6af5763b9c7bf313fa708764ac88ca'}
sp-std = { package = 'sp-std', default-features = false, git = 'https://github.com/paritytech/substrate.git', rev = 'a200cdb93c6af5763b9c7bf313fa708764ac88ca'}
=======
codec = { package = 'parity-scale-codec', version = '1.3.4', default-features = false, features = ['derive'] }
sp-std = { package = 'sp-std', default-features = false, git = 'https://github.com/paritytech/substrate.git', rev = '2cd20966cc09b059817c3ebe12fc130cdd850d62'}
frame-support = { package = 'frame-support', default-features = false, git = 'https://github.com/paritytech/substrate.git', rev = '2cd20966cc09b059817c3ebe12fc130cdd850d62'}
frame-system = { package = 'frame-system', default-features = false, git = 'https://github.com/paritytech/substrate.git', rev = '2cd20966cc09b059817c3ebe12fc130cdd850d62'}
sp-arithmetic = { package = 'sp-arithmetic', default-features = false, git = 'https://github.com/paritytech/substrate.git', rev = '2cd20966cc09b059817c3ebe12fc130cdd850d62'}
sp-runtime = { package = 'sp-runtime', default-features = false, git = 'https://github.com/paritytech/substrate.git', rev = '2cd20966cc09b059817c3ebe12fc130cdd850d62'}
membership = { package = 'pallet-membership', default-features = false, path = '../membership'}
stake = { package = 'pallet-stake', default-features = false, path = '../stake'}
hiring = { package = 'pallet-hiring', default-features = false, path = '../hiring'}
minting = { package = 'pallet-token-mint', default-features = false, path = '../token-minting'}
recurringrewards = { package = 'pallet-recurring-reward', default-features = false, path = '../recurring-reward'}
>>>>>>> b2765ec0
common = { package = 'pallet-common', default-features = false, path = '../common'}
balances = { package = 'pallet-balances', default-features = false, git = 'https://github.com/paritytech/substrate.git', rev = 'a200cdb93c6af5763b9c7bf313fa708764ac88ca'}
staking-handler = { package = 'pallet-staking-handler', default-features = false, path = '../staking-handler'}

# Benchmarking
frame-benchmarking = { package = 'frame-benchmarking', default-features = false, git = 'https://github.com/paritytech/substrate.git', rev = 'a200cdb93c6af5763b9c7bf313fa708764ac88ca', optional = true}
membership = { package = 'pallet-membership', default-features = false, path = '../membership', optional = true}

[dev-dependencies]
<<<<<<< HEAD
sp-io = { package = 'sp-io', default-features = false, git = 'https://github.com/paritytech/substrate.git', rev = 'a200cdb93c6af5763b9c7bf313fa708764ac88ca'}
sp-core = { package = 'sp-core', default-features = false, git = 'https://github.com/paritytech/substrate.git', rev = 'a200cdb93c6af5763b9c7bf313fa708764ac88ca'}
pallet-timestamp = { package = 'pallet-timestamp', default-features = false, git = 'https://github.com/paritytech/substrate.git', rev = 'a200cdb93c6af5763b9c7bf313fa708764ac88ca'}
membership = { package = 'pallet-membership', default-features = false, path = '../membership'}
=======
sp-io = { package = 'sp-io', default-features = false, git = 'https://github.com/paritytech/substrate.git', rev = '2cd20966cc09b059817c3ebe12fc130cdd850d62'}
sp-core = { package = 'sp-core', default-features = false, git = 'https://github.com/paritytech/substrate.git', rev = '2cd20966cc09b059817c3ebe12fc130cdd850d62'}
balances = { package = 'pallet-balances', default-features = false, git = 'https://github.com/paritytech/substrate.git', rev = '2cd20966cc09b059817c3ebe12fc130cdd850d62'}
pallet-timestamp = { package = 'pallet-timestamp', default-features = false, git = 'https://github.com/paritytech/substrate.git', rev = '2cd20966cc09b059817c3ebe12fc130cdd850d62'}
>>>>>>> b2765ec0

[features]
default = ['std']
runtime-benchmarks = [
	"frame-benchmarking",
	"membership"
]
std = [
	'serde',
	'codec/std',
	'sp-runtime/std',
	'frame-support/std',
	'frame-system/std',
	'sp-arithmetic/std',
	'sp-std/std',
	'common/std',
	'balances/std',
	'staking-handler/std',
]<|MERGE_RESOLUTION|>--- conflicted
+++ resolved
@@ -1,56 +1,30 @@
 [package]
-<<<<<<< HEAD
 name = "pallet-working-group"
 version = "5.0.0"
-=======
-name = 'pallet-working-group'
-version = '3.1.1'
->>>>>>> b2765ec0
 authors = ['Joystream contributors']
 edition = '2018'
 
 [dependencies]
 serde = { version = "1.0.101", optional = true, features = ["derive"] }
-<<<<<<< HEAD
 codec = { package = 'parity-scale-codec', version = '1.3.1', default-features = false, features = ['derive'] }
-sp-runtime = { package = 'sp-runtime', default-features = false, git = 'https://github.com/paritytech/substrate.git', rev = 'a200cdb93c6af5763b9c7bf313fa708764ac88ca'}
-frame-support = { package = 'frame-support', default-features = false, git = 'https://github.com/paritytech/substrate.git', rev = 'a200cdb93c6af5763b9c7bf313fa708764ac88ca'}
-frame-system = { package = 'frame-system', default-features = false, git = 'https://github.com/paritytech/substrate.git', rev = 'a200cdb93c6af5763b9c7bf313fa708764ac88ca'}
-sp-arithmetic = { package = 'sp-arithmetic', default-features = false, git = 'https://github.com/paritytech/substrate.git', rev = 'a200cdb93c6af5763b9c7bf313fa708764ac88ca'}
-sp-std = { package = 'sp-std', default-features = false, git = 'https://github.com/paritytech/substrate.git', rev = 'a200cdb93c6af5763b9c7bf313fa708764ac88ca'}
-=======
-codec = { package = 'parity-scale-codec', version = '1.3.4', default-features = false, features = ['derive'] }
-sp-std = { package = 'sp-std', default-features = false, git = 'https://github.com/paritytech/substrate.git', rev = '2cd20966cc09b059817c3ebe12fc130cdd850d62'}
+sp-runtime = { package = 'sp-runtime', default-features = false, git = 'https://github.com/paritytech/substrate.git', rev = '2cd20966cc09b059817c3ebe12fc130cdd850d62'}
 frame-support = { package = 'frame-support', default-features = false, git = 'https://github.com/paritytech/substrate.git', rev = '2cd20966cc09b059817c3ebe12fc130cdd850d62'}
 frame-system = { package = 'frame-system', default-features = false, git = 'https://github.com/paritytech/substrate.git', rev = '2cd20966cc09b059817c3ebe12fc130cdd850d62'}
 sp-arithmetic = { package = 'sp-arithmetic', default-features = false, git = 'https://github.com/paritytech/substrate.git', rev = '2cd20966cc09b059817c3ebe12fc130cdd850d62'}
-sp-runtime = { package = 'sp-runtime', default-features = false, git = 'https://github.com/paritytech/substrate.git', rev = '2cd20966cc09b059817c3ebe12fc130cdd850d62'}
-membership = { package = 'pallet-membership', default-features = false, path = '../membership'}
-stake = { package = 'pallet-stake', default-features = false, path = '../stake'}
-hiring = { package = 'pallet-hiring', default-features = false, path = '../hiring'}
-minting = { package = 'pallet-token-mint', default-features = false, path = '../token-minting'}
-recurringrewards = { package = 'pallet-recurring-reward', default-features = false, path = '../recurring-reward'}
->>>>>>> b2765ec0
+sp-std = { package = 'sp-std', default-features = false, git = 'https://github.com/paritytech/substrate.git', rev = '2cd20966cc09b059817c3ebe12fc130cdd850d62'}
+balances = { package = 'pallet-balances', default-features = false, git = 'https://github.com/paritytech/substrate.git', rev = '2cd20966cc09b059817c3ebe12fc130cdd850d62'}
 common = { package = 'pallet-common', default-features = false, path = '../common'}
-balances = { package = 'pallet-balances', default-features = false, git = 'https://github.com/paritytech/substrate.git', rev = 'a200cdb93c6af5763b9c7bf313fa708764ac88ca'}
 staking-handler = { package = 'pallet-staking-handler', default-features = false, path = '../staking-handler'}
 
 # Benchmarking
-frame-benchmarking = { package = 'frame-benchmarking', default-features = false, git = 'https://github.com/paritytech/substrate.git', rev = 'a200cdb93c6af5763b9c7bf313fa708764ac88ca', optional = true}
+frame-benchmarking = { package = 'frame-benchmarking', default-features = false, git = 'https://github.com/paritytech/substrate.git', rev = '2cd20966cc09b059817c3ebe12fc130cdd850d62', optional = true}
 membership = { package = 'pallet-membership', default-features = false, path = '../membership', optional = true}
 
 [dev-dependencies]
-<<<<<<< HEAD
-sp-io = { package = 'sp-io', default-features = false, git = 'https://github.com/paritytech/substrate.git', rev = 'a200cdb93c6af5763b9c7bf313fa708764ac88ca'}
-sp-core = { package = 'sp-core', default-features = false, git = 'https://github.com/paritytech/substrate.git', rev = 'a200cdb93c6af5763b9c7bf313fa708764ac88ca'}
-pallet-timestamp = { package = 'pallet-timestamp', default-features = false, git = 'https://github.com/paritytech/substrate.git', rev = 'a200cdb93c6af5763b9c7bf313fa708764ac88ca'}
-membership = { package = 'pallet-membership', default-features = false, path = '../membership'}
-=======
 sp-io = { package = 'sp-io', default-features = false, git = 'https://github.com/paritytech/substrate.git', rev = '2cd20966cc09b059817c3ebe12fc130cdd850d62'}
 sp-core = { package = 'sp-core', default-features = false, git = 'https://github.com/paritytech/substrate.git', rev = '2cd20966cc09b059817c3ebe12fc130cdd850d62'}
-balances = { package = 'pallet-balances', default-features = false, git = 'https://github.com/paritytech/substrate.git', rev = '2cd20966cc09b059817c3ebe12fc130cdd850d62'}
 pallet-timestamp = { package = 'pallet-timestamp', default-features = false, git = 'https://github.com/paritytech/substrate.git', rev = '2cd20966cc09b059817c3ebe12fc130cdd850d62'}
->>>>>>> b2765ec0
+membership = { package = 'pallet-membership', default-features = false, path = '../membership'}
 
 [features]
 default = ['std']
