//! # Working group module
//! Working group module for the Joystream platform. Version 1.
//! Contains abstract working group workflow.
//!
//! ## Overview
//!
//! The working group module provides working group workflow to use in different modules.
//! Exact working group (eg.: forum working group) should create an instance of the Working group module.
//! The Working group module contains extrinsics for the hiring workflow and the roles lifecycle.
//!
//! ## Supported extrinsics
//! ### Hiring flow
//!
//! - [add_opening](./struct.Module.html#method.add_opening) - Add an opening for a worker/lead role.
//! - [accept_applications](./struct.Module.html#method.accept_applications)- Begin accepting worker/lead applications.
//! - [begin_applicant_review](./struct.Module.html#method.begin_applicant_review) - Begin reviewing worker/lead applications.
//! - [fill_opening](./struct.Module.html#method.fill_opening) - Fill opening for worker/lead.
//! - [withdraw_application](./struct.Module.html#method.withdraw_application) - Withdraw the worker/lead application.
//! - [terminate_application](./struct.Module.html#method.terminate_application) - Terminate the worker/lead application.
//! - [apply_on_opening](./struct.Module.html#method.apply_on_opening) - Apply on a worker/lead opening.
//!
//! ### Roles lifecycle
//!
//! - [update_role_account](./struct.Module.html#method.update_role_account) -  Update the role account of the worker/lead.
//! - [update_reward_account](./struct.Module.html#method.update_reward_account) -  Update the reward account of the worker/lead.
//! - [update_reward_amount](./struct.Module.html#method.update_reward_amount) -  Update the reward amount of the worker/lead.
//! - [leave_role](./struct.Module.html#method.leave_role) - Leave the role by the active worker/lead.
//! - [terminate_role](./struct.Module.html#method.terminate_role) - Terminate the worker role by the lead.
//! - [set_mint_capacity](./struct.Module.html#method.set_mint_capacity) -  Sets the capacity to enable working group budget.
//!
//! ### Stakes
//!
//! - [slash_stake](./struct.Module.html#method.slash_stake) - Slashes the worker/lead stake.
//! - [decrease_stake](./struct.Module.html#method.decrease_stake) - Decreases the worker/lead stake and returns the remainder to the worker _role_account_.
//! - [increase_stake](./struct.Module.html#method.increase_stake) - Increases the worker stake, demands a worker origin.
//!

// Ensure we're `no_std` when compiling for Wasm.
#![cfg_attr(not(feature = "std"), no_std)]

// Do not delete! Cannot be uncommented by default, because of Parity decl_module! issue.
//#![warn(missing_docs)]

#[cfg(test)]
mod tests;
mod types;
#[macro_use]
mod errors;

use rstd::collections::btree_map::BTreeMap;
use rstd::collections::btree_set::BTreeSet;
use rstd::prelude::*;
use rstd::vec::Vec;
use sr_primitives::traits::{One, Zero};
use srml_support::traits::{Currency, ExistenceRequirement, WithdrawReasons};
use srml_support::{decl_event, decl_module, decl_storage, ensure};
use system::{ensure_root, ensure_signed};

use crate::types::ExitInitiationOrigin;
use common::constraints::InputValidationLengthConstraint;
use errors::WrappedError;

pub use errors::Error;
pub use types::{
    Application, Lead, Opening, OpeningPolicyCommitment, OpeningType, RewardPolicy,
    RoleStakeProfile, Worker,
};

/// Alias for the _Lead_ type
pub type LeadOf<T> = Lead<MemberId<T>, <T as system::Trait>::AccountId>;

/// Stake identifier in staking module
pub type StakeId<T> = <T as stake::Trait>::StakeId;

/// Member identifier in membership::member module
pub type MemberId<T> = <T as membership::members::Trait>::MemberId;

/// Workaround for BTreeSet type
pub type ApplicationIdSet<T> = BTreeSet<ApplicationId<T>>;

/// Type for the identifier for an opening for a worker/lead.
pub type OpeningId<T> = <T as hiring::Trait>::OpeningId;

/// Type for the identifier for an application as a worker/lead.
pub type ApplicationId<T> = <T as hiring::Trait>::ApplicationId;

/// Balance type of runtime
pub type BalanceOf<T> =
    <<T as stake::Trait>::Currency as Currency<<T as system::Trait>::AccountId>>::Balance;

/// Balance type of runtime reward
pub type BalanceOfMint<T> =
    <<T as minting::Trait>::Currency as Currency<<T as system::Trait>::AccountId>>::Balance;

/// Balance type of runtime
pub type CurrencyOf<T> = <T as stake::Trait>::Currency;

/// Negative imbalance of runtime.
pub type NegativeImbalance<T> =
    <<T as stake::Trait>::Currency as Currency<<T as system::Trait>::AccountId>>::NegativeImbalance;

/// Alias for the worker application id to the worker id dictionary
pub type ApplicationIdToWorkerIdMap<T> = BTreeMap<ApplicationId<T>, WorkerId<T>>;

/// Type identifier for worker role, which must be same as membership actor identifier
pub type WorkerId<T> = <T as membership::members::Trait>::ActorId;

// Type simplification
type OpeningInfo<T> = (
    Opening<
        <T as hiring::Trait>::OpeningId,
        <T as system::Trait>::BlockNumber,
        BalanceOf<T>,
        ApplicationId<T>,
    >,
    hiring::Opening<
        BalanceOf<T>,
        <T as system::Trait>::BlockNumber,
        <T as hiring::Trait>::ApplicationId,
    >,
);

// Type simplification
type ApplicationInfo<T> = (
    Application<
        <T as system::Trait>::AccountId,
        OpeningId<T>,
        MemberId<T>,
        <T as hiring::Trait>::ApplicationId,
    >,
    ApplicationId<T>,
    Opening<
        <T as hiring::Trait>::OpeningId,
        <T as system::Trait>::BlockNumber,
        BalanceOf<T>,
        ApplicationId<T>,
    >,
);

// Type simplification
type WorkerOf<T> = Worker<
    <T as system::Trait>::AccountId,
    <T as recurringrewards::Trait>::RewardRelationshipId,
    <T as stake::Trait>::StakeId,
    <T as system::Trait>::BlockNumber,
    MemberId<T>,
>;

/// The _Working group_ main _Trait_
pub trait Trait<I: Instance>:
    system::Trait
    + membership::members::Trait
    + hiring::Trait
    + minting::Trait
    + stake::Trait
    + recurringrewards::Trait
{
    /// _Working group_ event type.
    type Event: From<Event<Self, I>> + Into<<Self as system::Trait>::Event>;
}

decl_event!(
    /// _Working group_ events
    pub enum Event<T, I>
    where
        MemberId = MemberId<T>,
        WorkerId = WorkerId<T>,
        <T as membership::members::Trait>::ActorId,
        <T as system::Trait>::AccountId,
        OpeningId = OpeningId<T>,
        ApplicationId = ApplicationId<T>,
        ApplicationIdToWorkerIdMap = ApplicationIdToWorkerIdMap<T>,
        RationaleText = Vec<u8>,
        MintBalanceOf = minting::BalanceOf<T>,
        <T as minting::Trait>::MintId,
    {
        /// Emits on setting the leader.
        /// Params:
        /// - Member id of the leader.
        /// - Role account id of the leader.
        LeaderSet(MemberId, AccountId),

        /// Emits on un-setting the leader.
        /// Params:
        /// - Member id of the leader.
        /// - Role account id of the leader.
        LeaderUnset(MemberId, AccountId),

        /// Emits on terminating the worker.
        /// Params:
        /// - worker id.
        /// - termination rationale text
        TerminatedWorker(WorkerId, RationaleText),

        /// Emits on exiting the worker.
        /// Params:
        /// - worker id.
        /// - exit rationale text
        WorkerExited(WorkerId, RationaleText),

        /// Emits on updating the role account of the worker.
        /// Params:
        /// - Member id of the worker.
        /// - Role account id of the worker.
        WorkerRoleAccountUpdated(ActorId, AccountId),

        /// Emits on updating the reward account of the worker.
        /// Params:
        /// - Member id of the worker.
        /// - Reward account id of the worker.
        WorkerRewardAccountUpdated(ActorId, AccountId),

        /// Emits on updating the reward amount of the worker.
        /// Params:
        /// - Member id of the worker.
        WorkerRewardAmountUpdated(ActorId),

        /// Emits on adding new worker opening.
        /// Params:
        /// - Opening id
        OpeningAdded(OpeningId),

        /// Emits on accepting application for the worker opening.
        /// Params:
        /// - Opening id
        AcceptedApplications(OpeningId),

        /// Emits on adding the application for the worker opening.
        /// Params:
        /// - Opening id
        /// - Application id
        AppliedOnOpening(OpeningId, ApplicationId),

        /// Emits on withdrawing the application for the worker/lead opening.
        /// Params:
        /// - Worker application id
        ApplicationWithdrawn(ApplicationId),

        /// Emits on terminating the application for the worker/lead opening.
        /// Params:
        /// - Worker application id
        ApplicationTerminated(ApplicationId),

        /// Emits on beginning the application review for the worker/lead opening.
        /// Params:
        /// - Opening id
        BeganApplicationReview(OpeningId),

        /// Emits on filling the worker opening.
        /// Params:
        /// - Worker opening id
        /// - Worker application id to the worker id dictionary
        OpeningFilled(OpeningId, ApplicationIdToWorkerIdMap),

        /// Emits on increasing the worker/lead stake.
        /// Params:
        /// - worker/lead id.
        StakeIncreased(WorkerId),

        /// Emits on decreasing the worker/lead stake.
        /// Params:
        /// - worker/lead id.
        StakeDecreased(WorkerId),

        /// Emits on slashing the worker/lead stake.
        /// Params:
        /// - worker/lead id.
        StakeSlashed(WorkerId),

        /// Emits on changing working group mint capacity.
        /// Params:
        /// - mint id.
        /// - new mint balance.
        MintCapacityChanged(MintId, MintBalanceOf),
    }
);

decl_storage! {
    trait Store for Module<T: Trait<I>, I: Instance> as WorkingGroup {
        /// The mint currently funding the rewards for this module.
        pub Mint get(mint) : <T as minting::Trait>::MintId;

        /// The current lead.
        pub CurrentLead get(current_lead) : Option<LeadOf<T>>;

        /// Next identifier value for new worker opening.
        pub NextOpeningId get(next_opening_id): OpeningId<T>;

        /// Maps identifier to worker opening.
        pub OpeningById get(opening_by_id): linked_map OpeningId<T> => Opening<T::OpeningId, T::BlockNumber, BalanceOf<T>, ApplicationId<T>>;

        /// Opening human readable text length limits
        pub OpeningHumanReadableText get(opening_human_readable_text): InputValidationLengthConstraint;

        /// Maps identifier to worker application on opening.
        pub ApplicationById get(application_by_id) : linked_map ApplicationId<T> => Application<T::AccountId, OpeningId<T>, T::MemberId, T::ApplicationId>;

        /// Next identifier value for new worker application.
        pub NextApplicationId get(next_application_id) : ApplicationId<T>;

        /// Worker application human readable text length limits
        pub WorkerApplicationHumanReadableText get(application_human_readable_text) : InputValidationLengthConstraint;

        /// Maps identifier to corresponding worker.
        pub WorkerById get(worker_by_id) : linked_map WorkerId<T> => WorkerOf<T>;

        /// Next identifier for new worker.
        pub NextWorkerId get(next_worker_id) : WorkerId<T>;

        /// Worker exit rationale text length limits.
        pub WorkerExitRationaleText get(worker_exit_rationale_text) : InputValidationLengthConstraint;
    }
        add_extra_genesis {
        config(phantom): rstd::marker::PhantomData<I>;
        config(storage_working_group_mint_capacity): minting::BalanceOf<T>;
        config(opening_human_readable_text_constraint): InputValidationLengthConstraint;
        config(worker_application_human_readable_text_constraint): InputValidationLengthConstraint;
        config(worker_exit_rationale_text_constraint): InputValidationLengthConstraint;
        build(|config: &GenesisConfig<T, I>| {
            Module::<T, I>::initialize_working_group(
                config.opening_human_readable_text_constraint,
                config.worker_application_human_readable_text_constraint,
                config.worker_exit_rationale_text_constraint,
                config.storage_working_group_mint_capacity)
        });
    }
}

decl_module! {
    /// _Working group_ substrate module.
    pub struct Module<T: Trait<I>, I: Instance> for enum Call where origin: T::Origin {
        /// Default deposit_event() handler
        fn deposit_event() = default;

        /// Predefined errors
        type Error = Error;

        // ****************** Roles lifecycle **********************

        /// Introduce a lead when one is not currently set.
        pub fn set_lead(origin, member_id: T::MemberId, role_account_id: T::AccountId) {
            ensure_root(origin)?;

            // Construct lead
            let new_lead = Lead {
                member_id,
                role_account_id: role_account_id.clone(),
            };

            //
            // == MUTATION SAFE ==
            //

            // Update current lead
            <CurrentLead<T, I>>::put(new_lead);

            // Trigger an event
            Self::deposit_event(RawEvent::LeaderSet(member_id, role_account_id));
        }

        /// Evict the currently set lead
        pub fn unset_lead(origin) {
            ensure_root(origin)?;

            let lead = Self::ensure_lead_is_set()?;

            // == MUTATION SAFE ==

            // Update current lead
            <CurrentLead<T, I>>::kill();

            Self::deposit_event(RawEvent::LeaderUnset(lead.member_id, lead.role_account_id));
        }

        /// Update the associated role account of the active worker/lead.
        pub fn update_role_account(
            origin,
            worker_id: WorkerId<T>,
            new_role_account_id: T::AccountId
        ) {
            // Ensuring worker actually exists
            let worker = Self::ensure_worker_exists(&worker_id)?;

            // Ensure that origin is signed by member with given id.
            ensure_on_wrapped_error!(
                membership::members::Module::<T>::ensure_member_controller_account_signed(origin, &worker.member_id)
            )?;

            //
            // == MUTATION SAFE ==
            //

            // Update role account
            WorkerById::<T, I>::mutate(worker_id, |worker| {
                worker.role_account = new_role_account_id.clone()
            });

            // Trigger event
            Self::deposit_event(RawEvent::WorkerRoleAccountUpdated(worker_id, new_role_account_id));
        }

        /// Update the reward account associated with a set reward relationship for the active worker.
        pub fn update_reward_account(
            origin,
            worker_id: WorkerId<T>,
            new_reward_account_id: T::AccountId
        ) {
            // Ensure there is a signer which matches role account of worker corresponding to provided id.
            let worker = Self::ensure_worker_signed(origin, &worker_id)?;

            // Ensure the worker actually has a recurring reward
            let relationship_id = Self::ensure_worker_has_recurring_reward(&worker)?;

            //
            // == MUTATION SAFE ==
            //

            // Update only the reward account.
            ensure_on_wrapped_error!(
                recurringrewards::Module::<T>::set_reward_relationship(
                    relationship_id,
                    Some(new_reward_account_id.clone()), // new_account
                    None, // new_payout
                    None, //new_next_payment_at
                    None) //new_payout_interval
            )?;

            // Trigger event
            Self::deposit_event(RawEvent::WorkerRewardAccountUpdated(worker_id, new_reward_account_id));
        }

        /// Update the reward amount associated with a set reward relationship for the active worker.
        pub fn update_reward_amount(
            origin,
            worker_id: WorkerId<T>,
            new_amount: BalanceOfMint<T>
        ) {
            // Ensure lead is set and is origin signer
            Self::ensure_origin_is_active_leader(origin)?;

            // Ensuring worker actually exists
            let worker = Self::ensure_worker_exists(&worker_id)?;

            // Ensure the worker actually has a recurring reward
            let relationship_id = Self::ensure_worker_has_recurring_reward(&worker)?;

            //
            // == MUTATION SAFE ==
            //

            // Update only the reward account.
            ensure_on_wrapped_error!(
                recurringrewards::Module::<T>::set_reward_relationship(
                    relationship_id,
                    None, // new_account
                    Some(new_amount), // new_payout
                    None, //new_next_payment_at
                    None) //new_payout_interval
            )?;

            // Trigger event
            Self::deposit_event(RawEvent::WorkerRewardAmountUpdated(worker_id));
        }

        /// Leave the role by the active worker.
        pub fn leave_role(
            origin,
            worker_id: WorkerId<T>,
            rationale_text: Vec<u8>
        ) {
            // Ensure there is a signer which matches role account of worker corresponding to provided id.
            let active_worker = Self::ensure_worker_signed(origin, &worker_id)?;

            //
            // == MUTATION SAFE ==
            //

            Self::deactivate_worker(
                &worker_id,
                &active_worker,
                &ExitInitiationOrigin::Worker,
                &rationale_text
            )?;
        }

        /// Terminate the active worker by the lead.
        pub fn terminate_role(
            origin,
            worker_id: WorkerId<T>,
            rationale_text: Vec<u8>
        ) {

            // Ensure lead is set and is origin signer
            Self::ensure_origin_is_active_leader(origin)?;

            // Ensuring worker actually exists
            let worker = Self::ensure_worker_exists(&worker_id)?;

            // Ensure rationale text is valid
            Self::ensure_worker_exit_rationale_text_is_valid(&rationale_text)?;

            //
            // == MUTATION SAFE ==
            //

            Self::deactivate_worker(
                &worker_id,
                &worker,
                &ExitInitiationOrigin::Lead,
                &rationale_text
            )?;
        }

        // ****************** Hiring flow **********************

         /// Add an opening for a worker role.
        pub fn add_opening(
            origin,
            activate_at: hiring::ActivateOpeningAt<T::BlockNumber>,
            commitment: OpeningPolicyCommitment<T::BlockNumber,
            BalanceOf<T>>,
            human_readable_text: Vec<u8>,
            opening_type: OpeningType,
        ){
            Self::ensure_origin_for_opening_type(origin, opening_type)?;

            Self::ensure_opening_human_readable_text_is_valid(&human_readable_text)?;

            // Add opening
            // NB: This call can in principle fail, because the staking policies
            // may not respect the minimum currency requirement.

            let policy_commitment = commitment.clone();

            //
            // == MUTATION SAFE ==
            //

            let opening_id = ensure_on_wrapped_error!(
                hiring::Module::<T>::add_opening(
                    activate_at,
                    commitment.max_review_period_length,
                    commitment.application_rationing_policy,
                    commitment.application_staking_policy,
                    commitment.role_staking_policy,
                    human_readable_text,
            ))?;

            let new_opening_id = NextOpeningId::<T, I>::get();

            // Create and add worker opening.
            let new_opening_by_id = Opening::<OpeningId<T>, T::BlockNumber, BalanceOf<T>, ApplicationId<T>> {
                opening_id,
                applications: BTreeSet::new(),
                policy_commitment,
                opening_type,
            };

            OpeningById::<T, I>::insert(new_opening_id, new_opening_by_id);

            // Update NextOpeningId
            NextOpeningId::<T, I>::mutate(|id| *id += <OpeningId<T> as One>::one());

            // Trigger event
            Self::deposit_event(RawEvent::OpeningAdded(new_opening_id));
        }

        /// Begin accepting worker applications to an opening that is active.
        pub fn accept_applications(origin, opening_id: OpeningId<T>)  {
            // Ensure opening exists in this working group
            // NB: Even though call to hiring module will have implicit check for
            // existence of opening as well, this check is to make sure that the opening is for
            // this working group, not something else.
            let (opening, _opening) = Self::ensure_opening_exists(&opening_id)?;

            Self::ensure_origin_for_opening_type(origin, opening.opening_type)?;

            // Attempt to begin accepting applications
            // NB: Combined ensure check and mutation in hiring module

            //
            // == MUTATION SAFE ==
            //

            ensure_on_wrapped_error!(
                hiring::Module::<T>::begin_accepting_applications(opening.opening_id)
            )?;


            // Trigger event
            Self::deposit_event(RawEvent::AcceptedApplications(opening_id));
        }

        /// Apply on a worker opening.
        pub fn apply_on_opening(
            origin,
            member_id: T::MemberId,
            opening_id: OpeningId<T>,
            role_account: T::AccountId,
            opt_role_stake_balance: Option<BalanceOf<T>>,
            opt_application_stake_balance: Option<BalanceOf<T>>,
            human_readable_text: Vec<u8>
        ) {
            // Ensure origin which will server as the source account for staked funds is signed
            let source_account = ensure_signed(origin)?;

            // In absence of a more general key delegation system which allows an account with some funds to
            // grant another account permission to stake from its funds, the origin of this call must have the funds
            // and cannot specify another arbitrary account as the source account.
            // Ensure the source_account is either the controller or root account of member with given id
            ensure!(
                membership::members::Module::<T>::ensure_member_controller_account(&source_account, &member_id).is_ok() ||
                membership::members::Module::<T>::ensure_member_root_account(&source_account, &member_id).is_ok(),
                Error::OriginIsNeitherMemberControllerOrRoot
            );

            // Ensure worker opening exists
            let (opening, _opening) = Self::ensure_opening_exists(&opening_id)?;

            // Ensure that there is sufficient balance to cover stake proposed
            Self::ensure_can_make_stake_imbalance(
                vec![&opt_role_stake_balance, &opt_application_stake_balance],
                &source_account)
                .map_err(|_| Error::InsufficientBalanceToApply)?;

            // Ensure application text is valid
            Self::ensure_application_text_is_valid(&human_readable_text)?;

            // Ensure application can actually be added
            ensure_on_wrapped_error!(
                hiring::Module::<T>::ensure_can_add_application(opening.opening_id, opt_role_stake_balance, opt_application_stake_balance)
            )?;

            // Ensure member does not have an active application to this opening
            Self::ensure_member_has_no_active_application_on_opening(
                opening.applications,
                member_id
            )?;

            //
            // == MUTATION SAFE ==
            //

            // Make imbalances for staking
            let opt_role_stake_imbalance = Self::make_stake_opt_imbalance(&opt_role_stake_balance, &source_account);
            let opt_application_stake_imbalance = Self::make_stake_opt_imbalance(&opt_application_stake_balance, &source_account);

            // Call hiring module to add application
            let add_application_result = hiring::Module::<T>::add_application(
                opening.opening_id,
                opt_role_stake_imbalance,
                opt_application_stake_imbalance,
                human_readable_text
            );

            // Has to hold
            assert!(add_application_result.is_ok());

            let application_id = add_application_result.unwrap().application_id_added;

            // Get id of new worker/lead application
            let new_application_id = NextApplicationId::<T, I>::get();

            // Make worker/lead application
            let application = Application::new(&role_account, &opening_id, &member_id, &application_id);

            // Store application
            ApplicationById::<T, I>::insert(new_application_id, application);

            // Update next application identifier value
            NextApplicationId::<T, I>::mutate(|id| *id += <ApplicationId<T> as One>::one());

            // Add application to set of application in worker opening
            OpeningById::<T, I>::mutate(opening_id, |opening| {
                opening.applications.insert(new_application_id);
            });

            // Trigger event
            Self::deposit_event(RawEvent::AppliedOnOpening(opening_id, new_application_id));
        }

        /// Withdraw the worker application. Can be done by the worker itself only.
        pub fn withdraw_application(
            origin,
            application_id: ApplicationId<T>
        ) {
            // Ensuring worker application actually exists
            let (application, _, opening) = Self::ensure_application_exists(&application_id)?;

            // Ensure that it is signed
            let signer_account = ensure_signed(origin)?;

            // Ensure that signer is applicant role account
            ensure!(
                signer_account == application.role_account,
                Error::OriginIsNotApplicant
            );

            //
            // == MUTATION SAFE ==
            //

            // Attempt to deactivate application
            // NB: Combined ensure check and mutation in hiring module
            ensure_on_wrapped_error!(
                hiring::Module::<T>::deactive_application(
                    application.hiring_application_id,
                    opening.policy_commitment.exit_worker_role_application_stake_unstaking_period,
                    opening.policy_commitment.exit_worker_role_stake_unstaking_period
                )
            )?;


            // Trigger event
            Self::deposit_event(RawEvent::ApplicationWithdrawn(application_id));
        }

        /// Terminate the worker application. Can be done by the lead only.
        pub fn terminate_application(
            origin,
            application_id: ApplicationId<T>
        ) {

            // Ensure lead is set and is origin signer
            Self::ensure_origin_is_active_leader(origin)?;

            // Ensuring worker application actually exists
            let (application, _, opening) = Self::ensure_application_exists(&application_id)?;

            // Attempt to deactivate application
            // NB: Combined ensure check and mutation in hiring module
            ensure_on_wrapped_error!(
                hiring::Module::<T>::deactive_application(
                    application.hiring_application_id,
                    opening.policy_commitment.terminate_application_stake_unstaking_period,
                    opening.policy_commitment.terminate_worker_role_stake_unstaking_period
                )
            )?;

            //
            // == MUTATION SAFE ==
            //

            // Trigger event
            Self::deposit_event(RawEvent::ApplicationTerminated(application_id));
        }

        /// Begin reviewing, and therefore not accepting new applications.
        pub fn begin_applicant_review(origin, opening_id: OpeningId<T>) {
            // Ensure opening exists
            // NB: Even though call to hiring modul will have implicit check for
            // existence of opening as well, this check is to make sure that the opening is for
            // this working group, not something else.
            let (opening, _opening) = Self::ensure_opening_exists(&opening_id)?;

            Self::ensure_origin_for_opening_type(origin, opening.opening_type)?;

            //
            // == MUTATION SAFE ==
            //

            // Attempt to begin review of applications
            // NB: Combined ensure check and mutation in hiring module
            ensure_on_wrapped_error!(
                hiring::Module::<T>::begin_review(opening.opening_id)
                )?;

            // Trigger event
            Self::deposit_event(RawEvent::BeganApplicationReview(opening_id));
        }

        /// Fill opening for worker/lead.
        pub fn fill_opening(
            origin,
            opening_id: OpeningId<T>,
            successful_application_ids: ApplicationIdSet<T>,
            reward_policy: Option<RewardPolicy<minting::BalanceOf<T>, T::BlockNumber>>
        ) {
            // Ensure worker opening exists
            let (opening, _) = Self::ensure_opening_exists(&opening_id)?;

            Self::ensure_origin_for_opening_type(origin, opening.opening_type)?;

            // Ensure a mint exists if lead is providing a reward for positions being filled
            let create_reward_settings = if let Some(policy) = reward_policy {
                // A reward will need to be created so ensure our configured mint exists
                let mint_id = Self::mint();

                // Technically this is a bug-check and should not be here.
                ensure!(<minting::Mints<T>>::exists(mint_id), Error::FillWorkerOpeningMintDoesNotExist);

                // Make sure valid parameters are selected for next payment at block number
                ensure!(policy.next_payment_at_block > <system::Module<T>>::block_number(),
                    Error::FillWorkerOpeningInvalidNextPaymentBlock);

                // The verified reward settings to use
                Some((mint_id, policy))
            } else {
                None
            };

            // Make iterator over successful worker application
            let successful_iter = successful_application_ids
                                    .iter()
                                    // recover worker application from id
                                    .map(|application_id| { Self::ensure_application_exists(application_id)})
                                    // remove Err cases, i.e. non-existing applications
                                    .filter_map(|result| result.ok());

            // Count number of successful workers provided
            let num_provided_successful_application_ids = successful_application_ids.len();

            // Ensure all worker applications exist
            let number_of_successful_applications = successful_iter
                                                    .clone()
                                                    .count();

            ensure!(
                number_of_successful_applications == num_provided_successful_application_ids,
                Error::SuccessfulWorkerApplicationDoesNotExist
            );

            // Attempt to fill opening
            let successful_application_ids = successful_iter
                                            .clone()
                                            .map(|(successful_application, _, _)| successful_application.hiring_application_id)
                                            .collect::<BTreeSet<_>>();

            // NB: Combined ensure check and mutation in hiring module
            ensure_on_wrapped_error!(
                hiring::Module::<T>::fill_opening(
                    opening.opening_id,
                    successful_application_ids,
                    opening.policy_commitment.fill_opening_successful_applicant_application_stake_unstaking_period,
                    opening.policy_commitment.fill_opening_failed_applicant_application_stake_unstaking_period,
                    opening.policy_commitment.fill_opening_failed_applicant_role_stake_unstaking_period
                )
            )?;

<<<<<<< HEAD
            let create_reward_settings = if let Some(policy) = reward_policy {
                // A reward will need to be created so ensure our configured mint exists
                let mint_id = Self::mint();

                ensure!(<minting::Mints<T>>::exists(mint_id), Error::FillOpeningMintDoesNotExist);

                // Make sure valid parameters are selected for next payment at block number
                ensure!(policy.next_payment_at_block > <system::Module<T>>::block_number(),
                    Error::FillOpeningInvalidNextPaymentBlock);

                // The verified reward settings to use
                Some((mint_id, policy))
            } else {
                None
            };

=======
>>>>>>> daff6fc0
            //
            // == MUTATION SAFE ==
            //

            let mut application_id_to_worker_id = BTreeMap::new();

            successful_iter
            .clone()
            .for_each(|(successful_application, id, _)| {
                // Create a reward relationship
                let reward_relationship = if let Some((mint_id, checked_policy)) = create_reward_settings.clone() {

                    // Create a new recipient for the new relationship
                    let recipient = <recurringrewards::Module<T>>::add_recipient();

                    // member must exist, since it was checked that it can enter the role
                    let member_profile = <membership::members::Module<T>>::member_profile(successful_application.member_id).unwrap();

                    // rewards are deposited in the member's root account
                    let reward_destination_account = member_profile.root_account;

                    // values have been checked so this should not fail!
                    let relationship_id = <recurringrewards::Module<T>>::add_reward_relationship(
                        mint_id,
                        recipient,
                        reward_destination_account,
                        checked_policy.amount_per_payout,
                        checked_policy.next_payment_at_block,
                        checked_policy.payout_interval,
                    ).expect("Failed to create reward relationship!");

                    Some(relationship_id)
                } else {
                    None
                };

                // Get possible stake for role
                let application = hiring::ApplicationById::<T>::get(successful_application.hiring_application_id);

                // Staking profile for worker
                let stake_profile =
                    if let Some(ref stake_id) = application.active_role_staking_id {
                        Some(
                            RoleStakeProfile::new(
                                stake_id,
                                &opening.policy_commitment.terminate_worker_role_stake_unstaking_period,
                                &opening.policy_commitment.exit_worker_role_stake_unstaking_period
                            )
                        )
                    } else {
                        None
                    };

                // Get worker id
                let new_worker_id = <NextWorkerId<T, I>>::get();

                // Construct worker
                let worker = Worker::new(
                    &successful_application.member_id,
                    &successful_application.role_account,
                    &reward_relationship,
                    &stake_profile,
                );

                // Store a worker
                <WorkerById<T, I>>::insert(new_worker_id, worker);

                // Update next worker id
                <NextWorkerId<T, I>>::mutate(|id| *id += <WorkerId<T> as One>::one());

                application_id_to_worker_id.insert(id, new_worker_id);
            });

            // Trigger event
            Self::deposit_event(RawEvent::OpeningFilled(opening_id, application_id_to_worker_id));
        }

        // ****************** Stakes **********************

        /// Slashes the worker stake, demands a leader origin. No limits, no actions on zero stake.
        /// If slashing balance greater than the existing stake - stake is slashed to zero.
        pub fn slash_stake(origin, worker_id: WorkerId<T>, balance: BalanceOf<T>) {
            Self::ensure_origin_is_active_leader(origin)?;

            let worker = Self::ensure_worker_exists(&worker_id)?;

            ensure!(balance != <BalanceOf<T>>::zero(), Error::StakeBalanceCannotBeZero);

            let stake_profile = worker.role_stake_profile.ok_or(Error::NoWorkerStakeProfile)?;

            //
            // == MUTATION SAFE ==
            //

            // This external module call both checks and mutates the state.
            ensure_on_wrapped_error!(
                <stake::Module<T>>::slash_immediate(
                    &stake_profile.stake_id,
                    balance,
                    false
                )
            )?;

            Self::deposit_event(RawEvent::StakeSlashed(worker_id));
        }

        /// Decreases the worker/lead stake and returns the remainder to the worker role_account,
        /// demands a leader origin. Can be decreased to zero, no actions on zero stake.
        pub fn decrease_stake(origin, worker_id: WorkerId<T>, balance: BalanceOf<T>) {
            Self::ensure_origin_is_active_leader(origin)?;

            let worker = Self::ensure_worker_exists(&worker_id)?;

            ensure!(balance != <BalanceOf<T>>::zero(), Error::StakeBalanceCannotBeZero);

            let stake_profile = worker.role_stake_profile.ok_or(Error::NoWorkerStakeProfile)?;

            //
            // == MUTATION SAFE ==
            //

            // This external module call both checks and mutates the state.
            ensure_on_wrapped_error!(
                <stake::Module<T>>::decrease_stake_to_account(
                    &stake_profile.stake_id,
                    &worker.role_account,
                    balance
                )
            )?;

            Self::deposit_event(RawEvent::StakeDecreased(worker_id));
        }

        /// Increases the worker/lead stake, demands a worker origin. Transfers tokens from the worker
        /// role_account to the stake. No limits on the stake.
        pub fn increase_stake(origin, worker_id: WorkerId<T>, balance: BalanceOf<T>) {
            // Checks worker origin, worker existence
            let worker = Self::ensure_worker_signed(origin, &worker_id)?;

            ensure!(balance != <BalanceOf<T>>::zero(), Error::StakeBalanceCannotBeZero);

            let stake_profile = worker.role_stake_profile.ok_or(Error::NoWorkerStakeProfile)?;

            //
            // == MUTATION SAFE ==
            //

            // This external module call both checks and mutates the state.
            ensure_on_wrapped_error!(
                <stake::Module<T>>::increase_stake_from_account(
                    &stake_profile.stake_id,
                    &worker.role_account,
                    balance
                )
            )?;

            Self::deposit_event(RawEvent::StakeIncreased(worker_id));
        }

        /// Sets the capacity to enable working group budget.
        pub fn set_mint_capacity(
            origin,
            new_capacity: minting::BalanceOf<T>
        ) {
            ensure_root(origin)?;

            let mint_id = Self::mint();

            // Technically this is a bug-check and should not be here.
            ensure!(<minting::Mints<T>>::exists(mint_id), Error::CannotFindMint);

            // Mint must exist - it is set at genesis or migration.
            let mint = <minting::Module<T>>::mints(mint_id);

            let current_capacity = mint.capacity();

            //
            // == MUTATION SAFE ==
            //

            if new_capacity != current_capacity {
                ensure_on_wrapped_error!(
                    <minting::Module<T>>::set_mint_capacity(mint_id, new_capacity)
                )?;

                Self::deposit_event(RawEvent::MintCapacityChanged(mint_id, new_capacity));
            }
        }
    }
}

impl<T: Trait<I>, I: Instance> Module<T, I> {
    /// Checks that provided lead account id belongs to the current working group leader
    pub fn ensure_is_lead_account(lead_account_id: T::AccountId) -> Result<(), Error> {
        let lead = <CurrentLead<T, I>>::get();

        if let Some(lead) = lead {
            if lead.role_account_id != lead_account_id {
                return Err(Error::IsNotLeadAccount);
            }
        } else {
            return Err(Error::CurrentLeadNotSet);
        }

        Ok(())
    }

    /// Returns all existing worker id list.
    pub fn get_all_worker_ids() -> Vec<WorkerId<T>> {
        <WorkerById<T, I>>::enumerate()
            .map(|(worker_id, _)| worker_id)
            .collect()

        //TODO not lead
    }

    fn ensure_origin_for_opening_type(
        origin: T::Origin,
        opening_type: OpeningType,
    ) -> Result<(), Error> {
        match opening_type {
            OpeningType::Worker => {
                // Ensure lead is set and is origin signer.
                Self::ensure_origin_is_active_leader(origin)
            }
            OpeningType::Leader => {
                // Council proposal.
                ensure_root(origin).map_err(|err| err.into())
            }
        }
    }

    fn ensure_lead_is_set() -> Result<Lead<MemberId<T>, T::AccountId>, Error> {
        let lead = <CurrentLead<T, I>>::get();

        if let Some(lead) = lead {
            Ok(lead)
        } else {
            Err(Error::CurrentLeadNotSet)
        }
    }

    fn ensure_opening_human_readable_text_is_valid(text: &[u8]) -> Result<(), Error> {
        <OpeningHumanReadableText<I>>::get()
            .ensure_valid(
                text.len(),
                Error::OpeningTextTooShort.into(),
                Error::OpeningTextTooLong.into(),
            )
            .map_err(|e| e.into())
    }

    // Ensures origin is signed by the leader.
    pub fn ensure_origin_is_active_leader(origin: T::Origin) -> Result<(), Error> {
        // Ensure is signed
        let signer = ensure_signed(origin)?;

        Self::ensure_is_lead_account(signer)
    }

    fn ensure_opening_exists(opening_id: &OpeningId<T>) -> Result<OpeningInfo<T>, Error> {
        ensure!(
            OpeningById::<T, I>::exists(opening_id),
            Error::OpeningDoesNotExist
        );

        let opening = OpeningById::<T, I>::get(opening_id);

        let hiring_opening = hiring::OpeningById::<T>::get(opening.opening_id);

        Ok((opening, hiring_opening))
    }

    fn make_stake_opt_imbalance(
        opt_balance: &Option<BalanceOf<T>>,
        source_account: &T::AccountId,
    ) -> Option<NegativeImbalance<T>> {
        if let Some(balance) = opt_balance {
            let withdraw_result = CurrencyOf::<T>::withdraw(
                source_account,
                *balance,
                WithdrawReasons::all(),
                ExistenceRequirement::AllowDeath,
            );

            assert!(withdraw_result.is_ok());

            withdraw_result.ok()
        } else {
            None
        }
    }

    fn ensure_member_has_no_active_application_on_opening(
        applications: ApplicationIdSet<T>,
        member_id: T::MemberId,
    ) -> Result<(), Error> {
        for application_id in applications {
            let application = ApplicationById::<T, I>::get(application_id);
            // Look for application by the member for the opening
            if application.member_id != member_id {
                continue;
            }
            // Get application details
            let application = <hiring::ApplicationById<T>>::get(application.hiring_application_id);
            // Return error if application is in active stage
            if application.stage == hiring::ApplicationStage::Active {
                return Err(Error::MemberHasActiveApplicationOnOpening);
            }
        }
        // Member does not have any active applications to the opening
        Ok(())
    }

    fn ensure_application_text_is_valid(text: &[u8]) -> Result<(), Error> {
        <WorkerApplicationHumanReadableText<I>>::get()
            .ensure_valid(
                text.len(),
                Error::WorkerApplicationTextTooShort.into(),
                Error::WorkerApplicationTextTooLong.into(),
            )
            .map_err(|e| e.into())
    }

    // CRITICAL:
    // https://github.com/Joystream/substrate-runtime-joystream/issues/92
    // This assumes that ensure_can_withdraw can be don
    // for a sum of balance that later will be actually withdrawn
    // using individual terms in that sum.
    // This needs to be fully checked across all possibly scenarios
    // of actual balance, minimum balance limit, reservation, vesting and locking.
    fn ensure_can_make_stake_imbalance(
        opt_balances: Vec<&Option<BalanceOf<T>>>,
        source_account: &T::AccountId,
    ) -> Result<(), Error> {
        let zero_balance = <BalanceOf<T> as Zero>::zero();

        // Total amount to be staked
        let total_amount = opt_balances.iter().fold(zero_balance, |sum, opt_balance| {
            sum + if let Some(balance) = opt_balance {
                *balance
            } else {
                zero_balance
            }
        });

        if total_amount > zero_balance {
            // Ensure that
            if CurrencyOf::<T>::free_balance(source_account) < total_amount {
                Err(Error::InsufficientBalanceToCoverStake)
            } else {
                let new_balance = CurrencyOf::<T>::free_balance(source_account) - total_amount;

                CurrencyOf::<T>::ensure_can_withdraw(
                    source_account,
                    total_amount,
                    WithdrawReasons::all(),
                    new_balance,
                )
                .map_err(|e| Error::Other(e))
            }
        } else {
            Ok(())
        }
    }

    fn ensure_application_exists(
        application_id: &ApplicationId<T>,
    ) -> Result<ApplicationInfo<T>, Error> {
        ensure!(
            ApplicationById::<T, I>::exists(application_id),
            Error::WorkerApplicationDoesNotExist
        );

        let application = ApplicationById::<T, I>::get(application_id);

        let opening = OpeningById::<T, I>::get(application.opening_id);

        Ok((application, *application_id, opening))
    }

    /// Ensures the origin contains signed account that belongs to existing worker.
    pub fn ensure_worker_signed(
        origin: T::Origin,
        worker_id: &WorkerId<T>,
    ) -> Result<WorkerOf<T>, Error> {
        // Ensure that it is signed
        let signer_account = ensure_signed(origin)?;

        // Ensure that id corresponds to active worker
        let worker = Self::ensure_worker_exists(&worker_id)?;

        // Ensure that signer is actually role account of worker
        ensure!(
            signer_account == worker.role_account,
            Error::SignerIsNotWorkerRoleAccount
        );

        Ok(worker)
    }

    fn ensure_worker_exists(worker_id: &WorkerId<T>) -> Result<WorkerOf<T>, Error> {
        ensure!(
            WorkerById::<T, I>::exists(worker_id),
            Error::WorkerDoesNotExist
        );

        let worker = WorkerById::<T, I>::get(worker_id);

        Ok(worker)
    }

    fn ensure_worker_has_recurring_reward(
        worker: &WorkerOf<T>,
    ) -> Result<T::RewardRelationshipId, Error> {
        if let Some(relationship_id) = worker.reward_relationship {
            Ok(relationship_id)
        } else {
            Err(Error::WorkerHasNoReward)
        }
    }

    fn deactivate_worker(
        worker_id: &WorkerId<T>,
        worker: &WorkerOf<T>,
        exit_initiation_origin: &ExitInitiationOrigin,
        rationale_text: &[u8],
    ) -> Result<(), Error> {
        // Stop any possible recurring rewards

        if let Some(reward_relationship_id) = worker.reward_relationship {
            // Attempt to deactivate
            recurringrewards::Module::<T>::try_to_deactivate_relationship(reward_relationship_id)
                .map_err(|_| Error::RelationshipMustExist)?;
        }; // else: Did not deactivate, there was no reward relationship!

        // Unstake if stake profile exists
        if let Some(ref stake_profile) = worker.role_stake_profile {
            // Determine unstaking period based on who initiated deactivation
            let unstaking_period = match exit_initiation_origin {
                ExitInitiationOrigin::Lead => stake_profile.termination_unstaking_period,
                ExitInitiationOrigin::Worker => stake_profile.exit_unstaking_period,
            };

            // Unstake
            ensure_on_wrapped_error!(stake::Module::<T>::initiate_unstaking(
                &stake_profile.stake_id,
                unstaking_period
            ))?;
        }

        WorkerById::<T, I>::remove(worker_id);

        // Trigger the event
        let event = match exit_initiation_origin {
            ExitInitiationOrigin::Lead => {
                RawEvent::TerminatedWorker(*worker_id, rationale_text.to_vec())
            }
            ExitInitiationOrigin::Worker => {
                RawEvent::WorkerExited(*worker_id, rationale_text.to_vec())
            }
        };

        Self::deposit_event(event);

        Ok(())
    }

    fn ensure_worker_exit_rationale_text_is_valid(text: &[u8]) -> Result<(), Error> {
        Self::worker_exit_rationale_text()
            .ensure_valid(
                text.len(),
                Error::WorkerExitRationaleTextTooShort.into(),
                Error::WorkerExitRationaleTextTooLong.into(),
            )
            .map_err(|e| e.into())
    }

    fn initialize_working_group(
        opening_human_readable_text_constraint: InputValidationLengthConstraint,
        worker_application_human_readable_text_constraint: InputValidationLengthConstraint,
        worker_exit_rationale_text_constraint: InputValidationLengthConstraint,
        working_group_mint_capacity: minting::BalanceOf<T>,
    ) {
        // Create a mint.
        let mint_id_result = <minting::Module<T>>::add_mint(working_group_mint_capacity, None);

        if let Ok(mint_id) = mint_id_result {
            <Mint<T, I>>::put(mint_id);
        } else {
            panic!("Failed to create a mint for the working group");
        }

        // Create constraints
        <OpeningHumanReadableText<I>>::put(opening_human_readable_text_constraint);
        <WorkerApplicationHumanReadableText<I>>::put(
            worker_application_human_readable_text_constraint,
        );
        <WorkerExitRationaleText<I>>::put(worker_exit_rationale_text_constraint);
    }
}

/// Creates default text constraint.
pub fn default_text_constraint() -> InputValidationLengthConstraint {
    InputValidationLengthConstraint::new(1, 1024)
}<|MERGE_RESOLUTION|>--- conflicted
+++ resolved
@@ -787,11 +787,11 @@
                 let mint_id = Self::mint();
 
                 // Technically this is a bug-check and should not be here.
-                ensure!(<minting::Mints<T>>::exists(mint_id), Error::FillWorkerOpeningMintDoesNotExist);
+                ensure!(<minting::Mints<T>>::exists(mint_id), Error::FillOpeningMintDoesNotExist);
 
                 // Make sure valid parameters are selected for next payment at block number
                 ensure!(policy.next_payment_at_block > <system::Module<T>>::block_number(),
-                    Error::FillWorkerOpeningInvalidNextPaymentBlock);
+                    Error::FillOpeningInvalidNextPaymentBlock);
 
                 // The verified reward settings to use
                 Some((mint_id, policy))
@@ -837,25 +837,6 @@
                 )
             )?;
 
-<<<<<<< HEAD
-            let create_reward_settings = if let Some(policy) = reward_policy {
-                // A reward will need to be created so ensure our configured mint exists
-                let mint_id = Self::mint();
-
-                ensure!(<minting::Mints<T>>::exists(mint_id), Error::FillOpeningMintDoesNotExist);
-
-                // Make sure valid parameters are selected for next payment at block number
-                ensure!(policy.next_payment_at_block > <system::Module<T>>::block_number(),
-                    Error::FillOpeningInvalidNextPaymentBlock);
-
-                // The verified reward settings to use
-                Some((mint_id, policy))
-            } else {
-                None
-            };
-
-=======
->>>>>>> daff6fc0
             //
             // == MUTATION SAFE ==
             //
