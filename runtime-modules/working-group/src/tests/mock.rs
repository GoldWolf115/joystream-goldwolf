use frame_support::traits::LockIdentifier;
use frame_support::traits::{OnFinalize, OnInitialize};
use frame_support::weights::Weight;
use frame_support::{impl_outer_event, impl_outer_origin, parameter_types};
use frame_system;
use sp_core::H256;
use sp_runtime::{
    testing::Header,
    traits::{BlakeTwo256, IdentityLookup},
    Perbill,
};
<<<<<<< HEAD
use staking_handler::LockComparator;
=======
use std::marker::PhantomData;
>>>>>>> b2765ec0

use crate::{DefaultInstance, Module, Trait};
use frame_support::dispatch::DispatchError;

impl_outer_origin! {
    pub enum Origin for Test {}
}

mod working_group {
    pub use crate::Event;
}

impl_outer_event! {
    pub enum TestEvent for Test {
        balances<T>,
<<<<<<< HEAD
        crate DefaultInstance <T>,
        frame_system<T>,
        membership<T>,
=======
        working_group TestWorkingGroupInstance <T>,
        membership_mod<T>,
        frame_system<T>,
>>>>>>> b2765ec0
    }
}

parameter_types! {
    pub const BlockHashCount: u64 = 250;
    pub const MaximumBlockWeight: u32 = 1024;
    pub const MaximumBlockLength: u32 = 2 * 1024;
    pub const AvailableBlockRatio: Perbill = Perbill::one();
    pub const MinimumPeriod: u64 = 5;
    pub const ExistentialDeposit: u32 = 10;
    pub const DefaultMembershipPrice: u64 = 0;
    pub const DefaultInitialInvitationBalance: u64 = 100;
    pub const InvitedMemberLockId: [u8; 8] = [2; 8];
    pub const ReferralCutMaximumPercent: u8 = 50;
    pub const StakingCandidateLockId: [u8; 8] = [3; 8];
    pub const CandidateStake: u64 = 100;
}

// Workaround for https://github.com/rust-lang/rust/issues/26925 - remove when sorted.
#[derive(Clone, PartialEq, Eq, Debug)]
pub struct Test;

impl frame_system::Trait for Test {
    type BaseCallFilter = ();
    type Origin = Origin;
    type Call = ();
    type Index = u64;
    type BlockNumber = u64;
    type Hash = H256;
    type Hashing = BlakeTwo256;
    type AccountId = u64;
    type Lookup = IdentityLookup<Self::AccountId>;
    type Header = Header;
    type Event = TestEvent;
    type BlockHashCount = BlockHashCount;
    type MaximumBlockWeight = MaximumBlockWeight;
    type DbWeight = ();
    type BlockExecutionWeight = ();
    type ExtrinsicBaseWeight = ();
    type MaximumExtrinsicWeight = ();
    type MaximumBlockLength = MaximumBlockLength;
    type AvailableBlockRatio = AvailableBlockRatio;
    type Version = ();
<<<<<<< HEAD
    type PalletInfo = ();
    type AccountData = balances::AccountData<u64>;
    type OnNewAccount = ();
    type OnKilledAccount = ();
    type SystemWeightInfo = ();
=======
    type AccountData = balances::AccountData<u64>;
    type OnNewAccount = ();
    type OnKilledAccount = ();
    type PalletInfo = ();
    type SystemWeightInfo = ();
}

impl hiring::Trait for Test {
    type OpeningId = u64;
    type ApplicationId = u64;
    type ApplicationDeactivatedHandler = ();
    type StakeHandlerProvider = hiring::Module<Self>;
}

impl minting::Trait for Test {
    type Currency = Balances;
    type MintId = u64;
}

impl stake::Trait for Test {
    type Currency = Balances;
    type StakePoolId = StakePoolId;
    type StakingEventsHandler = StakingEventsHandler<Test>;
    type StakeId = u64;
    type SlashId = u64;
}

parameter_types! {
    pub const ScreenedMemberMaxInitialBalance: u64 = 500;
}

impl membership::Trait for Test {
    type Event = TestEvent;
    type MemberId = u64;
    type PaidTermId = u64;
    type SubscriptionId = u64;
    type ActorId = u64;
    type ScreenedMemberMaxInitialBalance = ScreenedMemberMaxInitialBalance;
}

impl common::currency::GovernanceCurrency for Test {
    type Currency = Balances;
>>>>>>> b2765ec0
}

impl pallet_timestamp::Trait for Test {
    type Moment = u64;
    type OnTimestampSet = ();
    type MinimumPeriod = MinimumPeriod;
    type WeightInfo = ();
}

impl balances::Trait for Test {
    type Balance = u64;
    type DustRemoval = ();
    type Event = TestEvent;
    type ExistentialDeposit = ExistentialDeposit;
    type AccountStore = System;
    type WeightInfo = ();
    type MaxLocks = ();
<<<<<<< HEAD
}

impl common::membership::Trait for Test {
    type MemberId = u64;
    type ActorId = u64;
}

// Weights info stub
pub struct Weights;
impl membership::WeightInfo for Weights {
    fn buy_membership_without_referrer(_: u32, _: u32) -> Weight {
        unimplemented!()
    }
    fn buy_membership_with_referrer(_: u32, _: u32) -> Weight {
        unimplemented!()
    }
    fn update_profile(_: u32) -> Weight {
        unimplemented!()
    }
    fn update_accounts_none() -> Weight {
        unimplemented!()
    }
    fn update_accounts_root() -> Weight {
        unimplemented!()
    }
    fn update_accounts_controller() -> Weight {
        unimplemented!()
    }
    fn update_accounts_both() -> Weight {
        unimplemented!()
    }
    fn set_referral_cut() -> Weight {
        unimplemented!()
    }
    fn transfer_invites() -> Weight {
        unimplemented!()
    }
    fn invite_member(_: u32, _: u32) -> Weight {
        unimplemented!()
    }
    fn set_membership_price() -> Weight {
        unimplemented!()
    }
    fn update_profile_verification() -> Weight {
        unimplemented!()
    }
    fn set_leader_invitation_quota() -> Weight {
        unimplemented!()
    }
    fn set_initial_invitation_balance() -> Weight {
        unimplemented!()
    }
    fn set_initial_invitation_count() -> Weight {
        unimplemented!()
    }
    fn add_staking_account_candidate() -> Weight {
        unimplemented!()
    }
    fn confirm_staking_account() -> Weight {
        unimplemented!()
    }
    fn remove_staking_account() -> Weight {
        unimplemented!()
    }
=======
>>>>>>> b2765ec0
}

impl membership::Trait for Test {
    type Event = TestEvent;
    type DefaultMembershipPrice = DefaultMembershipPrice;
    type WorkingGroup = Module<Test>;
    type WeightInfo = Weights;
    type DefaultInitialInvitationBalance = ();
    type InvitedMemberStakingHandler = staking_handler::StakingManager<Self, InvitedMemberLockId>;
    type ReferralCutMaximumPercent = ReferralCutMaximumPercent;
    type StakingCandidateStakingHandler =
        staking_handler::StakingManager<Self, StakingCandidateLockId>;
    type CandidateStake = CandidateStake;
}

impl LockComparator<<Test as balances::Trait>::Balance> for Test {
    fn are_locks_conflicting(new_lock: &LockIdentifier, existing_locks: &[LockIdentifier]) -> bool {
        existing_locks.to_vec().contains(new_lock)
    }
}

pub type Balances = balances::Module<Test>;
pub type System = frame_system::Module<Test>;

parameter_types! {
    pub const RewardPeriod: u32 = 2;
    pub const MaxWorkerNumberLimit: u32 = 3;
    pub const MinUnstakingPeriodLimit: u64 = 3;
    pub const MinimumApplicationStake: u64 = 50;
    pub const LockId: [u8; 8] = [1; 8];
    pub const LeaderOpeningStake: u64 = 20;
}

impl Trait for Test {
    type Event = TestEvent;
    type MaxWorkerNumberLimit = MaxWorkerNumberLimit;
    type StakingHandler = staking_handler::StakingManager<Self, LockId>;
    type StakingAccountValidator = ();
    type MemberOriginValidator = ();
    type MinUnstakingPeriodLimit = MinUnstakingPeriodLimit;
    type RewardPeriod = RewardPeriod;
    type WeightInfo = ();
    type MinimumApplicationStake = MinimumApplicationStake;
    type LeaderOpeningStake = LeaderOpeningStake;
}

<<<<<<< HEAD
impl common::StakingAccountValidator<Test> for () {
    fn is_member_staking_account(_: &u64, account_id: &u64) -> bool {
        *account_id != STAKING_ACCOUNT_ID_NOT_BOUND_TO_MEMBER
    }
=======
pub type Membership = membership::Module<Test>;

pub type TestWorkingGroupInstance = crate::Instance1;
pub type TestWorkingGroup = Module<Test, TestWorkingGroupInstance>;

pub(crate) const WORKING_GROUP_MINT_CAPACITY: u64 = 40000;
pub(crate) const WORKING_GROUP_CONSTRAINT_MIN: u16 = 1;
pub(crate) const WORKING_GROUP_CONSTRAINT_DIFF: u16 = 40;

pub fn build_test_externalities() -> sp_io::TestExternalities {
    let mut t = frame_system::GenesisConfig::default()
        .build_storage::<Test>()
        .unwrap();

    crate::GenesisConfig::<Test, TestWorkingGroupInstance> {
        phantom: Default::default(),
        working_group_mint_capacity: WORKING_GROUP_MINT_CAPACITY,
        opening_human_readable_text_constraint: InputValidationLengthConstraint::new(
            WORKING_GROUP_CONSTRAINT_MIN,
            WORKING_GROUP_CONSTRAINT_DIFF,
        ),
        worker_application_human_readable_text_constraint: InputValidationLengthConstraint::new(
            WORKING_GROUP_CONSTRAINT_MIN,
            WORKING_GROUP_CONSTRAINT_DIFF,
        ),
        worker_exit_rationale_text_constraint: InputValidationLengthConstraint::new(
            WORKING_GROUP_CONSTRAINT_MIN,
            WORKING_GROUP_CONSTRAINT_DIFF,
        ),
        worker_storage_size_constraint: crate::default_storage_size_constraint(),
    }
    .assimilate_storage(&mut t)
    .unwrap();

    t.into()
>>>>>>> b2765ec0
}

impl crate::WeightInfo for () {
    fn on_initialize_leaving(_: u32) -> Weight {
        0
    }
    fn on_initialize_rewarding_with_missing_reward(_: u32) -> Weight {
        0
    }
    fn on_initialize_rewarding_with_missing_reward_cant_pay(_: u32) -> Weight {
        0
    }
    fn on_initialize_rewarding_without_missing_reward(_: u32) -> Weight {
        0
    }
    fn apply_on_opening(_: u32) -> Weight {
        0
    }
    fn fill_opening_lead() -> Weight {
        0
    }
    fn fill_opening_worker(_: u32) -> Weight {
        0
    }
    fn update_role_account() -> Weight {
        0
    }
    fn cancel_opening() -> Weight {
        0
    }
    fn withdraw_application() -> Weight {
        0
    }
    fn slash_stake(_: u32) -> Weight {
        0
    }
    fn terminate_role_worker(_: u32) -> Weight {
        0
    }
    fn terminate_role_lead(_: u32) -> Weight {
        0
    }
    fn increase_stake() -> Weight {
        0
    }
    fn decrease_stake() -> Weight {
        0
    }
    fn spend_from_budget() -> Weight {
        0
    }
    fn update_reward_amount() -> Weight {
        0
    }
    fn set_status_text(_: u32) -> Weight {
        0
    }
    fn update_reward_account() -> Weight {
        0
    }
    fn set_budget() -> Weight {
        0
    }
    fn add_opening(_: u32) -> Weight {
        0
    }
    fn leave_role(_: u32) -> Weight {
        0
    }
}

pub const ACTOR_ORIGIN_ERROR: &'static str = "Invalid membership";

impl common::membership::MemberOriginValidator<Origin, u64, u64> for () {
    fn ensure_member_controller_account_origin(
        origin: Origin,
        member_id: u64,
    ) -> Result<u64, DispatchError> {
        let signed_account_id = frame_system::ensure_signed(origin)?;

        if member_id > 10 {
            return Err(DispatchError::Other(ACTOR_ORIGIN_ERROR));
        }

        Ok(signed_account_id)
    }

    fn is_member_controller_account(_member_id: &u64, _account_id: &u64) -> bool {
        unimplemented!()
    }
}

pub type TestWorkingGroup = Module<Test, DefaultInstance>;

pub const STAKING_ACCOUNT_ID_NOT_BOUND_TO_MEMBER: u64 = 222;
pub const STAKING_ACCOUNT_ID_FOR_CONFLICTING_STAKES: u64 = 333;

pub fn build_test_externalities() -> sp_io::TestExternalities {
    let t = frame_system::GenesisConfig::default()
        .build_storage::<Test>()
        .unwrap();

    t.into()
}

// Recommendation from Parity on testing on_finalize
// https://substrate.dev/docs/en/next/development/module/tests
pub fn run_to_block(n: u64) {
    while System::block_number() < n {
        <System as OnFinalize<u64>>::on_finalize(System::block_number());
        <TestWorkingGroup as OnFinalize<u64>>::on_finalize(System::block_number());
        System::set_block_number(System::block_number() + 1);
        <System as OnInitialize<u64>>::on_initialize(System::block_number());
        <TestWorkingGroup as OnInitialize<u64>>::on_initialize(System::block_number());
    }
}<|MERGE_RESOLUTION|>--- conflicted
+++ resolved
@@ -9,11 +9,7 @@
     traits::{BlakeTwo256, IdentityLookup},
     Perbill,
 };
-<<<<<<< HEAD
 use staking_handler::LockComparator;
-=======
-use std::marker::PhantomData;
->>>>>>> b2765ec0
 
 use crate::{DefaultInstance, Module, Trait};
 use frame_support::dispatch::DispatchError;
@@ -29,15 +25,9 @@
 impl_outer_event! {
     pub enum TestEvent for Test {
         balances<T>,
-<<<<<<< HEAD
         crate DefaultInstance <T>,
         frame_system<T>,
         membership<T>,
-=======
-        working_group TestWorkingGroupInstance <T>,
-        membership_mod<T>,
-        frame_system<T>,
->>>>>>> b2765ec0
     }
 }
 
@@ -81,56 +71,11 @@
     type MaximumBlockLength = MaximumBlockLength;
     type AvailableBlockRatio = AvailableBlockRatio;
     type Version = ();
-<<<<<<< HEAD
     type PalletInfo = ();
     type AccountData = balances::AccountData<u64>;
     type OnNewAccount = ();
     type OnKilledAccount = ();
     type SystemWeightInfo = ();
-=======
-    type AccountData = balances::AccountData<u64>;
-    type OnNewAccount = ();
-    type OnKilledAccount = ();
-    type PalletInfo = ();
-    type SystemWeightInfo = ();
-}
-
-impl hiring::Trait for Test {
-    type OpeningId = u64;
-    type ApplicationId = u64;
-    type ApplicationDeactivatedHandler = ();
-    type StakeHandlerProvider = hiring::Module<Self>;
-}
-
-impl minting::Trait for Test {
-    type Currency = Balances;
-    type MintId = u64;
-}
-
-impl stake::Trait for Test {
-    type Currency = Balances;
-    type StakePoolId = StakePoolId;
-    type StakingEventsHandler = StakingEventsHandler<Test>;
-    type StakeId = u64;
-    type SlashId = u64;
-}
-
-parameter_types! {
-    pub const ScreenedMemberMaxInitialBalance: u64 = 500;
-}
-
-impl membership::Trait for Test {
-    type Event = TestEvent;
-    type MemberId = u64;
-    type PaidTermId = u64;
-    type SubscriptionId = u64;
-    type ActorId = u64;
-    type ScreenedMemberMaxInitialBalance = ScreenedMemberMaxInitialBalance;
-}
-
-impl common::currency::GovernanceCurrency for Test {
-    type Currency = Balances;
->>>>>>> b2765ec0
 }
 
 impl pallet_timestamp::Trait for Test {
@@ -148,10 +93,9 @@
     type AccountStore = System;
     type WeightInfo = ();
     type MaxLocks = ();
-<<<<<<< HEAD
-}
-
-impl common::membership::Trait for Test {
+}
+
+impl common::membership::MembershipTypes for Test {
     type MemberId = u64;
     type ActorId = u64;
 }
@@ -213,8 +157,6 @@
     fn remove_staking_account() -> Weight {
         unimplemented!()
     }
-=======
->>>>>>> b2765ec0
 }
 
 impl membership::Trait for Test {
@@ -261,48 +203,10 @@
     type LeaderOpeningStake = LeaderOpeningStake;
 }
 
-<<<<<<< HEAD
 impl common::StakingAccountValidator<Test> for () {
     fn is_member_staking_account(_: &u64, account_id: &u64) -> bool {
         *account_id != STAKING_ACCOUNT_ID_NOT_BOUND_TO_MEMBER
     }
-=======
-pub type Membership = membership::Module<Test>;
-
-pub type TestWorkingGroupInstance = crate::Instance1;
-pub type TestWorkingGroup = Module<Test, TestWorkingGroupInstance>;
-
-pub(crate) const WORKING_GROUP_MINT_CAPACITY: u64 = 40000;
-pub(crate) const WORKING_GROUP_CONSTRAINT_MIN: u16 = 1;
-pub(crate) const WORKING_GROUP_CONSTRAINT_DIFF: u16 = 40;
-
-pub fn build_test_externalities() -> sp_io::TestExternalities {
-    let mut t = frame_system::GenesisConfig::default()
-        .build_storage::<Test>()
-        .unwrap();
-
-    crate::GenesisConfig::<Test, TestWorkingGroupInstance> {
-        phantom: Default::default(),
-        working_group_mint_capacity: WORKING_GROUP_MINT_CAPACITY,
-        opening_human_readable_text_constraint: InputValidationLengthConstraint::new(
-            WORKING_GROUP_CONSTRAINT_MIN,
-            WORKING_GROUP_CONSTRAINT_DIFF,
-        ),
-        worker_application_human_readable_text_constraint: InputValidationLengthConstraint::new(
-            WORKING_GROUP_CONSTRAINT_MIN,
-            WORKING_GROUP_CONSTRAINT_DIFF,
-        ),
-        worker_exit_rationale_text_constraint: InputValidationLengthConstraint::new(
-            WORKING_GROUP_CONSTRAINT_MIN,
-            WORKING_GROUP_CONSTRAINT_DIFF,
-        ),
-        worker_storage_size_constraint: crate::default_storage_size_constraint(),
-    }
-    .assimilate_storage(&mut t)
-    .unwrap();
-
-    t.into()
->>>>>>> b2765ec0
 }
 
 impl crate::WeightInfo for () {
