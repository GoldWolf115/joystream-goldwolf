--- conflicted
+++ resolved
@@ -316,12 +316,6 @@
         CreateBountyFixture::default()
             .with_closed_contract(large_member_id_list)
             .call_and_assert(Err(Error::<Test>::ClosedContractMemberListIsTooLarge.into()));
-
-        let invalid_member_id_list: Vec<u64> = vec![1, 2, 3, 9999];
-
-        CreateBountyFixture::default()
-            .with_closed_contract(invalid_member_id_list)
-            .call_and_assert(Err(Error::<Test>::ClosedContractMemberNotFound.into()));
     });
 }
 
@@ -345,25 +339,15 @@
             .call_and_assert(Ok(()));
 
         assert_eq!(
-<<<<<<< HEAD
-            balances::Module::<Test>::usable_balance(&account_id),
+            balances::Pallet::<Test>::usable_balance(&account_id),
             initial_balance - cherry - oracle_reward - get_creator_state_bloat_bond_amount()
-=======
-            balances::Pallet::<Test>::usable_balance(&account_id),
-            initial_balance - cherry
->>>>>>> 2b063749
         );
 
         let bounty_id = 1;
 
         assert_eq!(
-<<<<<<< HEAD
-            balances::Module::<Test>::usable_balance(&Bounty::bounty_account_id(bounty_id)),
+            balances::Pallet::<Test>::usable_balance(&Bounty::bounty_account_id(bounty_id)),
             cherry + oracle_reward + get_creator_state_bloat_bond_amount()
-=======
-            balances::Pallet::<Test>::usable_balance(&Bounty::bounty_account_id(bounty_id)),
-            cherry
->>>>>>> 2b063749
         );
     });
 }
@@ -391,13 +375,8 @@
         let bounty_id = 1;
 
         assert_eq!(
-<<<<<<< HEAD
-            balances::Module::<Test>::usable_balance(&Bounty::bounty_account_id(bounty_id)),
+            balances::Pallet::<Test>::usable_balance(&Bounty::bounty_account_id(bounty_id)),
             cherry + oracle_reward + get_creator_state_bloat_bond_amount()
-=======
-            balances::Pallet::<Test>::usable_balance(&Bounty::bounty_account_id(bounty_id)),
-            cherry
->>>>>>> 2b063749
         );
     });
 }
@@ -455,35 +434,6 @@
 }
 
 #[test]
-<<<<<<< HEAD
-=======
-fn create_bounty_fails_with_invalid_periods() {
-    build_test_externalities().execute_with(|| {
-        set_council_budget(500);
-
-        CreateBountyFixture::default()
-            .with_work_period(0)
-            .call_and_assert(Err(Error::<Test>::WorkPeriodCannotBeZero.into()));
-
-        CreateBountyFixture::default()
-            .with_judging_period(0)
-            .call_and_assert(Err(Error::<Test>::JudgingPeriodCannotBeZero.into()));
-    });
-}
-
-#[test]
-fn create_bounty_fails_with_invalid_oracle_member_id() {
-    build_test_externalities().execute_with(|| {
-        set_council_budget(500);
-
-        CreateBountyFixture::default()
-            .with_oracle_member_id(9999)
-            .call_and_assert(Err(Error::<Test>::InvalidOracleMemberId.into()));
-    });
-}
-
-#[test]
->>>>>>> 2b063749
 fn create_bounty_fails_with_insufficient_balances() {
     build_test_externalities().execute_with(|| {
         let member_id = 1;
@@ -532,7 +482,7 @@
             .call_and_assert(Ok(()));
 
         assert_eq!(
-            balances::Module::<Test>::usable_balance(&account_id),
+            balances::Pallet::<Test>::usable_balance(&account_id),
             initial_balance
         );
 
@@ -835,33 +785,23 @@
             .call_and_assert(Ok(()));
 
         assert_eq!(
-<<<<<<< HEAD
             get_council_budget(),
             initial_balance
                 - cherry
                 - amount
                 - get_creator_state_bloat_bond_amount()
                 - get_funder_state_bloat_bond_amount()
-=======
-            balances::Pallet::<Test>::usable_balance(&account_id),
-            initial_balance - amount
->>>>>>> 2b063749
         );
 
         TerminateBountyFixture::default().call_and_assert(Ok(()));
 
         assert_eq!(
-<<<<<<< HEAD
             get_council_budget(),
             initial_balance
                 - cherry
                 - amount
                 - get_creator_state_bloat_bond_amount()
                 - get_funder_state_bloat_bond_amount()
-=======
-            balances::Pallet::<Test>::usable_balance(&Bounty::bounty_account_id(bounty_id)),
-            amount + cherry
->>>>>>> 2b063749
         );
 
         EventFixture::contains_crate_event(RawEvent::BountyTerminated(
@@ -911,14 +851,7 @@
             .with_amount(funding_amount)
             .call_and_assert(Ok(()));
 
-<<<<<<< HEAD
         TerminateBountyFixture::default().call_and_assert(Ok(()));
-=======
-        assert_eq!(
-            balances::Pallet::<Test>::usable_balance(&COUNCIL_BUDGET_ACCOUNT_ID),
-            initial_balance - amount - cherry
-        );
->>>>>>> 2b063749
 
         assert_eq!(
             get_council_budget(),
@@ -933,13 +866,8 @@
         let bounty = Bounty::ensure_bounty_exists(&bounty_id).unwrap();
 
         assert_eq!(
-<<<<<<< HEAD
             Bounty::get_bounty_stage(&bounty),
             BountyStage::FailedBountyWithdrawal
-=======
-            balances::Pallet::<Test>::usable_balance(&Bounty::bounty_account_id(bounty_id)),
-            amount + cherry
->>>>>>> 2b063749
         );
 
         EventFixture::contains_crate_event(RawEvent::BountyTerminated(
@@ -983,33 +911,9 @@
             .with_amount(funding_amount)
             .call_and_assert(Ok(()));
 
-<<<<<<< HEAD
         let worker_member_id_1 = 1;
         let worker_account_id_1 = 1;
         increase_account_balance(&worker_account_id_1, initial_balance);
-=======
-        assert_eq!(
-            balances::Pallet::<Test>::usable_balance(&account_id),
-            initial_balance - max_amount
-        );
-
-        let bounty = Bounty::bounties(&bounty_id);
-        assert_eq!(
-            bounty.milestone,
-            BountyMilestone::BountyMaxFundingReached {
-                max_funding_reached_at: starting_block,
-            }
-        );
-
-        EventFixture::assert_last_crate_event(RawEvent::BountyMaxFundingReached(bounty_id));
-    });
-}
-
-#[test]
-fn multiple_fund_bounty_succeed() {
-    build_test_externalities().execute_with(|| {
-        set_council_budget(500);
->>>>>>> 2b063749
 
         AnnounceWorkEntryFixture::default()
             .with_origin(RawOrigin::Signed(worker_account_id_1))
@@ -1046,7 +950,6 @@
         TerminateBountyFixture::default().call_and_assert(Ok(()));
 
         assert_eq!(
-<<<<<<< HEAD
             get_council_budget(),
             initial_balance
                 - funding_amount
@@ -1054,21 +957,12 @@
                 - oracle_reward
                 - get_creator_state_bloat_bond_amount()
                 - get_funder_state_bloat_bond_amount()
-=======
-            balances::Pallet::<Test>::usable_balance(&account_id),
-            initial_balance - 2 * amount
->>>>>>> 2b063749
         );
 
         let bounty = Bounty::ensure_bounty_exists(&bounty_id).unwrap();
         assert_eq!(
-<<<<<<< HEAD
             Bounty::get_bounty_stage(&bounty),
             BountyStage::FailedBountyWithdrawal
-=======
-            balances::Pallet::<Test>::usable_balance(&Bounty::bounty_account_id(bounty_id)),
-            2 * amount + cherry
->>>>>>> 2b063749
         );
 
         EventFixture::contains_crate_event(RawEvent::BountyTerminated(
@@ -1319,13 +1213,12 @@
             .call_and_assert(Ok(()));
 
         assert_eq!(
-<<<<<<< HEAD
-            balances::Module::<Test>::usable_balance(&account_id),
+            balances::Pallet::<Test>::usable_balance(&account_id),
             initial_balance - amount - get_funder_state_bloat_bond_amount()
         );
 
         assert_eq!(
-            crate::Module::<Test>::contribution_by_bounty_by_actor(
+            crate::Pallet::<Test>::contribution_by_bounty_by_actor(
                 bounty_id,
                 BountyActor::Member(member_id)
             )
@@ -1334,26 +1227,12 @@
         );
 
         assert_eq!(
-            balances::Module::<Test>::usable_balance(&Bounty::bounty_account_id(bounty_id)),
+            balances::Pallet::<Test>::usable_balance(&Bounty::bounty_account_id(bounty_id)),
             amount
                 + cherry
                 + oracle_reward
                 + get_funder_state_bloat_bond_amount()
                 + get_creator_state_bloat_bond_amount()
-=======
-            balances::Pallet::<Test>::usable_balance(&account_id),
-            initial_balance + cherry
-        );
-
-        assert_eq!(
-            balances::Pallet::<Test>::usable_balance(&COUNCIL_BUDGET_ACCOUNT_ID),
-            initial_balance - cherry
-        );
-
-        assert_eq!(
-            balances::Pallet::<Test>::usable_balance(&Bounty::bounty_account_id(bounty_id)),
-            0
->>>>>>> 2b063749
         );
 
         EventFixture::assert_last_crate_event(RawEvent::BountyFunded(
@@ -1404,23 +1283,18 @@
         );
 
         assert_eq!(
-            crate::Module::<Test>::contribution_by_bounty_by_actor(bounty_id, BountyActor::Council)
+            crate::Pallet::<Test>::contribution_by_bounty_by_actor(bounty_id, BountyActor::Council)
                 .amount,
             amount
         );
 
         assert_eq!(
-<<<<<<< HEAD
-            balances::Module::<Test>::usable_balance(&Bounty::bounty_account_id(bounty_id)),
+            balances::Pallet::<Test>::usable_balance(&Bounty::bounty_account_id(bounty_id)),
             amount
                 + cherry
                 + oracle_reward
                 + get_funder_state_bloat_bond_amount()
                 + get_creator_state_bloat_bond_amount()
-=======
-            balances::Pallet::<Test>::usable_balance(&Bounty::bounty_account_id(bounty_id)),
-            0
->>>>>>> 2b063749
         );
 
         EventFixture::assert_last_crate_event(RawEvent::BountyFunded(
@@ -1461,24 +1335,12 @@
             .call_and_assert(Ok(()));
 
         assert_eq!(
-<<<<<<< HEAD
-            balances::Module::<Test>::usable_balance(&account_id),
+            balances::Pallet::<Test>::usable_balance(&account_id),
             initial_balance - target_funding - get_funder_state_bloat_bond_amount()
         );
 
         let bounty = Bounty::bounties(&bounty_id);
         assert_eq!(bounty.milestone, BountyMilestone::BountyMaxFundingReached);
-=======
-            balances::Pallet::<Test>::usable_balance(&account_id1),
-            initial_balance + cherry / 2
-        );
-
-        // On funding amount + creation funding + half of the cherry left.
-        assert_eq!(
-            balances::Pallet::<Test>::usable_balance(&Bounty::bounty_account_id(bounty_id)),
-            amount + cherry / 2
-        );
->>>>>>> 2b063749
 
         EventFixture::assert_last_crate_event(RawEvent::BountyMaxFundingReached(bounty_id));
     });
@@ -1522,12 +1384,12 @@
             .call_and_assert(Ok(()));
 
         assert_eq!(
-            balances::Module::<Test>::usable_balance(&account_id),
+            balances::Pallet::<Test>::usable_balance(&account_id),
             initial_balance - 2 * amount - get_funder_state_bloat_bond_amount()
         );
 
         assert_eq!(
-            balances::Module::<Test>::usable_balance(&Bounty::bounty_account_id(bounty_id)),
+            balances::Pallet::<Test>::usable_balance(&Bounty::bounty_account_id(bounty_id)),
             2 * amount
                 + cherry
                 + oracle_reward
@@ -1869,43 +1731,19 @@
 
         let entry_id1 = 1;
 
-<<<<<<< HEAD
         SubmitWorkFixture::default()
             .with_origin(RawOrigin::Signed(worker_account_id))
             .with_member_id(worker_member_id)
             .with_entry_id(entry_id1)
             .call_and_assert(Ok(()));
-=======
-        let cherry_remaining_fraction = cherry - (cherry * 2 / 3) + amount;
-        assert_eq!(
-            balances::Pallet::<Test>::usable_balance(&Bounty::bounty_account_id(bounty_id)),
-            cherry_remaining_fraction
-        );
->>>>>>> 2b063749
 
         EndWorkPeriodFixture::default()
             .with_bounty_id(bounty_id)
             .with_origin(RawOrigin::Signed(oracle_member_id.into()))
             .call_and_assert(Ok(()));
 
-<<<<<<< HEAD
         let bounty = Bounty::ensure_bounty_exists(&bounty_id).unwrap();
         assert_eq!(Bounty::get_bounty_stage(&bounty), BountyStage::Judgment);
-=======
-        assert_eq!(
-            balances::Pallet::<Test>::usable_balance(&account_id),
-            initial_balance - cherry
-        );
-
-        // Bounty removal effects.
-        assert_eq!(
-            balances::Pallet::<Test>::usable_balance(&Bounty::bounty_account_id(bounty_id)),
-            0
-        );
-
-        assert!(!crate::Bounties::<Test>::contains_key(bounty_id));
-        assert!(!Bounty::contributions_exist(&bounty_id));
->>>>>>> 2b063749
 
         EventFixture::assert_last_crate_event(RawEvent::WorkSubmissionPeriodEnded(
             bounty_id,
@@ -2180,61 +2018,7 @@
 }
 
 #[test]
-<<<<<<< HEAD
 fn withdraw_funding_member_with_failed_bounty_with_no_removal() {
-=======
-fn withdraw_work_entry_fails_with_invalid_owner() {
-    build_test_externalities().execute_with(|| {
-        let initial_balance = 500;
-        let max_amount = 100;
-        let entrant_stake = 37;
-
-        set_council_budget(initial_balance);
-
-        CreateBountyFixture::default()
-            .with_max_funding_amount(max_amount)
-            .with_entrant_stake(entrant_stake)
-            .call_and_assert(Ok(()));
-
-        let bounty_id = 1;
-        let member_id = 1;
-        let account_id = 1;
-
-        FundBountyFixture::default()
-            .with_bounty_id(bounty_id)
-            .with_amount(max_amount)
-            .with_council()
-            .with_origin(RawOrigin::Root)
-            .call_and_assert(Ok(()));
-
-        increase_account_balance(&account_id, initial_balance);
-
-        AnnounceWorkEntryFixture::default()
-            .with_origin(RawOrigin::Signed(account_id))
-            .with_member_id(member_id)
-            .with_staking_account_id(account_id)
-            .with_bounty_id(bounty_id)
-            .call_and_assert(Ok(()));
-
-        assert_eq!(
-            Balances::usable_balance(&account_id),
-            initial_balance - entrant_stake
-        );
-
-        let entry_id = 1;
-        let invalid_member_id = 10;
-
-        WithdrawWorkEntryFixture::default()
-            .with_origin(RawOrigin::Signed(account_id))
-            .with_member_id(invalid_member_id)
-            .with_entry_id(entry_id)
-            .call_and_assert(Err(Error::<Test>::InvalidEntrantWorkerSpecified.into()));
-    });
-}
-
-#[test]
-fn withdraw_work_slashes_successfully1() {
->>>>>>> 2b063749
     build_test_externalities().execute_with(|| {
         let starting_block = 1;
         run_to_block(starting_block);
@@ -2288,17 +2072,17 @@
             .call_and_assert(Ok(()));
 
         assert_eq!(
-            balances::Module::<Test>::usable_balance(&funding_account_id),
+            balances::Pallet::<Test>::usable_balance(&funding_account_id),
             initial_balance + cherry
         );
 
         assert_eq!(
-            balances::Module::<Test>::usable_balance(&COUNCIL_BUDGET_ACCOUNT_ID),
+            balances::Pallet::<Test>::usable_balance(&COUNCIL_BUDGET_ACCOUNT_ID),
             initial_balance - oracle_reward - cherry - get_creator_state_bloat_bond_amount()
         );
 
         assert_eq!(
-            balances::Module::<Test>::usable_balance(&Bounty::bounty_account_id(bounty_id)),
+            balances::Pallet::<Test>::usable_balance(&Bounty::bounty_account_id(bounty_id)),
             oracle_reward + get_creator_state_bloat_bond_amount()
         );
 
@@ -2355,12 +2139,12 @@
             .call_and_assert(Ok(()));
 
         assert_eq!(
-            balances::Module::<Test>::usable_balance(&COUNCIL_BUDGET_ACCOUNT_ID),
+            balances::Pallet::<Test>::usable_balance(&COUNCIL_BUDGET_ACCOUNT_ID),
             initial_balance - oracle_reward - get_creator_state_bloat_bond_amount()
         );
 
         assert_eq!(
-            balances::Module::<Test>::usable_balance(&Bounty::bounty_account_id(bounty_id)),
+            balances::Pallet::<Test>::usable_balance(&Bounty::bounty_account_id(bounty_id)),
             oracle_reward + get_creator_state_bloat_bond_amount()
         );
 
@@ -2487,7 +2271,7 @@
         );
 
         assert_eq!(
-            balances::Module::<Test>::usable_balance(&Bounty::bounty_account_id(bounty_id)),
+            balances::Pallet::<Test>::usable_balance(&Bounty::bounty_account_id(bounty_id)),
             get_funder_state_bloat_bond_amount() * 2
                 + get_creator_state_bloat_bond_amount()
                 + amount * 2
@@ -2503,13 +2287,13 @@
 
         // A half of the cherry
         assert_eq!(
-            balances::Module::<Test>::usable_balance(&account_id1),
+            balances::Pallet::<Test>::usable_balance(&account_id1),
             initial_balance + cherry / 2
         );
 
         // On funding amount + creation funding + half of the cherry left.
         assert_eq!(
-            balances::Module::<Test>::usable_balance(&Bounty::bounty_account_id(bounty_id)),
+            balances::Pallet::<Test>::usable_balance(&Bounty::bounty_account_id(bounty_id)),
             amount
                 + get_funder_state_bloat_bond_amount()
                 + get_creator_state_bloat_bond_amount()
@@ -2536,13 +2320,13 @@
 
         // A half of the cherry
         assert_eq!(
-            balances::Module::<Test>::usable_balance(&account_id2),
+            balances::Pallet::<Test>::usable_balance(&account_id2),
             initial_balance + cherry / 2
         );
 
         // On funding amount + creation funding + half of the cherry left.
         assert_eq!(
-            balances::Module::<Test>::usable_balance(&Bounty::bounty_account_id(bounty_id)),
+            balances::Pallet::<Test>::usable_balance(&Bounty::bounty_account_id(bounty_id)),
             get_creator_state_bloat_bond_amount() + oracle_reward
         );
 
@@ -2712,69 +2496,9 @@
             .with_entry_id(entry_id)
             .call_and_assert(Ok(()));
 
-<<<<<<< HEAD
         EndWorkPeriodFixture::default()
             .with_bounty_id(bounty_id)
             .call_and_assert(Ok(()));
-=======
-        EventFixture::assert_last_crate_event(RawEvent::WorkSubmitted(
-            bounty_id, entry_id, member_id, work_data,
-        ));
-    });
-}
-
-#[test]
-fn submit_work_failed_with_invalid_ownership() {
-    build_test_externalities().execute_with(|| {
-        let initial_balance = 500;
-        let max_amount = 100;
-        let entrant_stake = 37;
-
-        set_council_budget(initial_balance);
-
-        CreateBountyFixture::default()
-            .with_max_funding_amount(max_amount)
-            .with_entrant_stake(entrant_stake)
-            .call_and_assert(Ok(()));
-
-        let bounty_id = 1;
-        let member_id = 1;
-        let account_id = 1;
-
-        FundBountyFixture::default()
-            .with_bounty_id(bounty_id)
-            .with_amount(max_amount)
-            .with_council()
-            .with_origin(RawOrigin::Root)
-            .call_and_assert(Ok(()));
-
-        increase_account_balance(&account_id, initial_balance);
-
-        AnnounceWorkEntryFixture::default()
-            .with_origin(RawOrigin::Signed(account_id))
-            .with_member_id(member_id)
-            .with_staking_account_id(account_id)
-            .with_bounty_id(bounty_id)
-            .call_and_assert(Ok(()));
-
-        let entry_id = 1;
-        let invalid_member_id = 11;
-
-        let work_data = b"Work submitted".to_vec();
-        SubmitWorkFixture::default()
-            .with_origin(RawOrigin::Signed(account_id))
-            .with_member_id(invalid_member_id)
-            .with_entry_id(entry_id)
-            .with_work_data(work_data.clone())
-            .call_and_assert(Err(Error::<Test>::InvalidEntrantWorkerSpecified.into()));
-    });
-}
-
-#[test]
-fn submit_work_fails_with_invalid_bounty_id() {
-    build_test_externalities().execute_with(|| {
-        let invalid_bounty_id = 11u64;
->>>>>>> 2b063749
 
         WithdrawFundingFixture::default()
             .with_origin(RawOrigin::Root)
@@ -4443,31 +4167,31 @@
 
         //oracle receives an oracle reward
         assert_eq!(
-            balances::Module::<Test>::usable_balance(&oracle_account_id),
+            balances::Pallet::<Test>::usable_balance(&oracle_account_id),
             0
         );
 
         //council doesn't receive back the oracle reward nor the cherry
         assert_eq!(
-            balances::Module::<Test>::usable_balance(&COUNCIL_BUDGET_ACCOUNT_ID),
+            balances::Pallet::<Test>::usable_balance(&COUNCIL_BUDGET_ACCOUNT_ID),
             initial_balance - oracle_reward - cherry - get_creator_state_bloat_bond_amount()
         );
 
         //funder account receives back the reward and a cherry fraction on withdrwal not now
         assert_eq!(
-            balances::Module::<Test>::usable_balance(&funding_account_id),
+            balances::Pallet::<Test>::usable_balance(&funding_account_id),
             initial_balance - reward - get_funder_state_bloat_bond_amount()
         );
 
         //worker account receives his stake now (if not slashed)
         assert_eq!(
-            balances::Module::<Test>::usable_balance(&worker_account_id),
+            balances::Pallet::<Test>::usable_balance(&worker_account_id),
             entrant_stake
         );
 
         //bounty account still has reward and the cherry.
         assert_eq!(
-            balances::Module::<Test>::usable_balance(&Bounty::bounty_account_id(bounty_id)),
+            balances::Pallet::<Test>::usable_balance(&Bounty::bounty_account_id(bounty_id)),
             oracle_reward
                 + reward
                 + cherry
@@ -5967,89 +5691,7 @@
 }
 
 #[test]
-<<<<<<< HEAD
 fn withdraw_oracle_reward_failed_bounty_succeeds() {
-=======
-fn withdraw_work_entrant_funds_fails_with_invalid_entry_ownership() {
-    build_test_externalities().execute_with(|| {
-        let starting_block = 1;
-        run_to_block(starting_block);
-
-        let initial_balance = 500;
-        let max_amount = 100;
-        let winner_reward = max_amount;
-        let entrant_stake = 37;
-        let work_period = 1;
-
-        set_council_budget(initial_balance);
-
-        CreateBountyFixture::default()
-            .with_max_funding_amount(max_amount)
-            .with_work_period(work_period)
-            .with_entrant_stake(entrant_stake)
-            .call_and_assert(Ok(()));
-
-        let bounty_id = 1;
-
-        FundBountyFixture::default()
-            .with_bounty_id(bounty_id)
-            .with_amount(max_amount)
-            .with_council()
-            .with_origin(RawOrigin::Root)
-            .call_and_assert(Ok(()));
-
-        let member_id1 = 1;
-        let account_id1 = 1;
-        increase_account_balance(&account_id1, initial_balance);
-
-        AnnounceWorkEntryFixture::default()
-            .with_origin(RawOrigin::Signed(account_id1))
-            .with_member_id(member_id1)
-            .with_staking_account_id(account_id1)
-            .with_bounty_id(bounty_id)
-            .call_and_assert(Ok(()));
-
-        assert_eq!(
-            Balances::usable_balance(&account_id1),
-            initial_balance - entrant_stake
-        );
-
-        let entry_id1 = 1;
-        SubmitWorkFixture::default()
-            .with_origin(RawOrigin::Signed(account_id1))
-            .with_member_id(member_id1)
-            .with_entry_id(entry_id1)
-            .call_and_assert(Ok(()));
-
-        // Judgment
-        let mut judgment = BTreeMap::new();
-        judgment.insert(
-            entry_id1,
-            OracleWorkEntryJudgment::Winner {
-                reward: winner_reward,
-            },
-        );
-
-        run_to_block(starting_block + work_period + 1);
-
-        SubmitJudgmentFixture::default()
-            .with_bounty_id(bounty_id)
-            .with_judgment(judgment)
-            .call_and_assert(Ok(()));
-
-        // Withdraw work entrant.
-        let invalid_member_id = 111;
-        WithdrawWorkEntrantFundsFixture::default()
-            .with_origin(RawOrigin::Signed(account_id1))
-            .with_member_id(invalid_member_id)
-            .with_entry_id(entry_id1)
-            .call_and_assert(Err(Error::<Test>::InvalidEntrantWorkerSpecified.into()));
-    });
-}
-
-#[test]
-fn withdraw_work_entrant_funds_fails_with_invalid_bounty_id() {
->>>>>>> 2b063749
     build_test_externalities().execute_with(|| {
         let starting_block = 1;
         run_to_block(starting_block);
