#![cfg(test)]

use frame_support::dispatch::{DispatchError, DispatchResult};
use frame_support::parameter_types;
use frame_support::traits::{Currency, LockIdentifier};
use frame_support::weights::Weight;
use frame_system::{EnsureOneOf, EnsureRoot, EnsureSigned};
use sp_core::H256;
use sp_runtime::{
    testing::Header,
    traits::{BlakeTwo256, IdentityLookup},
    ModuleId,
};

use crate as bounty;
use crate::Config;
use staking_handler::{LockComparator, StakingManager};

<<<<<<< HEAD
impl_outer_origin! {
    pub enum Origin for Test {}
}

mod bounty {
    pub use crate::Event;
}

mod membership_mod {
    pub use membership::Event;
}

mod council_mod {
    pub use council::Event;
}

mod referendum_mod {
    pub use referendum::Event;
    pub use referendum::Instance1;
}

impl_outer_event! {
    pub enum TestEvent for Test {
        bounty<T>,
        frame_system<T>,
        balances<T>,
        membership_mod<T>,
        council_mod<T>,
        referendum_mod Instance1 <T>,
    }
}
// Workaround for https://github.com/rust-lang/rust/issues/26925 . Remove when sorted.
#[derive(Clone, PartialEq, Eq, Debug)]
pub struct Test;
=======
>>>>>>> 2b063749
parameter_types! {
    pub const BlockHashCount: u64 = 250;
    pub const BountyModuleId: ModuleId = ModuleId(*b"m:bounty"); // module : bounty
    pub const BountyLockId: [u8; 8] = [12; 8];
    pub const ClosedContractSizeLimit: u32 = 3;
    pub const MinWorkEntrantStake: u64 = 10;
    pub const CreatorStateBloatBondAmount: u64 = 10;
    pub const FunderStateBloatBondAmount: u64 = 10;
}

type UncheckedExtrinsic = frame_system::mocking::MockUncheckedExtrinsic<Test>;
type Block = frame_system::mocking::MockBlock<Test>;

frame_support::construct_runtime!(
    pub enum Test where
        Block = Block,
        NodeBlock = Block,
        UncheckedExtrinsic = UncheckedExtrinsic,
    {
        System: frame_system::{Module, Call, Config, Storage, Event<T>},
        Membership: membership::{Module, Call, Storage, Event<T>},
        Balances: balances::{Module, Call, Storage, Config<T>, Event<T>},
        Bounty: bounty::{Module, Call, Storage, Event<T>},
        Referendum: referendum::<Instance1>::{Module, Call, Storage, Event<T>},
        Council: council::{Module, Call, Storage, Event<T>},
    }
);

impl frame_system::Config for Test {
    type BaseCallFilter = ();
    type BlockWeights = ();
    type BlockLength = ();
    type Origin = Origin;
    type Call = Call;
    type Index = u64;
    type BlockNumber = u64;
    type Hash = H256;
    type Hashing = BlakeTwo256;
    type AccountId = u128;
    type Lookup = IdentityLookup<Self::AccountId>;
    type Header = Header;
    type Event = Event;
    type BlockHashCount = BlockHashCount;
    type DbWeight = ();
    type Version = ();
    type AccountData = balances::AccountData<u64>;
    type OnNewAccount = ();
    type OnKilledAccount = ();
    type PalletInfo = PalletInfo;
    type SystemWeightInfo = ();
    type SS58Prefix = ();
}

impl Config for Test {
    type Event = Event;
    type ModuleId = BountyModuleId;
    type BountyId = u64;
    type Membership = ();
    type WeightInfo = ();
    type CouncilBudgetManager = CouncilBudgetManager;
    type StakingHandler = StakingManager<Test, BountyLockId>;
    type EntryId = u64;
    type ClosedContractSizeLimit = ClosedContractSizeLimit;
    type MinWorkEntrantStake = MinWorkEntrantStake;
    type CreatorStateBloatBondAmount = CreatorStateBloatBondAmount;
    type FunderStateBloatBondAmount = FunderStateBloatBondAmount;
}

pub const STAKING_ACCOUNT_ID_NOT_BOUND_TO_MEMBER: u128 = 10000;
impl common::StakingAccountValidator<Test> for () {
    fn is_member_staking_account(_: &u64, account_id: &u128) -> bool {
        *account_id != STAKING_ACCOUNT_ID_NOT_BOUND_TO_MEMBER
    }
}
pub const MAX_MEMBERS: u32 = 150;
impl common::membership::MembershipInfoProvider<Test> for () {
    fn controller_account_id(member_id: u64) -> Result<u128, DispatchError> {
        if member_id < MAX_MEMBERS.into() {
            return Ok(member_id as u128); // similar account_id
        }

        Err(membership::Error::<Test>::MemberProfileNotFound.into())
    }
}

pub const COUNCIL_BUDGET_ACCOUNT_ID: u128 = 90000000;
pub struct CouncilBudgetManager;
impl common::council::CouncilBudgetManager<u128, u64> for CouncilBudgetManager {
    fn get_budget() -> u64 {
        balances::Pallet::<Test>::usable_balance(&COUNCIL_BUDGET_ACCOUNT_ID)
    }

    fn set_budget(budget: u64) {
        let old_budget = Self::get_budget();

        if budget > old_budget {
            let _ = balances::Pallet::<Test>::deposit_creating(
                &COUNCIL_BUDGET_ACCOUNT_ID,
                budget - old_budget,
            );
        }

        if budget < old_budget {
            let _ =
                balances::Pallet::<Test>::slash(&COUNCIL_BUDGET_ACCOUNT_ID, old_budget - budget);
        }
    }

<<<<<<< HEAD
impl crate::WeightInfo for () {
    fn create_bounty_by_council(_i: u32, _j: u32) -> u64 {
        0
    }
    fn create_bounty_by_member(_i: u32, _j: u32) -> u64 {
        0
    }
    fn terminate_bounty_w_oracle_reward_funding_expired() -> u64 {
        0
    }
    fn terminate_bounty_wo_oracle_reward_funding_expired() -> u64 {
        0
    }
    fn terminate_bounty_w_oracle_reward_wo_funds_funding() -> u64 {
        0
    }
    fn terminate_bounty_wo_oracle_reward_wo_funds_funding() -> u64 {
        0
    }
    fn terminate_bounty_w_oracle_reward_w_funds_funding() -> u64 {
        0
    }
    fn terminate_bounty_wo_oracle_reward_w_funds_funding() -> u64 {
        0
    }
    fn terminate_bounty_work_or_judging_period() -> u64 {
        0
    }
    fn end_working_period() -> u64 {
        0
    }
    fn switch_oracle_to_council_by_council_successful() -> u64 {
        0
    }
    fn switch_oracle_to_council_by_oracle_member() -> u64 {
        0
    }
    fn switch_oracle_to_member_by_oracle_member() -> u64 {
        0
    }
    fn switch_oracle_to_member_by_oracle_council() -> u64 {
        0
    }
    fn switch_oracle_to_member_by_council() -> u64 {
        0
    }
    fn fund_bounty_by_member() -> u64 {
        0
    }
    fn fund_bounty_by_council() -> u64 {
        0
    }
    fn withdraw_funding_by_member() -> u64 {
        0
    }
    fn withdraw_funding_by_council() -> u64 {
        0
    }
    fn announce_work_entry(_i: u32, _j: u32) -> u64 {
        0
    }
    fn submit_work(_i: u32) -> u64 {
        0
    }
    fn submit_oracle_judgment_by_council_all_winners(_i: u32, _j: u32) -> u64 {
        0
    }
    fn submit_oracle_judgment_by_council_all_rejected(_i: u32, _j: u32, _k: u32) -> u64 {
        0
    }
    fn submit_oracle_judgment_by_member_all_winners(_i: u32, _j: u32) -> u64 {
        0
    }
    fn submit_oracle_judgment_by_member_all_rejected(_i: u32, _j: u32, _k: u32) -> u64 {
        0
    }
    fn withdraw_entrant_stake() -> u64 {
        0
    }
    fn withdraw_funding_state_bloat_bond_by_council() -> u64 {
        0
    }
    fn withdraw_funding_state_bloat_bond_by_member() -> u64 {
        0
    }
    fn withdraw_oracle_reward_by_oracle_council() -> u64 {
        0
    }
    fn withdraw_oracle_reward_by_oracle_member() -> u64 {
        0
    }
    fn contributor_remark(_i: u32) -> u64 {
        0
    }
    fn oracle_remark(_i: u32) -> u64 {
        0
    }
    fn entrant_remark(_i: u32) -> u64 {
        0
    }
    fn creator_remark(_i: u32) -> u64 {
        0
=======
    fn try_withdraw(account_id: &u128, amount: u64) -> DispatchResult {
        let _ = Balances::deposit_creating(account_id, amount);

        let current_budget = Self::get_budget();
        let new_budget = current_budget.saturating_sub(amount);
        Self::set_budget(new_budget);

        Ok(())
>>>>>>> 2b063749
    }
}

impl common::membership::MembershipTypes for Test {
    type MemberId = u64;
    type ActorId = u64;
}

impl common::membership::MemberOriginValidator<Origin, u64, u128> for () {
    fn ensure_member_controller_account_origin(
        origin: Origin,
        _member_id: u64,
    ) -> Result<u128, DispatchError> {
        let signed_account_id = frame_system::ensure_signed(origin)?;

        Ok(signed_account_id)
    }

    fn is_member_controller_account(_member_id: &u64, _account_id: &u128) -> bool {
        true
    }
}

parameter_types! {
    pub const DefaultMembershipPrice: u64 = 100;
    pub const InvitedMemberLockId: [u8; 8] = [2; 8];
    pub const ReferralCutMaximumPercent: u8 = 50;
    pub const MinimumStakeForOpening: u32 = 50;
    pub const MinimumApplicationStake: u32 = 50;
    pub const LeaderOpeningStake: u32 = 20;
    pub const StakingCandidateLockId: [u8; 8] = [3; 8];
    pub const DefaultInitialInvitationBalance: u64 = 100;
    pub const CandidateStake: u64 = 130;
}

// Weights info stub
pub struct Weights;
impl membership::WeightInfo for Weights {
    fn buy_membership_without_referrer(_: u32, _: u32) -> Weight {
        unimplemented!()
    }
    fn buy_membership_with_referrer(_: u32, _: u32) -> Weight {
        unimplemented!()
    }
    fn update_profile(_: u32) -> Weight {
        unimplemented!()
    }
    fn update_accounts_none() -> Weight {
        unimplemented!()
    }
    fn update_accounts_root() -> Weight {
        unimplemented!()
    }
    fn update_accounts_controller() -> Weight {
        unimplemented!()
    }
    fn update_accounts_both() -> Weight {
        unimplemented!()
    }
    fn set_referral_cut() -> Weight {
        unimplemented!()
    }
    fn transfer_invites() -> Weight {
        unimplemented!()
    }
    fn invite_member(_: u32, _: u32) -> Weight {
        unimplemented!()
    }
    fn set_membership_price() -> Weight {
        unimplemented!()
    }
    fn update_profile_verification() -> Weight {
        unimplemented!()
    }
    fn set_leader_invitation_quota() -> Weight {
        unimplemented!()
    }
    fn set_initial_invitation_balance() -> Weight {
        unimplemented!()
    }
    fn set_initial_invitation_count() -> Weight {
        unimplemented!()
    }
    fn add_staking_account_candidate() -> Weight {
        unimplemented!()
    }
    fn confirm_staking_account() -> Weight {
        unimplemented!()
    }
    fn remove_staking_account() -> Weight {
        unimplemented!()
    }
    fn member_remark() -> Weight {
        unimplemented!()
    }
}

impl pallet_timestamp::Config for Test {
    type Moment = u64;
    type OnTimestampSet = ();
    type MinimumPeriod = MinimumPeriod;
    type WeightInfo = ();
}

impl membership::Config for Test {
    type Event = Event;
    type DefaultMembershipPrice = DefaultMembershipPrice;
    type ReferralCutMaximumPercent = ReferralCutMaximumPercent;
    type WorkingGroup = Wg;
    type DefaultInitialInvitationBalance = DefaultInitialInvitationBalance;
    type InvitedMemberStakingHandler = staking_handler::StakingManager<Self, InvitedMemberLockId>;
    type StakingCandidateStakingHandler =
        staking_handler::StakingManager<Self, StakingCandidateLockId>;
    type WeightInfo = Weights;
    type CandidateStake = CandidateStake;
}

impl LockComparator<<Test as balances::Config>::Balance> for Test {
    fn are_locks_conflicting(new_lock: &LockIdentifier, existing_locks: &[LockIdentifier]) -> bool {
        if *new_lock != BountyLockId::get() {
            return false;
        }

        existing_locks.contains(new_lock)
    }
}

pub struct Wg;
impl common::working_group::WorkingGroupBudgetHandler<u128, u64> for Wg {
    fn get_budget() -> u64 {
        unimplemented!()
    }

    fn set_budget(_new_value: u64) {
        unimplemented!()
    }

    fn try_withdraw(_account_id: &u128, _amount: u64) -> DispatchResult {
        unimplemented!()
    }
}

impl common::working_group::WorkingGroupAuthenticator<Test> for Wg {
    fn ensure_worker_origin(
        _origin: <Test as frame_system::Config>::Origin,
        _worker_id: &<Test as common::membership::MembershipTypes>::ActorId,
    ) -> DispatchResult {
        unimplemented!();
    }

    fn ensure_leader_origin(_origin: <Test as frame_system::Config>::Origin) -> DispatchResult {
        unimplemented!()
    }

    fn get_leader_member_id() -> Option<<Test as common::membership::MembershipTypes>::MemberId> {
        unimplemented!();
    }

    fn get_worker_member_id(
        _: &<Test as common::membership::MembershipTypes>::ActorId,
    ) -> Option<<Test as common::membership::MembershipTypes>::MemberId> {
        unimplemented!()
    }

    fn is_leader_account_id(_account_id: &<Test as frame_system::Trait>::AccountId) -> bool {
        unimplemented!()
    }

    fn is_worker_account_id(
        _account_id: &<Test as frame_system::Config>::AccountId,
        _worker_id: &<Test as common::membership::MembershipTypes>::ActorId,
    ) -> bool {
        unimplemented!()
    }

    fn worker_exists(_worker_id: &<Test as common::membership::MembershipTypes>::ActorId) -> bool {
        unimplemented!();
    }

    fn ensure_worker_exists(
        _worker_id: &<Test as common::membership::MembershipTypes>::ActorId,
    ) -> DispatchResult {
        unimplemented!();
    }
}

parameter_types! {
    pub const ExistentialDeposit: u32 = 0;
    pub const MinimumPeriod: u64 = 5;
}

impl balances::Config for Test {
    type Balance = u64;
    type DustRemoval = ();
    type Event = Event;
    type ExistentialDeposit = ExistentialDeposit;
    type AccountStore = System;
    type WeightInfo = ();
    type MaxLocks = ();
}

parameter_types! {
    pub const MinNumberOfExtraCandidates: u64 = 1;
    pub const AnnouncingPeriodDuration: u64 = 15;
    pub const IdlePeriodDuration: u64 = 27;
    pub const CouncilSize: u64 = 3;
    pub const MinCandidateStake: u64 = 11000;
    pub const CandidacyLockId: LockIdentifier = *b"council1";
    pub const CouncilorLockId: LockIdentifier = *b"council2";
    pub const ElectedMemberRewardPeriod: u64 = 10;
    pub const BudgetRefillAmount: u64 = 1000;
    // intentionally high number that prevents side-effecting tests other than  budget refill tests
    pub const BudgetRefillPeriod: u64 = 1000;
}

pub type ReferendumInstance = referendum::Instance1;

impl council::Config for Test {
    type Event = Event;
    type Referendum = referendum::Pallet<Test, ReferendumInstance>;
    type MinNumberOfExtraCandidates = MinNumberOfExtraCandidates;
    type CouncilSize = CouncilSize;
    type AnnouncingPeriodDuration = AnnouncingPeriodDuration;
    type IdlePeriodDuration = IdlePeriodDuration;
    type MinCandidateStake = MinCandidateStake;
    type CandidacyLock = StakingManager<Self, CandidacyLockId>;
    type CouncilorLock = StakingManager<Self, CouncilorLockId>;
    type ElectedMemberRewardPeriod = ElectedMemberRewardPeriod;
    type BudgetRefillPeriod = BudgetRefillPeriod;
    type StakingAccountValidator = ();
    type WeightInfo = CouncilWeightInfo;
    type MemberOriginValidator = ();

    fn new_council_elected(_: &[council::CouncilMemberOf<Self>]) {}
}

pub struct CouncilWeightInfo;
impl council::WeightInfo for CouncilWeightInfo {
    fn try_process_budget() -> Weight {
        0
    }
    fn try_progress_stage_idle() -> Weight {
        0
    }
    fn try_progress_stage_announcing_start_election(_: u32) -> Weight {
        0
    }
    fn try_progress_stage_announcing_restart() -> Weight {
        0
    }
    fn announce_candidacy() -> Weight {
        0
    }
    fn release_candidacy_stake() -> Weight {
        0
    }
    fn set_candidacy_note(_: u32) -> Weight {
        0
    }
    fn withdraw_candidacy() -> Weight {
        0
    }
    fn set_budget() -> Weight {
        0
    }
    fn plan_budget_refill() -> Weight {
        0
    }
    fn set_budget_increment() -> Weight {
        0
    }
    fn set_councilor_reward() -> Weight {
        0
    }
    fn funding_request(_: u32) -> Weight {
        0
    }
    fn fund_council_budget() -> Weight {
        0
    }
    fn councilor_remark() -> Weight {
        0
    }
    fn candidate_remark() -> Weight {
        0
    }
}

parameter_types! {
    pub const VoteStageDuration: u64 = 19;
    pub const RevealStageDuration: u64 = 23;
    pub const MinimumVotingStake: u64 = 10000;
    pub const MaxSaltLength: u64 = 32; // use some multiple of 8 for ez testing
    pub const VotingLockId: LockIdentifier = *b"referend";
    pub const MaxWinnerTargetCount: u64 = 10;
}

impl referendum::Config<ReferendumInstance> for Test {
    type Event = Event;
    type MaxSaltLength = MaxSaltLength;
    type StakingHandler = staking_handler::StakingManager<Self, VotingLockId>;
    type ManagerOrigin =
        EnsureOneOf<Self::AccountId, EnsureSigned<Self::AccountId>, EnsureRoot<Self::AccountId>>;
    type VotePower = u64;
    type VoteStageDuration = VoteStageDuration;
    type RevealStageDuration = RevealStageDuration;
    type MinimumStake = MinimumVotingStake;
    type WeightInfo = ReferendumWeightInfo;
    type MaxWinnerTargetCount = MaxWinnerTargetCount;

    fn calculate_vote_power(
        _: &<Self as frame_system::Config>::AccountId,
        _: &Self::Balance,
    ) -> Self::VotePower {
        1
    }

    fn can_unlock_vote_stake(
        _: &referendum::CastVote<Self::Hash, Self::Balance, Self::MemberId>,
    ) -> bool {
        true
    }

    fn process_results(winners: &[referendum::OptionResult<Self::MemberId, Self::VotePower>]) {
        let tmp_winners: Vec<referendum::OptionResult<Self::MemberId, Self::VotePower>> = winners
            .iter()
            .map(|item| referendum::OptionResult {
                option_id: item.option_id,
                vote_power: item.vote_power.into(),
            })
            .collect();
        <council::Module<Test> as council::ReferendumConnection<Test>>::recieve_referendum_results(
            tmp_winners.as_slice(),
        );
    }

    fn is_valid_option_id(option_index: &u64) -> bool {
        <council::Module<Test> as council::ReferendumConnection<Test>>::is_valid_candidate_id(
            option_index,
        )
    }

    fn get_option_power(option_id: &u64) -> Self::VotePower {
        <council::Module<Test> as council::ReferendumConnection<Test>>::get_option_power(option_id)
    }

    fn increase_option_power(option_id: &u64, amount: &Self::VotePower) {
        <council::Module<Test> as council::ReferendumConnection<Test>>::increase_option_power(
            option_id, amount,
        );
    }
}

pub struct ReferendumWeightInfo;
impl referendum::WeightInfo for ReferendumWeightInfo {
    fn on_initialize_revealing(_: u32) -> Weight {
        0
    }
    fn on_initialize_voting() -> Weight {
        0
    }
    fn vote() -> Weight {
        0
    }
    fn reveal_vote_space_for_new_winner(_: u32) -> Weight {
        0
    }
    fn reveal_vote_space_not_in_winners(_: u32) -> Weight {
        0
    }
    fn reveal_vote_space_replace_last_winner(_: u32) -> Weight {
        0
    }
    fn reveal_vote_already_existing(_: u32) -> Weight {
        0
    }
    fn release_vote_stake() -> Weight {
        0
    }
}

pub fn build_test_externalities() -> sp_io::TestExternalities {
    let t = frame_system::GenesisConfig::default()
        .build_storage::<Test>()
        .unwrap();

    t.into()
}<|MERGE_RESOLUTION|>--- conflicted
+++ resolved
@@ -1,68 +1,20 @@
 #![cfg(test)]
 
 use frame_support::dispatch::{DispatchError, DispatchResult};
-use frame_support::parameter_types;
-use frame_support::traits::{Currency, LockIdentifier};
-use frame_support::weights::Weight;
-use frame_system::{EnsureOneOf, EnsureRoot, EnsureSigned};
+use frame_support::traits::{ConstU32, Currency, EnsureOneOf, LockIdentifier};
+use frame_support::{parameter_types, PalletId};
+use frame_system::{EnsureRoot, EnsureSigned};
 use sp_core::H256;
 use sp_runtime::{
     testing::Header,
     traits::{BlakeTwo256, IdentityLookup},
-    ModuleId,
+    Perbill,
 };
 
-use crate as bounty;
 use crate::Config;
+use sp_std::convert::TryFrom;
+use sp_std::convert::TryInto;
 use staking_handler::{LockComparator, StakingManager};
-
-<<<<<<< HEAD
-impl_outer_origin! {
-    pub enum Origin for Test {}
-}
-
-mod bounty {
-    pub use crate::Event;
-}
-
-mod membership_mod {
-    pub use membership::Event;
-}
-
-mod council_mod {
-    pub use council::Event;
-}
-
-mod referendum_mod {
-    pub use referendum::Event;
-    pub use referendum::Instance1;
-}
-
-impl_outer_event! {
-    pub enum TestEvent for Test {
-        bounty<T>,
-        frame_system<T>,
-        balances<T>,
-        membership_mod<T>,
-        council_mod<T>,
-        referendum_mod Instance1 <T>,
-    }
-}
-// Workaround for https://github.com/rust-lang/rust/issues/26925 . Remove when sorted.
-#[derive(Clone, PartialEq, Eq, Debug)]
-pub struct Test;
-=======
->>>>>>> 2b063749
-parameter_types! {
-    pub const BlockHashCount: u64 = 250;
-    pub const BountyModuleId: ModuleId = ModuleId(*b"m:bounty"); // module : bounty
-    pub const BountyLockId: [u8; 8] = [12; 8];
-    pub const ClosedContractSizeLimit: u32 = 3;
-    pub const MinWorkEntrantStake: u64 = 10;
-    pub const CreatorStateBloatBondAmount: u64 = 10;
-    pub const FunderStateBloatBondAmount: u64 = 10;
-}
-
 type UncheckedExtrinsic = frame_system::mocking::MockUncheckedExtrinsic<Test>;
 type Block = frame_system::mocking::MockBlock<Test>;
 
@@ -72,17 +24,31 @@
         NodeBlock = Block,
         UncheckedExtrinsic = UncheckedExtrinsic,
     {
-        System: frame_system::{Module, Call, Config, Storage, Event<T>},
-        Membership: membership::{Module, Call, Storage, Event<T>},
-        Balances: balances::{Module, Call, Storage, Config<T>, Event<T>},
-        Bounty: bounty::{Module, Call, Storage, Event<T>},
-        Referendum: referendum::<Instance1>::{Module, Call, Storage, Event<T>},
-        Council: council::{Module, Call, Storage, Event<T>},
+        System: frame_system::{Pallet, Call, Config, Storage, Event<T>},
+        Membership: membership::{Pallet, Call, Storage, Event<T>},
+        Balances: balances::{Pallet, Call, Storage, Config<T>, Event<T>},
+        Bounty: crate::{Pallet, Call, Storage, Event<T>},
+        Referendum: referendum::<Instance1>::{Pallet, Call, Storage, Event<T>},
+        Council: council::{Pallet, Call, Storage, Event<T>},
     }
 );
 
+// Workaround for https://github.com/rust-lang/rust/issues/26925 . Remove when sorted.
+parameter_types! {
+    pub const BlockHashCount: u64 = 250;
+    pub const MaximumBlockWeight: u32 = 1024;
+    pub const MaximumBlockLength: u32 = 2 * 1024;
+    pub const AvailableBlockRatio: Perbill = Perbill::one();
+    pub const BountyModuleId: PalletId = PalletId(*b"m:bounty"); // module : bounty
+    pub const BountyLockId: [u8; 8] = [12; 8];
+    pub const ClosedContractSizeLimit: u32 = 3;
+    pub const MinWorkEntrantStake: u64 = 10;
+    pub const CreatorStateBloatBondAmount: u64 = 10;
+    pub const FunderStateBloatBondAmount: u64 = 10;
+}
+
 impl frame_system::Config for Test {
-    type BaseCallFilter = ();
+    type BaseCallFilter = frame_support::traits::Everything;
     type BlockWeights = ();
     type BlockLength = ();
     type Origin = Origin;
@@ -104,6 +70,8 @@
     type PalletInfo = PalletInfo;
     type SystemWeightInfo = ();
     type SS58Prefix = ();
+    type OnSetCode = ();
+    type MaxConsumers = frame_support::traits::ConstU32<16>;
 }
 
 impl Config for Test {
@@ -161,110 +129,6 @@
         }
     }
 
-<<<<<<< HEAD
-impl crate::WeightInfo for () {
-    fn create_bounty_by_council(_i: u32, _j: u32) -> u64 {
-        0
-    }
-    fn create_bounty_by_member(_i: u32, _j: u32) -> u64 {
-        0
-    }
-    fn terminate_bounty_w_oracle_reward_funding_expired() -> u64 {
-        0
-    }
-    fn terminate_bounty_wo_oracle_reward_funding_expired() -> u64 {
-        0
-    }
-    fn terminate_bounty_w_oracle_reward_wo_funds_funding() -> u64 {
-        0
-    }
-    fn terminate_bounty_wo_oracle_reward_wo_funds_funding() -> u64 {
-        0
-    }
-    fn terminate_bounty_w_oracle_reward_w_funds_funding() -> u64 {
-        0
-    }
-    fn terminate_bounty_wo_oracle_reward_w_funds_funding() -> u64 {
-        0
-    }
-    fn terminate_bounty_work_or_judging_period() -> u64 {
-        0
-    }
-    fn end_working_period() -> u64 {
-        0
-    }
-    fn switch_oracle_to_council_by_council_successful() -> u64 {
-        0
-    }
-    fn switch_oracle_to_council_by_oracle_member() -> u64 {
-        0
-    }
-    fn switch_oracle_to_member_by_oracle_member() -> u64 {
-        0
-    }
-    fn switch_oracle_to_member_by_oracle_council() -> u64 {
-        0
-    }
-    fn switch_oracle_to_member_by_council() -> u64 {
-        0
-    }
-    fn fund_bounty_by_member() -> u64 {
-        0
-    }
-    fn fund_bounty_by_council() -> u64 {
-        0
-    }
-    fn withdraw_funding_by_member() -> u64 {
-        0
-    }
-    fn withdraw_funding_by_council() -> u64 {
-        0
-    }
-    fn announce_work_entry(_i: u32, _j: u32) -> u64 {
-        0
-    }
-    fn submit_work(_i: u32) -> u64 {
-        0
-    }
-    fn submit_oracle_judgment_by_council_all_winners(_i: u32, _j: u32) -> u64 {
-        0
-    }
-    fn submit_oracle_judgment_by_council_all_rejected(_i: u32, _j: u32, _k: u32) -> u64 {
-        0
-    }
-    fn submit_oracle_judgment_by_member_all_winners(_i: u32, _j: u32) -> u64 {
-        0
-    }
-    fn submit_oracle_judgment_by_member_all_rejected(_i: u32, _j: u32, _k: u32) -> u64 {
-        0
-    }
-    fn withdraw_entrant_stake() -> u64 {
-        0
-    }
-    fn withdraw_funding_state_bloat_bond_by_council() -> u64 {
-        0
-    }
-    fn withdraw_funding_state_bloat_bond_by_member() -> u64 {
-        0
-    }
-    fn withdraw_oracle_reward_by_oracle_council() -> u64 {
-        0
-    }
-    fn withdraw_oracle_reward_by_oracle_member() -> u64 {
-        0
-    }
-    fn contributor_remark(_i: u32) -> u64 {
-        0
-    }
-    fn oracle_remark(_i: u32) -> u64 {
-        0
-    }
-    fn entrant_remark(_i: u32) -> u64 {
-        0
-    }
-    fn creator_remark(_i: u32) -> u64 {
-        0
-=======
     fn try_withdraw(account_id: &u128, amount: u64) -> DispatchResult {
         let _ = Balances::deposit_creating(account_id, amount);
 
@@ -273,7 +137,6 @@
         Self::set_budget(new_budget);
 
         Ok(())
->>>>>>> 2b063749
     }
 }
 
@@ -309,68 +172,6 @@
     pub const CandidateStake: u64 = 130;
 }
 
-// Weights info stub
-pub struct Weights;
-impl membership::WeightInfo for Weights {
-    fn buy_membership_without_referrer(_: u32, _: u32) -> Weight {
-        unimplemented!()
-    }
-    fn buy_membership_with_referrer(_: u32, _: u32) -> Weight {
-        unimplemented!()
-    }
-    fn update_profile(_: u32) -> Weight {
-        unimplemented!()
-    }
-    fn update_accounts_none() -> Weight {
-        unimplemented!()
-    }
-    fn update_accounts_root() -> Weight {
-        unimplemented!()
-    }
-    fn update_accounts_controller() -> Weight {
-        unimplemented!()
-    }
-    fn update_accounts_both() -> Weight {
-        unimplemented!()
-    }
-    fn set_referral_cut() -> Weight {
-        unimplemented!()
-    }
-    fn transfer_invites() -> Weight {
-        unimplemented!()
-    }
-    fn invite_member(_: u32, _: u32) -> Weight {
-        unimplemented!()
-    }
-    fn set_membership_price() -> Weight {
-        unimplemented!()
-    }
-    fn update_profile_verification() -> Weight {
-        unimplemented!()
-    }
-    fn set_leader_invitation_quota() -> Weight {
-        unimplemented!()
-    }
-    fn set_initial_invitation_balance() -> Weight {
-        unimplemented!()
-    }
-    fn set_initial_invitation_count() -> Weight {
-        unimplemented!()
-    }
-    fn add_staking_account_candidate() -> Weight {
-        unimplemented!()
-    }
-    fn confirm_staking_account() -> Weight {
-        unimplemented!()
-    }
-    fn remove_staking_account() -> Weight {
-        unimplemented!()
-    }
-    fn member_remark() -> Weight {
-        unimplemented!()
-    }
-}
-
 impl pallet_timestamp::Config for Test {
     type Moment = u64;
     type OnTimestampSet = ();
@@ -387,7 +188,7 @@
     type InvitedMemberStakingHandler = staking_handler::StakingManager<Self, InvitedMemberLockId>;
     type StakingCandidateStakingHandler =
         staking_handler::StakingManager<Self, StakingCandidateLockId>;
-    type WeightInfo = Weights;
+    type WeightInfo = ();
     type CandidateStake = CandidateStake;
 }
 
@@ -438,7 +239,7 @@
         unimplemented!()
     }
 
-    fn is_leader_account_id(_account_id: &<Test as frame_system::Trait>::AccountId) -> bool {
+    fn is_leader_account_id(_account_id: &<Test as frame_system::Config>::AccountId) -> bool {
         unimplemented!()
     }
 
@@ -471,6 +272,8 @@
     type Event = Event;
     type ExistentialDeposit = ExistentialDeposit;
     type AccountStore = System;
+    type MaxReserves = ConstU32<2>;
+    type ReserveIdentifier = [u8; 8];
     type WeightInfo = ();
     type MaxLocks = ();
 }
@@ -504,62 +307,10 @@
     type ElectedMemberRewardPeriod = ElectedMemberRewardPeriod;
     type BudgetRefillPeriod = BudgetRefillPeriod;
     type StakingAccountValidator = ();
-    type WeightInfo = CouncilWeightInfo;
+    type WeightInfo = ();
     type MemberOriginValidator = ();
 
     fn new_council_elected(_: &[council::CouncilMemberOf<Self>]) {}
-}
-
-pub struct CouncilWeightInfo;
-impl council::WeightInfo for CouncilWeightInfo {
-    fn try_process_budget() -> Weight {
-        0
-    }
-    fn try_progress_stage_idle() -> Weight {
-        0
-    }
-    fn try_progress_stage_announcing_start_election(_: u32) -> Weight {
-        0
-    }
-    fn try_progress_stage_announcing_restart() -> Weight {
-        0
-    }
-    fn announce_candidacy() -> Weight {
-        0
-    }
-    fn release_candidacy_stake() -> Weight {
-        0
-    }
-    fn set_candidacy_note(_: u32) -> Weight {
-        0
-    }
-    fn withdraw_candidacy() -> Weight {
-        0
-    }
-    fn set_budget() -> Weight {
-        0
-    }
-    fn plan_budget_refill() -> Weight {
-        0
-    }
-    fn set_budget_increment() -> Weight {
-        0
-    }
-    fn set_councilor_reward() -> Weight {
-        0
-    }
-    fn funding_request(_: u32) -> Weight {
-        0
-    }
-    fn fund_council_budget() -> Weight {
-        0
-    }
-    fn councilor_remark() -> Weight {
-        0
-    }
-    fn candidate_remark() -> Weight {
-        0
-    }
 }
 
 parameter_types! {
@@ -575,13 +326,12 @@
     type Event = Event;
     type MaxSaltLength = MaxSaltLength;
     type StakingHandler = staking_handler::StakingManager<Self, VotingLockId>;
-    type ManagerOrigin =
-        EnsureOneOf<Self::AccountId, EnsureSigned<Self::AccountId>, EnsureRoot<Self::AccountId>>;
+    type ManagerOrigin = EnsureOneOf<EnsureSigned<Self::AccountId>, EnsureRoot<Self::AccountId>>;
     type VotePower = u64;
     type VoteStageDuration = VoteStageDuration;
     type RevealStageDuration = RevealStageDuration;
     type MinimumStake = MinimumVotingStake;
-    type WeightInfo = ReferendumWeightInfo;
+    type WeightInfo = ();
     type MaxWinnerTargetCount = MaxWinnerTargetCount;
 
     fn calculate_vote_power(
@@ -605,53 +355,25 @@
                 vote_power: item.vote_power.into(),
             })
             .collect();
-        <council::Module<Test> as council::ReferendumConnection<Test>>::recieve_referendum_results(
+        <council::Pallet<Test> as council::ReferendumConnection<Test>>::recieve_referendum_results(
             tmp_winners.as_slice(),
         );
     }
 
     fn is_valid_option_id(option_index: &u64) -> bool {
-        <council::Module<Test> as council::ReferendumConnection<Test>>::is_valid_candidate_id(
+        <council::Pallet<Test> as council::ReferendumConnection<Test>>::is_valid_candidate_id(
             option_index,
         )
     }
 
     fn get_option_power(option_id: &u64) -> Self::VotePower {
-        <council::Module<Test> as council::ReferendumConnection<Test>>::get_option_power(option_id)
+        <council::Pallet<Test> as council::ReferendumConnection<Test>>::get_option_power(option_id)
     }
 
     fn increase_option_power(option_id: &u64, amount: &Self::VotePower) {
-        <council::Module<Test> as council::ReferendumConnection<Test>>::increase_option_power(
+        <council::Pallet<Test> as council::ReferendumConnection<Test>>::increase_option_power(
             option_id, amount,
         );
-    }
-}
-
-pub struct ReferendumWeightInfo;
-impl referendum::WeightInfo for ReferendumWeightInfo {
-    fn on_initialize_revealing(_: u32) -> Weight {
-        0
-    }
-    fn on_initialize_voting() -> Weight {
-        0
-    }
-    fn vote() -> Weight {
-        0
-    }
-    fn reveal_vote_space_for_new_winner(_: u32) -> Weight {
-        0
-    }
-    fn reveal_vote_space_not_in_winners(_: u32) -> Weight {
-        0
-    }
-    fn reveal_vote_space_replace_last_winner(_: u32) -> Weight {
-        0
-    }
-    fn reveal_vote_already_existing(_: u32) -> Weight {
-        0
-    }
-    fn release_vote_stake() -> Weight {
-        0
     }
 }
 
