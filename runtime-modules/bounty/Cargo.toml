[package]
name = 'pallet-bounty'
version = '2.0.0'
authors = ['Joystream contributors']
edition = '2018'

[dependencies]
serde = { version = "1.0.101", optional = true, features = ["derive"] }
codec = { package = 'parity-scale-codec', version = '3.1.2', default-features = false, features = ['derive'] }
<<<<<<< HEAD
scale-info = { version = "2.1.1", default-features = false, features = ["derive"] }
sp-arithmetic = { package = 'sp-arithmetic', default-features = false, git = 'https://github.com/paritytech/substrate.git', rev = '6cbe1772bf258793fa9845daa8f43ea0cadee596'}
sp-std = { package = 'sp-std', default-features = false, git = 'https://github.com/paritytech/substrate.git', rev = '6cbe1772bf258793fa9845daa8f43ea0cadee596'}
frame-support = { package = 'frame-support', default-features = false, git = 'https://github.com/paritytech/substrate.git', rev = '6cbe1772bf258793fa9845daa8f43ea0cadee596'}
frame-system = { package = 'frame-system', default-features = false, git = 'https://github.com/paritytech/substrate.git', rev = '6cbe1772bf258793fa9845daa8f43ea0cadee596'}
balances = { package = 'pallet-balances', default-features = false, git = 'https://github.com/paritytech/substrate.git', rev = '6cbe1772bf258793fa9845daa8f43ea0cadee596'}
sp-runtime = { package = 'sp-runtime', default-features = false, git = 'https://github.com/paritytech/substrate.git', rev = '6cbe1772bf258793fa9845daa8f43ea0cadee596'}
=======
sp-arithmetic = { package = 'sp-arithmetic', default-features = false, git = 'https://github.com/joystream/substrate.git', rev = '31f4f7654cf8e27e0d73ffeb1c11b2df2d4fbffe'}
sp-std = { package = 'sp-std', default-features = false, git = 'https://github.com/joystream/substrate.git', rev = '31f4f7654cf8e27e0d73ffeb1c11b2df2d4fbffe'}
frame-support = { package = 'frame-support', default-features = false, git = 'https://github.com/joystream/substrate.git', rev = '31f4f7654cf8e27e0d73ffeb1c11b2df2d4fbffe'}
frame-system = { package = 'frame-system', default-features = false, git = 'https://github.com/joystream/substrate.git', rev = '31f4f7654cf8e27e0d73ffeb1c11b2df2d4fbffe'}
balances = { package = 'pallet-balances', default-features = false, git = 'https://github.com/joystream/substrate.git', rev = '31f4f7654cf8e27e0d73ffeb1c11b2df2d4fbffe'}
sp-runtime = { package = 'sp-runtime', default-features = false, git = 'https://github.com/joystream/substrate.git', rev = '31f4f7654cf8e27e0d73ffeb1c11b2df2d4fbffe'}
>>>>>>> 3f946c4e
common = { package = 'pallet-common', default-features = false, path = '../common'}
staking-handler = { package = 'pallet-staking-handler', default-features = false, path = '../staking-handler'}

# Benchmarking
frame-benchmarking = { package = 'frame-benchmarking', default-features = false, git = 'https://github.com/joystream/substrate.git', rev = '31f4f7654cf8e27e0d73ffeb1c11b2df2d4fbffe', optional = true}
council = { package = 'pallet-council', default-features = false, path = '../council'}
referendum = { package = 'pallet-referendum', default-features = false, path = '../referendum'}
membership = { package = 'pallet-membership', default-features = false, path = '../membership'}
sp-core = { package = 'sp-core', default-features = false, git = 'https://github.com/paritytech/substrate.git', rev = '6cbe1772bf258793fa9845daa8f43ea0cadee596'}

[dev-dependencies]
pallet-timestamp = { package = 'pallet-timestamp', default-features = false, git = 'https://github.com/joystream/substrate.git', rev = '31f4f7654cf8e27e0d73ffeb1c11b2df2d4fbffe'}
sp-io = { package = 'sp-io', default-features = false, git = 'https://github.com/joystream/substrate.git', rev = '31f4f7654cf8e27e0d73ffeb1c11b2df2d4fbffe'}
sp-core = { package = 'sp-core', default-features = false, git = 'https://github.com/joystream/substrate.git', rev = '31f4f7654cf8e27e0d73ffeb1c11b2df2d4fbffe'}
sp-runtime = { package = 'sp-runtime', default-features = false, git = 'https://github.com/joystream/substrate.git', rev = '31f4f7654cf8e27e0d73ffeb1c11b2df2d4fbffe'}
membership = { package = 'pallet-membership', default-features = false, path = '../membership'}
council = { package = 'pallet-council', default-features = false, path = '../council'}
staking-handler = { package = 'pallet-staking-handler', default-features = false, path = '../staking-handler'}

[features]
default = ['std']
runtime-benchmarks = [
	"frame-benchmarking",
	"sp-runtime/runtime-benchmarks",
	"council/runtime-benchmarks",
	"membership/runtime-benchmarks"
]

std = [
	'serde',
	'codec/std',
	'sp-arithmetic/std',
	'sp-std/std',
	'frame-support/std',
	'frame-system/std',
	'balances/std',
	'sp-runtime/std',
	'common/std',
	'membership/std',
	'referendum/std',
	'council/std',
	'staking-handler/std',
]<|MERGE_RESOLUTION|>--- conflicted
+++ resolved
@@ -7,22 +7,13 @@
 [dependencies]
 serde = { version = "1.0.101", optional = true, features = ["derive"] }
 codec = { package = 'parity-scale-codec', version = '3.1.2', default-features = false, features = ['derive'] }
-<<<<<<< HEAD
 scale-info = { version = "2.1.1", default-features = false, features = ["derive"] }
-sp-arithmetic = { package = 'sp-arithmetic', default-features = false, git = 'https://github.com/paritytech/substrate.git', rev = '6cbe1772bf258793fa9845daa8f43ea0cadee596'}
-sp-std = { package = 'sp-std', default-features = false, git = 'https://github.com/paritytech/substrate.git', rev = '6cbe1772bf258793fa9845daa8f43ea0cadee596'}
-frame-support = { package = 'frame-support', default-features = false, git = 'https://github.com/paritytech/substrate.git', rev = '6cbe1772bf258793fa9845daa8f43ea0cadee596'}
-frame-system = { package = 'frame-system', default-features = false, git = 'https://github.com/paritytech/substrate.git', rev = '6cbe1772bf258793fa9845daa8f43ea0cadee596'}
-balances = { package = 'pallet-balances', default-features = false, git = 'https://github.com/paritytech/substrate.git', rev = '6cbe1772bf258793fa9845daa8f43ea0cadee596'}
-sp-runtime = { package = 'sp-runtime', default-features = false, git = 'https://github.com/paritytech/substrate.git', rev = '6cbe1772bf258793fa9845daa8f43ea0cadee596'}
-=======
 sp-arithmetic = { package = 'sp-arithmetic', default-features = false, git = 'https://github.com/joystream/substrate.git', rev = '31f4f7654cf8e27e0d73ffeb1c11b2df2d4fbffe'}
 sp-std = { package = 'sp-std', default-features = false, git = 'https://github.com/joystream/substrate.git', rev = '31f4f7654cf8e27e0d73ffeb1c11b2df2d4fbffe'}
 frame-support = { package = 'frame-support', default-features = false, git = 'https://github.com/joystream/substrate.git', rev = '31f4f7654cf8e27e0d73ffeb1c11b2df2d4fbffe'}
 frame-system = { package = 'frame-system', default-features = false, git = 'https://github.com/joystream/substrate.git', rev = '31f4f7654cf8e27e0d73ffeb1c11b2df2d4fbffe'}
 balances = { package = 'pallet-balances', default-features = false, git = 'https://github.com/joystream/substrate.git', rev = '31f4f7654cf8e27e0d73ffeb1c11b2df2d4fbffe'}
 sp-runtime = { package = 'sp-runtime', default-features = false, git = 'https://github.com/joystream/substrate.git', rev = '31f4f7654cf8e27e0d73ffeb1c11b2df2d4fbffe'}
->>>>>>> 3f946c4e
 common = { package = 'pallet-common', default-features = false, path = '../common'}
 staking-handler = { package = 'pallet-staking-handler', default-features = false, path = '../staking-handler'}
 
@@ -31,7 +22,7 @@
 council = { package = 'pallet-council', default-features = false, path = '../council'}
 referendum = { package = 'pallet-referendum', default-features = false, path = '../referendum'}
 membership = { package = 'pallet-membership', default-features = false, path = '../membership'}
-sp-core = { package = 'sp-core', default-features = false, git = 'https://github.com/paritytech/substrate.git', rev = '6cbe1772bf258793fa9845daa8f43ea0cadee596'}
+sp-core = { package = 'sp-core', default-features = false, git = 'https://github.com/joystream/substrate.git', rev = '31f4f7654cf8e27e0d73ffeb1c11b2df2d4fbffe'}
 
 [dev-dependencies]
 pallet-timestamp = { package = 'pallet-timestamp', default-features = false, git = 'https://github.com/joystream/substrate.git', rev = '31f4f7654cf8e27e0d73ffeb1c11b2df2d4fbffe'}
