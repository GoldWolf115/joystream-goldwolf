{
  "compilerOptions": {
    "declaration": true,
    "importHelpers": true,
    "module": "commonjs",
    "outDir": "lib",
    "rootDir": "src",
    "strict": true,
    "target": "es2017",
    "esModuleInterop": true,
    "types" : [ "node" ],
    "noUnusedLocals": true,
    "baseUrl": ".",
    "paths": {
<<<<<<< HEAD
      "@polkadot/types/augment": ["../types/augment-codec/augment-types.ts"],
      "@polkadot/api/augment": ["../types/augment-codec/augment-api.ts"]
=======
      "@polkadot/types/augment": ["../types/augment-codec/augment-types.ts"]
>>>>>>> b2765ec0
    },
    "resolveJsonModule": true,
    "skipLibCheck": true
  },
  "include": [
    "src/**/*"
  ],
  /* Temporary exclude before merging `Sumer` */
  "exclude": [
    "src/commands/content-directory/*",
    "src/commands/media/*"
  ]
}<|MERGE_RESOLUTION|>--- conflicted
+++ resolved
@@ -12,22 +12,13 @@
     "noUnusedLocals": true,
     "baseUrl": ".",
     "paths": {
-<<<<<<< HEAD
       "@polkadot/types/augment": ["../types/augment-codec/augment-types.ts"],
       "@polkadot/api/augment": ["../types/augment-codec/augment-api.ts"]
-=======
-      "@polkadot/types/augment": ["../types/augment-codec/augment-types.ts"]
->>>>>>> b2765ec0
     },
     "resolveJsonModule": true,
     "skipLibCheck": true
   },
   "include": [
     "src/**/*"
-  ],
-  /* Temporary exclude before merging `Sumer` */
-  "exclude": [
-    "src/commands/content-directory/*",
-    "src/commands/media/*"
   ]
 }