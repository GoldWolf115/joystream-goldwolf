{
  "name": "@joystream/cli",
  "description": "Command Line Interface for Joystream community and governance activities",
  "version": "0.4.0",
  "author": "Leszek Wiesner",
  "bin": {
    "joystream-cli": "./bin/run"
  },
  "bugs": "https://github.com/Joystream/joystream/issues",
  "dependencies": {
    "@apidevtools/json-schema-ref-parser": "^9.0.6",
    "@ffprobe-installer/ffprobe": "^1.1.0",
<<<<<<< HEAD
    "@joystream/types": "^0.16.0",
=======
    "@joystream/types": "^0.15.0",
    "@joystream/cd-schemas": "^0.2.0",
>>>>>>> c5a8bbaf
    "@oclif/command": "^1.5.19",
    "@oclif/config": "^1.14.0",
    "@oclif/plugin-autocomplete": "^0.2.0",
    "@oclif/plugin-help": "^2.2.3",
    "@oclif/plugin-not-found": "^1.2.4",
    "@oclif/plugin-warn-if-update-available": "^1.7.0",
    "@polkadot/api": "4.2.1",
    "@types/fluent-ffmpeg": "^2.1.16",
    "@types/inquirer": "^6.5.0",
    "@types/proper-lockfile": "^4.1.1",
    "@types/slug": "^0.9.1",
    "ajv": "^6.11.0",
    "cli-ux": "^5.4.5",
    "fluent-ffmpeg": "^2.1.2",
    "inquirer": "^7.1.0",
    "inquirer-datepicker-prompt": "^0.4.2",
    "ipfs-http-client": "^47.0.1",
    "ipfs-only-hash": "^1.0.2",
    "it-all": "^1.0.4",
    "it-drain": "^1.0.3",
    "it-first": "^1.0.4",
    "it-last": "^1.0.4",
    "it-to-buffer": "^1.0.4",
    "moment": "^2.24.0",
    "proper-lockfile": "^4.1.1",
    "slug": "^2.1.1",
    "tslib": "^1.11.1",
    "axios": "^0.21.1"
  },
  "devDependencies": {
    "@oclif/dev-cli": "^1.22.2",
    "@oclif/test": "^1.2.5",
    "@polkadot/ts": "^0.3.62",
    "@types/chai": "^4.2.11",
    "@types/mocha": "^5.2.7",
    "@types/node": "^10.17.18",
    "chai": "^4.2.0",
    "eslint": "^7.6.0",
    "eslint-config-oclif": "^3.1.0",
    "eslint-config-oclif-typescript": "^0.1.0",
    "globby": "^10.0.2",
    "mocha": "^5.2.0",
    "nyc": "^14.1.1",
    "ts-node": "^8.8.2",
    "typescript": "^3.8.3",
    "json-schema-to-typescript": "^9.1.1"
  },
  "engines": {
    "node": ">=12.18.0",
    "yarn": "^1.22.0"
  },
  "publishConfig": {
    "access": "public",
    "registry": "https://registry.npmjs.org"
  },
  "files": [
    "/bin",
    "/lib",
    "/npm-shrinkwrap.json",
    "/oclif.manifest.json"
  ],
  "homepage": "https://github.com/Joystream/joystream/blob/master/cli",
  "keywords": [
    "oclif"
  ],
  "license": "GPL-3.0-only",
  "main": "lib/index.js",
  "oclif": {
    "repositoryPrefix": "<%- repo %>/blob/master/cli/<%- commandPath %>",
    "commands": "./lib/commands",
    "bin": "joystream-cli",
    "plugins": [
      "@oclif/plugin-help",
      "@oclif/plugin-autocomplete",
      "@oclif/plugin-not-found",
      "@oclif/plugin-warn-if-update-available"
    ],
    "topics": {
      "council": {
        "description": "Council-related information and activities like voting, becoming part of the council etc."
      },
      "account": {
        "description": "Accounts management - create, import or switch currently used account"
      },
      "api": {
        "description": "Inspect the substrate node api, perform lower-level api calls or change the current api provider uri"
      },
      "working-groups": {
        "description": "Working group lead and worker actions"
      },
      "content-directory": {
        "description": "Interactions with content directory module - managing classes, schemas, entities and permissions"
      },
      "media": {
        "description": "Higher-level content directory interactions, ie. publishing and curating content"
      }
    }
  },
  "repository": {
    "type": "git",
    "url": "https://github.com/Joystream/joystream",
    "directory": "cli"
  },
  "scripts": {
    "postpack": "rm -f oclif.manifest.json",
    "posttest": "yarn lint",
    "prepack": "rm -rf lib && tsc -b && oclif-dev manifest && oclif-dev readme",
    "test": "nyc --extension .ts mocha --forbid-only \"test/**/*.test.ts\"",
    "build": "tsc --build tsconfig.json",
    "version": "oclif-dev readme && git add README.md",
    "lint": "eslint ./src --ext .ts",
    "checks": "tsc --noEmit --pretty && prettier ./ --check && yarn lint",
    "format": "prettier ./ --write",
    "generate:schema-typings": "rm -rf ./src/json-schemas/typings && json2ts -i ./src/json-schemas/ -o ./src/json-schemas/typings/"
  },
  "types": "lib/index.d.ts",
  "volta": {
    "node": "12.18.2",
    "yarn": "1.22.4"
  }
}<|MERGE_RESOLUTION|>--- conflicted
+++ resolved
@@ -10,12 +10,7 @@
   "dependencies": {
     "@apidevtools/json-schema-ref-parser": "^9.0.6",
     "@ffprobe-installer/ffprobe": "^1.1.0",
-<<<<<<< HEAD
     "@joystream/types": "^0.16.0",
-=======
-    "@joystream/types": "^0.15.0",
-    "@joystream/cd-schemas": "^0.2.0",
->>>>>>> c5a8bbaf
     "@oclif/command": "^1.5.19",
     "@oclif/config": "^1.14.0",
     "@oclif/plugin-autocomplete": "^0.2.0",
