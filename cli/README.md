--- conflicted
+++ resolved
@@ -26,11 +26,7 @@
 $ joystream-cli COMMAND
 running command...
 $ joystream-cli (-v|--version|version)
-<<<<<<< HEAD
 @joystream/cli/1.2.0 darwin-x64 node-v14.16.1
-=======
-@joystream/cli/1.1.0 linux-x64 node-v14.18.0
->>>>>>> 5db2c088
 $ joystream-cli --help [COMMAND]
 USAGE
   $ joystream-cli COMMAND
