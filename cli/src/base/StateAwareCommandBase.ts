import fs from 'fs'
import path from 'path'
import ExitCodes from '../ExitCodes'
import { CLIError } from '@oclif/errors'
import lockFile from 'proper-lockfile'
import DefaultCommandBase from './DefaultCommandBase'
import os from 'os'
import _ from 'lodash'
import { WorkingGroups } from '../Types'

// Type for the state object (which is preserved as json in the state file)
type StateObject = {
  apiUri: string
<<<<<<< HEAD
  queryNodeUri: string
=======
  queryNodeUri: string | null | undefined
>>>>>>> f62058ba
  defaultWorkingGroup: WorkingGroups
  metadataCache: Record<string, any>
}

// State object default values
const DEFAULT_STATE: StateObject = {
  apiUri: '',
<<<<<<< HEAD
  queryNodeUri: '',
=======
  queryNodeUri: undefined,
>>>>>>> f62058ba
  defaultWorkingGroup: WorkingGroups.StorageProviders,
  metadataCache: {},
}

// State file path (relative to getAppDataPath())
const STATE_FILE = '/state.json'

// Possible data directory access errors
enum DataDirErrorType {
  Init = 0,
  Read = 1,
  Write = 2,
}

/**
 * Abstract base class for commands that need to work with the preserved state.
 *
 * The preserved state is kept in a json file inside the data directory.
 * The state object contains all the information that needs to be preserved across sessions, ie. the default account
 * choosen by the user after executing account:choose command etc. (see "StateObject" type above).
 */
export default abstract class StateAwareCommandBase extends DefaultCommandBase {
  getAppDataPath(): string {
    const systemAppDataPath =
      process.env.APPDATA ||
      (process.platform === 'darwin'
        ? path.join(os.homedir(), '/Library/Application Support')
        : path.join(os.homedir(), '/.local/share'))
    // eslint-disable-next-line @typescript-eslint/no-var-requires
    const packageJson: { name?: string } = require('../../package.json')
    if (!packageJson || !packageJson.name) {
      throw new CLIError('Cannot get package name from package.json!')
    }
    return path.join(systemAppDataPath, _.kebabCase(packageJson.name))
  }

  getStateFilePath(): string {
    return path.join(this.getAppDataPath(), STATE_FILE)
  }

  private createDataDirFsError(errorType: DataDirErrorType, specificPath = '') {
    const actionStrs: { [x in DataDirErrorType]: string } = {
      [DataDirErrorType.Init]: 'initialize',
      [DataDirErrorType.Read]: 'read from',
      [DataDirErrorType.Write]: 'write into',
    }

    const errorMsg =
      `Unexpected error while trying to ${actionStrs[errorType]} the data directory.` +
      `(${path.join(this.getAppDataPath(), specificPath)})! Permissions issue?`

    return new CLIError(errorMsg, { exit: ExitCodes.FsOperationFailed })
  }

  createDataReadError(specificPath = ''): CLIError {
    return this.createDataDirFsError(DataDirErrorType.Read, specificPath)
  }

  createDataWriteError(specificPath = ''): CLIError {
    return this.createDataDirFsError(DataDirErrorType.Write, specificPath)
  }

  createDataDirInitError(specificPath = ''): CLIError {
    return this.createDataDirFsError(DataDirErrorType.Init, specificPath)
  }

  private initStateFs(): void {
    if (!fs.existsSync(this.getAppDataPath())) {
      fs.mkdirSync(this.getAppDataPath(), { recursive: true })
    }
    if (!fs.existsSync(this.getStateFilePath())) {
      fs.writeFileSync(this.getStateFilePath(), JSON.stringify(DEFAULT_STATE, null, 4))
    }
  }

  getPreservedState(): StateObject {
    let preservedState: StateObject
    try {
      // Use readFileSync instead of "require" in order to always get a "fresh" state
      preservedState = JSON.parse(fs.readFileSync(this.getStateFilePath()).toString()) as StateObject
    } catch (e) {
      throw this.createDataReadError()
    }
    // The state preserved in a file may be missing some required values ie.
    // if the user previously used the older version of the software.
    // That's why we combine it with default state before returing.
    return { ...DEFAULT_STATE, ...preservedState }
  }

  // Modifies preserved state. Uses file lock in order to avoid updating an older state.
  // (which could potentialy change between read and write operation)
  async setPreservedState(modifiedState: Partial<StateObject>): Promise<void> {
    const stateFilePath = this.getStateFilePath()
    const unlock = await lockFile.lock(stateFilePath)
    const oldState: StateObject = this.getPreservedState()
    const newState: StateObject = { ...oldState, ...modifiedState }
    try {
      fs.writeFileSync(stateFilePath, JSON.stringify(newState, null, 4))
    } catch (e) {
      await unlock()
      throw this.createDataWriteError()
    }
    await unlock()
  }

  async init() {
    await super.init()
    try {
      await this.initStateFs()
    } catch (e) {
      throw this.createDataDirInitError()
    }
  }
}<|MERGE_RESOLUTION|>--- conflicted
+++ resolved
@@ -11,11 +11,7 @@
 // Type for the state object (which is preserved as json in the state file)
 type StateObject = {
   apiUri: string
-<<<<<<< HEAD
-  queryNodeUri: string
-=======
   queryNodeUri: string | null | undefined
->>>>>>> f62058ba
   defaultWorkingGroup: WorkingGroups
   metadataCache: Record<string, any>
 }
@@ -23,11 +19,7 @@
 // State object default values
 const DEFAULT_STATE: StateObject = {
   apiUri: '',
-<<<<<<< HEAD
-  queryNodeUri: '',
-=======
   queryNodeUri: undefined,
->>>>>>> f62058ba
   defaultWorkingGroup: WorkingGroups.StorageProviders,
   metadataCache: {},
 }
