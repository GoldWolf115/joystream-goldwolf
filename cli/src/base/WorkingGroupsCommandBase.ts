import ExitCodes from '../ExitCodes'
import AccountsCommandBase from './AccountsCommandBase'
import { flags } from '@oclif/command'
import {
  WorkingGroups,
  AvailableGroups,
  NamedKeyringPair,
  GroupMember,
  GroupOpening,
  ApiMethodArg,
  ApiMethodNamedArgs,
  OpeningStatus,
  GroupApplication,
} from '../Types'
import { apiModuleByGroup } from '../Api'
import { CLIError } from '@oclif/errors'
import fs from 'fs'
import path from 'path'
import _ from 'lodash'
import { ApplicationStageKeys } from '@joystream/types/hiring'
import chalk from 'chalk'
import { IConfig } from '@oclif/config'

const DRAFTS_FOLDER = 'opening-drafts'

/**
 * Abstract base class for commands that need to use gates based on user's roles
 */
<<<<<<< HEAD
export default abstract class WorkingGroupsCommandBase extends AccountsCommandBase {
  group: WorkingGroups

  constructor(argv: string[], config: IConfig) {
    super(argv, config)
    this.group = this.getPreservedState().defaultWorkingGroup
  }

  static flags = {
    group: flags.enum({
      char: 'g',
      description:
        'The working group context in which the command should be executed\n' +
        `Available values are: ${AvailableGroups.join(', ')}.`,
      required: false,
      options: [...AvailableGroups],
    }),
  }

=======
export abstract class RolesCommandBase extends AccountsCommandBase {
  group: WorkingGroups = DEFAULT_GROUP

>>>>>>> 70b1c302
  // Use when lead access is required in given command
  async getRequiredLead(): Promise<GroupMember> {
    const selectedAccount: NamedKeyringPair = await this.getRequiredSelectedAccount()
    const lead = await this.getApi().groupLead(this.group)

    if (!lead || lead.roleAccount.toString() !== selectedAccount.address) {
      this.error(`${_.startCase(this.group)} Group Lead access required for this command!`, {
        exit: ExitCodes.AccessDenied,
      })
    }

    return lead
  }

  // Use when worker access is required in given command
  async getRequiredWorker(): Promise<GroupMember> {
    const selectedAccount: NamedKeyringPair = await this.getRequiredSelectedAccount()
    const groupMembers = await this.getApi().groupMembers(this.group)
    const groupMembersByAccount = groupMembers.filter((m) => m.roleAccount.toString() === selectedAccount.address)

    if (!groupMembersByAccount.length) {
      this.error(`${_.startCase(this.group)} Group Worker access required for this command!`, {
        exit: ExitCodes.AccessDenied,
      })
    } else if (groupMembersByAccount.length === 1) {
      return groupMembersByAccount[0]
    } else {
      return await this.promptForWorker(groupMembersByAccount)
    }
  }

  // Use when member controller access is required, but one of the associated roles is expected to be selected
  async getRequiredWorkerByMemberController(): Promise<GroupMember> {
    const selectedAccount: NamedKeyringPair = await this.getRequiredSelectedAccount()
    const memberIds = await this.getApi().getMemberIdsByControllerAccount(selectedAccount.address)
    const controlledWorkers = (await this.getApi().groupMembers(this.group)).filter((groupMember) =>
      memberIds.some((memberId) => groupMember.memberId.eq(memberId))
    )

    if (!controlledWorkers.length) {
      this.error(`Member controller account with some associated ${this.group} group roles needs to be selected!`, {
        exit: ExitCodes.AccessDenied,
      })
    } else if (controlledWorkers.length === 1) {
      return controlledWorkers[0]
    } else {
      return await this.promptForWorker(controlledWorkers)
    }
  }

  async promptForWorker(groupMembers: GroupMember[]): Promise<GroupMember> {
    const chosenWorkerIndex = await this.simplePrompt({
      message: `Choose the intended ${_.startCase(this.group)} Group Worker context:`,
      type: 'list',
      choices: groupMembers.map((groupMember, index) => ({
        name: `Worker ID ${groupMember.workerId.toString()}`,
        value: index,
      })),
    })

    return groupMembers[chosenWorkerIndex]
  }
}

/**
 * Abstract base class for commands directly related to working groups
 */
export default abstract class WorkingGroupsCommandBase extends RolesCommandBase {
  group: WorkingGroups = DEFAULT_GROUP

  static flags = {
    group: flags.string({
      char: 'g',
      description:
        'The working group context in which the command should be executed\n' +
        `Available values are: ${AvailableGroups.join(', ')}.`,
      required: true,
      default: DEFAULT_GROUP,
    }),
  }

  async promptForApplicationsToAccept(opening: GroupOpening): Promise<number[]> {
    const acceptableApplications = opening.applications.filter((a) => a.stage === ApplicationStageKeys.Active)
    const acceptedApplications = await this.simplePrompt({
      message: 'Select succesful applicants',
      type: 'checkbox',
      choices: acceptableApplications.map((a) => ({
        name: ` ${a.wgApplicationId}: ${a.member?.handle.toString()}`,
        value: a.wgApplicationId,
      })),
    })

    return acceptedApplications
  }

  async promptForNewOpeningDraftName() {
    let draftName = ''
    let fileExists = false
    let overrideConfirmed = false

    do {
      draftName = await this.simplePrompt({
        type: 'input',
        message: 'Provide the draft name',
        validate: (val) => (typeof val === 'string' && val.length >= 1) || 'Draft name is required!',
      })

      fileExists = fs.existsSync(this.getOpeningDraftPath(draftName))
      if (fileExists) {
        overrideConfirmed = await this.simplePrompt({
          type: 'confirm',
          message: 'Such draft already exists. Do you wish to override it?',
          default: false,
        })
      }
    } while (fileExists && !overrideConfirmed)

    return draftName
  }

  async promptForOpeningDraft() {
    let draftFiles: string[] = []
    try {
      draftFiles = fs.readdirSync(this.getOpeingDraftsPath())
    } catch (e) {
      throw this.createDataReadError(DRAFTS_FOLDER)
    }
    if (!draftFiles.length) {
      throw new CLIError('No drafts available!', { exit: ExitCodes.FileNotFound })
    }
    const draftNames = draftFiles.map((fileName) => _.startCase(fileName.replace('.json', '')))
    const selectedDraftName = await this.simplePrompt({
      message: 'Select a draft',
      type: 'list',
      choices: draftNames,
    })

    return selectedDraftName
  }

  async getOpeningForLeadAction(id: number, requiredStatus?: OpeningStatus): Promise<GroupOpening> {
    const opening = await this.getApi().groupOpening(this.group, id)

    if (!opening.type.isOfType('Worker')) {
      this.error('A lead can only manage Worker openings!', { exit: ExitCodes.AccessDenied })
    }

    if (requiredStatus && opening.stage.status !== requiredStatus) {
      this.error(
        `The opening needs to be in "${_.startCase(requiredStatus)}" stage! ` +
          `This one is: "${_.startCase(opening.stage.status)}"`,
        { exit: ExitCodes.InvalidInput }
      )
    }

    return opening
  }

  // An alias for better code readibility in case we don't need the actual return value
  validateOpeningForLeadAction = this.getOpeningForLeadAction

  async getApplicationForLeadAction(id: number, requiredStatus?: ApplicationStageKeys): Promise<GroupApplication> {
    const application = await this.getApi().groupApplication(this.group, id)
    const opening = await this.getApi().groupOpening(this.group, application.wgOpeningId)

    if (!opening.type.isOfType('Worker')) {
      this.error('A lead can only manage Worker opening applications!', { exit: ExitCodes.AccessDenied })
    }

    if (requiredStatus && application.stage !== requiredStatus) {
      this.error(
        `The application needs to have "${_.startCase(requiredStatus)}" status! ` +
          `This one has: "${_.startCase(application.stage)}"`,
        { exit: ExitCodes.InvalidInput }
      )
    }

    return application
  }

  async getWorkerForLeadAction(id: number, requireStakeProfile = false) {
    const groupMember = await this.getApi().groupMember(this.group, id)
    const groupLead = await this.getApi().groupLead(this.group)

    if (groupLead?.workerId.eq(groupMember.workerId)) {
      this.error('A lead cannot manage his own role this way!', { exit: ExitCodes.AccessDenied })
    }

    if (requireStakeProfile && !groupMember.stake) {
      this.error('This worker has no associated role stake profile!', { exit: ExitCodes.InvalidInput })
    }

    return groupMember
  }

  // Helper for better TS handling.
  // We could also use some magic with conditional types instead, but those don't seem be very well supported yet.
  async getWorkerWithStakeForLeadAction(id: number) {
    return (await this.getWorkerForLeadAction(id, true)) as GroupMember & Required<Pick<GroupMember, 'stake'>>
  }

  loadOpeningDraftParams(draftName: string): ApiMethodNamedArgs {
    const draftFilePath = this.getOpeningDraftPath(draftName)
    const params = this.extrinsicArgsFromDraft(apiModuleByGroup[this.group], 'addOpening', draftFilePath)

    return params
  }

  getOpeingDraftsPath() {
    return path.join(this.getAppDataPath(), DRAFTS_FOLDER)
  }

  getOpeningDraftPath(draftName: string) {
    return path.join(this.getOpeingDraftsPath(), _.snakeCase(draftName) + '.json')
  }

  saveOpeningDraft(draftName: string, params: ApiMethodArg[]) {
    const paramsJson = JSON.stringify(
      params.map((p) => p.toJSON()),
      null,
      2
    )

    try {
      fs.writeFileSync(this.getOpeningDraftPath(draftName), paramsJson)
    } catch (e) {
      throw this.createDataWriteError(DRAFTS_FOLDER)
    }
  }

  private initOpeningDraftsDir(): void {
    if (!fs.existsSync(this.getOpeingDraftsPath())) {
      fs.mkdirSync(this.getOpeingDraftsPath())
    }
  }

  async init() {
    await super.init()
    try {
      this.initOpeningDraftsDir()
    } catch (e) {
      throw this.createDataDirInitError()
    }
    const { flags } = this.parse(this.constructor as typeof WorkingGroupsCommandBase)
    if (flags.group) {
      this.group = flags.group
    }
    this.log(chalk.white('Current Group: ' + this.group))
  }
}<|MERGE_RESOLUTION|>--- conflicted
+++ resolved
@@ -26,31 +26,15 @@
 /**
  * Abstract base class for commands that need to use gates based on user's roles
  */
-<<<<<<< HEAD
-export default abstract class WorkingGroupsCommandBase extends AccountsCommandBase {
+export abstract class RolesCommandBase extends AccountsCommandBase {
   group: WorkingGroups
 
   constructor(argv: string[], config: IConfig) {
     super(argv, config)
+    // Can be modified by child class constructor
     this.group = this.getPreservedState().defaultWorkingGroup
   }
 
-  static flags = {
-    group: flags.enum({
-      char: 'g',
-      description:
-        'The working group context in which the command should be executed\n' +
-        `Available values are: ${AvailableGroups.join(', ')}.`,
-      required: false,
-      options: [...AvailableGroups],
-    }),
-  }
-
-=======
-export abstract class RolesCommandBase extends AccountsCommandBase {
-  group: WorkingGroups = DEFAULT_GROUP
-
->>>>>>> 70b1c302
   // Use when lead access is required in given command
   async getRequiredLead(): Promise<GroupMember> {
     const selectedAccount: NamedKeyringPair = await this.getRequiredSelectedAccount()
@@ -119,16 +103,21 @@
  * Abstract base class for commands directly related to working groups
  */
 export default abstract class WorkingGroupsCommandBase extends RolesCommandBase {
-  group: WorkingGroups = DEFAULT_GROUP
+  group: WorkingGroups
+
+  constructor(argv: string[], config: IConfig) {
+    super(argv, config)
+    this.group = this.getPreservedState().defaultWorkingGroup
+  }
 
   static flags = {
-    group: flags.string({
+    group: flags.enum({
       char: 'g',
       description:
         'The working group context in which the command should be executed\n' +
         `Available values are: ${AvailableGroups.join(', ')}.`,
-      required: true,
-      default: DEFAULT_GROUP,
+      required: false,
+      options: [...AvailableGroups],
     }),
   }
 
