import ExitCodes from '../ExitCodes'
import { WorkingGroups } from '../Types'
import { CuratorGroup, CuratorGroupId, ContentActor, Channel } from '@joystream/types/content'
import { Worker } from '@joystream/types/working-group'
import { CLIError } from '@oclif/errors'
import { RolesCommandBase } from './WorkingGroupsCommandBase'
import { createTypeFromConstructor } from '@joystream/types'
import { flags } from '@oclif/command'
import { MemberId } from '@joystream/types/members'

const CHANNEL_CREATION_CONTEXTS = ['Member', 'Curator'] as const
const CATEGORIES_CONTEXTS = ['Lead', 'Curator'] as const
const CHANNEL_MANAGEMENT_CONTEXTS = ['Owner', 'Collaborator'] as const

type ChannelManagementContext = typeof CHANNEL_MANAGEMENT_CONTEXTS[number]
type ChannelCreationContext = typeof CHANNEL_CREATION_CONTEXTS[number]
type CategoriesContext = typeof CATEGORIES_CONTEXTS[number]

/**
 * Abstract base class for commands related to content directory
 */
export default abstract class ContentDirectoryCommandBase extends RolesCommandBase {
  static channelCreationContextFlag = flags.enum({
    required: false,
    description: `Actor context to execute the command in (${CHANNEL_CREATION_CONTEXTS.join('/')})`,
    options: [...CHANNEL_CREATION_CONTEXTS],
  })

  static channelManagementContextFlag = flags.enum({
    required: false,
    description: `Actor context to execute the command in (${CHANNEL_MANAGEMENT_CONTEXTS.join('/')})`,
    options: [...CHANNEL_MANAGEMENT_CONTEXTS],
  })

  static categoriesContextFlag = flags.enum({
    required: false,
    description: `Actor context to execute the command in (${CATEGORIES_CONTEXTS.join('/')})`,
    options: [...CATEGORIES_CONTEXTS],
  })

  async init(): Promise<void> {
    await super.init()
    this.group = WorkingGroups.Curators // override group for RolesCommandBase
  }

  async promptForChannelCreationContext(
    message = 'Choose in which context you wish to execute the command'
  ): Promise<ChannelCreationContext> {
    return this.simplePrompt({
      message,
      type: 'list',
      choices: CHANNEL_CREATION_CONTEXTS.map((c) => ({ name: c, value: c })),
    })
  }

  async promptForCategoriesContext(
    message = 'Choose in which context you wish to execute the command'
  ): Promise<CategoriesContext> {
    return this.simplePrompt({
      message,
      type: 'list',
      choices: CATEGORIES_CONTEXTS.map((c) => ({ name: c, value: c })),
    })
  }

  // Use when lead access is required in given command
  async requireLead(): Promise<void> {
    await this.getRequiredLeadContext()
  }

  getCurationActorByChannel(channel: Channel): Promise<[ContentActor, string]> {
    return channel.owner.isOfType('Curators') ? this.getContentActor('Lead') : this.getContentActor('Curator')
  }

  async getChannelOwnerActor(channel: Channel): Promise<[ContentActor, string]> {
    if (channel.owner.isOfType('Curators')) {
      try {
        return this.getContentActor('Lead')
      } catch (e) {
        return this.getCuratorContext(channel.owner.asType('Curators'))
      }
    } else {
      const [id, membership] = await this.getRequiredMemberContext(false, [channel.owner.asType('Member')])
      return [
        createType<ContentActor, 'ContentActor'>('ContentActor', { Member: id }),
        membership.controller_account.toString(),
      ]
    }
  }

  async getChannelCollaboratorActor(channel: Channel): Promise<[ContentActor, string]> {
    const [id, membership] = await this.getRequiredMemberContext(false, Array.from(channel.collaborators))
    return [
      createType<ContentActor, 'ContentActor'>('ContentActor', { Collaborator: id }),
      membership.controller_account.toString(),
    ]
  }

  async getChannelManagementActor(
    channel: Channel,
    context: ChannelManagementContext
  ): Promise<[ContentActor, string]> {
    if (context && context === 'Owner') {
      return this.getChannelOwnerActor(channel)
    }
    if (context && context === 'Collaborator') {
      return this.getChannelCollaboratorActor(channel)
    }

    // Context not set - derive

    try {
      const owner = await this.getChannelOwnerActor(channel)
      this.log('Derived context: Channel owner')
      return owner
    } catch (e) {
      // continue
    }

    try {
      const collaborator = await this.getChannelCollaboratorActor(channel)
      this.log('Derived context: Channel collaborator')
      return collaborator
    } catch (e) {
      // continue
    }

    this.error('No account found with access to manage the provided channel', { exit: ExitCodes.AccessDenied })
  }

  async getCategoryManagementActor(): Promise<[ContentActor, string]> {
    try {
      const lead = await this.getContentActor('Lead')
      this.log('Derived context: Lead')
      return lead
    } catch (e) {
      // continue
    }
    try {
      const curator = await this.getContentActor('Curator')
      this.log('Derived context: Curator')
      return curator
    } catch (e) {
      // continue
    }

    this.error('Lead / Curator Group member permissions are required for this action', { exit: ExitCodes.AccessDenied })
  }

  async getCuratorContext(requiredGroupId?: CuratorGroupId): Promise<[ContentActor, string]> {
    const curator = await this.getRequiredWorkerContext()

    let groupId: number
    if (requiredGroupId) {
      const group = await this.getCuratorGroup(requiredGroupId.toNumber())
      if (!group.active.valueOf()) {
        this.error(`Curator group ${requiredGroupId.toString()} is no longer active`, { exit: ExitCodes.AccessDenied })
      }
      if (!Array.from(group.curators).some((curatorId) => curatorId.eq(curator.workerId))) {
        this.error(`You don't belong to required curator group (ID: ${requiredGroupId.toString()})`, {
          exit: ExitCodes.AccessDenied,
        })
      }
      groupId = requiredGroupId.toNumber()
    } else {
      const groups = await this.getApi().availableCuratorGroups()
      const availableGroupIds = groups
        .filter(
          ([, group]) =>
            group.active.valueOf() && Array.from(group.curators).some((curatorId) => curatorId.eq(curator.workerId))
        )
        .map(([id]) => id)

      if (!availableGroupIds.length) {
        this.error("You don't belong to any active curator group!", { exit: ExitCodes.AccessDenied })
      } else if (availableGroupIds.length === 1) {
        groupId = availableGroupIds[0].toNumber()
      } else {
        groupId = await this.promptForCuratorGroup('Select Curator Group context', availableGroupIds)
      }
    }

<<<<<<< HEAD
    return createTypeFromConstructor(ContentActor, { Curator: [groupId, curator.workerId.toNumber()] })
=======
    return [
      createType<ContentActor, 'ContentActor'>('ContentActor', { Curator: [groupId, curator.workerId.toNumber()] }),
      curator.roleAccount.toString(),
    ]
>>>>>>> 18eb4e17
  }

  private async curatorGroupChoices(ids?: CuratorGroupId[]) {
    const groups = await this.getApi().availableCuratorGroups()
    return groups
      .filter(([id]) => (ids ? ids.some((allowedId) => allowedId.eq(id)) : true))
      .map(([id, group]) => ({
        name:
          `Group ${id.toString()} (` +
          `${group.active.valueOf() ? 'Active' : 'Inactive'}, ` +
          `${Array.from(group.curators).length} member(s)), `,
        value: id.toNumber(),
      }))
  }

  async promptForCuratorGroup(message = 'Select a Curator Group', ids?: CuratorGroupId[]): Promise<number> {
    const choices = await this.curatorGroupChoices(ids)
    if (!choices.length) {
      this.warn('No Curator Groups to choose from!')
      this.exit(ExitCodes.InvalidInput)
    }
    const selectedId = await this.simplePrompt({ message, type: 'list', choices })

    return selectedId
  }

  async promptForCuratorGroups(message = 'Select Curator Groups'): Promise<number[]> {
    const choices = await this.curatorGroupChoices()
    if (!choices.length) {
      return []
    }
    const selectedIds = await this.simplePrompt({ message, type: 'checkbox', choices })

    return selectedIds
  }

  async promptForCurator(message = 'Choose a Curator', ids?: number[]): Promise<number> {
    const curators = await this.getApi().groupMembers(WorkingGroups.Curators)
    const choices = curators
      .filter((c) => (ids ? ids.includes(c.workerId.toNumber()) : true))
      .map((c) => ({
        name: `${c.profile.handle.toString()} (Worker ID: ${c.workerId})`,
        value: c.workerId.toNumber(),
      }))

    if (!choices.length) {
      this.warn('No Curators to choose from!')
      this.exit(ExitCodes.InvalidInput)
    }

    const selectedCuratorId = await this.simplePrompt({
      message,
      type: 'list',
      choices,
    })

    return selectedCuratorId
  }

  async getCurator(id: string | number): Promise<Worker> {
    if (typeof id === 'string') {
      id = parseInt(id)
    }

    let curator
    try {
      curator = await this.getApi().workerByWorkerId(WorkingGroups.Curators, id)
    } catch (e) {
      if (e instanceof CLIError) {
        throw new CLIError('Invalid Curator id!')
      }
      throw e
    }

    return curator
  }

  async getCuratorGroup(id: string | number): Promise<CuratorGroup> {
    if (typeof id === 'string') {
      id = parseInt(id)
    }

    const group = await this.getApi().curatorGroupById(id)

    if (!group) {
      this.error('Invalid Curator Group id!', { exit: ExitCodes.InvalidInput })
    }

    return group
  }

  async getContentActor(
    context: Exclude<keyof typeof ContentActor.typeDefinitions, 'Collaborator'>
  ): Promise<[ContentActor, string]> {
    if (context === 'Member') {
      const [id, membership] = await this.getRequiredMemberContext()
      return [
        createType<ContentActor, 'ContentActor'>('ContentActor', { Member: id }),
        membership.controller_account.toString(),
      ]
    }

    if (context === 'Curator') {
      return this.getCuratorContext()
    }

    if (context === 'Lead') {
      const lead = await this.getRequiredLeadContext()
      return [createType<ContentActor, 'ContentActor'>('ContentActor', { Lead: null }), lead.roleAccount.toString()]
    }

    throw new Error(`Unrecognized context: ${context}`)
  }

  async validateCollaborators(collaborators: number[] | MemberId[]): Promise<void> {
    const collaboratorMembers = await this.getApi().getMembers(collaborators)
    if (collaboratorMembers.length < collaborators.length || collaboratorMembers.some((m) => m.isEmpty)) {
      this.error(`Invalid collaborator set! All collaborators must be existing members.`, {
        exit: ExitCodes.InvalidInput,
      })
    }
  }
}<|MERGE_RESOLUTION|>--- conflicted
+++ resolved
@@ -4,7 +4,7 @@
 import { Worker } from '@joystream/types/working-group'
 import { CLIError } from '@oclif/errors'
 import { RolesCommandBase } from './WorkingGroupsCommandBase'
-import { createTypeFromConstructor } from '@joystream/types'
+import { createType } from '@joystream/types'
 import { flags } from '@oclif/command'
 import { MemberId } from '@joystream/types/members'
 
@@ -180,14 +180,10 @@
       }
     }
 
-<<<<<<< HEAD
-    return createTypeFromConstructor(ContentActor, { Curator: [groupId, curator.workerId.toNumber()] })
-=======
     return [
       createType<ContentActor, 'ContentActor'>('ContentActor', { Curator: [groupId, curator.workerId.toNumber()] }),
       curator.roleAccount.toString(),
     ]
->>>>>>> 18eb4e17
   }
 
   private async curatorGroupChoices(ids?: CuratorGroupId[]) {
