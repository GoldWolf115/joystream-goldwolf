import fs from 'fs'
import path from 'path'
import inquirer from 'inquirer'
import ExitCodes from '../ExitCodes'
import { CLIError } from '@oclif/errors'
import ApiCommandBase from './ApiCommandBase'
import { Keyring } from '@polkadot/api'
import { formatBalance } from '@polkadot/util'
import { MemberDetails, NamedKeyringPair } from '../Types'
import { DeriveBalancesAll } from '@polkadot/api-derive/types'
import { memberHandle, toFixedLength } from '../helpers/display'
import { AccountId, MemberId } from '@joystream/types/common'
import { KeyringPair, KeyringInstance, KeyringOptions } from '@polkadot/keyring/types'
import { KeypairType } from '@polkadot/util-crypto/types'
import createDevelopmentKeyring from '@polkadot/keyring/testing'
import chalk from 'chalk'
import { mnemonicGenerate } from '@polkadot/util-crypto'
import { validateAddress } from '../helpers/validation'
import slug from 'slug'
import { Membership } from '@joystream/types/members'
import BN from 'bn.js'

const ACCOUNTS_DIRNAME = 'accounts'
export const DEFAULT_ACCOUNT_TYPE = 'sr25519'
export const KEYRING_OPTIONS: KeyringOptions = {
  type: DEFAULT_ACCOUNT_TYPE,
}
export const STAKING_ACCOUNT_CANDIDATE_STAKE = new BN(200)

/**
 * Abstract base class for account-related commands.
 *
 * All the accounts available in the CLI are stored in the form of json backup files inside:
 * { APP_DATA_PATH }/{ ACCOUNTS_DIRNAME } (ie. ~/.local/share/joystream-cli/accounts on Ubuntu)
 * Where: APP_DATA_PATH is provided by StateAwareCommandBase and ACCOUNTS_DIRNAME is a const (see above).
 */
export default abstract class AccountsCommandBase extends ApiCommandBase {
  private keyring: KeyringInstance | undefined

  getKeyring(): KeyringInstance {
    if (!this.keyring) {
      this.error('Trying to access Keyring before AccountsCommandBase initialization', {
        exit: ExitCodes.UnexpectedException,
      })
    }
    return this.keyring
  }

  isKeyAvailable(key: AccountId | string): boolean {
    return this.getKeyring()
      .getPairs()
      .some((p) => p.address === key.toString())
  }

  getAccountsDirPath(): string {
    return path.join(this.getAppDataPath(), ACCOUNTS_DIRNAME)
  }

  getAccountFileName(accountName: string): string {
    return `${slug(accountName)}.json`
  }

  getAccountFilePath(accountName: string): string {
    return path.join(this.getAccountsDirPath(), this.getAccountFileName(accountName))
  }

  isAccountNameTaken(accountName: string): boolean {
    return this.getPairs().some((p) => this.getAccountFileName(p.meta.name) === this.getAccountFileName(accountName))
  }

  private initAccountsFs(): void {
    if (!fs.existsSync(this.getAccountsDirPath())) {
      fs.mkdirSync(this.getAccountsDirPath())
    }
  }

  async createAccount(
    name?: string,
    masterKey?: KeyringPair,
    password?: string,
    type?: KeypairType
  ): Promise<NamedKeyringPair> {
    while (!name || this.isAccountNameTaken(name)) {
      if (name) {
        this.warn(`Account ${chalk.white(name)} already exists... Try different name`)
      }
      name = await this.simplePrompt({ message: 'New account name' })
    }

    if (!masterKey) {
      const keyring = new Keyring(KEYRING_OPTIONS)
      const mnemonic = mnemonicGenerate()
      keyring.addFromMnemonic(mnemonic, { name, whenCreated: Date.now() }, type)
      masterKey = keyring.getPairs()[0]
      this.log(chalk.white(`${chalk.bold('New account memonic: ')}${mnemonic}`))
    } else {
      const existingAcc = this.getPairs().find((p) => p.address === masterKey!.address)
      if (existingAcc) {
        this.error(`Account with this key already exists (${chalk.white(existingAcc.meta.name)})`, {
          exit: ExitCodes.InvalidInput,
        })
      }
      await this.requestPairDecoding(masterKey, 'Current account password')
      if (!masterKey.meta.name) {
        masterKey.meta.name = name
      }
    }

    while (password === undefined) {
      password = await this.promptForPassword("Set new account's password")
      const password2 = await this.promptForPassword("Confirm new account's password")

      if (password !== password2) {
        this.warn('Passwords are not the same!')
        password = undefined
      }
    }
    if (!password) {
      this.warn('Using empty password is not recommended!')
    }

    const destPath = this.getAccountFilePath(name)
    fs.writeFileSync(destPath, JSON.stringify(masterKey.toJson(password)))

    this.getKeyring().addPair(masterKey)

    this.log(chalk.greenBright(`\nNew account succesfully created!`))

    return masterKey as NamedKeyringPair
  }

  fetchAccountFromJsonFile(jsonBackupFilePath: string): NamedKeyringPair {
    if (!fs.existsSync(jsonBackupFilePath)) {
      throw new CLIError('Input file does not exist!', { exit: ExitCodes.FileNotFound })
    }
    if (path.extname(jsonBackupFilePath) !== '.json') {
      throw new CLIError('Invalid input file: File extension should be .json', { exit: ExitCodes.InvalidFile })
    }
    let accountJsonObj: any
    try {
      accountJsonObj = require(jsonBackupFilePath)
    } catch (e) {
      throw new CLIError('Provided backup file is not valid or cannot be accessed', { exit: ExitCodes.InvalidFile })
    }
    if (typeof accountJsonObj !== 'object' || accountJsonObj === null) {
      throw new CLIError('Provided backup file is not valid', { exit: ExitCodes.InvalidFile })
    }

    if (!accountJsonObj.meta) accountJsonObj.meta = {}
    // Normalize the CLI account name based on file name
    // (makes sure getFilePath(name) will always point to the correct file, preserving backward-compatibility
    // with older CLI versions)
    accountJsonObj.meta.name = path.basename(jsonBackupFilePath, '.json')

    const keyring = new Keyring(KEYRING_OPTIONS)
    let account: NamedKeyringPair
    try {
      // Try adding and retrieving the keys in order to validate that the backup file is correct
      keyring.addFromJson(accountJsonObj)
      account = keyring.getPair(accountJsonObj.address) as NamedKeyringPair // We can be sure it's named, because we forced it before
    } catch (e) {
      throw new CLIError(`Provided backup file is not valid (${e.message})`, { exit: ExitCodes.InvalidFile })
    }

    return account
  }

  private fetchAccountOrNullFromFile(jsonFilePath: string): NamedKeyringPair | null {
    try {
      return this.fetchAccountFromJsonFile(jsonFilePath)
    } catch (e) {
      // Here in case of a typical CLIError we just return null (otherwise we throw)
      if (!(e instanceof CLIError)) throw e
      return null
    }
  }

  fetchAccounts(): NamedKeyringPair[] {
    let files: string[] = []
    const accountDir = this.getAccountsDirPath()
    try {
      files = fs.readdirSync(accountDir)
    } catch (e) {
      // Do nothing
    }

    // We have to assert the type, because TS is not aware that we're filtering out the nulls at the end
    return files
      .map((fileName) => {
        const filePath = path.join(accountDir, fileName)
        return this.fetchAccountOrNullFromFile(filePath)
      })
      .filter((account) => account !== null) as NamedKeyringPair[]
  }

  getPairs(includeDevAccounts = true): NamedKeyringPair[] {
    return this.getKeyring()
      .getPairs()
      .filter((p) => includeDevAccounts || !p.meta.isTesting) as NamedKeyringPair[]
  }

  getPair(key: string): NamedKeyringPair {
    return this.getKeyring().getPair(key) as NamedKeyringPair
  }

  async getDecodedPair(key: string): Promise<NamedKeyringPair> {
    const pair = this.getPair(key)

    return (await this.requestPairDecoding(pair)) as NamedKeyringPair
  }

  async requestPairDecoding(pair: KeyringPair, message?: string): Promise<KeyringPair> {
    // Skip if pair already unlocked
    if (!pair.isLocked) {
      return pair
    }

    // First - try decoding using empty string
    try {
      pair.decodePkcs8('')
      return pair
    } catch (e) {
      // Continue...
    }

    let isPassValid = false
    while (!isPassValid) {
      try {
        const password = await this.promptForPassword(
          message || `Enter ${pair.meta.name ? pair.meta.name : pair.address} account password`
        )
        pair.decodePkcs8(password)
        isPassValid = true
      } catch (e) {
        this.warn('Invalid password... Try again.')
      }
    }

    return pair
  }

  initKeyring(): void {
    this.keyring = this.getApi().isDevelopment
      ? createDevelopmentKeyring(KEYRING_OPTIONS)
      : new Keyring(KEYRING_OPTIONS)
    const accounts = this.fetchAccounts()
    accounts.forEach((a) => this.getKeyring().addPair(a))
  }

  async promptForPassword(message = "Your account's password"): Promise<string> {
    const { password } = await inquirer.prompt([
      {
        name: 'password',
        type: 'password',
        message,
      },
    ])

    return password
  }

<<<<<<< HEAD
=======
  async requireConfirmation(
    message = 'Are you sure you want to execute this action?',
    defaultVal = false
  ): Promise<void> {
    if (process.env.AUTO_CONFIRM === 'true' || parseInt(process.env.AUTO_CONFIRM || '')) {
      return
    }
    const { confirmed } = await inquirer.prompt([{ type: 'confirm', name: 'confirmed', message, default: defaultVal }])
    if (!confirmed) {
      this.exit(ExitCodes.OK)
    }
  }

>>>>>>> b2765ec0
  async promptForAccount(
    message = 'Select an account',
    createIfUnavailable = true,
    includeDevAccounts = true,
    showBalances = true
  ): Promise<string> {
    const pairs = this.getPairs(includeDevAccounts)

    if (!pairs.length) {
      this.warn('No accounts available!')
      if (createIfUnavailable) {
        await this.requireConfirmation('Do you want to create a new account?', true)
        pairs.push(await this.createAccount())
      } else {
        this.exit()
      }
    }

    let balances: DeriveBalancesAll[] = []
    if (showBalances) {
      balances = await this.getApi().getAccountsBalancesInfo(pairs.map((p) => p.address))
    }

    const longestNameLen: number = pairs.reduce((prev, curr) => Math.max(curr.meta.name.length, prev), 0)
    const nameColLength: number = Math.min(longestNameLen + 1, 20)
    const chosenKey = await this.simplePrompt({
      message,
      type: 'list',
      choices: pairs.map((p, i) => ({
        name:
          `${toFixedLength(p.meta.name, nameColLength)} | ` +
          `${p.address} | ` +
          ((showBalances || '') &&
            `${formatBalance(balances[i].availableBalance)} / ` + `${formatBalance(balances[i].votingBalance)}`),
        value: p.address,
      })),
    })

    return chosenKey
  }

  promptForCustomAddress(): Promise<string> {
    return this.simplePrompt({
      message: 'Provide custom address',
      validate: (a) => validateAddress(a),
    })
  }

  async promptForAnyAddress(message = 'Select an address'): Promise<string> {
    const type: 'available' | 'new' | 'custom' = await this.simplePrompt({
      message,
      type: 'list',
      choices: [
        { name: 'Available account', value: 'available' },
        { name: 'New account', value: 'new' },
        { name: 'Custom address', value: 'custom' },
      ],
    })

    if (type === 'available') {
      return this.promptForAccount()
    } else if (type === 'new') {
      return (await this.createAccount()).address
    } else {
      return this.promptForCustomAddress()
    }
  }

  async getRequiredMemberContext(): Promise<MemberDetails> {
    // TODO: Limit only to a set of members provided by the user?
    const allMembers = await this.getApi().allMembers()
    const availableMembers = await Promise.all(
      allMembers
        .filter(([, m]) => this.isKeyAvailable(m.controller_account.toString()))
        .map(([id, m]) => this.getApi().memberDetails(id, m))
    )

    if (!availableMembers.length) {
      this.error('No member controller key available!', { exit: ExitCodes.AccessDenied })
    } else if (availableMembers.length === 1) {
      return availableMembers[0]
    } else {
      return this.promptForMember(availableMembers, 'Choose member context')
    }
  }

  async promptForMember(availableMembers: MemberDetails[], message = 'Choose a member'): Promise<MemberDetails> {
    const memberIndex = await this.simplePrompt({
      type: 'list',
      message,
      choices: availableMembers.map((m, i) => ({
        name: memberHandle(m),
        value: i,
      })),
    })

    return availableMembers[memberIndex]
  }

  async promptForStakingAccount(stakeValue: BN, memberId: MemberId, member: Membership): Promise<string> {
    this.log(`Required stake: ${formatBalance(stakeValue)}`)
    let stakingAccount: string
    while (true) {
      stakingAccount = await this.promptForAnyAddress('Choose staking account')
      const { balances } = await this.getApi().getAccountSummary(stakingAccount)
      const stakingStatus = await this.getApi().stakingAccountStatus(stakingAccount)

      if (balances.lockedBalance.gtn(0)) {
        this.warn('This account is already used for other staking purposes, choose different account...')
        continue
      }

      if (stakingStatus && !stakingStatus.member_id.eq(memberId)) {
        this.warn('This account is already used as staking accout by other member, choose different account...')
        continue
      }

      let additionalStakingAccountCosts = new BN(0)
      if (!stakingStatus || (stakingStatus && stakingStatus.confirmed.isFalse)) {
        if (!this.isKeyAvailable(stakingAccount)) {
          this.warn(
            'Account is not a confirmed staking account and cannot be directly accessed via CLI, choose different account...'
          )
          continue
        }
        this.warn(
          `This account is not a confirmed staking account. ` +
            `Additional funds (fees) may be required to set it as a staking account.`
        )
        if (!stakingStatus) {
          additionalStakingAccountCosts = await this.getApi().estimateFee(
            await this.getDecodedPair(stakingAccount),
            this.getOriginalApi().tx.members.addStakingAccountCandidate(memberId)
          )
          additionalStakingAccountCosts = additionalStakingAccountCosts.add(STAKING_ACCOUNT_CANDIDATE_STAKE)
        }
      }

      const requiredStakingAccountBalance = stakeValue.add(additionalStakingAccountCosts)
      const missingStakingAccountBalance = requiredStakingAccountBalance.sub(balances.availableBalance)
      if (missingStakingAccountBalance.gtn(0)) {
        this.warn(
          `Not enough available staking account balance! Missing: ${chalk.cyan(
            formatBalance(missingStakingAccountBalance)
          )}.` +
            (additionalStakingAccountCosts.gtn(0)
              ? ` (includes ${formatBalance(
                  additionalStakingAccountCosts
                )} which is a required fee and candidate stake for adding a new staking account)`
              : '')
        )
        const transferTokens = await this.simplePrompt({
          type: 'confirm',
          message: `Do you want to transfer ${chalk.cyan(
            formatBalance(missingStakingAccountBalance)
          )} from another account?`,
        })
        if (transferTokens) {
          const key = await this.promptForAccount('Choose source account')
          await this.sendAndFollowNamedTx(await this.getDecodedPair(key), 'balances', 'transferKeepAlive', [
            stakingAccount,
            missingStakingAccountBalance,
          ])
        } else {
          continue
        }
      }

      if (!stakingStatus) {
        await this.sendAndFollowNamedTx(
          await this.getDecodedPair(stakingAccount),
          'members',
          'addStakingAccountCandidate',
          [memberId]
        )
      }

      if (!stakingStatus || stakingStatus.confirmed.isFalse) {
        await this.sendAndFollowNamedTx(
          await this.getDecodedPair(member.controller_account.toString()),
          'members',
          'confirmStakingAccount',
          [memberId, stakingAccount]
        )
      }

      break
    }

    return stakingAccount
  }

  async init() {
    await super.init()
    try {
      this.initAccountsFs()
    } catch (e) {
      throw this.createDataDirInitError()
    }
    await this.initKeyring()
  }
}<|MERGE_RESOLUTION|>--- conflicted
+++ resolved
@@ -9,15 +9,16 @@
 import { MemberDetails, NamedKeyringPair } from '../Types'
 import { DeriveBalancesAll } from '@polkadot/api-derive/types'
 import { memberHandle, toFixedLength } from '../helpers/display'
-import { AccountId, MemberId } from '@joystream/types/common'
+import { MemberId } from '@joystream/types/common'
 import { KeyringPair, KeyringInstance, KeyringOptions } from '@polkadot/keyring/types'
 import { KeypairType } from '@polkadot/util-crypto/types'
-import createDevelopmentKeyring from '@polkadot/keyring/testing'
+import { createTestKeyring } from '@polkadot/keyring/testing'
 import chalk from 'chalk'
 import { mnemonicGenerate } from '@polkadot/util-crypto'
 import { validateAddress } from '../helpers/validation'
 import slug from 'slug'
 import { Membership } from '@joystream/types/members'
+import { GenericAccountId as AccountId } from '@polkadot/types/generic/AccountId'
 import BN from 'bn.js'
 
 const ACCOUNTS_DIRNAME = 'accounts'
@@ -240,9 +241,7 @@
   }
 
   initKeyring(): void {
-    this.keyring = this.getApi().isDevelopment
-      ? createDevelopmentKeyring(KEYRING_OPTIONS)
-      : new Keyring(KEYRING_OPTIONS)
+    this.keyring = this.getApi().isDevelopment ? createTestKeyring(KEYRING_OPTIONS) : new Keyring(KEYRING_OPTIONS)
     const accounts = this.fetchAccounts()
     accounts.forEach((a) => this.getKeyring().addPair(a))
   }
@@ -259,22 +258,6 @@
     return password
   }
 
-<<<<<<< HEAD
-=======
-  async requireConfirmation(
-    message = 'Are you sure you want to execute this action?',
-    defaultVal = false
-  ): Promise<void> {
-    if (process.env.AUTO_CONFIRM === 'true' || parseInt(process.env.AUTO_CONFIRM || '')) {
-      return
-    }
-    const { confirmed } = await inquirer.prompt([{ type: 'confirm', name: 'confirmed', message, default: defaultVal }])
-    if (!confirmed) {
-      this.exit(ExitCodes.OK)
-    }
-  }
-
->>>>>>> b2765ec0
   async promptForAccount(
     message = 'Select an account',
     createIfUnavailable = true,
