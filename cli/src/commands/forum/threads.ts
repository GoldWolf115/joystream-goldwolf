import { flags } from '@oclif/command'
import chalk from 'chalk'
import ForumCommandBase from '../../base/ForumCommandBase'
import { displayTable } from '../../helpers/display'
import { formatBalance } from '@polkadot/util'

export default class ForumThreadsCommand extends ForumCommandBase {
  static description = 'List existing forum threads in given category.'
  static flags = {
    categoryId: flags.integer({
      char: 'c',
      required: true,
      description: 'Category id (only threads in this category will be listed)',
    }),
    ...ForumCommandBase.flags,
  }

  async run(): Promise<void> {
    const { categoryId } = this.parse(ForumThreadsCommand).flags

    await this.ensureCategoryExists(categoryId)
    const threads = await this.getApi().forumThreads(categoryId)

    if (threads.length) {
      displayTable(
        threads.map(([id, t]) => ({
          'ID': id.toString(),
          'Cleanup payoff': formatBalance(t.cleanupPayOff.amount),
          'Author member id': t.authorId.toString(),
<<<<<<< HEAD
          'No. posts': t.numberOfEditablePosts.toString(),
=======
          'No. editable posts': t.numberOfEditablePosts.toString(),
>>>>>>> 502ef594
        })),
        5
      )
    } else {
      this.log(`No threads in category ${chalk.magentaBright(categoryId)} found`)
    }
  }
}<|MERGE_RESOLUTION|>--- conflicted
+++ resolved
@@ -27,11 +27,7 @@
           'ID': id.toString(),
           'Cleanup payoff': formatBalance(t.cleanupPayOff.amount),
           'Author member id': t.authorId.toString(),
-<<<<<<< HEAD
-          'No. posts': t.numberOfEditablePosts.toString(),
-=======
           'No. editable posts': t.numberOfEditablePosts.toString(),
->>>>>>> 502ef594
         })),
         5
       )
