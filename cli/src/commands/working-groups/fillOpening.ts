--- conflicted
+++ resolved
@@ -30,22 +30,12 @@
     const applicationIds = await this.promptForApplicationsToAccept(opening)
     const rewardPolicyOpt = await this.promptForParam(`Option<RewardPolicy>`, createParamOptions('RewardPolicy'))
 
-<<<<<<< HEAD
-    await this.requestAccountDecoding(account)
-
-    await this.sendAndFollowNamedTx(account, apiModuleByGroup[this.group], 'fillOpening', [
-      openingId,
-      createType('BTreeSet<ApplicationId>', applicationIds),
-      rewardPolicyOpt,
-    ])
-=======
     await this.sendAndFollowNamedTx(
       await this.getDecodedPair(lead.roleAccount),
       apiModuleByGroup[this.group],
       'fillOpening',
       [openingId, createType('BTreeSet<ApplicationId>', applicationIds), rewardPolicyOpt]
     )
->>>>>>> 800d054c
 
     this.log(chalk.green(`Opening ${chalk.magentaBright(openingId)} successfully filled!`))
     this.log(
