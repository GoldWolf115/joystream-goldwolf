--- conflicted
+++ resolved
@@ -36,31 +36,6 @@
       [worker.workerId, address]
     )
 
-<<<<<<< HEAD
-    this.log(chalk.green(`Succesfully updated the role account to: ${chalk.white(address)})`))
-=======
-    await this.sendAndFollowNamedTx(account, apiModuleByGroup[this.group], 'updateRoleAccount', [
-      worker.workerId,
-      newRoleAccount,
-    ])
-
-    this.log(chalk.green(`Successfully updated the role account to: ${chalk.magentaBright(newRoleAccount)})`))
-
-    const matchingAccount = cliAccounts.find((account) => account.address === newRoleAccount)
-    if (matchingAccount) {
-      const switchAccount = await this.simplePrompt({
-        type: 'confirm',
-        message: 'Do you want to switch the currenly selected CLI account to the new role account?',
-        default: false,
-      })
-      if (switchAccount) {
-        await this.setSelectedAccount(matchingAccount)
-        this.log(
-          chalk.green('Account switched to: ') +
-            chalk.magentaBright(`${matchingAccount.meta.name} (${matchingAccount.address})`)
-        )
-      }
-    }
->>>>>>> b2765ec0
+    this.log(chalk.green(`Succesfully updated the role account to: ${chalk.magentaBright(address)})`))
   }
 }