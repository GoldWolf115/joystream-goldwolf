--- conflicted
+++ resolved
@@ -28,15 +28,10 @@
     ...WorkingGroupsCommandBase.flags,
   }
 
-<<<<<<< HEAD
-  async run() {
+  async run(): Promise<void> {
     const {
       args: { workerId, amount },
     } = this.parse(WorkingGroupsDecreaseWorkerStake)
-=======
-  async run(): Promise<void> {
-    const { args } = this.parse(WorkingGroupsDecreaseWorkerStake)
->>>>>>> f62058ba
 
     // Lead-only gate
     const lead = await this.getRequiredLeadContext()
@@ -45,7 +40,6 @@
 
     this.log(chalk.magentaBright('Current worker stake: ', formatBalance(groupMember.stake)))
 
-<<<<<<< HEAD
     if (!isValidBalance(amount) || groupMember.stake.lt(new BN(amount))) {
       this.error('Invalid amount', { exit: ExitCodes.InvalidInput })
     }
@@ -55,13 +49,6 @@
       apiModuleByGroup[this.group],
       'decreaseStake',
       [workerId, amount]
-=======
-    await this.sendAndFollowNamedTx(
-      await this.getDecodedPair(lead.roleAccount),
-      apiModuleByGroup[this.group],
-      'decreaseStake',
-      [workerId, balance]
->>>>>>> f62058ba
     )
 
     this.log(
