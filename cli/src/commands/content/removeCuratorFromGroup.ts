import ContentDirectoryCommandBase from '../../base/ContentDirectoryCommandBase'
import chalk from 'chalk'

export default class RemoveCuratorFromGroupCommand extends ContentDirectoryCommandBase {
  static description = 'Remove Curator from Curator Group.'
  static args = [
    {
      name: 'groupId',
      required: false,
      description: 'ID of the Curator Group',
    },
    {
      name: 'curatorId',
      required: false,
      description: 'ID of the curator',
    },
  ]

<<<<<<< HEAD
  async run() {
=======
  async run(): Promise<void> {
>>>>>>> f62058ba
    const lead = await this.getRequiredLeadContext()

    let { groupId, curatorId } = this.parse(RemoveCuratorFromGroupCommand).args

    if (groupId === undefined) {
      groupId = await this.promptForCuratorGroup()
    }

    const group = await this.getCuratorGroup(groupId)
    const groupCuratorIds = Array.from(group.curators).map((id) => id.toNumber())

    if (curatorId === undefined) {
      curatorId = await this.promptForCurator('Choose a Curator to remove', groupCuratorIds)
    } else {
      if (!groupCuratorIds.includes(parseInt(curatorId))) {
        this.error(`Curator ${chalk.magentaBright(curatorId)} is not part of group ${chalk.magentaBright(groupId)}`)
      }
      await this.getCurator(curatorId)
    }

<<<<<<< HEAD
    await this.sendAndFollowNamedTx(
      await this.getDecodedPair(lead.roleAccount.toString()),
      'content',
      'removeCuratorFromGroup',
      [groupId, curatorId]
    )
=======
    await this.sendAndFollowNamedTx(await this.getDecodedPair(lead.roleAccount), 'content', 'removeCuratorFromGroup', [
      groupId,
      curatorId,
    ])
>>>>>>> f62058ba

    this.log(
      chalk.green(
        `Curator ${chalk.magentaBright(curatorId)} successfully removed from group ${chalk.magentaBright(groupId)}!`
      )
    )
  }
}<|MERGE_RESOLUTION|>--- conflicted
+++ resolved
@@ -16,11 +16,7 @@
     },
   ]
 
-<<<<<<< HEAD
-  async run() {
-=======
   async run(): Promise<void> {
->>>>>>> f62058ba
     const lead = await this.getRequiredLeadContext()
 
     let { groupId, curatorId } = this.parse(RemoveCuratorFromGroupCommand).args
@@ -41,19 +37,10 @@
       await this.getCurator(curatorId)
     }
 
-<<<<<<< HEAD
-    await this.sendAndFollowNamedTx(
-      await this.getDecodedPair(lead.roleAccount.toString()),
-      'content',
-      'removeCuratorFromGroup',
-      [groupId, curatorId]
-    )
-=======
     await this.sendAndFollowNamedTx(await this.getDecodedPair(lead.roleAccount), 'content', 'removeCuratorFromGroup', [
       groupId,
       curatorId,
     ])
->>>>>>> f62058ba
 
     this.log(
       chalk.green(
