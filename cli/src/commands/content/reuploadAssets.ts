import UploadCommandBase from '../../base/UploadCommandBase'
import { getInputJson } from '../../helpers/InputOutput'
import AssetsSchema from '../../schemas/json/Assets.schema.json'
import { Assets as AssetsInput } from '../../schemas/typings/Assets.schema'
import { flags } from '@oclif/command'
import BN from 'bn.js'

export default class ReuploadVideoAssetsCommand extends UploadCommandBase {
  static description = 'Allows reuploading assets that were not successfully uploaded during channel/video creation'

  static flags = {
    input: flags.string({
      char: 'i',
      required: true,
      description: 'Path to JSON file containing array of assets to reupload (contentIds and paths)',
    }),
  }

  async run(): Promise<void> {
    const { input } = this.parse(ReuploadVideoAssetsCommand).flags

    // Get context
<<<<<<< HEAD
    const account = await this.getRequiredSelectedAccount()
    const memberId = await this.getRequiredMemberId()
    await this.requestAccountDecoding(account)
=======
    const [memberId, membership] = await this.getRequiredMemberContext()
>>>>>>> 18eb4e17

    // Get input from file
    const inputData = await getInputJson<AssetsInput>(input, AssetsSchema)
    const { bagId } = inputData
    const inputAssets = inputData.assets.map(({ objectId, path }) => ({
      dataObjectId: new BN(objectId),
      path,
    }))

    // Upload assets
<<<<<<< HEAD
    await this.uploadAssets(account, memberId, bagId, inputAssets, input, '')
=======
    await this.uploadAssets(
      await this.getDecodedPair(membership.controller_account),
      memberId.toNumber(),
      bagId,
      inputAssets,
      input,
      ''
    )
>>>>>>> 18eb4e17
  }
}<|MERGE_RESOLUTION|>--- conflicted
+++ resolved
@@ -20,13 +20,7 @@
     const { input } = this.parse(ReuploadVideoAssetsCommand).flags
 
     // Get context
-<<<<<<< HEAD
-    const account = await this.getRequiredSelectedAccount()
-    const memberId = await this.getRequiredMemberId()
-    await this.requestAccountDecoding(account)
-=======
     const [memberId, membership] = await this.getRequiredMemberContext()
->>>>>>> 18eb4e17
 
     // Get input from file
     const inputData = await getInputJson<AssetsInput>(input, AssetsSchema)
@@ -37,9 +31,6 @@
     }))
 
     // Upload assets
-<<<<<<< HEAD
-    await this.uploadAssets(account, memberId, bagId, inputAssets, input, '')
-=======
     await this.uploadAssets(
       await this.getDecodedPair(membership.controller_account),
       memberId.toNumber(),
@@ -48,6 +39,5 @@
       input,
       ''
     )
->>>>>>> 18eb4e17
   }
 }