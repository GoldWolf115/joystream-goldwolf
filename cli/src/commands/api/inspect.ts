--- conflicted
+++ resolved
@@ -2,15 +2,11 @@
 import { CLIError } from '@oclif/errors'
 import { displayNameValueTable } from '../../helpers/display'
 import { Codec } from '@polkadot/types/types'
-<<<<<<< HEAD
-=======
 import { ConstantCodec } from '@polkadot/types/metadata/decorate/types'
->>>>>>> f62058ba
 import ExitCodes from '../../ExitCodes'
 import chalk from 'chalk'
 import { NameValueObj, ApiMethodArg, UnaugmentedApiPromise } from '../../Types'
 import ApiCommandBase from '../../base/ApiCommandBase'
-import { AugmentedConst } from '@polkadot/api/types'
 
 // Command flags type
 type ApiInspectFlags = {
@@ -84,11 +80,7 @@
       return this.getUnaugmentedApi().query[apiModule][apiMethod].creator.meta
     } else {
       // Currently the only other optoin is api.consts
-<<<<<<< HEAD
-      const method = (this.getUnaugmentedApi().consts[apiModule][apiMethod] as unknown) as AugmentedConst<'promise'>
-=======
       const method = this.getUnaugmentedApi().consts[apiModule][apiMethod] as ConstantCodec
->>>>>>> f62058ba
       return method.meta
     }
   }
