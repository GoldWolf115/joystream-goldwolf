--- conflicted
+++ resolved
@@ -40,21 +40,13 @@
     "@polkadot/x-global": "9.5.1",
     "@polkadot/x-ws": "9.5.1",
     "typescript": "^4.4.3",
-<<<<<<< HEAD
     "bn.js": "^5.2.1",
     "rxjs": "^7.4.0",
     "typeorm": "https://github.com/Joystream/typeorm/releases/download/0.3.5/typeorm-v0.3.5.tgz",
+    "graphql": "^14.7.0",
     "pg": "^8.4.0",
     "chalk": "^4.0.0",
     "@types/bn.js": "^5.1.0"
-=======
-    "rxjs": "^7.4.0",
-    "pg": "^8.4.0",
-    "@types/bn.js": "^5.1.0",
-    "bn.js": "^5.2.0",
-    "graphql": "^14.7.0",
-    "chalk": "^4.0.0"
->>>>>>> 3153a3f7
   },
   "devDependencies": {
     "eslint": "^7.25.0",
