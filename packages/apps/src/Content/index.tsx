--- conflicted
+++ resolved
@@ -21,6 +21,22 @@
 
 interface Props extends I18nProps, ApiProps, RouteComponentProps {}
 
+const Wrapper = styled.div`
+  background: #fafafa;
+  display: flex;
+  flex-direction: column;
+  flex-grow: 1;
+  height: 100%;
+  min-height: 100vh;
+  overflow-x: hidden;
+  overflow-y: auto;
+  width: 100%;
+  padding: 0 2rem;
+  @media(max-width: 768px) {
+    padding: 0 0.5rem;
+  }
+`;
+
 const unknown = {
   display: {
     needsApi: undefined
@@ -35,48 +51,17 @@
     !!(route && app.startsWith(route.name))
   ) || unknown;
 
-<<<<<<< HEAD
-    if (needsApi && (!isApiReady || !isApiConnected)) {
-      return (
-        <Wrapper>
-          <Connecting>{t('Waiting for API to be connected and ready.')}</Connecting>
-        </Wrapper>
-      );
-    }
-
-    return (
-      <Wrapper>
-        <MyAccountProvider>
-        <QueueConsumer>
-          {({ queueAction, stqueue, txqueue }: QueueProps) => (
-            <>
-              <TopBar />
-              <Component
-                basePath={`/${name}`}
-                location={location}
-                onStatusChange={queueAction}
-              />
-              <Status
-                queueAction={queueAction}
-                stqueue={stqueue}
-                txqueue={txqueue}
-              />
-            </>
-          )}
-        </QueueConsumer>
-        </MyAccountProvider>
-      </Wrapper>
-    );
-  }
-=======
   return (
     <div className={className}>
       {needsApi && (!isApiReady || !isApiConnected)
         ? <div className='connecting'>{t('Waiting for API to be connected and ready.')}</div>
         : (
+          <Wrapper>
+          <MyAccountProvider>
           <QueueConsumer>
             {({ queueAction, stqueue, txqueue }: QueueProps): React.ReactNode => (
               <>
+                <TopBar />
                 <Component
                   basePath={`/${name}`}
                   location={location}
@@ -90,11 +75,12 @@
               </>
             )}
           </QueueConsumer>
+          </MyAccountProvider>
+          </Wrapper>
         )
       }
     </div>
   );
->>>>>>> 6fb8916e
 }
 
 // React-router needs to be first, otherwise we have blocked updates
