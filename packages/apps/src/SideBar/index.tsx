--- conflicted
+++ resolved
@@ -9,7 +9,7 @@
 
 import React, { useState } from 'react';
 import styled from 'styled-components';
-import { Responsive } from 'semantic-ui-react';
+import { Responsive, Icon, SemanticICONS } from 'semantic-ui-react';
 import routing from '@polkadot/apps-routing';
 import { Button, ChainImg, Menu, media } from '@polkadot/react-components';
 import { classes } from '@polkadot/react-components/util';
@@ -17,8 +17,6 @@
 import translate from '../translate';
 import Item from './Item';
 import NetworkModal from '../modals/Network';
-
-// import { SemanticICONS } from 'semantic-ui-react';
 
 interface Props extends I18nProps /*ApiProps,*/ {
   className?: string;
@@ -29,22 +27,22 @@
   toggleMenu: () => void;
 }
 
-// type OuterLinkProps = {
-//   url: string;
-//   title: string;
-//   icon?: SemanticICONS;
-// };
-
-// function OuterLink({ url, title, icon = 'external alternate' }: OuterLinkProps) {
-//   return (
-//     <Menu.Item className="apps--SideBar-Item">
-//       <a className="apps--SideBar-Item-NavLink" href={url} target="_blank">
-//         <Icon name={icon} />
-//         <span className="text">{title}</span>
-//       </a>
-//     </Menu.Item>
-//   );
-// }
+type OuterLinkProps = {
+  url: string;
+  title: string;
+  icon?: SemanticICONS;
+};
+
+function OuterLink({ url, title, icon = 'external alternate' }: OuterLinkProps) {
+  return (
+    <Menu.Item className="apps--SideBar-Item">
+      <a className="apps--SideBar-Item-NavLink" href={url} target="_blank">
+        <Icon name={icon} />
+        <span className="text">{title}</span>
+      </a>
+    </Menu.Item>
+  );
+}
 
 /*
 interface State {
@@ -164,20 +162,11 @@
                 ) : (
                   <Menu.Divider hidden key={index} />
                 )
-<<<<<<< HEAD
-            ))}
+            )}
             <Menu.Divider hidden />
             <OuterLink url='https://tjoy.joystream.org/' title='Tokenomics' />
             <OuterLink url='https://blog.joystream.org/constantinople-incentives/' title='Earn Monero' />
             <Menu.Divider hidden />
-            {
-              isCollapsed
-                ? undefined
-                : <NodeInfo />
-            }
-=======
-            )}
->>>>>>> d88b12ee
           </div>
           <Responsive
             minWidth={SIDEBAR_MENU_THRESHOLD}
