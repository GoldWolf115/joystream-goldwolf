import React from "react";
import { FormikProps, WithFormikConfig } from "formik";
import * as Yup from "yup";
import { getFormErrorLabelsProps } from "./errorHandling";
import {
  GenericProposalForm,
  GenericFormValues,
  genericFormDefaultOptions,
  DefaultOuterFormProps,
  genericFormDefaultValues
} from './GenericProposalForm';
<<<<<<< HEAD
import FormField from "./FormField";
=======
import { InputFormField } from "./FormFields";
>>>>>>> 6f8eb8b4
import { withFormContainer } from "./FormContainer";
import "./forms.css";

type FormValues = GenericFormValues & {
  capacity: string
}

const defaultValues: FormValues = {
  ...genericFormDefaultValues,
  capacity: '',
};

type MintCapacityGroup = 'Council' | 'Content Working Group';

type FormAdditionalProps = {
  mintCapacityGroup: MintCapacityGroup
};

type MintCapacityProps = FormikProps<FormValues> & FormAdditionalProps;

const MintCapacityForm: React.FunctionComponent<MintCapacityProps> = props => {
<<<<<<< HEAD
  const { handleChange, errors, touched, isSubmitting, handleSubmit, mintCapacityGroup } = props;
  const passProps = { handleChange, errors, isSubmitting, touched, handleSubmit };
  const errorLabelsProps = getFormErrorLabelsProps<FormValues>(errors, touched);
  return (
    <GenericProposalForm {...passProps}>
      <FormField
=======
  const { handleChange, errors, touched, mintCapacityGroup, values } = props;
  const errorLabelsProps = getFormErrorLabelsProps<FormValues>(errors, touched);
  return (
    <GenericProposalForm {...props}>
      <InputFormField
>>>>>>> 6f8eb8b4
        error={errorLabelsProps.capacity}
        onChange={handleChange}
        name="capacity"
        placeholder="100"
        label={ `${ mintCapacityGroup } Mint Capacity` }
        help={ `The new mint capacity you propse for ${ mintCapacityGroup }` }
        unit="tJOY"
<<<<<<< HEAD
=======
        value={values.capacity}
>>>>>>> 6f8eb8b4
      />
    </GenericProposalForm>
  );
}

type OuterFormProps = DefaultOuterFormProps<FormAdditionalProps, FormValues>;
type OutermostFormProps = OuterFormProps & { handleSubmit: WithFormikConfig<OuterFormProps, FormValues>["handleSubmit"] };
export default (props:OutermostFormProps) => {
  const FormContainer = withFormContainer<OuterFormProps, FormValues>({
    mapPropsToValues: (props:OuterFormProps) => ({
      ...defaultValues,
      ...(props.initialData || {})
    }),
    validationSchema: Yup.object().shape({
      ...genericFormDefaultOptions.validationSchema,
      capacity: Yup.number().required("You need to specify the mint capacity.")
    }),
    handleSubmit: props.handleSubmit,
    displayName: `${ props.mintCapacityGroup }MintCapacityForm`
  })(MintCapacityForm);

  return <FormContainer mintCapacityGroup={props.mintCapacityGroup}/>
}<|MERGE_RESOLUTION|>--- conflicted
+++ resolved
@@ -9,11 +9,7 @@
   DefaultOuterFormProps,
   genericFormDefaultValues
 } from './GenericProposalForm';
-<<<<<<< HEAD
-import FormField from "./FormField";
-=======
 import { InputFormField } from "./FormFields";
->>>>>>> 6f8eb8b4
 import { withFormContainer } from "./FormContainer";
 import "./forms.css";
 
@@ -35,20 +31,11 @@
 type MintCapacityProps = FormikProps<FormValues> & FormAdditionalProps;
 
 const MintCapacityForm: React.FunctionComponent<MintCapacityProps> = props => {
-<<<<<<< HEAD
-  const { handleChange, errors, touched, isSubmitting, handleSubmit, mintCapacityGroup } = props;
-  const passProps = { handleChange, errors, isSubmitting, touched, handleSubmit };
-  const errorLabelsProps = getFormErrorLabelsProps<FormValues>(errors, touched);
-  return (
-    <GenericProposalForm {...passProps}>
-      <FormField
-=======
   const { handleChange, errors, touched, mintCapacityGroup, values } = props;
   const errorLabelsProps = getFormErrorLabelsProps<FormValues>(errors, touched);
   return (
     <GenericProposalForm {...props}>
       <InputFormField
->>>>>>> 6f8eb8b4
         error={errorLabelsProps.capacity}
         onChange={handleChange}
         name="capacity"
@@ -56,10 +43,7 @@
         label={ `${ mintCapacityGroup } Mint Capacity` }
         help={ `The new mint capacity you propse for ${ mintCapacityGroup }` }
         unit="tJOY"
-<<<<<<< HEAD
-=======
         value={values.capacity}
->>>>>>> 6f8eb8b4
       />
     </GenericProposalForm>
   );
