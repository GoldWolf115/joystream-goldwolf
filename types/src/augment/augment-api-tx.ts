// Auto-generated via `yarn polkadot-types-from-chain`, do not edit
/* eslint-disable */

import type { ApiTypes } from '@polkadot/api-base/types';
import type { BTreeMap, BTreeSet, Bytes, Compact, Option, U8aFixed, Vec, WrapperKeepOpaque, bool, u128, u16, u32, u64, u8 } from '@polkadot/types-codec';
import type { AnyNumber, IMethod, ITuple } from '@polkadot/types-codec/types';
import type { AccountId32, Call, H256, Perbill, Percent, Permill } from '@polkadot/types/interfaces/runtime';
<<<<<<< HEAD
import type { JoystreamNodeRuntimeOriginCaller, JoystreamNodeRuntimeSessionKeys, PalletCommonBalanceKind, PalletCommonFundingRequestParameters, PalletCommonWorkingGroup, PalletContentChannelActionPermission, PalletContentChannelBagWitness, PalletContentChannelCreationParametersRecord, PalletContentChannelOwner, PalletContentChannelUpdateParametersRecord, PalletContentInitTransferParameters, PalletContentNftLimitPeriod, PalletContentNftTypesEnglishAuctionParamsRecord, PalletContentNftTypesNftIssuanceParametersRecord, PalletContentNftTypesOpenAuctionParamsRecord, PalletContentPermissionsContentActor, PalletContentPermissionsCuratorGroupContentModerationAction, PalletContentPermissionsCuratorGroupPausableChannelFeature, PalletContentProofElementRecord, PalletContentPullPaymentElement, PalletContentTransferCommitmentParametersBTreeMap, PalletContentUpdateChannelPayoutsParametersRecord, PalletContentVideoCreationParametersRecord, PalletContentVideoUpdateParametersRecord, PalletElectionProviderMultiPhaseRawSolution, PalletElectionProviderMultiPhaseSolutionOrSnapshotSize, PalletForumExtendedPostIdObject, PalletForumPrivilegedActor, PalletImOnlineHeartbeat, PalletImOnlineSr25519AppSr25519Signature, PalletMembershipBuyMembershipParameters, PalletMembershipCreateFoundingMemberParameters, PalletMembershipGiftMembershipParameters, PalletMembershipInviteMembershipParameters, PalletProjectTokenMerkleProof, PalletProjectTokenTokenIssuanceParameters, PalletProjectTokenTokenSaleParams, PalletProjectTokenTransfersPayment, PalletProjectTokenTransfersPaymentWithVesting, PalletProposalsCodexGeneralProposalParams, PalletProposalsCodexProposalDetails, PalletProposalsDiscussionThreadMode, PalletProposalsEngineVoteKind, PalletStakingPalletConfigOpPerbill, PalletStakingPalletConfigOpPercent, PalletStakingPalletConfigOpU128, PalletStakingPalletConfigOpU32, PalletStakingRewardDestination, PalletStakingValidatorPrefs, PalletStorageBagIdType, PalletStorageDistributionBucketIdRecord, PalletStorageDynBagCreationParametersRecord, PalletStorageDynamicBagType, PalletStorageUploadParametersRecord, PalletVestingVestingInfo, PalletWorkingGroupApplyOnOpeningParams, PalletWorkingGroupOpeningType, PalletWorkingGroupStakePolicy, SpConsensusBabeDigestsNextConfigDescriptor, SpConsensusSlotsEquivocationProof, SpFinalityGrandpaEquivocationProof, SpNposElectionsElectionScore, SpNposElectionsSupport, SpRuntimeHeader, SpSessionMembershipProof } from '@polkadot/types/lookup';
=======
import type { JoystreamNodeRuntimeOriginCaller, JoystreamNodeRuntimeSessionKeys, PalletCommonBalanceKind, PalletCommonFundingRequestParameters, PalletCommonWorkingGroup, PalletContentChannelActionPermission, PalletContentChannelCreationParametersRecord, PalletContentChannelOwner, PalletContentChannelUpdateParametersRecord, PalletContentInitTransferParameters, PalletContentNftLimitPeriod, PalletContentNftTypesEnglishAuctionParamsRecord, PalletContentNftTypesNftIssuanceParametersRecord, PalletContentNftTypesOpenAuctionParamsRecord, PalletContentPermissionsContentActor, PalletContentPermissionsCuratorGroupContentModerationAction, PalletContentPermissionsCuratorGroupPausableChannelFeature, PalletContentProofElementRecord, PalletContentPullPaymentElement, PalletContentTransferCommitmentParameters, PalletContentUpdateChannelPayoutsParametersRecord, PalletContentVideoCreationParametersRecord, PalletContentVideoUpdateParametersRecord, PalletElectionProviderMultiPhaseRawSolution, PalletElectionProviderMultiPhaseSolutionOrSnapshotSize, PalletForumExtendedPostIdObject, PalletForumPrivilegedActor, PalletImOnlineHeartbeat, PalletImOnlineSr25519AppSr25519Signature, PalletMembershipBuyMembershipParameters, PalletMembershipCreateFoundingMemberParameters, PalletMembershipGiftMembershipParameters, PalletMembershipInviteMembershipParameters, PalletMultisigTimepoint, PalletProjectTokenMerkleProof, PalletProjectTokenTokenIssuanceParameters, PalletProjectTokenTokenSaleParams, PalletProjectTokenTransfersPayment, PalletProjectTokenTransfersPaymentWithVesting, PalletProposalsCodexGeneralProposalParams, PalletProposalsCodexProposalDetails, PalletProposalsDiscussionThreadMode, PalletProposalsEngineVoteKind, PalletStakingPalletConfigOpPerbill, PalletStakingPalletConfigOpPercent, PalletStakingPalletConfigOpU128, PalletStakingPalletConfigOpU32, PalletStakingRewardDestination, PalletStakingValidatorPrefs, PalletStorageBagIdType, PalletStorageDistributionBucketIdRecord, PalletStorageDynamicBagType, PalletStorageUploadParametersRecord, PalletVestingVestingInfo, PalletWorkingGroupApplyOnOpeningParams, PalletWorkingGroupOpeningType, PalletWorkingGroupStakePolicy, SpConsensusBabeDigestsNextConfigDescriptor, SpConsensusSlotsEquivocationProof, SpFinalityGrandpaEquivocationProof, SpNposElectionsElectionScore, SpNposElectionsSupport, SpRuntimeHeader, SpSessionMembershipProof } from '@polkadot/types/lookup';
>>>>>>> 9a33ea47

declare module '@polkadot/api-base/types/submittable' {
  export interface AugmentedSubmittables<ApiType extends ApiTypes> {
    authorship: {
      /**
       * Provide a set of uncles.
       **/
      setUncles: AugmentedSubmittable<(newUncles: Vec<SpRuntimeHeader> | (SpRuntimeHeader | { parentHash?: any; number?: any; stateRoot?: any; extrinsicsRoot?: any; digest?: any } | string | Uint8Array)[]) => SubmittableExtrinsic<ApiType>, [Vec<SpRuntimeHeader>]>;
    };
    babe: {
      /**
       * Plan an epoch config change. The epoch config change is recorded and will be enacted on
       * the next call to `enact_epoch_change`. The config will be activated one epoch after.
       * Multiple calls to this method will replace any existing planned config change that had
       * not been enacted yet.
       **/
      planConfigChange: AugmentedSubmittable<(config: SpConsensusBabeDigestsNextConfigDescriptor | { V1: any } | string | Uint8Array) => SubmittableExtrinsic<ApiType>, [SpConsensusBabeDigestsNextConfigDescriptor]>;
      /**
       * Report authority equivocation/misbehavior. This method will verify
       * the equivocation proof and validate the given key ownership proof
       * against the extracted offender. If both are valid, the offence will
       * be reported.
       **/
      reportEquivocation: AugmentedSubmittable<(equivocationProof: SpConsensusSlotsEquivocationProof | { offender?: any; slot?: any; firstHeader?: any; secondHeader?: any } | string | Uint8Array, keyOwnerProof: SpSessionMembershipProof | { session?: any; trieNodes?: any; validatorCount?: any } | string | Uint8Array) => SubmittableExtrinsic<ApiType>, [SpConsensusSlotsEquivocationProof, SpSessionMembershipProof]>;
      /**
       * Report authority equivocation/misbehavior. This method will verify
       * the equivocation proof and validate the given key ownership proof
       * against the extracted offender. If both are valid, the offence will
       * be reported.
       * This extrinsic must be called unsigned and it is expected that only
       * block authors will call it (validated in `ValidateUnsigned`), as such
       * if the block author is defined it will be defined as the equivocation
       * reporter.
       **/
      reportEquivocationUnsigned: AugmentedSubmittable<(equivocationProof: SpConsensusSlotsEquivocationProof | { offender?: any; slot?: any; firstHeader?: any; secondHeader?: any } | string | Uint8Array, keyOwnerProof: SpSessionMembershipProof | { session?: any; trieNodes?: any; validatorCount?: any } | string | Uint8Array) => SubmittableExtrinsic<ApiType>, [SpConsensusSlotsEquivocationProof, SpSessionMembershipProof]>;
    };
    bagsList: {
      /**
       * Move the caller's Id directly in front of `lighter`.
       * 
       * The dispatch origin for this call must be _Signed_ and can only be called by the Id of
       * the account going in front of `lighter`.
       * 
       * Only works if
       * - both nodes are within the same bag,
       * - and `origin` has a greater `Score` than `lighter`.
       **/
      putInFrontOf: AugmentedSubmittable<(lighter: AccountId32 | string | Uint8Array) => SubmittableExtrinsic<ApiType>, [AccountId32]>;
      /**
       * Declare that some `dislocated` account has, through rewards or penalties, sufficiently
       * changed its score that it should properly fall into a different bag than its current
       * one.
       * 
       * Anyone can call this function about any potentially dislocated account.
       * 
       * Will always update the stored score of `dislocated` to the correct score, based on
       * `ScoreProvider`.
       * 
       * If `dislocated` does not exists, it returns an error.
       **/
      rebag: AugmentedSubmittable<(dislocated: AccountId32 | string | Uint8Array) => SubmittableExtrinsic<ApiType>, [AccountId32]>;
    };
    balances: {
      /**
       * Exactly as `transfer`, except the origin must be root and the source account may be
       * specified.
       * # <weight>
       * - Same as transfer, but additional read and write because the source account is not
       * assumed to be in the overlay.
       * # </weight>
       **/
      forceTransfer: AugmentedSubmittable<(source: AccountId32 | string | Uint8Array, dest: AccountId32 | string | Uint8Array, value: Compact<u128> | AnyNumber | Uint8Array) => SubmittableExtrinsic<ApiType>, [AccountId32, AccountId32, Compact<u128>]>;
      /**
       * Unreserve some balance from a user by force.
       * 
       * Can only be called by ROOT.
       **/
      forceUnreserve: AugmentedSubmittable<(who: AccountId32 | string | Uint8Array, amount: u128 | AnyNumber | Uint8Array) => SubmittableExtrinsic<ApiType>, [AccountId32, u128]>;
      /**
       * Set the balances of a given account.
       * 
       * This will alter `FreeBalance` and `ReservedBalance` in storage. it will
       * also alter the total issuance of the system (`TotalIssuance`) appropriately.
       * If the new free or reserved balance is below the existential deposit,
       * it will reset the account nonce (`frame_system::AccountNonce`).
       * 
       * The dispatch origin for this call is `root`.
       **/
      setBalance: AugmentedSubmittable<(who: AccountId32 | string | Uint8Array, newFree: Compact<u128> | AnyNumber | Uint8Array, newReserved: Compact<u128> | AnyNumber | Uint8Array) => SubmittableExtrinsic<ApiType>, [AccountId32, Compact<u128>, Compact<u128>]>;
      /**
       * Transfer some liquid free balance to another account.
       * 
       * `transfer` will set the `FreeBalance` of the sender and receiver.
       * If the sender's account is below the existential deposit as a result
       * of the transfer, the account will be reaped.
       * 
       * The dispatch origin for this call must be `Signed` by the transactor.
       * 
       * # <weight>
       * - Dependent on arguments but not critical, given proper implementations for input config
       * types. See related functions below.
       * - It contains a limited number of reads and writes internally and no complex
       * computation.
       * 
       * Related functions:
       * 
       * - `ensure_can_withdraw` is always called internally but has a bounded complexity.
       * - Transferring balances to accounts that did not exist before will cause
       * `T::OnNewAccount::on_new_account` to be called.
       * - Removing enough funds from an account will trigger `T::DustRemoval::on_unbalanced`.
       * - `transfer_keep_alive` works the same way as `transfer`, but has an additional check
       * that the transfer will not kill the origin account.
       * ---------------------------------
       * - Origin account is already in memory, so no DB operations for them.
       * # </weight>
       **/
      transfer: AugmentedSubmittable<(dest: AccountId32 | string | Uint8Array, value: Compact<u128> | AnyNumber | Uint8Array) => SubmittableExtrinsic<ApiType>, [AccountId32, Compact<u128>]>;
      /**
       * Transfer the entire transferable balance from the caller account.
       * 
       * NOTE: This function only attempts to transfer _transferable_ balances. This means that
       * any locked, reserved, or existential deposits (when `keep_alive` is `true`), will not be
       * transferred by this function. To ensure that this function results in a killed account,
       * you might need to prepare the account by removing any reference counters, storage
       * deposits, etc...
       * 
       * The dispatch origin of this call must be Signed.
       * 
       * - `dest`: The recipient of the transfer.
       * - `keep_alive`: A boolean to determine if the `transfer_all` operation should send all
       * of the funds the account has, causing the sender account to be killed (false), or
       * transfer everything except at least the existential deposit, which will guarantee to
       * keep the sender account alive (true). # <weight>
       * - O(1). Just like transfer, but reading the user's transferable balance first.
       * #</weight>
       **/
      transferAll: AugmentedSubmittable<(dest: AccountId32 | string | Uint8Array, keepAlive: bool | boolean | Uint8Array) => SubmittableExtrinsic<ApiType>, [AccountId32, bool]>;
      /**
       * Same as the [`transfer`] call, but with a check that the transfer will not kill the
       * origin account.
       * 
       * 99% of the time you want [`transfer`] instead.
       * 
       * [`transfer`]: struct.Pallet.html#method.transfer
       **/
      transferKeepAlive: AugmentedSubmittable<(dest: AccountId32 | string | Uint8Array, value: Compact<u128> | AnyNumber | Uint8Array) => SubmittableExtrinsic<ApiType>, [AccountId32, Compact<u128>]>;
    };
    constitution: {
      /**
       * Sets the current constitution hash. Requires root origin.
       * # <weight>
       * - Complexity: `O(C)` where C is the length of the constitution text.
       * - Db reads: 0
       * - Db writes: 1 (constant value)
       * # </weight>
       **/
      amendConstitution: AugmentedSubmittable<(constitutionText: Bytes | string | Uint8Array) => SubmittableExtrinsic<ApiType>, [Bytes]>;
    };
    content: {
      /**
       * Accepts channel transfer.
       * `commitment_params` is required to prevent changing the transfer conditions.
       * 
       * <weight>
       * 
       * ## Weight
       * `O (A)` where:
       * - `A` is the number of entries in `commitment_params.new_collaborators` map
       * - DB:
       * - O(1) doesn't depend on the state or parameters
       * # </weight>
       **/
      acceptChannelTransfer: AugmentedSubmittable<(channelId: u64 | AnyNumber | Uint8Array, commitmentParams: PalletContentTransferCommitmentParametersBTreeMap | { newCollaborators?: any; price?: any; transferId?: any } | string | Uint8Array) => SubmittableExtrinsic<ApiType>, [u64, PalletContentTransferCommitmentParametersBTreeMap]>;
      /**
       * Accept incoming Nft offer
       **/
      acceptIncomingOffer: AugmentedSubmittable<(videoId: u64 | AnyNumber | Uint8Array, witnessPrice: Option<u128> | null | object | string | Uint8Array) => SubmittableExtrinsic<ApiType>, [u64, Option<u128>]>;
      /**
       * Add curator to curator group under given `curator_group_id`
       * 
       * <weight>
       * 
       * ## Weight
       * `O (1)`
       * - DB:
       * - O(1) doesn't depend on the state or parameters
       * # </weight>
       **/
      addCuratorToGroup: AugmentedSubmittable<(curatorGroupId: u64 | AnyNumber | Uint8Array, curatorId: u64 | AnyNumber | Uint8Array, permissions: BTreeSet<PalletContentChannelActionPermission>) => SubmittableExtrinsic<ApiType>, [u64, u64, BTreeSet<PalletContentChannelActionPermission>]>;
      /**
       * Buy Nft
       **/
      buyNft: AugmentedSubmittable<(videoId: u64 | AnyNumber | Uint8Array, participantId: u64 | AnyNumber | Uint8Array, witnessPrice: u128 | AnyNumber | Uint8Array) => SubmittableExtrinsic<ApiType>, [u64, u64, u128]>;
      /**
       * Cancel Nft sell order
       **/
      cancelBuyNow: AugmentedSubmittable<(ownerId: PalletContentPermissionsContentActor | { Curator: any } | { Member: any } | { Lead: any } | string | Uint8Array, videoId: u64 | AnyNumber | Uint8Array) => SubmittableExtrinsic<ApiType>, [PalletContentPermissionsContentActor, u64]>;
      /**
       * cancel channel transfer
       * 
       * <weight>
       * 
       * ## Weight
       * `O (1)`
       * - DB:
       * - O(1) doesn't depend on the state or parameters
       * # </weight>
       **/
      cancelChannelTransfer: AugmentedSubmittable<(channelId: u64 | AnyNumber | Uint8Array, actor: PalletContentPermissionsContentActor | { Curator: any } | { Member: any } | { Lead: any } | string | Uint8Array) => SubmittableExtrinsic<ApiType>, [u64, PalletContentPermissionsContentActor]>;
      cancelEnglishAuction: AugmentedSubmittable<(ownerId: PalletContentPermissionsContentActor | { Curator: any } | { Member: any } | { Lead: any } | string | Uint8Array, videoId: u64 | AnyNumber | Uint8Array) => SubmittableExtrinsic<ApiType>, [PalletContentPermissionsContentActor, u64]>;
      /**
       * Cancel Nft offer
       **/
      cancelOffer: AugmentedSubmittable<(ownerId: PalletContentPermissionsContentActor | { Curator: any } | { Member: any } | { Lead: any } | string | Uint8Array, videoId: u64 | AnyNumber | Uint8Array) => SubmittableExtrinsic<ApiType>, [PalletContentPermissionsContentActor, u64]>;
      cancelOpenAuction: AugmentedSubmittable<(ownerId: PalletContentPermissionsContentActor | { Curator: any } | { Member: any } | { Lead: any } | string | Uint8Array, videoId: u64 | AnyNumber | Uint8Array) => SubmittableExtrinsic<ApiType>, [PalletContentPermissionsContentActor, u64]>;
      /**
       * Cancel open auction bid
       **/
      cancelOpenAuctionBid: AugmentedSubmittable<(participantId: u64 | AnyNumber | Uint8Array, videoId: u64 | AnyNumber | Uint8Array) => SubmittableExtrinsic<ApiType>, [u64, u64]>;
      /**
       * Channel collaborator remark
       **/
      channelAgentRemark: AugmentedSubmittable<(actor: PalletContentPermissionsContentActor | { Curator: any } | { Member: any } | { Lead: any } | string | Uint8Array, channelId: u64 | AnyNumber | Uint8Array, msg: Bytes | string | Uint8Array) => SubmittableExtrinsic<ApiType>, [PalletContentPermissionsContentActor, u64, Bytes]>;
      /**
       * Channel owner remark
       **/
      channelOwnerRemark: AugmentedSubmittable<(channelId: u64 | AnyNumber | Uint8Array, msg: Bytes | string | Uint8Array) => SubmittableExtrinsic<ApiType>, [u64, Bytes]>;
      claimAndWithdrawChannelReward: AugmentedSubmittable<(actor: PalletContentPermissionsContentActor | { Curator: any } | { Member: any } | { Lead: any } | string | Uint8Array, proof: Vec<PalletContentProofElementRecord> | (PalletContentProofElementRecord | { hash_?: any; side?: any } | string | Uint8Array)[], item: PalletContentPullPaymentElement | { channelId?: any; cumulativeRewardEarned?: any; reason?: any } | string | Uint8Array) => SubmittableExtrinsic<ApiType>, [PalletContentPermissionsContentActor, Vec<PalletContentProofElementRecord>, PalletContentPullPaymentElement]>;
      claimChannelReward: AugmentedSubmittable<(actor: PalletContentPermissionsContentActor | { Curator: any } | { Member: any } | { Lead: any } | string | Uint8Array, proof: Vec<PalletContentProofElementRecord> | (PalletContentProofElementRecord | { hash_?: any; side?: any } | string | Uint8Array)[], item: PalletContentPullPaymentElement | { channelId?: any; cumulativeRewardEarned?: any; reason?: any } | string | Uint8Array) => SubmittableExtrinsic<ApiType>, [PalletContentPermissionsContentActor, Vec<PalletContentProofElementRecord>, PalletContentPullPaymentElement]>;
      /**
       * Claim channel's creator token patronage credit
       **/
      claimCreatorTokenPatronageCredit: AugmentedSubmittable<(actor: PalletContentPermissionsContentActor | { Curator: any } | { Member: any } | { Lead: any } | string | Uint8Array, channelId: u64 | AnyNumber | Uint8Array) => SubmittableExtrinsic<ApiType>, [PalletContentPermissionsContentActor, u64]>;
      /**
       * <weight>
       * 
       * ## Weight
       * `O (A + B + C + D + E)` where:
       * - `A` is the number of entries in `params.collaborators`
       * - `B` is the number of items in `params.storage_buckets`
       * - `C` is the number of items in `params.distribution_buckets`
       * - `D` is the number of items in `params.assets.object_creation_list`
       * - `E` is the length of  `params.meta`
       * - DB:
       * - `O(A + B + C + D)` - from the the generated weights
       * # </weight>
       **/
      createChannel: AugmentedSubmittable<(channelOwner: PalletContentChannelOwner | { Member: any } | { CuratorGroup: any } | string | Uint8Array, params: PalletContentChannelCreationParametersRecord | { assets?: any; meta?: any; collaborators?: any; storageBuckets?: any; distributionBuckets?: any; expectedChannelStateBloatBond?: any; expectedDataObjectStateBloatBond?: any } | string | Uint8Array) => SubmittableExtrinsic<ApiType>, [PalletContentChannelOwner, PalletContentChannelCreationParametersRecord]>;
      /**
       * Add new curator group to runtime storage
       * 
       * <weight>
       * 
       * ## Weight
       * `O (A)` where:
       * - `A` is the number of entries in `permissions_by_level` map
       * - DB:
       * - O(1) doesn't depend on the state or parameters
       * # </weight>
       **/
      createCuratorGroup: AugmentedSubmittable<(isActive: bool | boolean | Uint8Array, permissionsByLevel: BTreeMap<u8, BTreeSet<PalletContentPermissionsCuratorGroupContentModerationAction>>) => SubmittableExtrinsic<ApiType>, [bool, BTreeMap<u8, BTreeSet<PalletContentPermissionsCuratorGroupContentModerationAction>>]>;
      /**
       * <weight>
       * 
       * ## Weight
       * `O (A + B + C)` where:
       * - `A` is the number of items in `params.assets.object_creation_list`
       * - `B` is `params.storage_buckets_num_witness`
       * - `C` is the length of open auction / english auction whitelist (if provided)
       * - DB:
       * - `O(A + B + C)` - from the the generated weights
       * # </weight>
       **/
      createVideo: AugmentedSubmittable<(actor: PalletContentPermissionsContentActor | { Curator: any } | { Member: any } | { Lead: any } | string | Uint8Array, channelId: u64 | AnyNumber | Uint8Array, params: PalletContentVideoCreationParametersRecord | { assets?: any; meta?: any; autoIssueNft?: any; expectedVideoStateBloatBond?: any; expectedDataObjectStateBloatBond?: any; storageBucketsNumWitness?: any } | string | Uint8Array) => SubmittableExtrinsic<ApiType>, [PalletContentPermissionsContentActor, u64, PalletContentVideoCreationParametersRecord]>;
      /**
       * Perform transfer of tokens as creator token issuer
       **/
      creatorTokenIssuerTransfer: AugmentedSubmittable<(actor: PalletContentPermissionsContentActor | { Curator: any } | { Member: any } | { Lead: any } | string | Uint8Array, channelId: u64 | AnyNumber | Uint8Array, outputs: PalletProjectTokenTransfersPaymentWithVesting) => SubmittableExtrinsic<ApiType>, [PalletContentPermissionsContentActor, u64, PalletProjectTokenTransfersPaymentWithVesting]>;
      /**
       * Deissue channel's creator token
       **/
      deissueCreatorToken: AugmentedSubmittable<(actor: PalletContentPermissionsContentActor | { Curator: any } | { Member: any } | { Lead: any } | string | Uint8Array, channelId: u64 | AnyNumber | Uint8Array) => SubmittableExtrinsic<ApiType>, [PalletContentPermissionsContentActor, u64]>;
      /**
       * <weight>
       * 
       * ## Weight
       * `O (A + B + C)` where:
       * - `A` is `num_objects_to_delete`
       * - `B` is `channel_bag_witness.storage_buckets_num`
       * - `C` is `channel_bag_witness.distribution_buckets_num`
       * - DB:
       * - `O(A + B + C)` - from the the generated weights
       * # </weight>
       **/
      deleteChannel: AugmentedSubmittable<(actor: PalletContentPermissionsContentActor | { Curator: any } | { Member: any } | { Lead: any } | string | Uint8Array, channelId: u64 | AnyNumber | Uint8Array, channelBagWitness: PalletContentChannelBagWitness | { storageBucketsNum?: any; distributionBucketsNum?: any } | string | Uint8Array, numObjectsToDelete: u64 | AnyNumber | Uint8Array) => SubmittableExtrinsic<ApiType>, [PalletContentPermissionsContentActor, u64, PalletContentChannelBagWitness, u64]>;
      deleteChannelAsModerator: AugmentedSubmittable<(actor: PalletContentPermissionsContentActor | { Curator: any } | { Member: any } | { Lead: any } | string | Uint8Array, channelId: u64 | AnyNumber | Uint8Array, numObjectsToDelete: u64 | AnyNumber | Uint8Array, rationale: Bytes | string | Uint8Array) => SubmittableExtrinsic<ApiType>, [PalletContentPermissionsContentActor, u64, u64, Bytes]>;
      deleteChannelAssetsAsModerator: AugmentedSubmittable<(actor: PalletContentPermissionsContentActor | { Curator: any } | { Member: any } | { Lead: any } | string | Uint8Array, channelId: u64 | AnyNumber | Uint8Array, assetsToRemove: BTreeSet<u64>, rationale: Bytes | string | Uint8Array) => SubmittableExtrinsic<ApiType>, [PalletContentPermissionsContentActor, u64, BTreeSet<u64>, Bytes]>;
      /**
       * <weight>
       * 
       * ## Weight
       * `O (A + B)` where:
       * - `A` is num_objects_to_delete
       * - `B` is `params.storage_buckets_num_witness` (if provided)
       * - DB:
       * - `O(A + B)` - from the the generated weights
       * # </weight>
       **/
      deleteVideo: AugmentedSubmittable<(actor: PalletContentPermissionsContentActor | { Curator: any } | { Member: any } | { Lead: any } | string | Uint8Array, videoId: u64 | AnyNumber | Uint8Array, numObjectsToDelete: u64 | AnyNumber | Uint8Array, storageBucketsNumWitness: Option<u32> | null | object | string | Uint8Array) => SubmittableExtrinsic<ApiType>, [PalletContentPermissionsContentActor, u64, u64, Option<u32>]>;
      deleteVideoAsModerator: AugmentedSubmittable<(actor: PalletContentPermissionsContentActor | { Curator: any } | { Member: any } | { Lead: any } | string | Uint8Array, videoId: u64 | AnyNumber | Uint8Array, numObjectsToDelete: u64 | AnyNumber | Uint8Array, rationale: Bytes | string | Uint8Array) => SubmittableExtrinsic<ApiType>, [PalletContentPermissionsContentActor, u64, u64, Bytes]>;
      deleteVideoAssetsAsModerator: AugmentedSubmittable<(actor: PalletContentPermissionsContentActor | { Curator: any } | { Member: any } | { Lead: any } | string | Uint8Array, videoId: u64 | AnyNumber | Uint8Array, assetsToRemove: BTreeSet<u64>, rationale: Bytes | string | Uint8Array) => SubmittableExtrinsic<ApiType>, [PalletContentPermissionsContentActor, u64, BTreeSet<u64>, Bytes]>;
      /**
       * Destroy NFT
       **/
      destroyNft: AugmentedSubmittable<(actor: PalletContentPermissionsContentActor | { Curator: any } | { Member: any } | { Lead: any } | string | Uint8Array, videoId: u64 | AnyNumber | Uint8Array) => SubmittableExtrinsic<ApiType>, [PalletContentPermissionsContentActor, u64]>;
      /**
       * Finalize an ended creator token sale
       **/
      finalizeCreatorTokenSale: AugmentedSubmittable<(actor: PalletContentPermissionsContentActor | { Curator: any } | { Member: any } | { Lead: any } | string | Uint8Array, channelId: u64 | AnyNumber | Uint8Array) => SubmittableExtrinsic<ApiType>, [PalletContentPermissionsContentActor, u64]>;
      /**
       * Finalize an ended revenue split
       **/
      finalizeRevenueSplit: AugmentedSubmittable<(actor: PalletContentPermissionsContentActor | { Curator: any } | { Member: any } | { Lead: any } | string | Uint8Array, channelId: u64 | AnyNumber | Uint8Array) => SubmittableExtrinsic<ApiType>, [PalletContentPermissionsContentActor, u64]>;
      /**
       * Initialize creator token sale
       **/
      initCreatorTokenSale: AugmentedSubmittable<(actor: PalletContentPermissionsContentActor | { Curator: any } | { Member: any } | { Lead: any } | string | Uint8Array, channelId: u64 | AnyNumber | Uint8Array, params: PalletProjectTokenTokenSaleParams | { unitPrice?: any; upperBoundQuantity?: any; startsAt?: any; duration?: any; vestingScheduleParams?: any; capPerMember?: any; metadata?: any } | string | Uint8Array) => SubmittableExtrinsic<ApiType>, [PalletContentPermissionsContentActor, u64, PalletProjectTokenTokenSaleParams]>;
      /**
       * Start a channel transfer with specified characteristics
       * 
       * <weight>
       * 
       * ## Weight
       * `O (A)` where:
       * - `A` is the number of entries in `transfer_params.new_collaborators` map
       * - DB:
       * - O(A) - from the the generated weights
       * # </weight>
       **/
      initializeChannelTransfer: AugmentedSubmittable<(channelId: u64 | AnyNumber | Uint8Array, actor: PalletContentPermissionsContentActor | { Curator: any } | { Member: any } | { Lead: any } | string | Uint8Array, transferParams: PalletContentInitTransferParameters | { newCollaborators?: any; price?: any; newOwner?: any } | string | Uint8Array) => SubmittableExtrinsic<ApiType>, [u64, PalletContentPermissionsContentActor, PalletContentInitTransferParameters]>;
      /**
       * Issue creator token
       **/
      issueCreatorToken: AugmentedSubmittable<(actor: PalletContentPermissionsContentActor | { Curator: any } | { Member: any } | { Lead: any } | string | Uint8Array, channelId: u64 | AnyNumber | Uint8Array, params: PalletProjectTokenTokenIssuanceParameters | { initialAllocation?: any; symbol?: any; transferPolicy?: any; patronageRate?: any; revenueSplitRate?: any } | string | Uint8Array) => SubmittableExtrinsic<ApiType>, [PalletContentPermissionsContentActor, u64, PalletProjectTokenTokenIssuanceParameters]>;
      /**
       * Issue NFT
       **/
      issueNft: AugmentedSubmittable<(actor: PalletContentPermissionsContentActor | { Curator: any } | { Member: any } | { Lead: any } | string | Uint8Array, videoId: u64 | AnyNumber | Uint8Array, params: PalletContentNftTypesNftIssuanceParametersRecord | { royalty?: any; nftMetadata?: any; nonChannelOwner?: any; initTransactionalStatus?: any } | string | Uint8Array) => SubmittableExtrinsic<ApiType>, [PalletContentPermissionsContentActor, u64, PalletContentNftTypesNftIssuanceParametersRecord]>;
      /**
       * Issue revenue split for a channel
       **/
      issueRevenueSplit: AugmentedSubmittable<(actor: PalletContentPermissionsContentActor | { Curator: any } | { Member: any } | { Lead: any } | string | Uint8Array, channelId: u64 | AnyNumber | Uint8Array, start: Option<u32> | null | object | string | Uint8Array, duration: u32 | AnyNumber | Uint8Array) => SubmittableExtrinsic<ApiType>, [PalletContentPermissionsContentActor, u64, Option<u32>, u32]>;
      /**
       * Make channel's creator token permissionless
       **/
      makeCreatorTokenPermissionless: AugmentedSubmittable<(actor: PalletContentPermissionsContentActor | { Curator: any } | { Member: any } | { Lead: any } | string | Uint8Array, channelId: u64 | AnyNumber | Uint8Array) => SubmittableExtrinsic<ApiType>, [PalletContentPermissionsContentActor, u64]>;
      /**
       * Make auction bid
       **/
      makeEnglishAuctionBid: AugmentedSubmittable<(participantId: u64 | AnyNumber | Uint8Array, videoId: u64 | AnyNumber | Uint8Array, bidAmount: u128 | AnyNumber | Uint8Array) => SubmittableExtrinsic<ApiType>, [u64, u64, u128]>;
      /**
       * Make auction bid
       **/
      makeOpenAuctionBid: AugmentedSubmittable<(participantId: u64 | AnyNumber | Uint8Array, videoId: u64 | AnyNumber | Uint8Array, bidAmount: u128 | AnyNumber | Uint8Array) => SubmittableExtrinsic<ApiType>, [u64, u64, u128]>;
      /**
       * NFT owner remark
       **/
      nftOwnerRemark: AugmentedSubmittable<(actor: PalletContentPermissionsContentActor | { Curator: any } | { Member: any } | { Lead: any } | string | Uint8Array, videoId: u64 | AnyNumber | Uint8Array, msg: Bytes | string | Uint8Array) => SubmittableExtrinsic<ApiType>, [PalletContentPermissionsContentActor, u64, Bytes]>;
      /**
       * Offer Nft
       **/
      offerNft: AugmentedSubmittable<(videoId: u64 | AnyNumber | Uint8Array, ownerId: PalletContentPermissionsContentActor | { Curator: any } | { Member: any } | { Lead: any } | string | Uint8Array, to: u64 | AnyNumber | Uint8Array, price: Option<u128> | null | object | string | Uint8Array) => SubmittableExtrinsic<ApiType>, [u64, PalletContentPermissionsContentActor, u64, Option<u128>]>;
      /**
       * Accept open auction bid
       * Should only be called by auctioneer
       **/
      pickOpenAuctionWinner: AugmentedSubmittable<(ownerId: PalletContentPermissionsContentActor | { Curator: any } | { Member: any } | { Lead: any } | string | Uint8Array, videoId: u64 | AnyNumber | Uint8Array, winnerId: u64 | AnyNumber | Uint8Array, commit: u128 | AnyNumber | Uint8Array) => SubmittableExtrinsic<ApiType>, [PalletContentPermissionsContentActor, u64, u64, u128]>;
      /**
       * Reduce channel's creator token patronage rate to given value
       **/
      reduceCreatorTokenPatronageRateTo: AugmentedSubmittable<(actor: PalletContentPermissionsContentActor | { Curator: any } | { Member: any } | { Lead: any } | string | Uint8Array, channelId: u64 | AnyNumber | Uint8Array, targetRate: Permill | AnyNumber | Uint8Array) => SubmittableExtrinsic<ApiType>, [PalletContentPermissionsContentActor, u64, Permill]>;
      /**
       * Remove curator from a given curator group
       * 
       * <weight>
       * 
       * ## Weight
       * `O (1)`
       * - DB:
       * - O(1) doesn't depend on the state or parameters
       * # </weight>
       **/
      removeCuratorFromGroup: AugmentedSubmittable<(curatorGroupId: u64 | AnyNumber | Uint8Array, curatorId: u64 | AnyNumber | Uint8Array) => SubmittableExtrinsic<ApiType>, [u64, u64]>;
      /**
       * Sell Nft
       **/
      sellNft: AugmentedSubmittable<(videoId: u64 | AnyNumber | Uint8Array, ownerId: PalletContentPermissionsContentActor | { Curator: any } | { Member: any } | { Lead: any } | string | Uint8Array, price: u128 | AnyNumber | Uint8Array) => SubmittableExtrinsic<ApiType>, [u64, PalletContentPermissionsContentActor, u128]>;
      setChannelPausedFeaturesAsModerator: AugmentedSubmittable<(actor: PalletContentPermissionsContentActor | { Curator: any } | { Member: any } | { Lead: any } | string | Uint8Array, channelId: u64 | AnyNumber | Uint8Array, newPausedFeatures: BTreeSet<PalletContentPermissionsCuratorGroupPausableChannelFeature>, rationale: Bytes | string | Uint8Array) => SubmittableExtrinsic<ApiType>, [PalletContentPermissionsContentActor, u64, BTreeSet<PalletContentPermissionsCuratorGroupPausableChannelFeature>, Bytes]>;
      setChannelVisibilityAsModerator: AugmentedSubmittable<(actor: PalletContentPermissionsContentActor | { Curator: any } | { Member: any } | { Lead: any } | string | Uint8Array, channelId: u64 | AnyNumber | Uint8Array, isHidden: bool | boolean | Uint8Array, rationale: Bytes | string | Uint8Array) => SubmittableExtrinsic<ApiType>, [PalletContentPermissionsContentActor, u64, bool, Bytes]>;
      /**
       * Set `is_active` status for curator group under given `curator_group_id`
       * 
       * <weight>
       * 
       * ## Weight
       * `O (1)`
       * - DB:
       * - O(1) doesn't depend on the state or parameters
       * # </weight>
       **/
      setCuratorGroupStatus: AugmentedSubmittable<(curatorGroupId: u64 | AnyNumber | Uint8Array, isActive: bool | boolean | Uint8Array) => SubmittableExtrinsic<ApiType>, [u64, bool]>;
      /**
       * Claim won english auction
       * Can be called by anyone
       **/
      settleEnglishAuction: AugmentedSubmittable<(videoId: u64 | AnyNumber | Uint8Array) => SubmittableExtrinsic<ApiType>, [u64]>;
      setVideoVisibilityAsModerator: AugmentedSubmittable<(actor: PalletContentPermissionsContentActor | { Curator: any } | { Member: any } | { Lead: any } | string | Uint8Array, videoId: u64 | AnyNumber | Uint8Array, isHidden: bool | boolean | Uint8Array, rationale: Bytes | string | Uint8Array) => SubmittableExtrinsic<ApiType>, [PalletContentPermissionsContentActor, u64, bool, Bytes]>;
      /**
       * Return Nft back to the original artist at no cost
       **/
      slingNftBack: AugmentedSubmittable<(videoId: u64 | AnyNumber | Uint8Array, ownerId: PalletContentPermissionsContentActor | { Curator: any } | { Member: any } | { Lead: any } | string | Uint8Array) => SubmittableExtrinsic<ApiType>, [u64, PalletContentPermissionsContentActor]>;
      /**
       * Start video nft english auction
       **/
      startEnglishAuction: AugmentedSubmittable<(ownerId: PalletContentPermissionsContentActor | { Curator: any } | { Member: any } | { Lead: any } | string | Uint8Array, videoId: u64 | AnyNumber | Uint8Array, auctionParams: PalletContentNftTypesEnglishAuctionParamsRecord | { startingPrice?: any; buyNowPrice?: any; whitelist?: any; startsAt?: any; duration?: any; extensionPeriod?: any; minBidStep?: any } | string | Uint8Array) => SubmittableExtrinsic<ApiType>, [PalletContentPermissionsContentActor, u64, PalletContentNftTypesEnglishAuctionParamsRecord]>;
      /**
       * Start video nft open auction
       **/
      startOpenAuction: AugmentedSubmittable<(ownerId: PalletContentPermissionsContentActor | { Curator: any } | { Member: any } | { Lead: any } | string | Uint8Array, videoId: u64 | AnyNumber | Uint8Array, auctionParams: PalletContentNftTypesOpenAuctionParamsRecord | { startingPrice?: any; buyNowPrice?: any; startsAt?: any; whitelist?: any; bidLockDuration?: any } | string | Uint8Array) => SubmittableExtrinsic<ApiType>, [PalletContentPermissionsContentActor, u64, PalletContentNftTypesOpenAuctionParamsRecord]>;
      /**
       * Only Council can toggle nft issuance limits constraints
       **/
      toggleNftLimits: AugmentedSubmittable<(enabled: bool | boolean | Uint8Array) => SubmittableExtrinsic<ApiType>, [bool]>;
      /**
       * Update Buy now nft price
       **/
      updateBuyNowPrice: AugmentedSubmittable<(ownerId: PalletContentPermissionsContentActor | { Curator: any } | { Member: any } | { Lead: any } | string | Uint8Array, videoId: u64 | AnyNumber | Uint8Array, newPrice: u128 | AnyNumber | Uint8Array) => SubmittableExtrinsic<ApiType>, [PalletContentPermissionsContentActor, u64, u128]>;
      /**
       * <weight>
       * 
       * ## Weight
       * `O (A + B + C + D + E)` where:
       * - `A` is the number of entries in `params.collaborators`
       * - `B` is the number of items in `params.assets_to_upload.object_creation_list` (if provided)
       * - `C` is the number of items in `params.assets_to_remove`
       * - `D` is the length `params.new_meta`
       * - `E` is `params.storage_buckets_num_witness` (if provided)
       * - DB:
       * - `O(A + B + C + E)` - from the the generated weights
       * # </weight>
       **/
      updateChannel: AugmentedSubmittable<(actor: PalletContentPermissionsContentActor | { Curator: any } | { Member: any } | { Lead: any } | string | Uint8Array, channelId: u64 | AnyNumber | Uint8Array, params: PalletContentChannelUpdateParametersRecord | { assetsToUpload?: any; newMeta?: any; assetsToRemove?: any; collaborators?: any; expectedDataObjectStateBloatBond?: any; storageBucketsNumWitness?: any } | string | Uint8Array) => SubmittableExtrinsic<ApiType>, [PalletContentPermissionsContentActor, u64, PalletContentChannelUpdateParametersRecord]>;
      /**
       * Updates channel's NFT limit.
       **/
      updateChannelNftLimit: AugmentedSubmittable<(actor: PalletContentPermissionsContentActor | { Curator: any } | { Member: any } | { Lead: any } | string | Uint8Array, nftLimitPeriod: PalletContentNftLimitPeriod | 'Daily' | 'Weekly' | number | Uint8Array, channelId: u64 | AnyNumber | Uint8Array, limit: u64 | AnyNumber | Uint8Array) => SubmittableExtrinsic<ApiType>, [PalletContentPermissionsContentActor, PalletContentNftLimitPeriod, u64, u64]>;
      updateChannelPayouts: AugmentedSubmittable<(params: PalletContentUpdateChannelPayoutsParametersRecord | { commitment?: any; payload?: any; minCashoutAllowed?: any; maxCashoutAllowed?: any; channelCashoutsEnabled?: any } | string | Uint8Array) => SubmittableExtrinsic<ApiType>, [PalletContentUpdateChannelPayoutsParametersRecord]>;
      updateChannelPrivilegeLevel: AugmentedSubmittable<(channelId: u64 | AnyNumber | Uint8Array, newPrivilegeLevel: u8 | AnyNumber | Uint8Array) => SubmittableExtrinsic<ApiType>, [u64, u8]>;
      /**
       * Updates channel state bloat bond value.
       * Only lead can upload this value
       **/
      updateChannelStateBloatBond: AugmentedSubmittable<(newChannelStateBloatBond: u128 | AnyNumber | Uint8Array) => SubmittableExtrinsic<ApiType>, [u128]>;
      /**
       * Update existing curator group's permissions
       * 
       * <weight>
       * 
       * ## Weight
       * `O (A)` where:
       * - `A` is the number of entries in `permissions_by_level` map
       * - DB:
       * - O(1) doesn't depend on the state or parameters
       * # </weight>
       **/
      updateCuratorGroupPermissions: AugmentedSubmittable<(curatorGroupId: u64 | AnyNumber | Uint8Array, permissionsByLevel: BTreeMap<u8, BTreeSet<PalletContentPermissionsCuratorGroupContentModerationAction>>) => SubmittableExtrinsic<ApiType>, [u64, BTreeMap<u8, BTreeSet<PalletContentPermissionsCuratorGroupContentModerationAction>>]>;
      /**
       * Updates global NFT limit.
       **/
      updateGlobalNftLimit: AugmentedSubmittable<(nftLimitPeriod: PalletContentNftLimitPeriod | 'Daily' | 'Weekly' | number | Uint8Array, limit: u64 | AnyNumber | Uint8Array) => SubmittableExtrinsic<ApiType>, [PalletContentNftLimitPeriod, u64]>;
      /**
       * Update upcoming creator token sale
       **/
      updateUpcomingCreatorTokenSale: AugmentedSubmittable<(actor: PalletContentPermissionsContentActor | { Curator: any } | { Member: any } | { Lead: any } | string | Uint8Array, channelId: u64 | AnyNumber | Uint8Array, newStartBlock: Option<u32> | null | object | string | Uint8Array, newDuration: Option<u32> | null | object | string | Uint8Array) => SubmittableExtrinsic<ApiType>, [PalletContentPermissionsContentActor, u64, Option<u32>, Option<u32>]>;
      /**
       * <weight>
       * 
       * ## Weight
       * `O (A + B + C + D)` where:
       * - `A` is params.assets_to_upload.object_creation_list.len() (if provided)
       * - `B` is params.assets_to_remove.len()
       * - `C` is `params.storage_buckets_num_witness` (if provided)
       * - `D` is the length of open auction / english auction whitelist (if provided)
       * - DB:
       * - `O(A + B + C + D)` - from the the generated weights
       * # </weight>
       **/
      updateVideo: AugmentedSubmittable<(actor: PalletContentPermissionsContentActor | { Curator: any } | { Member: any } | { Lead: any } | string | Uint8Array, videoId: u64 | AnyNumber | Uint8Array, params: PalletContentVideoUpdateParametersRecord | { assetsToUpload?: any; newMeta?: any; assetsToRemove?: any; autoIssueNft?: any; expectedDataObjectStateBloatBond?: any; storageBucketsNumWitness?: any } | string | Uint8Array) => SubmittableExtrinsic<ApiType>, [PalletContentPermissionsContentActor, u64, PalletContentVideoUpdateParametersRecord]>;
      /**
       * Updates video state bloat bond value.
       * Only lead can upload this value
       **/
      updateVideoStateBloatBond: AugmentedSubmittable<(newVideoStateBloatBond: u128 | AnyNumber | Uint8Array) => SubmittableExtrinsic<ApiType>, [u128]>;
      withdrawFromChannelBalance: AugmentedSubmittable<(actor: PalletContentPermissionsContentActor | { Curator: any } | { Member: any } | { Lead: any } | string | Uint8Array, channelId: u64 | AnyNumber | Uint8Array, amount: u128 | AnyNumber | Uint8Array) => SubmittableExtrinsic<ApiType>, [PalletContentPermissionsContentActor, u64, u128]>;
    };
    contentWorkingGroup: {
      /**
       * Add a job opening for a regular worker/lead role.
       * Require signed leader origin or the root (to add opening for the leader position).
       * 
       * # <weight>
       * 
       * ## Weight
       * `O (D)` where:
       * - `D` is the length of `description`
       * - DB:
       * - O(1) doesn't depend on the state or parameters
       * # </weight>
       **/
      addOpening: AugmentedSubmittable<(description: Bytes | string | Uint8Array, openingType: PalletWorkingGroupOpeningType | 'Leader' | 'Regular' | number | Uint8Array, stakePolicy: PalletWorkingGroupStakePolicy | { stakeAmount?: any; leavingUnstakingPeriod?: any } | string | Uint8Array, rewardPerBlock: Option<u128> | null | object | string | Uint8Array) => SubmittableExtrinsic<ApiType>, [Bytes, PalletWorkingGroupOpeningType, PalletWorkingGroupStakePolicy, Option<u128>]>;
      /**
       * Apply on a worker opening.
       * 
       * # <weight>
       * 
       * ## Weight
       * `O (D)` where:
       * - `D` is the length of `p.description`
       * - DB:
       * - O(1) doesn't depend on the state or parameters
       * # </weight>
       **/
      applyOnOpening: AugmentedSubmittable<(p: PalletWorkingGroupApplyOnOpeningParams | { memberId?: any; openingId?: any; roleAccountId?: any; rewardAccountId?: any; description?: any; stakeParameters?: any } | string | Uint8Array) => SubmittableExtrinsic<ApiType>, [PalletWorkingGroupApplyOnOpeningParams]>;
      /**
       * Cancel an opening for the regular worker/lead position.
       * Require signed leader origin or the root (to cancel opening for the leader position).
       * 
       * # <weight>
       * 
       * ## Weight
       * `O (1)`
       * - DB:
       * - O(1) doesn't depend on the state or parameters
       * # </weight>
       **/
      cancelOpening: AugmentedSubmittable<(openingId: u64 | AnyNumber | Uint8Array) => SubmittableExtrinsic<ApiType>, [u64]>;
      /**
       * Decreases the regular worker/lead stake and returns the remainder to the
       * worker staking_account_id. Can be decreased to zero, no actions on zero stake.
       * Accepts the stake amount to decrease.
       * Requires signed leader origin or the root (to decrease the leader stake).
       * 
       * # <weight>
       * 
       * ## Weight
       * `O (1)`
       * - DB:
       * - O(1) doesn't depend on the state or parameters
       * # </weight>
       **/
      decreaseStake: AugmentedSubmittable<(workerId: u64 | AnyNumber | Uint8Array, stakeBalanceDelta: u128 | AnyNumber | Uint8Array) => SubmittableExtrinsic<ApiType>, [u64, u128]>;
      /**
       * Fill opening for the regular/lead position.
       * Require signed leader origin or the root (to fill opening for the leader position).
       * # <weight>
       * 
       * ## Weight
       * `O (A)` where:
       * - `A` is the length of `successful_application_ids`
       * - DB:
       * - O(A)
       * # </weight>
       **/
      fillOpening: AugmentedSubmittable<(openingId: u64 | AnyNumber | Uint8Array, successfulApplicationIds: BTreeSet<u64>) => SubmittableExtrinsic<ApiType>, [u64, BTreeSet<u64>]>;
      /**
       * Fund working group budget by a member.
       * <weight>
       * 
       * ## Weight
       * `O (1)` Doesn't depend on the state or parameters
       * - DB:
       * - O(1) doesn't depend on the state or parameters
       * # </weight>
       **/
      fundWorkingGroupBudget: AugmentedSubmittable<(memberId: u64 | AnyNumber | Uint8Array, amount: u128 | AnyNumber | Uint8Array, rationale: Bytes | string | Uint8Array) => SubmittableExtrinsic<ApiType>, [u64, u128, Bytes]>;
      /**
       * Increases the regular worker/lead stake, demands a worker origin.
       * Locks tokens from the worker staking_account_id equal to new stake. No limits on the stake.
       * 
       * # <weight>
       * 
       * ## Weight
       * `O (1)`
       * - DB:
       * - O(1) doesn't depend on the state or parameters
       * # </weight>
       **/
      increaseStake: AugmentedSubmittable<(workerId: u64 | AnyNumber | Uint8Array, stakeBalanceDelta: u128 | AnyNumber | Uint8Array) => SubmittableExtrinsic<ApiType>, [u64, u128]>;
      /**
       * Lead remark message
       * 
       * # <weight>
       * 
       * ## Weight
       * `O (1)`
       * - DB:
       * - O(1) doesn't depend on the state or parameters
       * # </weight>
       **/
      leadRemark: AugmentedSubmittable<(msg: Bytes | string | Uint8Array) => SubmittableExtrinsic<ApiType>, [Bytes]>;
      /**
       * Leave the role by the active worker.
       * # <weight>
       * 
       * ## Weight
       * `O (1)`
       * - DB:
       * - O(1) doesn't depend on the state or parameters
       * # </weight>
       **/
      leaveRole: AugmentedSubmittable<(workerId: u64 | AnyNumber | Uint8Array, rationale: Option<Bytes> | null | object | string | Uint8Array) => SubmittableExtrinsic<ApiType>, [u64, Option<Bytes>]>;
      /**
       * Sets a new budget for the working group.
       * Requires root origin.
       * 
       * # <weight>
       * 
       * ## Weight
       * `O (1)`
       * - DB:
       * - O(1) doesn't depend on the state or parameters
       * # </weight>
       **/
      setBudget: AugmentedSubmittable<(newBudget: u128 | AnyNumber | Uint8Array) => SubmittableExtrinsic<ApiType>, [u128]>;
      /**
       * Sets a new status text for the working group.
       * Requires root origin.
       * 
       * # <weight>
       * 
       * ## Weight
       * `O (S)` where:
       * - `S` is the length of the contents of `status_text` when it is not none
       * 
       * - DB:
       * - O(1) doesn't depend on the state or parameters
       * # </weight>
       **/
      setStatusText: AugmentedSubmittable<(statusText: Option<Bytes> | null | object | string | Uint8Array) => SubmittableExtrinsic<ApiType>, [Option<Bytes>]>;
      /**
       * Slashes the regular worker stake, demands a leader origin. No limits, no actions on zero stake.
       * If slashing balance greater than the existing stake - stake is slashed to zero.
       * Requires signed leader origin or the root (to slash the leader stake).
       * # <weight>
       * 
       * ## Weight
       * `O (P)` where:
       * - `P` is the length of `penality.slashing_text`
       * - DB:
       * - O(1) doesn't depend on the state or parameters
       * # </weight>
       **/
      slashStake: AugmentedSubmittable<(workerId: u64 | AnyNumber | Uint8Array, penalty: u128 | AnyNumber | Uint8Array, rationale: Option<Bytes> | null | object | string | Uint8Array) => SubmittableExtrinsic<ApiType>, [u64, u128, Option<Bytes>]>;
      /**
       * Transfers specified amount to any account.
       * Requires leader origin.
       * 
       * # <weight>
       * 
       * ## Weight
       * `O (1)`
       * - DB:
       * - O(1) doesn't depend on the state or parameters
       * # </weight>
       **/
      spendFromBudget: AugmentedSubmittable<(accountId: AccountId32 | string | Uint8Array, amount: u128 | AnyNumber | Uint8Array, rationale: Option<Bytes> | null | object | string | Uint8Array) => SubmittableExtrinsic<ApiType>, [AccountId32, u128, Option<Bytes>]>;
      /**
       * Terminate the active worker by the lead.
       * Requires signed leader origin or the root (to terminate the leader role).
       * # <weight>
       * 
       * ## Weight
       * `O (P)` where:
       * - `P` is the length of `penalty.slashing_text`
       * - DB:
       * - O(1) doesn't depend on the state or parameters
       * # </weight>
       **/
      terminateRole: AugmentedSubmittable<(workerId: u64 | AnyNumber | Uint8Array, penalty: Option<u128> | null | object | string | Uint8Array, rationale: Option<Bytes> | null | object | string | Uint8Array) => SubmittableExtrinsic<ApiType>, [u64, Option<u128>, Option<Bytes>]>;
      /**
       * Update the reward account associated with a set reward relationship for the active worker.
       * 
       * # <weight>
       * 
       * ## Weight
       * `O (1)`
       * - DB:
       * - O(1) doesn't depend on the state or parameters
       * # </weight>
       **/
      updateRewardAccount: AugmentedSubmittable<(workerId: u64 | AnyNumber | Uint8Array, newRewardAccountId: AccountId32 | string | Uint8Array) => SubmittableExtrinsic<ApiType>, [u64, AccountId32]>;
      /**
       * Update the reward per block for the active worker.
       * Require signed leader origin or the root (to update leader's reward amount).
       * 
       * # <weight>
       * 
       * ## Weight
       * `O (1)`
       * - DB:
       * - O(1) doesn't depend on the state or parameters
       * # </weight>
       **/
      updateRewardAmount: AugmentedSubmittable<(workerId: u64 | AnyNumber | Uint8Array, rewardPerBlock: Option<u128> | null | object | string | Uint8Array) => SubmittableExtrinsic<ApiType>, [u64, Option<u128>]>;
      /**
       * Update the associated role account of the active regular worker/lead.
       * 
       * # <weight>
       * 
       * ## Weight
       * `O (1)`
       * - DB:
       * - O(1) doesn't depend on the state or parameters
       * # </weight>
       **/
      updateRoleAccount: AugmentedSubmittable<(workerId: u64 | AnyNumber | Uint8Array, newRoleAccountId: AccountId32 | string | Uint8Array) => SubmittableExtrinsic<ApiType>, [u64, AccountId32]>;
      /**
       * Update the associated role storage.
       **/
      updateRoleStorage: AugmentedSubmittable<(workerId: u64 | AnyNumber | Uint8Array, storage: Bytes | string | Uint8Array) => SubmittableExtrinsic<ApiType>, [u64, Bytes]>;
      /**
       * Withdraw the worker application. Can be done by the worker only.
       * 
       * # <weight>
       * 
       * ## Weight
       * `O (1)`
       * - DB:
       * - O(1) doesn't depend on the state or parameters
       * # </weight>
       **/
      withdrawApplication: AugmentedSubmittable<(applicationId: u64 | AnyNumber | Uint8Array) => SubmittableExtrinsic<ApiType>, [u64]>;
      /**
       * Worker remark message
       * 
       * # <weight>
       * 
       * ## Weight
       * `O (1)`
       * - DB:
       * - O(1) doesn't depend on the state or parameters
       * # </weight>
       **/
      workerRemark: AugmentedSubmittable<(workerId: u64 | AnyNumber | Uint8Array, msg: Bytes | string | Uint8Array) => SubmittableExtrinsic<ApiType>, [u64, Bytes]>;
    };
    council: {
      /**
       * Subscribe candidate
       * 
       * # <weight>
       * 
       * ## weight
       * `O (1)`
       * - db:
       * - `O(1)` doesn't depend on the state or parameters
       * # </weight>
       **/
      announceCandidacy: AugmentedSubmittable<(membershipId: u64 | AnyNumber | Uint8Array, stakingAccountId: AccountId32 | string | Uint8Array, rewardAccountId: AccountId32 | string | Uint8Array, stake: u128 | AnyNumber | Uint8Array) => SubmittableExtrinsic<ApiType>, [u64, AccountId32, AccountId32, u128]>;
      /**
       * Candidate makes a remark message
       * 
       * # <weight>
       * 
       * ## weight
       * `O (1)`
       * - db:
       * - `O(1)` doesn't depend on the state or parameters
       * # </weight>
       **/
      candidateRemark: AugmentedSubmittable<(candidateId: u64 | AnyNumber | Uint8Array, msg: Bytes | string | Uint8Array) => SubmittableExtrinsic<ApiType>, [u64, Bytes]>;
      /**
       * Councilor makes a remark message
       * 
       * # <weight>
       * 
       * ## weight
       * `O (1)`
       * - db:
       * - `O(1)` doesn't depend on the state or parameters
       * # </weight>
       **/
      councilorRemark: AugmentedSubmittable<(councilorId: u64 | AnyNumber | Uint8Array, msg: Bytes | string | Uint8Array) => SubmittableExtrinsic<ApiType>, [u64, Bytes]>;
      /**
       * Fund the council budget by a member.
       * <weight>
       * 
       * ## Weight
       * `O (1)` Doesn't depend on the state or parameters
       * - DB:
       * - O(1) doesn't depend on the state or parameters
       * # </weight>
       **/
      fundCouncilBudget: AugmentedSubmittable<(memberId: u64 | AnyNumber | Uint8Array, amount: u128 | AnyNumber | Uint8Array, rationale: Bytes | string | Uint8Array) => SubmittableExtrinsic<ApiType>, [u64, u128, Bytes]>;
      /**
       * Transfers funds from council budget to account
       * 
       * # <weight>
       * 
       * ## weight
       * `O (F)` where:
       * `F` is the length of `funding_requests`
       * - db:
       * - `O(1)` doesn't depend on the state or parameters
       * # </weight>
       **/
      fundingRequest: AugmentedSubmittable<(fundingRequests: Vec<PalletCommonFundingRequestParameters> | (PalletCommonFundingRequestParameters | { account?: any; amount?: any } | string | Uint8Array)[]) => SubmittableExtrinsic<ApiType>, [Vec<PalletCommonFundingRequestParameters>]>;
      /**
       * Plan the next budget refill.
       * 
       * # <weight>
       * 
       * ## weight
       * `O (1)`
       * - db:
       * - `O(1)` doesn't depend on the state or parameters
       * # </weight>
       **/
      planBudgetRefill: AugmentedSubmittable<(nextRefill: u32 | AnyNumber | Uint8Array) => SubmittableExtrinsic<ApiType>, [u32]>;
      /**
       * Release candidacy stake that is no longer needed.
       * 
       * # <weight>
       * 
       * ## weight
       * `O (1)`
       * - db:
       * - `O(1)` doesn't depend on the state or parameters
       * # </weight>
       **/
      releaseCandidacyStake: AugmentedSubmittable<(membershipId: u64 | AnyNumber | Uint8Array) => SubmittableExtrinsic<ApiType>, [u64]>;
      /**
       * Sets the budget balance.
       * 
       * # <weight>
       * 
       * ## weight
       * `O (1)`
       * - db:
       * - `O(1)` doesn't depend on the state or parameters
       * # </weight>
       **/
      setBudget: AugmentedSubmittable<(balance: u128 | AnyNumber | Uint8Array) => SubmittableExtrinsic<ApiType>, [u128]>;
      /**
       * Sets the budget refill amount
       * 
       * # <weight>
       * 
       * ## weight
       * `O (1)`
       * - db:
       * - `O(1)` doesn't depend on the state or parameters
       * # </weight>
       **/
      setBudgetIncrement: AugmentedSubmittable<(budgetIncrement: u128 | AnyNumber | Uint8Array) => SubmittableExtrinsic<ApiType>, [u128]>;
      /**
       * Set short description for the user's candidacy. Can be called anytime during user's candidacy.
       * 
       * # <weight>
       * 
       * ## weight
       * `O (N)` where:
       * `N` is the length of `note`
       * - db:
       * - `O(1)` doesn't depend on the state or parameters
       * # </weight>
       **/
      setCandidacyNote: AugmentedSubmittable<(membershipId: u64 | AnyNumber | Uint8Array, note: Bytes | string | Uint8Array) => SubmittableExtrinsic<ApiType>, [u64, Bytes]>;
      /**
       * Sets the councilor reward per block
       * 
       * # <weight>
       * 
       * ## weight
       * `O (1)`
       * - db:
       * - `O(1)` doesn't depend on the state or parameters
       * # </weight>
       **/
      setCouncilorReward: AugmentedSubmittable<(councilorReward: u128 | AnyNumber | Uint8Array) => SubmittableExtrinsic<ApiType>, [u128]>;
      /**
       * Withdraw candidacy and release candidacy stake.
       * 
       * # <weight>
       * 
       * ## weight
       * `O (1)`
       * - db:
       * - `O(1)` doesn't depend on the state or parameters
       * # </weight>
       **/
      withdrawCandidacy: AugmentedSubmittable<(membershipId: u64 | AnyNumber | Uint8Array) => SubmittableExtrinsic<ApiType>, [u64]>;
    };
    distributionWorkingGroup: {
      /**
       * Add a job opening for a regular worker/lead role.
       * Require signed leader origin or the root (to add opening for the leader position).
       * 
       * # <weight>
       * 
       * ## Weight
       * `O (D)` where:
       * - `D` is the length of `description`
       * - DB:
       * - O(1) doesn't depend on the state or parameters
       * # </weight>
       **/
      addOpening: AugmentedSubmittable<(description: Bytes | string | Uint8Array, openingType: PalletWorkingGroupOpeningType | 'Leader' | 'Regular' | number | Uint8Array, stakePolicy: PalletWorkingGroupStakePolicy | { stakeAmount?: any; leavingUnstakingPeriod?: any } | string | Uint8Array, rewardPerBlock: Option<u128> | null | object | string | Uint8Array) => SubmittableExtrinsic<ApiType>, [Bytes, PalletWorkingGroupOpeningType, PalletWorkingGroupStakePolicy, Option<u128>]>;
      /**
       * Apply on a worker opening.
       * 
       * # <weight>
       * 
       * ## Weight
       * `O (D)` where:
       * - `D` is the length of `p.description`
       * - DB:
       * - O(1) doesn't depend on the state or parameters
       * # </weight>
       **/
      applyOnOpening: AugmentedSubmittable<(p: PalletWorkingGroupApplyOnOpeningParams | { memberId?: any; openingId?: any; roleAccountId?: any; rewardAccountId?: any; description?: any; stakeParameters?: any } | string | Uint8Array) => SubmittableExtrinsic<ApiType>, [PalletWorkingGroupApplyOnOpeningParams]>;
      /**
       * Cancel an opening for the regular worker/lead position.
       * Require signed leader origin or the root (to cancel opening for the leader position).
       * 
       * # <weight>
       * 
       * ## Weight
       * `O (1)`
       * - DB:
       * - O(1) doesn't depend on the state or parameters
       * # </weight>
       **/
      cancelOpening: AugmentedSubmittable<(openingId: u64 | AnyNumber | Uint8Array) => SubmittableExtrinsic<ApiType>, [u64]>;
      /**
       * Decreases the regular worker/lead stake and returns the remainder to the
       * worker staking_account_id. Can be decreased to zero, no actions on zero stake.
       * Accepts the stake amount to decrease.
       * Requires signed leader origin or the root (to decrease the leader stake).
       * 
       * # <weight>
       * 
       * ## Weight
       * `O (1)`
       * - DB:
       * - O(1) doesn't depend on the state or parameters
       * # </weight>
       **/
      decreaseStake: AugmentedSubmittable<(workerId: u64 | AnyNumber | Uint8Array, stakeBalanceDelta: u128 | AnyNumber | Uint8Array) => SubmittableExtrinsic<ApiType>, [u64, u128]>;
      /**
       * Fill opening for the regular/lead position.
       * Require signed leader origin or the root (to fill opening for the leader position).
       * # <weight>
       * 
       * ## Weight
       * `O (A)` where:
       * - `A` is the length of `successful_application_ids`
       * - DB:
       * - O(A)
       * # </weight>
       **/
      fillOpening: AugmentedSubmittable<(openingId: u64 | AnyNumber | Uint8Array, successfulApplicationIds: BTreeSet<u64>) => SubmittableExtrinsic<ApiType>, [u64, BTreeSet<u64>]>;
      /**
       * Fund working group budget by a member.
       * <weight>
       * 
       * ## Weight
       * `O (1)` Doesn't depend on the state or parameters
       * - DB:
       * - O(1) doesn't depend on the state or parameters
       * # </weight>
       **/
      fundWorkingGroupBudget: AugmentedSubmittable<(memberId: u64 | AnyNumber | Uint8Array, amount: u128 | AnyNumber | Uint8Array, rationale: Bytes | string | Uint8Array) => SubmittableExtrinsic<ApiType>, [u64, u128, Bytes]>;
      /**
       * Increases the regular worker/lead stake, demands a worker origin.
       * Locks tokens from the worker staking_account_id equal to new stake. No limits on the stake.
       * 
       * # <weight>
       * 
       * ## Weight
       * `O (1)`
       * - DB:
       * - O(1) doesn't depend on the state or parameters
       * # </weight>
       **/
      increaseStake: AugmentedSubmittable<(workerId: u64 | AnyNumber | Uint8Array, stakeBalanceDelta: u128 | AnyNumber | Uint8Array) => SubmittableExtrinsic<ApiType>, [u64, u128]>;
      /**
       * Lead remark message
       * 
       * # <weight>
       * 
       * ## Weight
       * `O (1)`
       * - DB:
       * - O(1) doesn't depend on the state or parameters
       * # </weight>
       **/
      leadRemark: AugmentedSubmittable<(msg: Bytes | string | Uint8Array) => SubmittableExtrinsic<ApiType>, [Bytes]>;
      /**
       * Leave the role by the active worker.
       * # <weight>
       * 
       * ## Weight
       * `O (1)`
       * - DB:
       * - O(1) doesn't depend on the state or parameters
       * # </weight>
       **/
      leaveRole: AugmentedSubmittable<(workerId: u64 | AnyNumber | Uint8Array, rationale: Option<Bytes> | null | object | string | Uint8Array) => SubmittableExtrinsic<ApiType>, [u64, Option<Bytes>]>;
      /**
       * Sets a new budget for the working group.
       * Requires root origin.
       * 
       * # <weight>
       * 
       * ## Weight
       * `O (1)`
       * - DB:
       * - O(1) doesn't depend on the state or parameters
       * # </weight>
       **/
      setBudget: AugmentedSubmittable<(newBudget: u128 | AnyNumber | Uint8Array) => SubmittableExtrinsic<ApiType>, [u128]>;
      /**
       * Sets a new status text for the working group.
       * Requires root origin.
       * 
       * # <weight>
       * 
       * ## Weight
       * `O (S)` where:
       * - `S` is the length of the contents of `status_text` when it is not none
       * 
       * - DB:
       * - O(1) doesn't depend on the state or parameters
       * # </weight>
       **/
      setStatusText: AugmentedSubmittable<(statusText: Option<Bytes> | null | object | string | Uint8Array) => SubmittableExtrinsic<ApiType>, [Option<Bytes>]>;
      /**
       * Slashes the regular worker stake, demands a leader origin. No limits, no actions on zero stake.
       * If slashing balance greater than the existing stake - stake is slashed to zero.
       * Requires signed leader origin or the root (to slash the leader stake).
       * # <weight>
       * 
       * ## Weight
       * `O (P)` where:
       * - `P` is the length of `penality.slashing_text`
       * - DB:
       * - O(1) doesn't depend on the state or parameters
       * # </weight>
       **/
      slashStake: AugmentedSubmittable<(workerId: u64 | AnyNumber | Uint8Array, penalty: u128 | AnyNumber | Uint8Array, rationale: Option<Bytes> | null | object | string | Uint8Array) => SubmittableExtrinsic<ApiType>, [u64, u128, Option<Bytes>]>;
      /**
       * Transfers specified amount to any account.
       * Requires leader origin.
       * 
       * # <weight>
       * 
       * ## Weight
       * `O (1)`
       * - DB:
       * - O(1) doesn't depend on the state or parameters
       * # </weight>
       **/
      spendFromBudget: AugmentedSubmittable<(accountId: AccountId32 | string | Uint8Array, amount: u128 | AnyNumber | Uint8Array, rationale: Option<Bytes> | null | object | string | Uint8Array) => SubmittableExtrinsic<ApiType>, [AccountId32, u128, Option<Bytes>]>;
      /**
       * Terminate the active worker by the lead.
       * Requires signed leader origin or the root (to terminate the leader role).
       * # <weight>
       * 
       * ## Weight
       * `O (P)` where:
       * - `P` is the length of `penalty.slashing_text`
       * - DB:
       * - O(1) doesn't depend on the state or parameters
       * # </weight>
       **/
      terminateRole: AugmentedSubmittable<(workerId: u64 | AnyNumber | Uint8Array, penalty: Option<u128> | null | object | string | Uint8Array, rationale: Option<Bytes> | null | object | string | Uint8Array) => SubmittableExtrinsic<ApiType>, [u64, Option<u128>, Option<Bytes>]>;
      /**
       * Update the reward account associated with a set reward relationship for the active worker.
       * 
       * # <weight>
       * 
       * ## Weight
       * `O (1)`
       * - DB:
       * - O(1) doesn't depend on the state or parameters
       * # </weight>
       **/
      updateRewardAccount: AugmentedSubmittable<(workerId: u64 | AnyNumber | Uint8Array, newRewardAccountId: AccountId32 | string | Uint8Array) => SubmittableExtrinsic<ApiType>, [u64, AccountId32]>;
      /**
       * Update the reward per block for the active worker.
       * Require signed leader origin or the root (to update leader's reward amount).
       * 
       * # <weight>
       * 
       * ## Weight
       * `O (1)`
       * - DB:
       * - O(1) doesn't depend on the state or parameters
       * # </weight>
       **/
      updateRewardAmount: AugmentedSubmittable<(workerId: u64 | AnyNumber | Uint8Array, rewardPerBlock: Option<u128> | null | object | string | Uint8Array) => SubmittableExtrinsic<ApiType>, [u64, Option<u128>]>;
      /**
       * Update the associated role account of the active regular worker/lead.
       * 
       * # <weight>
       * 
       * ## Weight
       * `O (1)`
       * - DB:
       * - O(1) doesn't depend on the state or parameters
       * # </weight>
       **/
      updateRoleAccount: AugmentedSubmittable<(workerId: u64 | AnyNumber | Uint8Array, newRoleAccountId: AccountId32 | string | Uint8Array) => SubmittableExtrinsic<ApiType>, [u64, AccountId32]>;
      /**
       * Update the associated role storage.
       **/
      updateRoleStorage: AugmentedSubmittable<(workerId: u64 | AnyNumber | Uint8Array, storage: Bytes | string | Uint8Array) => SubmittableExtrinsic<ApiType>, [u64, Bytes]>;
      /**
       * Withdraw the worker application. Can be done by the worker only.
       * 
       * # <weight>
       * 
       * ## Weight
       * `O (1)`
       * - DB:
       * - O(1) doesn't depend on the state or parameters
       * # </weight>
       **/
      withdrawApplication: AugmentedSubmittable<(applicationId: u64 | AnyNumber | Uint8Array) => SubmittableExtrinsic<ApiType>, [u64]>;
      /**
       * Worker remark message
       * 
       * # <weight>
       * 
       * ## Weight
       * `O (1)`
       * - DB:
       * - O(1) doesn't depend on the state or parameters
       * # </weight>
       **/
      workerRemark: AugmentedSubmittable<(workerId: u64 | AnyNumber | Uint8Array, msg: Bytes | string | Uint8Array) => SubmittableExtrinsic<ApiType>, [u64, Bytes]>;
    };
    electionProviderMultiPhase: {
      /**
       * Trigger the governance fallback.
       * 
       * This can only be called when [`Phase::Emergency`] is enabled, as an alternative to
       * calling [`Call::set_emergency_election_result`].
       **/
      governanceFallback: AugmentedSubmittable<(maybeMaxVoters: Option<u32> | null | object | string | Uint8Array, maybeMaxTargets: Option<u32> | null | object | string | Uint8Array) => SubmittableExtrinsic<ApiType>, [Option<u32>, Option<u32>]>;
      /**
       * Set a solution in the queue, to be handed out to the client of this pallet in the next
       * call to `ElectionProvider::elect`.
       * 
       * This can only be set by `T::ForceOrigin`, and only when the phase is `Emergency`.
       * 
       * The solution is not checked for any feasibility and is assumed to be trustworthy, as any
       * feasibility check itself can in principle cause the election process to fail (due to
       * memory/weight constrains).
       **/
      setEmergencyElectionResult: AugmentedSubmittable<(supports: Vec<ITuple<[AccountId32, SpNposElectionsSupport]>> | ([AccountId32 | string | Uint8Array, SpNposElectionsSupport | { total?: any; voters?: any } | string | Uint8Array])[]) => SubmittableExtrinsic<ApiType>, [Vec<ITuple<[AccountId32, SpNposElectionsSupport]>>]>;
      /**
       * Set a new value for `MinimumUntrustedScore`.
       * 
       * Dispatch origin must be aligned with `T::ForceOrigin`.
       * 
       * This check can be turned off by setting the value to `None`.
       **/
      setMinimumUntrustedScore: AugmentedSubmittable<(maybeNextScore: Option<SpNposElectionsElectionScore> | null | object | string | Uint8Array) => SubmittableExtrinsic<ApiType>, [Option<SpNposElectionsElectionScore>]>;
      /**
       * Submit a solution for the signed phase.
       * 
       * The dispatch origin fo this call must be __signed__.
       * 
       * The solution is potentially queued, based on the claimed score and processed at the end
       * of the signed phase.
       * 
       * A deposit is reserved and recorded for the solution. Based on the outcome, the solution
       * might be rewarded, slashed, or get all or a part of the deposit back.
       **/
      submit: AugmentedSubmittable<(rawSolution: PalletElectionProviderMultiPhaseRawSolution | { solution?: any; score?: any; round?: any } | string | Uint8Array) => SubmittableExtrinsic<ApiType>, [PalletElectionProviderMultiPhaseRawSolution]>;
      /**
       * Submit a solution for the unsigned phase.
       * 
       * The dispatch origin fo this call must be __none__.
       * 
       * This submission is checked on the fly. Moreover, this unsigned solution is only
       * validated when submitted to the pool from the **local** node. Effectively, this means
       * that only active validators can submit this transaction when authoring a block (similar
       * to an inherent).
       * 
       * To prevent any incorrect solution (and thus wasted time/weight), this transaction will
       * panic if the solution submitted by the validator is invalid in any way, effectively
       * putting their authoring reward at risk.
       * 
       * No deposit or reward is associated with this submission.
       **/
      submitUnsigned: AugmentedSubmittable<(rawSolution: PalletElectionProviderMultiPhaseRawSolution | { solution?: any; score?: any; round?: any } | string | Uint8Array, witness: PalletElectionProviderMultiPhaseSolutionOrSnapshotSize | { voters?: any; targets?: any } | string | Uint8Array) => SubmittableExtrinsic<ApiType>, [PalletElectionProviderMultiPhaseRawSolution, PalletElectionProviderMultiPhaseSolutionOrSnapshotSize]>;
    };
    forum: {
      /**
       * Add post
       * 
       * <weight>
       * 
       * ## Weight
       * `O (W + V)` where:
       * - `W` is the category depth,
       * - `V` is the length of the text
       * - DB:
       * - O(W)
       * # </weight>
       **/
      addPost: AugmentedSubmittable<(forumUserId: u64 | AnyNumber | Uint8Array, categoryId: u64 | AnyNumber | Uint8Array, threadId: u64 | AnyNumber | Uint8Array, text: Bytes | string | Uint8Array, editable: bool | boolean | Uint8Array) => SubmittableExtrinsic<ApiType>, [u64, u64, u64, Bytes, bool]>;
      /**
       * Add a new category.
       * 
       * <weight>
       * 
       * ## Weight
       * `O (W + V + X)` where:
       * - `W` is the category depth
       * - `V` is the length of the category title.
       * - `X` is the length of the category description.
       * - DB:
       * - O(W)
       * # </weight>
       **/
      createCategory: AugmentedSubmittable<(parentCategoryId: Option<u64> | null | object | string | Uint8Array, title: Bytes | string | Uint8Array, description: Bytes | string | Uint8Array) => SubmittableExtrinsic<ApiType>, [Option<u64>, Bytes, Bytes]>;
      /**
       * Create new thread in category
       * 
       * <weight>
       * 
       * ## Weight
       * `O (W + V + X)` where:
       * - `W` is the category depth
       * - `V` is the length of the thread title.
       * - `X` is the length of the thread text.
       * - DB:
       * - O(W)
       * # </weight>
       **/
      createThread: AugmentedSubmittable<(forumUserId: u64 | AnyNumber | Uint8Array, categoryId: u64 | AnyNumber | Uint8Array, metadata: Bytes | string | Uint8Array, text: Bytes | string | Uint8Array) => SubmittableExtrinsic<ApiType>, [u64, u64, Bytes, Bytes]>;
      /**
       * Delete category
       * 
       * <weight>
       * 
       * ## Weight
       * `O (W)` where:
       * - `W` is the category depth
       * - DB:
       * - O(W)
       * # </weight>
       **/
      deleteCategory: AugmentedSubmittable<(actor: PalletForumPrivilegedActor | { Lead: any } | { Moderator: any } | string | Uint8Array, categoryId: u64 | AnyNumber | Uint8Array) => SubmittableExtrinsic<ApiType>, [PalletForumPrivilegedActor, u64]>;
      /**
       * Delete post from storage.
       * You need to provide a vector of posts to delete in the form
       * (T::CategoryId, T::ThreadId, T::PostId, bool)
       * where the last bool is whether you want to hide it apart from deleting it
       * 
       * ## Weight
       * `O (W + V + P)` where:
       * - `W` is the category depth,
       * - `V` is the length of the rationale
       * - `P` is the number of posts to delete
       * - DB:
       * - O(W + P)
       * # </weight>
       **/
      deletePosts: AugmentedSubmittable<(forumUserId: u64 | AnyNumber | Uint8Array, posts: BTreeMap<PalletForumExtendedPostIdObject, bool>, rationale: Bytes | string | Uint8Array) => SubmittableExtrinsic<ApiType>, [u64, BTreeMap<PalletForumExtendedPostIdObject, bool>, Bytes]>;
      /**
       * Delete thread
       * 
       * <weight>
       * 
       * ## Weight
       * `O (W)` where:
       * - `W` is the category depth
       * - DB:
       * - O(W)
       * # </weight>
       **/
      deleteThread: AugmentedSubmittable<(forumUserId: u64 | AnyNumber | Uint8Array, categoryId: u64 | AnyNumber | Uint8Array, threadId: u64 | AnyNumber | Uint8Array, hide: bool | boolean | Uint8Array) => SubmittableExtrinsic<ApiType>, [u64, u64, u64, bool]>;
      /**
       * Edit post text
       * 
       * <weight>
       * 
       * ## Weight
       * `O (W + V)` where:
       * - `W` is the category depth,
       * - `V` is the length of the new text
       * - DB:
       * - O(W)
       * # </weight>
       **/
      editPostText: AugmentedSubmittable<(forumUserId: u64 | AnyNumber | Uint8Array, categoryId: u64 | AnyNumber | Uint8Array, threadId: u64 | AnyNumber | Uint8Array, postId: u64 | AnyNumber | Uint8Array, newText: Bytes | string | Uint8Array) => SubmittableExtrinsic<ApiType>, [u64, u64, u64, u64, Bytes]>;
      /**
       * Edit thread metadata
       * 
       * <weight>
       * 
       * ## Weight
       * `O (W + V)` where:
       * - `W` is the category depth
       * - `V` is the length of the thread metadata.
       * - DB:
       * - O(W)
       * # </weight>
       **/
      editThreadMetadata: AugmentedSubmittable<(forumUserId: u64 | AnyNumber | Uint8Array, categoryId: u64 | AnyNumber | Uint8Array, threadId: u64 | AnyNumber | Uint8Array, newMetadata: Bytes | string | Uint8Array) => SubmittableExtrinsic<ApiType>, [u64, u64, u64, Bytes]>;
      /**
       * Moderate post
       * 
       * <weight>
       * 
       * ## Weight
       * `O (W + V)` where:
       * - `W` is the category depth,
       * - `V` is the length of the rationale
       * - DB:
       * - O(W)
       * # </weight>
       **/
      moderatePost: AugmentedSubmittable<(actor: PalletForumPrivilegedActor | { Lead: any } | { Moderator: any } | string | Uint8Array, categoryId: u64 | AnyNumber | Uint8Array, threadId: u64 | AnyNumber | Uint8Array, postId: u64 | AnyNumber | Uint8Array, rationale: Bytes | string | Uint8Array) => SubmittableExtrinsic<ApiType>, [PalletForumPrivilegedActor, u64, u64, u64, Bytes]>;
      /**
       * Moderate thread
       * 
       * <weight>
       * 
       * ## Weight
       * `O (W + V + X)` where:
       * - `W` is the category depth,
       * - `V` is the number of thread posts,
       * - `X` is the length of the rationale
       * - DB:
       * - O(W + V)
       * # </weight>
       **/
      moderateThread: AugmentedSubmittable<(actor: PalletForumPrivilegedActor | { Lead: any } | { Moderator: any } | string | Uint8Array, categoryId: u64 | AnyNumber | Uint8Array, threadId: u64 | AnyNumber | Uint8Array, rationale: Bytes | string | Uint8Array) => SubmittableExtrinsic<ApiType>, [PalletForumPrivilegedActor, u64, u64, Bytes]>;
      /**
       * Move thread to another category
       * 
       * <weight>
       * 
       * ## Weight
       * `O (W)` where:
       * - `W` is the category depth
       * - DB:
       * - O(W)
       * # </weight>
       **/
      moveThreadToCategory: AugmentedSubmittable<(actor: PalletForumPrivilegedActor | { Lead: any } | { Moderator: any } | string | Uint8Array, categoryId: u64 | AnyNumber | Uint8Array, threadId: u64 | AnyNumber | Uint8Array, newCategoryId: u64 | AnyNumber | Uint8Array) => SubmittableExtrinsic<ApiType>, [PalletForumPrivilegedActor, u64, u64, u64]>;
      /**
       * Like or unlike a post.
       * 
       * <weight>
       * 
       * ## Weight
       * `O (W)` where:
       * - `W` is the category depth,
       * - DB:
       * - O(W)
       * # </weight>
       **/
      reactPost: AugmentedSubmittable<(forumUserId: u64 | AnyNumber | Uint8Array, categoryId: u64 | AnyNumber | Uint8Array, threadId: u64 | AnyNumber | Uint8Array, postId: u64 | AnyNumber | Uint8Array, react: u64 | AnyNumber | Uint8Array) => SubmittableExtrinsic<ApiType>, [u64, u64, u64, u64, u64]>;
      /**
       * Set stickied threads for category
       * 
       * <weight>
       * 
       * ## Weight
       * `O (W + V)` where:
       * - `W` is the category depth,
       * - `V` is the length of the stickied_ids
       * - DB:
       * - O(W + V)
       * # </weight>
       **/
      setStickiedThreads: AugmentedSubmittable<(actor: PalletForumPrivilegedActor | { Lead: any } | { Moderator: any } | string | Uint8Array, categoryId: u64 | AnyNumber | Uint8Array, stickiedIds: Vec<u64> | (u64 | AnyNumber | Uint8Array)[]) => SubmittableExtrinsic<ApiType>, [PalletForumPrivilegedActor, u64, Vec<u64>]>;
      /**
       * Update archival status
       * 
       * <weight>
       * 
       * ## Weight
       * `O (W)` where:
       * - `W` is the category depth
       * - DB:
       * - O(W)
       * # </weight>
       **/
      updateCategoryArchivalStatus: AugmentedSubmittable<(actor: PalletForumPrivilegedActor | { Lead: any } | { Moderator: any } | string | Uint8Array, categoryId: u64 | AnyNumber | Uint8Array, newArchivalStatus: bool | boolean | Uint8Array) => SubmittableExtrinsic<ApiType>, [PalletForumPrivilegedActor, u64, bool]>;
      /**
       * Update category description
       * 
       * <weight>
       * 
       * ## Weight
       * `O (W)` where:
       * - `W` is the category depth
       * - `V` is the length of the category description.
       * - DB:
       * - O(W)
       * # </weight>
       **/
      updateCategoryDescription: AugmentedSubmittable<(actor: PalletForumPrivilegedActor | { Lead: any } | { Moderator: any } | string | Uint8Array, categoryId: u64 | AnyNumber | Uint8Array, description: Bytes | string | Uint8Array) => SubmittableExtrinsic<ApiType>, [PalletForumPrivilegedActor, u64, Bytes]>;
      /**
       * Enable a moderator can moderate a category and its sub categories.
       * 
       * <weight>
       * 
       * ## Weight
       * `O (1)`
       * - DB:
       * - O(1) doesn't depend on the state or parameters
       * # </weight>
       **/
      updateCategoryMembershipOfModerator: AugmentedSubmittable<(moderatorId: u64 | AnyNumber | Uint8Array, categoryId: u64 | AnyNumber | Uint8Array, newValue: bool | boolean | Uint8Array) => SubmittableExtrinsic<ApiType>, [u64, u64, bool]>;
      /**
       * Update category title
       * 
       * <weight>
       * 
       * ## Weight
       * `O (W + V)` where:
       * - `W` is the category depth
       * - `V` is the length of the category title.
       * - DB:
       * - O(W)
       * # </weight>
       **/
      updateCategoryTitle: AugmentedSubmittable<(actor: PalletForumPrivilegedActor | { Lead: any } | { Moderator: any } | string | Uint8Array, categoryId: u64 | AnyNumber | Uint8Array, title: Bytes | string | Uint8Array) => SubmittableExtrinsic<ApiType>, [PalletForumPrivilegedActor, u64, Bytes]>;
    };
    forumWorkingGroup: {
      /**
       * Add a job opening for a regular worker/lead role.
       * Require signed leader origin or the root (to add opening for the leader position).
       * 
       * # <weight>
       * 
       * ## Weight
       * `O (D)` where:
       * - `D` is the length of `description`
       * - DB:
       * - O(1) doesn't depend on the state or parameters
       * # </weight>
       **/
      addOpening: AugmentedSubmittable<(description: Bytes | string | Uint8Array, openingType: PalletWorkingGroupOpeningType | 'Leader' | 'Regular' | number | Uint8Array, stakePolicy: PalletWorkingGroupStakePolicy | { stakeAmount?: any; leavingUnstakingPeriod?: any } | string | Uint8Array, rewardPerBlock: Option<u128> | null | object | string | Uint8Array) => SubmittableExtrinsic<ApiType>, [Bytes, PalletWorkingGroupOpeningType, PalletWorkingGroupStakePolicy, Option<u128>]>;
      /**
       * Apply on a worker opening.
       * 
       * # <weight>
       * 
       * ## Weight
       * `O (D)` where:
       * - `D` is the length of `p.description`
       * - DB:
       * - O(1) doesn't depend on the state or parameters
       * # </weight>
       **/
      applyOnOpening: AugmentedSubmittable<(p: PalletWorkingGroupApplyOnOpeningParams | { memberId?: any; openingId?: any; roleAccountId?: any; rewardAccountId?: any; description?: any; stakeParameters?: any } | string | Uint8Array) => SubmittableExtrinsic<ApiType>, [PalletWorkingGroupApplyOnOpeningParams]>;
      /**
       * Cancel an opening for the regular worker/lead position.
       * Require signed leader origin or the root (to cancel opening for the leader position).
       * 
       * # <weight>
       * 
       * ## Weight
       * `O (1)`
       * - DB:
       * - O(1) doesn't depend on the state or parameters
       * # </weight>
       **/
      cancelOpening: AugmentedSubmittable<(openingId: u64 | AnyNumber | Uint8Array) => SubmittableExtrinsic<ApiType>, [u64]>;
      /**
       * Decreases the regular worker/lead stake and returns the remainder to the
       * worker staking_account_id. Can be decreased to zero, no actions on zero stake.
       * Accepts the stake amount to decrease.
       * Requires signed leader origin or the root (to decrease the leader stake).
       * 
       * # <weight>
       * 
       * ## Weight
       * `O (1)`
       * - DB:
       * - O(1) doesn't depend on the state or parameters
       * # </weight>
       **/
      decreaseStake: AugmentedSubmittable<(workerId: u64 | AnyNumber | Uint8Array, stakeBalanceDelta: u128 | AnyNumber | Uint8Array) => SubmittableExtrinsic<ApiType>, [u64, u128]>;
      /**
       * Fill opening for the regular/lead position.
       * Require signed leader origin or the root (to fill opening for the leader position).
       * # <weight>
       * 
       * ## Weight
       * `O (A)` where:
       * - `A` is the length of `successful_application_ids`
       * - DB:
       * - O(A)
       * # </weight>
       **/
      fillOpening: AugmentedSubmittable<(openingId: u64 | AnyNumber | Uint8Array, successfulApplicationIds: BTreeSet<u64>) => SubmittableExtrinsic<ApiType>, [u64, BTreeSet<u64>]>;
      /**
       * Fund working group budget by a member.
       * <weight>
       * 
       * ## Weight
       * `O (1)` Doesn't depend on the state or parameters
       * - DB:
       * - O(1) doesn't depend on the state or parameters
       * # </weight>
       **/
      fundWorkingGroupBudget: AugmentedSubmittable<(memberId: u64 | AnyNumber | Uint8Array, amount: u128 | AnyNumber | Uint8Array, rationale: Bytes | string | Uint8Array) => SubmittableExtrinsic<ApiType>, [u64, u128, Bytes]>;
      /**
       * Increases the regular worker/lead stake, demands a worker origin.
       * Locks tokens from the worker staking_account_id equal to new stake. No limits on the stake.
       * 
       * # <weight>
       * 
       * ## Weight
       * `O (1)`
       * - DB:
       * - O(1) doesn't depend on the state or parameters
       * # </weight>
       **/
      increaseStake: AugmentedSubmittable<(workerId: u64 | AnyNumber | Uint8Array, stakeBalanceDelta: u128 | AnyNumber | Uint8Array) => SubmittableExtrinsic<ApiType>, [u64, u128]>;
      /**
       * Lead remark message
       * 
       * # <weight>
       * 
       * ## Weight
       * `O (1)`
       * - DB:
       * - O(1) doesn't depend on the state or parameters
       * # </weight>
       **/
      leadRemark: AugmentedSubmittable<(msg: Bytes | string | Uint8Array) => SubmittableExtrinsic<ApiType>, [Bytes]>;
      /**
       * Leave the role by the active worker.
       * # <weight>
       * 
       * ## Weight
       * `O (1)`
       * - DB:
       * - O(1) doesn't depend on the state or parameters
       * # </weight>
       **/
      leaveRole: AugmentedSubmittable<(workerId: u64 | AnyNumber | Uint8Array, rationale: Option<Bytes> | null | object | string | Uint8Array) => SubmittableExtrinsic<ApiType>, [u64, Option<Bytes>]>;
      /**
       * Sets a new budget for the working group.
       * Requires root origin.
       * 
       * # <weight>
       * 
       * ## Weight
       * `O (1)`
       * - DB:
       * - O(1) doesn't depend on the state or parameters
       * # </weight>
       **/
      setBudget: AugmentedSubmittable<(newBudget: u128 | AnyNumber | Uint8Array) => SubmittableExtrinsic<ApiType>, [u128]>;
      /**
       * Sets a new status text for the working group.
       * Requires root origin.
       * 
       * # <weight>
       * 
       * ## Weight
       * `O (S)` where:
       * - `S` is the length of the contents of `status_text` when it is not none
       * 
       * - DB:
       * - O(1) doesn't depend on the state or parameters
       * # </weight>
       **/
      setStatusText: AugmentedSubmittable<(statusText: Option<Bytes> | null | object | string | Uint8Array) => SubmittableExtrinsic<ApiType>, [Option<Bytes>]>;
      /**
       * Slashes the regular worker stake, demands a leader origin. No limits, no actions on zero stake.
       * If slashing balance greater than the existing stake - stake is slashed to zero.
       * Requires signed leader origin or the root (to slash the leader stake).
       * # <weight>
       * 
       * ## Weight
       * `O (P)` where:
       * - `P` is the length of `penality.slashing_text`
       * - DB:
       * - O(1) doesn't depend on the state or parameters
       * # </weight>
       **/
      slashStake: AugmentedSubmittable<(workerId: u64 | AnyNumber | Uint8Array, penalty: u128 | AnyNumber | Uint8Array, rationale: Option<Bytes> | null | object | string | Uint8Array) => SubmittableExtrinsic<ApiType>, [u64, u128, Option<Bytes>]>;
      /**
       * Transfers specified amount to any account.
       * Requires leader origin.
       * 
       * # <weight>
       * 
       * ## Weight
       * `O (1)`
       * - DB:
       * - O(1) doesn't depend on the state or parameters
       * # </weight>
       **/
      spendFromBudget: AugmentedSubmittable<(accountId: AccountId32 | string | Uint8Array, amount: u128 | AnyNumber | Uint8Array, rationale: Option<Bytes> | null | object | string | Uint8Array) => SubmittableExtrinsic<ApiType>, [AccountId32, u128, Option<Bytes>]>;
      /**
       * Terminate the active worker by the lead.
       * Requires signed leader origin or the root (to terminate the leader role).
       * # <weight>
       * 
       * ## Weight
       * `O (P)` where:
       * - `P` is the length of `penalty.slashing_text`
       * - DB:
       * - O(1) doesn't depend on the state or parameters
       * # </weight>
       **/
      terminateRole: AugmentedSubmittable<(workerId: u64 | AnyNumber | Uint8Array, penalty: Option<u128> | null | object | string | Uint8Array, rationale: Option<Bytes> | null | object | string | Uint8Array) => SubmittableExtrinsic<ApiType>, [u64, Option<u128>, Option<Bytes>]>;
      /**
       * Update the reward account associated with a set reward relationship for the active worker.
       * 
       * # <weight>
       * 
       * ## Weight
       * `O (1)`
       * - DB:
       * - O(1) doesn't depend on the state or parameters
       * # </weight>
       **/
      updateRewardAccount: AugmentedSubmittable<(workerId: u64 | AnyNumber | Uint8Array, newRewardAccountId: AccountId32 | string | Uint8Array) => SubmittableExtrinsic<ApiType>, [u64, AccountId32]>;
      /**
       * Update the reward per block for the active worker.
       * Require signed leader origin or the root (to update leader's reward amount).
       * 
       * # <weight>
       * 
       * ## Weight
       * `O (1)`
       * - DB:
       * - O(1) doesn't depend on the state or parameters
       * # </weight>
       **/
      updateRewardAmount: AugmentedSubmittable<(workerId: u64 | AnyNumber | Uint8Array, rewardPerBlock: Option<u128> | null | object | string | Uint8Array) => SubmittableExtrinsic<ApiType>, [u64, Option<u128>]>;
      /**
       * Update the associated role account of the active regular worker/lead.
       * 
       * # <weight>
       * 
       * ## Weight
       * `O (1)`
       * - DB:
       * - O(1) doesn't depend on the state or parameters
       * # </weight>
       **/
      updateRoleAccount: AugmentedSubmittable<(workerId: u64 | AnyNumber | Uint8Array, newRoleAccountId: AccountId32 | string | Uint8Array) => SubmittableExtrinsic<ApiType>, [u64, AccountId32]>;
      /**
       * Update the associated role storage.
       **/
      updateRoleStorage: AugmentedSubmittable<(workerId: u64 | AnyNumber | Uint8Array, storage: Bytes | string | Uint8Array) => SubmittableExtrinsic<ApiType>, [u64, Bytes]>;
      /**
       * Withdraw the worker application. Can be done by the worker only.
       * 
       * # <weight>
       * 
       * ## Weight
       * `O (1)`
       * - DB:
       * - O(1) doesn't depend on the state or parameters
       * # </weight>
       **/
      withdrawApplication: AugmentedSubmittable<(applicationId: u64 | AnyNumber | Uint8Array) => SubmittableExtrinsic<ApiType>, [u64]>;
      /**
       * Worker remark message
       * 
       * # <weight>
       * 
       * ## Weight
       * `O (1)`
       * - DB:
       * - O(1) doesn't depend on the state or parameters
       * # </weight>
       **/
      workerRemark: AugmentedSubmittable<(workerId: u64 | AnyNumber | Uint8Array, msg: Bytes | string | Uint8Array) => SubmittableExtrinsic<ApiType>, [u64, Bytes]>;
    };
    gatewayWorkingGroup: {
      /**
       * Add a job opening for a regular worker/lead role.
       * Require signed leader origin or the root (to add opening for the leader position).
       * 
       * # <weight>
       * 
       * ## Weight
       * `O (D)` where:
       * - `D` is the length of `description`
       * - DB:
       * - O(1) doesn't depend on the state or parameters
       * # </weight>
       **/
      addOpening: AugmentedSubmittable<(description: Bytes | string | Uint8Array, openingType: PalletWorkingGroupOpeningType | 'Leader' | 'Regular' | number | Uint8Array, stakePolicy: PalletWorkingGroupStakePolicy | { stakeAmount?: any; leavingUnstakingPeriod?: any } | string | Uint8Array, rewardPerBlock: Option<u128> | null | object | string | Uint8Array) => SubmittableExtrinsic<ApiType>, [Bytes, PalletWorkingGroupOpeningType, PalletWorkingGroupStakePolicy, Option<u128>]>;
      /**
       * Apply on a worker opening.
       * 
       * # <weight>
       * 
       * ## Weight
       * `O (D)` where:
       * - `D` is the length of `p.description`
       * - DB:
       * - O(1) doesn't depend on the state or parameters
       * # </weight>
       **/
      applyOnOpening: AugmentedSubmittable<(p: PalletWorkingGroupApplyOnOpeningParams | { memberId?: any; openingId?: any; roleAccountId?: any; rewardAccountId?: any; description?: any; stakeParameters?: any } | string | Uint8Array) => SubmittableExtrinsic<ApiType>, [PalletWorkingGroupApplyOnOpeningParams]>;
      /**
       * Cancel an opening for the regular worker/lead position.
       * Require signed leader origin or the root (to cancel opening for the leader position).
       * 
       * # <weight>
       * 
       * ## Weight
       * `O (1)`
       * - DB:
       * - O(1) doesn't depend on the state or parameters
       * # </weight>
       **/
      cancelOpening: AugmentedSubmittable<(openingId: u64 | AnyNumber | Uint8Array) => SubmittableExtrinsic<ApiType>, [u64]>;
      /**
       * Decreases the regular worker/lead stake and returns the remainder to the
       * worker staking_account_id. Can be decreased to zero, no actions on zero stake.
       * Accepts the stake amount to decrease.
       * Requires signed leader origin or the root (to decrease the leader stake).
       * 
       * # <weight>
       * 
       * ## Weight
       * `O (1)`
       * - DB:
       * - O(1) doesn't depend on the state or parameters
       * # </weight>
       **/
      decreaseStake: AugmentedSubmittable<(workerId: u64 | AnyNumber | Uint8Array, stakeBalanceDelta: u128 | AnyNumber | Uint8Array) => SubmittableExtrinsic<ApiType>, [u64, u128]>;
      /**
       * Fill opening for the regular/lead position.
       * Require signed leader origin or the root (to fill opening for the leader position).
       * # <weight>
       * 
       * ## Weight
       * `O (A)` where:
       * - `A` is the length of `successful_application_ids`
       * - DB:
       * - O(A)
       * # </weight>
       **/
      fillOpening: AugmentedSubmittable<(openingId: u64 | AnyNumber | Uint8Array, successfulApplicationIds: BTreeSet<u64>) => SubmittableExtrinsic<ApiType>, [u64, BTreeSet<u64>]>;
      /**
       * Fund working group budget by a member.
       * <weight>
       * 
       * ## Weight
       * `O (1)` Doesn't depend on the state or parameters
       * - DB:
       * - O(1) doesn't depend on the state or parameters
       * # </weight>
       **/
      fundWorkingGroupBudget: AugmentedSubmittable<(memberId: u64 | AnyNumber | Uint8Array, amount: u128 | AnyNumber | Uint8Array, rationale: Bytes | string | Uint8Array) => SubmittableExtrinsic<ApiType>, [u64, u128, Bytes]>;
      /**
       * Increases the regular worker/lead stake, demands a worker origin.
       * Locks tokens from the worker staking_account_id equal to new stake. No limits on the stake.
       * 
       * # <weight>
       * 
       * ## Weight
       * `O (1)`
       * - DB:
       * - O(1) doesn't depend on the state or parameters
       * # </weight>
       **/
      increaseStake: AugmentedSubmittable<(workerId: u64 | AnyNumber | Uint8Array, stakeBalanceDelta: u128 | AnyNumber | Uint8Array) => SubmittableExtrinsic<ApiType>, [u64, u128]>;
      /**
       * Lead remark message
       * 
       * # <weight>
       * 
       * ## Weight
       * `O (1)`
       * - DB:
       * - O(1) doesn't depend on the state or parameters
       * # </weight>
       **/
      leadRemark: AugmentedSubmittable<(msg: Bytes | string | Uint8Array) => SubmittableExtrinsic<ApiType>, [Bytes]>;
      /**
       * Leave the role by the active worker.
       * # <weight>
       * 
       * ## Weight
       * `O (1)`
       * - DB:
       * - O(1) doesn't depend on the state or parameters
       * # </weight>
       **/
      leaveRole: AugmentedSubmittable<(workerId: u64 | AnyNumber | Uint8Array, rationale: Option<Bytes> | null | object | string | Uint8Array) => SubmittableExtrinsic<ApiType>, [u64, Option<Bytes>]>;
      /**
       * Sets a new budget for the working group.
       * Requires root origin.
       * 
       * # <weight>
       * 
       * ## Weight
       * `O (1)`
       * - DB:
       * - O(1) doesn't depend on the state or parameters
       * # </weight>
       **/
      setBudget: AugmentedSubmittable<(newBudget: u128 | AnyNumber | Uint8Array) => SubmittableExtrinsic<ApiType>, [u128]>;
      /**
       * Sets a new status text for the working group.
       * Requires root origin.
       * 
       * # <weight>
       * 
       * ## Weight
       * `O (S)` where:
       * - `S` is the length of the contents of `status_text` when it is not none
       * 
       * - DB:
       * - O(1) doesn't depend on the state or parameters
       * # </weight>
       **/
      setStatusText: AugmentedSubmittable<(statusText: Option<Bytes> | null | object | string | Uint8Array) => SubmittableExtrinsic<ApiType>, [Option<Bytes>]>;
      /**
       * Slashes the regular worker stake, demands a leader origin. No limits, no actions on zero stake.
       * If slashing balance greater than the existing stake - stake is slashed to zero.
       * Requires signed leader origin or the root (to slash the leader stake).
       * # <weight>
       * 
       * ## Weight
       * `O (P)` where:
       * - `P` is the length of `penality.slashing_text`
       * - DB:
       * - O(1) doesn't depend on the state or parameters
       * # </weight>
       **/
      slashStake: AugmentedSubmittable<(workerId: u64 | AnyNumber | Uint8Array, penalty: u128 | AnyNumber | Uint8Array, rationale: Option<Bytes> | null | object | string | Uint8Array) => SubmittableExtrinsic<ApiType>, [u64, u128, Option<Bytes>]>;
      /**
       * Transfers specified amount to any account.
       * Requires leader origin.
       * 
       * # <weight>
       * 
       * ## Weight
       * `O (1)`
       * - DB:
       * - O(1) doesn't depend on the state or parameters
       * # </weight>
       **/
      spendFromBudget: AugmentedSubmittable<(accountId: AccountId32 | string | Uint8Array, amount: u128 | AnyNumber | Uint8Array, rationale: Option<Bytes> | null | object | string | Uint8Array) => SubmittableExtrinsic<ApiType>, [AccountId32, u128, Option<Bytes>]>;
      /**
       * Terminate the active worker by the lead.
       * Requires signed leader origin or the root (to terminate the leader role).
       * # <weight>
       * 
       * ## Weight
       * `O (P)` where:
       * - `P` is the length of `penalty.slashing_text`
       * - DB:
       * - O(1) doesn't depend on the state or parameters
       * # </weight>
       **/
      terminateRole: AugmentedSubmittable<(workerId: u64 | AnyNumber | Uint8Array, penalty: Option<u128> | null | object | string | Uint8Array, rationale: Option<Bytes> | null | object | string | Uint8Array) => SubmittableExtrinsic<ApiType>, [u64, Option<u128>, Option<Bytes>]>;
      /**
       * Update the reward account associated with a set reward relationship for the active worker.
       * 
       * # <weight>
       * 
       * ## Weight
       * `O (1)`
       * - DB:
       * - O(1) doesn't depend on the state or parameters
       * # </weight>
       **/
      updateRewardAccount: AugmentedSubmittable<(workerId: u64 | AnyNumber | Uint8Array, newRewardAccountId: AccountId32 | string | Uint8Array) => SubmittableExtrinsic<ApiType>, [u64, AccountId32]>;
      /**
       * Update the reward per block for the active worker.
       * Require signed leader origin or the root (to update leader's reward amount).
       * 
       * # <weight>
       * 
       * ## Weight
       * `O (1)`
       * - DB:
       * - O(1) doesn't depend on the state or parameters
       * # </weight>
       **/
      updateRewardAmount: AugmentedSubmittable<(workerId: u64 | AnyNumber | Uint8Array, rewardPerBlock: Option<u128> | null | object | string | Uint8Array) => SubmittableExtrinsic<ApiType>, [u64, Option<u128>]>;
      /**
       * Update the associated role account of the active regular worker/lead.
       * 
       * # <weight>
       * 
       * ## Weight
       * `O (1)`
       * - DB:
       * - O(1) doesn't depend on the state or parameters
       * # </weight>
       **/
      updateRoleAccount: AugmentedSubmittable<(workerId: u64 | AnyNumber | Uint8Array, newRoleAccountId: AccountId32 | string | Uint8Array) => SubmittableExtrinsic<ApiType>, [u64, AccountId32]>;
      /**
       * Update the associated role storage.
       **/
      updateRoleStorage: AugmentedSubmittable<(workerId: u64 | AnyNumber | Uint8Array, storage: Bytes | string | Uint8Array) => SubmittableExtrinsic<ApiType>, [u64, Bytes]>;
      /**
       * Withdraw the worker application. Can be done by the worker only.
       * 
       * # <weight>
       * 
       * ## Weight
       * `O (1)`
       * - DB:
       * - O(1) doesn't depend on the state or parameters
       * # </weight>
       **/
      withdrawApplication: AugmentedSubmittable<(applicationId: u64 | AnyNumber | Uint8Array) => SubmittableExtrinsic<ApiType>, [u64]>;
      /**
       * Worker remark message
       * 
       * # <weight>
       * 
       * ## Weight
       * `O (1)`
       * - DB:
       * - O(1) doesn't depend on the state or parameters
       * # </weight>
       **/
      workerRemark: AugmentedSubmittable<(workerId: u64 | AnyNumber | Uint8Array, msg: Bytes | string | Uint8Array) => SubmittableExtrinsic<ApiType>, [u64, Bytes]>;
    };
    grandpa: {
      /**
       * Note that the current authority set of the GRANDPA finality gadget has
       * stalled. This will trigger a forced authority set change at the beginning
       * of the next session, to be enacted `delay` blocks after that. The delay
       * should be high enough to safely assume that the block signalling the
       * forced change will not be re-orged (e.g. 1000 blocks). The GRANDPA voters
       * will start the new authority set using the given finalized block as base.
       * Only callable by root.
       **/
      noteStalled: AugmentedSubmittable<(delay: u32 | AnyNumber | Uint8Array, bestFinalizedBlockNumber: u32 | AnyNumber | Uint8Array) => SubmittableExtrinsic<ApiType>, [u32, u32]>;
      /**
       * Report voter equivocation/misbehavior. This method will verify the
       * equivocation proof and validate the given key ownership proof
       * against the extracted offender. If both are valid, the offence
       * will be reported.
       **/
      reportEquivocation: AugmentedSubmittable<(equivocationProof: SpFinalityGrandpaEquivocationProof | { setId?: any; equivocation?: any } | string | Uint8Array, keyOwnerProof: SpSessionMembershipProof | { session?: any; trieNodes?: any; validatorCount?: any } | string | Uint8Array) => SubmittableExtrinsic<ApiType>, [SpFinalityGrandpaEquivocationProof, SpSessionMembershipProof]>;
      /**
       * Report voter equivocation/misbehavior. This method will verify the
       * equivocation proof and validate the given key ownership proof
       * against the extracted offender. If both are valid, the offence
       * will be reported.
       * 
       * This extrinsic must be called unsigned and it is expected that only
       * block authors will call it (validated in `ValidateUnsigned`), as such
       * if the block author is defined it will be defined as the equivocation
       * reporter.
       **/
      reportEquivocationUnsigned: AugmentedSubmittable<(equivocationProof: SpFinalityGrandpaEquivocationProof | { setId?: any; equivocation?: any } | string | Uint8Array, keyOwnerProof: SpSessionMembershipProof | { session?: any; trieNodes?: any; validatorCount?: any } | string | Uint8Array) => SubmittableExtrinsic<ApiType>, [SpFinalityGrandpaEquivocationProof, SpSessionMembershipProof]>;
    };
    imOnline: {
      /**
       * # <weight>
       * - Complexity: `O(K + E)` where K is length of `Keys` (heartbeat.validators_len) and E is
       * length of `heartbeat.network_state.external_address`
       * - `O(K)`: decoding of length `K`
       * - `O(E)`: decoding/encoding of length `E`
       * - DbReads: pallet_session `Validators`, pallet_session `CurrentIndex`, `Keys`,
       * `ReceivedHeartbeats`
       * - DbWrites: `ReceivedHeartbeats`
       * # </weight>
       **/
      heartbeat: AugmentedSubmittable<(heartbeat: PalletImOnlineHeartbeat | { blockNumber?: any; networkState?: any; sessionIndex?: any; authorityIndex?: any; validatorsLen?: any } | string | Uint8Array, signature: PalletImOnlineSr25519AppSr25519Signature | string | Uint8Array) => SubmittableExtrinsic<ApiType>, [PalletImOnlineHeartbeat, PalletImOnlineSr25519AppSr25519Signature]>;
    };
    joystreamUtility: {
      /**
       * Burns token for caller account
       * <weight>
       * 
       * ## Weight
       * `O (1)` Doesn't depend on the state or parameters
       * - DB:
       * - O(1) doesn't depend on the state or parameters
       * # </weight>
       **/
      burnAccountTokens: AugmentedSubmittable<(amount: u128 | AnyNumber | Uint8Array) => SubmittableExtrinsic<ApiType>, [u128]>;
      /**
       * Runtime upgrade proposal extrinsic.
       * Should be used as callable object to pass to the `engine` module.
       * <weight>
       * 
       * ## Weight
       * `O (C)` where:
       * - `C` is the length of `wasm`
       * However, we treat this as a full block as `frame_system::Module::set_code` does
       * # </weight>
       * #[weight = (T::BlockWeights::get().get(DispatchClass::Operational).base_extrinsic, DispatchClass::Operational)]
       **/
      executeRuntimeUpgradeProposal: AugmentedSubmittable<(wasm: Bytes | string | Uint8Array) => SubmittableExtrinsic<ApiType>, [Bytes]>;
      /**
       * Signal proposal extrinsic. Should be used as callable object to pass to the `engine` module.
       * 
       * <weight>
       * 
       * ## Weight
       * `O (S)` where:
       * - `S` is the length of the signal
       * - DB:
       * - O(1) doesn't depend on the state or parameters
       * # </weight>
       **/
      executeSignalProposal: AugmentedSubmittable<(signal: Bytes | string | Uint8Array) => SubmittableExtrinsic<ApiType>, [Bytes]>;
      /**
       * Update working group budget
       * <weight>
       * 
       * ## Weight
       * `O (1)` Doesn't depend on the state or parameters
       * - DB:
       * - O(1) doesn't depend on the state or parameters
       * # </weight>
       **/
      updateWorkingGroupBudget: AugmentedSubmittable<(workingGroup: PalletCommonWorkingGroup | 'Forum' | 'Storage' | 'Content' | 'OperationsAlpha' | 'Gateway' | 'Distribution' | 'OperationsBeta' | 'OperationsGamma' | 'Membership' | number | Uint8Array, amount: u128 | AnyNumber | Uint8Array, balanceKind: PalletCommonBalanceKind | 'Positive' | 'Negative' | number | Uint8Array) => SubmittableExtrinsic<ApiType>, [PalletCommonWorkingGroup, u128, PalletCommonBalanceKind]>;
    };
    members: {
      /**
       * Add staking account candidate for a member.
       * The membership must be confirmed before usage.
       * 
       * <weight>
       * 
       * ## Weight
       * `O (1)`
       * - DB:
       * - O(1) doesn't depend on the state or parameters
       * # </weight>
       **/
      addStakingAccountCandidate: AugmentedSubmittable<(memberId: u64 | AnyNumber | Uint8Array) => SubmittableExtrinsic<ApiType>, [u64]>;
      /**
       * Non-members can buy membership.
       * 
       * <weight>
       * 
       * ## Weight
       * `O (W + V + X + Y)` where:
       * - `W` is the member name
       * - `V` is the member handle
       * - `X` is the member avatar uri
       * - `Y` is the member about
       * - DB:
       * - O(V)
       * # </weight>
       **/
      buyMembership: AugmentedSubmittable<(params: PalletMembershipBuyMembershipParameters | { rootAccount?: any; controllerAccount?: any; handle?: any; metadata?: any; referrerId?: any } | string | Uint8Array) => SubmittableExtrinsic<ApiType>, [PalletMembershipBuyMembershipParameters]>;
      /**
       * Confirm staking account candidate for a member.
       * 
       * <weight>
       * 
       * ## Weight
       * `O (1)`
       * - DB:
       * - O(1) doesn't depend on the state or parameters
       * # </weight>
       **/
      confirmStakingAccount: AugmentedSubmittable<(memberId: u64 | AnyNumber | Uint8Array, stakingAccountId: AccountId32 | string | Uint8Array) => SubmittableExtrinsic<ApiType>, [u64, AccountId32]>;
      /**
       * Create a founding member profile as root.
       * 
       * <weight>
       * 
       * ## Weight
       * `O (I + J)` where:
       * - `I` is the length of the handle
       * - `J` is the length of the metadata
       * - DB:
       * - O(1) doesn't depend on the state or parameters
       * # </weight>
       **/
      createFoundingMember: AugmentedSubmittable<(params: PalletMembershipCreateFoundingMemberParameters | { rootAccount?: any; controllerAccount?: any; handle?: any; metadata?: any } | string | Uint8Array) => SubmittableExtrinsic<ApiType>, [PalletMembershipCreateFoundingMemberParameters]>;
      /**
       * Gift a membership using own funds. Gifter does not need to be a member.
       * Can optinally apply a lock on a portion of the funds transferred to root and controller
       * accounts. Gifter also pays the membership fee.
       **/
      giftMembership: AugmentedSubmittable<(params: PalletMembershipGiftMembershipParameters | { rootAccount?: any; controllerAccount?: any; handle?: any; metadata?: any; creditControllerAccount?: any; applyControllerAccountInvitationLock?: any; creditRootAccount?: any; applyRootAccountInvitationLock?: any } | string | Uint8Array) => SubmittableExtrinsic<ApiType>, [PalletMembershipGiftMembershipParameters]>;
      /**
       * Invite a new member.
       * 
       * <weight>
       * 
       * ## Weight
       * `O (W + V + X + Y)` where:
       * - `W` is the member name
       * - `V` is the member handle
       * - `X` is the member avatar uri
       * - `Y` is the member about
       * - DB:
       * - O(V)
       * # </weight>
       **/
      inviteMember: AugmentedSubmittable<(params: PalletMembershipInviteMembershipParameters | { invitingMemberId?: any; rootAccount?: any; controllerAccount?: any; handle?: any; metadata?: any } | string | Uint8Array) => SubmittableExtrinsic<ApiType>, [PalletMembershipInviteMembershipParameters]>;
      /**
       * Member makes a remark
       * 
       * <weight>
       * 
       * ## Weight
       * `O (1)`
       * - DB:
       * - O(1) doesn't depend on the state or parameters
       * # </weight>
       **/
      memberRemark: AugmentedSubmittable<(memberId: u64 | AnyNumber | Uint8Array, msg: Bytes | string | Uint8Array) => SubmittableExtrinsic<ApiType>, [u64, Bytes]>;
      /**
       * Remove staking account for a member.
       * 
       * <weight>
       * 
       * ## Weight
       * `O (1)`
       * - DB:
       * - O(1) doesn't depend on the state or parameters
       * # </weight>
       **/
      removeStakingAccount: AugmentedSubmittable<(memberId: u64 | AnyNumber | Uint8Array) => SubmittableExtrinsic<ApiType>, [u64]>;
      /**
       * Updates initial invitation balance for a invited member. Requires root origin.
       * 
       * <weight>
       * 
       * ## Weight
       * `O (1)`
       * - DB:
       * - O(1) doesn't depend on the state or parameters
       * # </weight>
       **/
      setInitialInvitationBalance: AugmentedSubmittable<(newInitialBalance: u128 | AnyNumber | Uint8Array) => SubmittableExtrinsic<ApiType>, [u128]>;
      /**
       * Updates initial invitation count for a member. Requires root origin.
       * 
       * <weight>
       * 
       * ## Weight
       * `O (1)`
       * - DB:
       * - O(1) doesn't depend on the state or parameters
       * # </weight>
       **/
      setInitialInvitationCount: AugmentedSubmittable<(newInvitationCount: u32 | AnyNumber | Uint8Array) => SubmittableExtrinsic<ApiType>, [u32]>;
      /**
       * Updates leader invitation quota. Requires root origin.
       * 
       * <weight>
       * 
       * ## Weight
       * `O (1)`
       * - DB:
       * - O(1) doesn't depend on the state or parameters
       * # </weight>
       **/
      setLeaderInvitationQuota: AugmentedSubmittable<(invitationQuota: u32 | AnyNumber | Uint8Array) => SubmittableExtrinsic<ApiType>, [u32]>;
      /**
       * Updates membership price. Requires root origin.
       * 
       * <weight>
       * 
       * ## Weight
       * `O (1)`
       * - DB:
       * - O(1) doesn't depend on the state or parameters
       * # </weight>
       **/
      setMembershipPrice: AugmentedSubmittable<(newPrice: u128 | AnyNumber | Uint8Array) => SubmittableExtrinsic<ApiType>, [u128]>;
      /**
       * Updates membership referral cut percent value. Requires root origin.
       * 
       * <weight>
       * 
       * ## Weight
       * `O (1)`
       * - DB:
       * - O(1) doesn't depend on the state or parameters
       * # </weight>
       **/
      setReferralCut: AugmentedSubmittable<(percentValue: u8 | AnyNumber | Uint8Array) => SubmittableExtrinsic<ApiType>, [u8]>;
      /**
       * Transfers invites from one member to another.
       * 
       * <weight>
       * 
       * ## Weight
       * `O (1)`
       * - DB:
       * - O(1) doesn't depend on the state or parameters
       * # </weight>
       **/
      transferInvites: AugmentedSubmittable<(sourceMemberId: u64 | AnyNumber | Uint8Array, targetMemberId: u64 | AnyNumber | Uint8Array, numberOfInvites: u32 | AnyNumber | Uint8Array) => SubmittableExtrinsic<ApiType>, [u64, u64, u32]>;
      /**
       * Updates member root or controller accounts. No effect if both new accounts are empty.
       * 
       * <weight>
       * 
       * <weight>
       * 
       * ## Weight
       * `O (1)`
       * - DB:
       * - O(1) doesn't depend on the state or parameters
       * # </weight>
       **/
      updateAccounts: AugmentedSubmittable<(memberId: u64 | AnyNumber | Uint8Array, newRootAccount: Option<AccountId32> | null | object | string | Uint8Array, newControllerAccount: Option<AccountId32> | null | object | string | Uint8Array) => SubmittableExtrinsic<ApiType>, [u64, Option<AccountId32>, Option<AccountId32>]>;
      /**
       * Update member's all or some of name, handle, avatar and about text.
       * No effect if no changed fields.
       * 
       * <weight>
       * 
       * ## Weight
       * `O (W)` where:
       * - `W` is the handle length
       * - DB:
       * - O(W)
       * # </weight>
       **/
      updateProfile: AugmentedSubmittable<(memberId: u64 | AnyNumber | Uint8Array, handle: Option<Bytes> | null | object | string | Uint8Array, metadata: Option<Bytes> | null | object | string | Uint8Array) => SubmittableExtrinsic<ApiType>, [u64, Option<Bytes>, Option<Bytes>]>;
      /**
       * Updates member profile verification status. Requires working group member origin.
       * 
       * <weight>
       * 
       * ## Weight
       * `O (1)`
       * - DB:
       * - O(1) doesn't depend on the state or parameters
       * # </weight>
       **/
      updateProfileVerification: AugmentedSubmittable<(workerId: u64 | AnyNumber | Uint8Array, targetMemberId: u64 | AnyNumber | Uint8Array, isVerified: bool | boolean | Uint8Array) => SubmittableExtrinsic<ApiType>, [u64, u64, bool]>;
    };
    membershipWorkingGroup: {
      /**
       * Add a job opening for a regular worker/lead role.
       * Require signed leader origin or the root (to add opening for the leader position).
       * 
       * # <weight>
       * 
       * ## Weight
       * `O (D)` where:
       * - `D` is the length of `description`
       * - DB:
       * - O(1) doesn't depend on the state or parameters
       * # </weight>
       **/
      addOpening: AugmentedSubmittable<(description: Bytes | string | Uint8Array, openingType: PalletWorkingGroupOpeningType | 'Leader' | 'Regular' | number | Uint8Array, stakePolicy: PalletWorkingGroupStakePolicy | { stakeAmount?: any; leavingUnstakingPeriod?: any } | string | Uint8Array, rewardPerBlock: Option<u128> | null | object | string | Uint8Array) => SubmittableExtrinsic<ApiType>, [Bytes, PalletWorkingGroupOpeningType, PalletWorkingGroupStakePolicy, Option<u128>]>;
      /**
       * Apply on a worker opening.
       * 
       * # <weight>
       * 
       * ## Weight
       * `O (D)` where:
       * - `D` is the length of `p.description`
       * - DB:
       * - O(1) doesn't depend on the state or parameters
       * # </weight>
       **/
      applyOnOpening: AugmentedSubmittable<(p: PalletWorkingGroupApplyOnOpeningParams | { memberId?: any; openingId?: any; roleAccountId?: any; rewardAccountId?: any; description?: any; stakeParameters?: any } | string | Uint8Array) => SubmittableExtrinsic<ApiType>, [PalletWorkingGroupApplyOnOpeningParams]>;
      /**
       * Cancel an opening for the regular worker/lead position.
       * Require signed leader origin or the root (to cancel opening for the leader position).
       * 
       * # <weight>
       * 
       * ## Weight
       * `O (1)`
       * - DB:
       * - O(1) doesn't depend on the state or parameters
       * # </weight>
       **/
      cancelOpening: AugmentedSubmittable<(openingId: u64 | AnyNumber | Uint8Array) => SubmittableExtrinsic<ApiType>, [u64]>;
      /**
       * Decreases the regular worker/lead stake and returns the remainder to the
       * worker staking_account_id. Can be decreased to zero, no actions on zero stake.
       * Accepts the stake amount to decrease.
       * Requires signed leader origin or the root (to decrease the leader stake).
       * 
       * # <weight>
       * 
       * ## Weight
       * `O (1)`
       * - DB:
       * - O(1) doesn't depend on the state or parameters
       * # </weight>
       **/
      decreaseStake: AugmentedSubmittable<(workerId: u64 | AnyNumber | Uint8Array, stakeBalanceDelta: u128 | AnyNumber | Uint8Array) => SubmittableExtrinsic<ApiType>, [u64, u128]>;
      /**
       * Fill opening for the regular/lead position.
       * Require signed leader origin or the root (to fill opening for the leader position).
       * # <weight>
       * 
       * ## Weight
       * `O (A)` where:
       * - `A` is the length of `successful_application_ids`
       * - DB:
       * - O(A)
       * # </weight>
       **/
      fillOpening: AugmentedSubmittable<(openingId: u64 | AnyNumber | Uint8Array, successfulApplicationIds: BTreeSet<u64>) => SubmittableExtrinsic<ApiType>, [u64, BTreeSet<u64>]>;
      /**
       * Fund working group budget by a member.
       * <weight>
       * 
       * ## Weight
       * `O (1)` Doesn't depend on the state or parameters
       * - DB:
       * - O(1) doesn't depend on the state or parameters
       * # </weight>
       **/
      fundWorkingGroupBudget: AugmentedSubmittable<(memberId: u64 | AnyNumber | Uint8Array, amount: u128 | AnyNumber | Uint8Array, rationale: Bytes | string | Uint8Array) => SubmittableExtrinsic<ApiType>, [u64, u128, Bytes]>;
      /**
       * Increases the regular worker/lead stake, demands a worker origin.
       * Locks tokens from the worker staking_account_id equal to new stake. No limits on the stake.
       * 
       * # <weight>
       * 
       * ## Weight
       * `O (1)`
       * - DB:
       * - O(1) doesn't depend on the state or parameters
       * # </weight>
       **/
      increaseStake: AugmentedSubmittable<(workerId: u64 | AnyNumber | Uint8Array, stakeBalanceDelta: u128 | AnyNumber | Uint8Array) => SubmittableExtrinsic<ApiType>, [u64, u128]>;
      /**
       * Lead remark message
       * 
       * # <weight>
       * 
       * ## Weight
       * `O (1)`
       * - DB:
       * - O(1) doesn't depend on the state or parameters
       * # </weight>
       **/
      leadRemark: AugmentedSubmittable<(msg: Bytes | string | Uint8Array) => SubmittableExtrinsic<ApiType>, [Bytes]>;
      /**
       * Leave the role by the active worker.
       * # <weight>
       * 
       * ## Weight
       * `O (1)`
       * - DB:
       * - O(1) doesn't depend on the state or parameters
       * # </weight>
       **/
      leaveRole: AugmentedSubmittable<(workerId: u64 | AnyNumber | Uint8Array, rationale: Option<Bytes> | null | object | string | Uint8Array) => SubmittableExtrinsic<ApiType>, [u64, Option<Bytes>]>;
      /**
       * Sets a new budget for the working group.
       * Requires root origin.
       * 
       * # <weight>
       * 
       * ## Weight
       * `O (1)`
       * - DB:
       * - O(1) doesn't depend on the state or parameters
       * # </weight>
       **/
      setBudget: AugmentedSubmittable<(newBudget: u128 | AnyNumber | Uint8Array) => SubmittableExtrinsic<ApiType>, [u128]>;
      /**
       * Sets a new status text for the working group.
       * Requires root origin.
       * 
       * # <weight>
       * 
       * ## Weight
       * `O (S)` where:
       * - `S` is the length of the contents of `status_text` when it is not none
       * 
       * - DB:
       * - O(1) doesn't depend on the state or parameters
       * # </weight>
       **/
      setStatusText: AugmentedSubmittable<(statusText: Option<Bytes> | null | object | string | Uint8Array) => SubmittableExtrinsic<ApiType>, [Option<Bytes>]>;
      /**
       * Slashes the regular worker stake, demands a leader origin. No limits, no actions on zero stake.
       * If slashing balance greater than the existing stake - stake is slashed to zero.
       * Requires signed leader origin or the root (to slash the leader stake).
       * # <weight>
       * 
       * ## Weight
       * `O (P)` where:
       * - `P` is the length of `penality.slashing_text`
       * - DB:
       * - O(1) doesn't depend on the state or parameters
       * # </weight>
       **/
      slashStake: AugmentedSubmittable<(workerId: u64 | AnyNumber | Uint8Array, penalty: u128 | AnyNumber | Uint8Array, rationale: Option<Bytes> | null | object | string | Uint8Array) => SubmittableExtrinsic<ApiType>, [u64, u128, Option<Bytes>]>;
      /**
       * Transfers specified amount to any account.
       * Requires leader origin.
       * 
       * # <weight>
       * 
       * ## Weight
       * `O (1)`
       * - DB:
       * - O(1) doesn't depend on the state or parameters
       * # </weight>
       **/
      spendFromBudget: AugmentedSubmittable<(accountId: AccountId32 | string | Uint8Array, amount: u128 | AnyNumber | Uint8Array, rationale: Option<Bytes> | null | object | string | Uint8Array) => SubmittableExtrinsic<ApiType>, [AccountId32, u128, Option<Bytes>]>;
      /**
       * Terminate the active worker by the lead.
       * Requires signed leader origin or the root (to terminate the leader role).
       * # <weight>
       * 
       * ## Weight
       * `O (P)` where:
       * - `P` is the length of `penalty.slashing_text`
       * - DB:
       * - O(1) doesn't depend on the state or parameters
       * # </weight>
       **/
      terminateRole: AugmentedSubmittable<(workerId: u64 | AnyNumber | Uint8Array, penalty: Option<u128> | null | object | string | Uint8Array, rationale: Option<Bytes> | null | object | string | Uint8Array) => SubmittableExtrinsic<ApiType>, [u64, Option<u128>, Option<Bytes>]>;
      /**
       * Update the reward account associated with a set reward relationship for the active worker.
       * 
       * # <weight>
       * 
       * ## Weight
       * `O (1)`
       * - DB:
       * - O(1) doesn't depend on the state or parameters
       * # </weight>
       **/
      updateRewardAccount: AugmentedSubmittable<(workerId: u64 | AnyNumber | Uint8Array, newRewardAccountId: AccountId32 | string | Uint8Array) => SubmittableExtrinsic<ApiType>, [u64, AccountId32]>;
      /**
       * Update the reward per block for the active worker.
       * Require signed leader origin or the root (to update leader's reward amount).
       * 
       * # <weight>
       * 
       * ## Weight
       * `O (1)`
       * - DB:
       * - O(1) doesn't depend on the state or parameters
       * # </weight>
       **/
      updateRewardAmount: AugmentedSubmittable<(workerId: u64 | AnyNumber | Uint8Array, rewardPerBlock: Option<u128> | null | object | string | Uint8Array) => SubmittableExtrinsic<ApiType>, [u64, Option<u128>]>;
      /**
       * Update the associated role account of the active regular worker/lead.
       * 
       * # <weight>
       * 
       * ## Weight
       * `O (1)`
       * - DB:
       * - O(1) doesn't depend on the state or parameters
       * # </weight>
       **/
      updateRoleAccount: AugmentedSubmittable<(workerId: u64 | AnyNumber | Uint8Array, newRoleAccountId: AccountId32 | string | Uint8Array) => SubmittableExtrinsic<ApiType>, [u64, AccountId32]>;
      /**
       * Update the associated role storage.
       **/
      updateRoleStorage: AugmentedSubmittable<(workerId: u64 | AnyNumber | Uint8Array, storage: Bytes | string | Uint8Array) => SubmittableExtrinsic<ApiType>, [u64, Bytes]>;
      /**
       * Withdraw the worker application. Can be done by the worker only.
       * 
       * # <weight>
       * 
       * ## Weight
       * `O (1)`
       * - DB:
       * - O(1) doesn't depend on the state or parameters
       * # </weight>
       **/
      withdrawApplication: AugmentedSubmittable<(applicationId: u64 | AnyNumber | Uint8Array) => SubmittableExtrinsic<ApiType>, [u64]>;
      /**
       * Worker remark message
       * 
       * # <weight>
       * 
       * ## Weight
       * `O (1)`
       * - DB:
       * - O(1) doesn't depend on the state or parameters
       * # </weight>
       **/
      workerRemark: AugmentedSubmittable<(workerId: u64 | AnyNumber | Uint8Array, msg: Bytes | string | Uint8Array) => SubmittableExtrinsic<ApiType>, [u64, Bytes]>;
    };
    multisig: {
      /**
       * Register approval for a dispatch to be made from a deterministic composite account if
       * approved by a total of `threshold - 1` of `other_signatories`.
       * 
       * Payment: `DepositBase` will be reserved if this is the first approval, plus
       * `threshold` times `DepositFactor`. It is returned once this dispatch happens or
       * is cancelled.
       * 
       * The dispatch origin for this call must be _Signed_.
       * 
       * - `threshold`: The total number of approvals for this dispatch before it is executed.
       * - `other_signatories`: The accounts (other than the sender) who can approve this
       * dispatch. May not be empty.
       * - `maybe_timepoint`: If this is the first approval, then this must be `None`. If it is
       * not the first approval, then it must be `Some`, with the timepoint (block number and
       * transaction index) of the first approval transaction.
       * - `call_hash`: The hash of the call to be executed.
       * 
       * NOTE: If this is the final approval, you will want to use `as_multi` instead.
       * 
       * # <weight>
       * - `O(S)`.
       * - Up to one balance-reserve or unreserve operation.
       * - One passthrough operation, one insert, both `O(S)` where `S` is the number of
       * signatories. `S` is capped by `MaxSignatories`, with weight being proportional.
       * - One encode & hash, both of complexity `O(S)`.
       * - Up to one binary search and insert (`O(logS + S)`).
       * - I/O: 1 read `O(S)`, up to 1 mutate `O(S)`. Up to one remove.
       * - One event.
       * - Storage: inserts one item, value size bounded by `MaxSignatories`, with a deposit
       * taken for its lifetime of `DepositBase + threshold * DepositFactor`.
       * ----------------------------------
       * - DB Weight:
       * - Read: Multisig Storage, [Caller Account]
       * - Write: Multisig Storage, [Caller Account]
       * # </weight>
       **/
      approveAsMulti: AugmentedSubmittable<(threshold: u16 | AnyNumber | Uint8Array, otherSignatories: Vec<AccountId32> | (AccountId32 | string | Uint8Array)[], maybeTimepoint: Option<PalletMultisigTimepoint> | null | object | string | Uint8Array, callHash: U8aFixed | string | Uint8Array, maxWeight: u64 | AnyNumber | Uint8Array) => SubmittableExtrinsic<ApiType>, [u16, Vec<AccountId32>, Option<PalletMultisigTimepoint>, U8aFixed, u64]>;
      /**
       * Register approval for a dispatch to be made from a deterministic composite account if
       * approved by a total of `threshold - 1` of `other_signatories`.
       * 
       * If there are enough, then dispatch the call.
       * 
       * Payment: `DepositBase` will be reserved if this is the first approval, plus
       * `threshold` times `DepositFactor`. It is returned once this dispatch happens or
       * is cancelled.
       * 
       * The dispatch origin for this call must be _Signed_.
       * 
       * - `threshold`: The total number of approvals for this dispatch before it is executed.
       * - `other_signatories`: The accounts (other than the sender) who can approve this
       * dispatch. May not be empty.
       * - `maybe_timepoint`: If this is the first approval, then this must be `None`. If it is
       * not the first approval, then it must be `Some`, with the timepoint (block number and
       * transaction index) of the first approval transaction.
       * - `call`: The call to be executed.
       * 
       * NOTE: Unless this is the final approval, you will generally want to use
       * `approve_as_multi` instead, since it only requires a hash of the call.
       * 
       * Result is equivalent to the dispatched result if `threshold` is exactly `1`. Otherwise
       * on success, result is `Ok` and the result from the interior call, if it was executed,
       * may be found in the deposited `MultisigExecuted` event.
       * 
       * # <weight>
       * - `O(S + Z + Call)`.
       * - Up to one balance-reserve or unreserve operation.
       * - One passthrough operation, one insert, both `O(S)` where `S` is the number of
       * signatories. `S` is capped by `MaxSignatories`, with weight being proportional.
       * - One call encode & hash, both of complexity `O(Z)` where `Z` is tx-len.
       * - One encode & hash, both of complexity `O(S)`.
       * - Up to one binary search and insert (`O(logS + S)`).
       * - I/O: 1 read `O(S)`, up to 1 mutate `O(S)`. Up to one remove.
       * - One event.
       * - The weight of the `call`.
       * - Storage: inserts one item, value size bounded by `MaxSignatories`, with a deposit
       * taken for its lifetime of `DepositBase + threshold * DepositFactor`.
       * -------------------------------
       * - DB Weight:
       * - Reads: Multisig Storage, [Caller Account], Calls (if `store_call`)
       * - Writes: Multisig Storage, [Caller Account], Calls (if `store_call`)
       * - Plus Call Weight
       * # </weight>
       **/
      asMulti: AugmentedSubmittable<(threshold: u16 | AnyNumber | Uint8Array, otherSignatories: Vec<AccountId32> | (AccountId32 | string | Uint8Array)[], maybeTimepoint: Option<PalletMultisigTimepoint> | null | object | string | Uint8Array, call: WrapperKeepOpaque<Call> | object | string | Uint8Array, storeCall: bool | boolean | Uint8Array, maxWeight: u64 | AnyNumber | Uint8Array) => SubmittableExtrinsic<ApiType>, [u16, Vec<AccountId32>, Option<PalletMultisigTimepoint>, WrapperKeepOpaque<Call>, bool, u64]>;
      /**
       * Immediately dispatch a multi-signature call using a single approval from the caller.
       * 
       * The dispatch origin for this call must be _Signed_.
       * 
       * - `other_signatories`: The accounts (other than the sender) who are part of the
       * multi-signature, but do not participate in the approval process.
       * - `call`: The call to be executed.
       * 
       * Result is equivalent to the dispatched result.
       * 
       * # <weight>
       * O(Z + C) where Z is the length of the call and C its execution weight.
       * -------------------------------
       * - DB Weight: None
       * - Plus Call Weight
       * # </weight>
       **/
      asMultiThreshold1: AugmentedSubmittable<(otherSignatories: Vec<AccountId32> | (AccountId32 | string | Uint8Array)[], call: Call | IMethod | string | Uint8Array) => SubmittableExtrinsic<ApiType>, [Vec<AccountId32>, Call]>;
      /**
       * Cancel a pre-existing, on-going multisig transaction. Any deposit reserved previously
       * for this operation will be unreserved on success.
       * 
       * The dispatch origin for this call must be _Signed_.
       * 
       * - `threshold`: The total number of approvals for this dispatch before it is executed.
       * - `other_signatories`: The accounts (other than the sender) who can approve this
       * dispatch. May not be empty.
       * - `timepoint`: The timepoint (block number and transaction index) of the first approval
       * transaction for this dispatch.
       * - `call_hash`: The hash of the call to be executed.
       * 
       * # <weight>
       * - `O(S)`.
       * - Up to one balance-reserve or unreserve operation.
       * - One passthrough operation, one insert, both `O(S)` where `S` is the number of
       * signatories. `S` is capped by `MaxSignatories`, with weight being proportional.
       * - One encode & hash, both of complexity `O(S)`.
       * - One event.
       * - I/O: 1 read `O(S)`, one remove.
       * - Storage: removes one item.
       * ----------------------------------
       * - DB Weight:
       * - Read: Multisig Storage, [Caller Account], Refund Account, Calls
       * - Write: Multisig Storage, [Caller Account], Refund Account, Calls
       * # </weight>
       **/
      cancelAsMulti: AugmentedSubmittable<(threshold: u16 | AnyNumber | Uint8Array, otherSignatories: Vec<AccountId32> | (AccountId32 | string | Uint8Array)[], timepoint: PalletMultisigTimepoint | { height?: any; index?: any } | string | Uint8Array, callHash: U8aFixed | string | Uint8Array) => SubmittableExtrinsic<ApiType>, [u16, Vec<AccountId32>, PalletMultisigTimepoint, U8aFixed]>;
    };
    operationsWorkingGroupAlpha: {
      /**
       * Add a job opening for a regular worker/lead role.
       * Require signed leader origin or the root (to add opening for the leader position).
       * 
       * # <weight>
       * 
       * ## Weight
       * `O (D)` where:
       * - `D` is the length of `description`
       * - DB:
       * - O(1) doesn't depend on the state or parameters
       * # </weight>
       **/
      addOpening: AugmentedSubmittable<(description: Bytes | string | Uint8Array, openingType: PalletWorkingGroupOpeningType | 'Leader' | 'Regular' | number | Uint8Array, stakePolicy: PalletWorkingGroupStakePolicy | { stakeAmount?: any; leavingUnstakingPeriod?: any } | string | Uint8Array, rewardPerBlock: Option<u128> | null | object | string | Uint8Array) => SubmittableExtrinsic<ApiType>, [Bytes, PalletWorkingGroupOpeningType, PalletWorkingGroupStakePolicy, Option<u128>]>;
      /**
       * Apply on a worker opening.
       * 
       * # <weight>
       * 
       * ## Weight
       * `O (D)` where:
       * - `D` is the length of `p.description`
       * - DB:
       * - O(1) doesn't depend on the state or parameters
       * # </weight>
       **/
      applyOnOpening: AugmentedSubmittable<(p: PalletWorkingGroupApplyOnOpeningParams | { memberId?: any; openingId?: any; roleAccountId?: any; rewardAccountId?: any; description?: any; stakeParameters?: any } | string | Uint8Array) => SubmittableExtrinsic<ApiType>, [PalletWorkingGroupApplyOnOpeningParams]>;
      /**
       * Cancel an opening for the regular worker/lead position.
       * Require signed leader origin or the root (to cancel opening for the leader position).
       * 
       * # <weight>
       * 
       * ## Weight
       * `O (1)`
       * - DB:
       * - O(1) doesn't depend on the state or parameters
       * # </weight>
       **/
      cancelOpening: AugmentedSubmittable<(openingId: u64 | AnyNumber | Uint8Array) => SubmittableExtrinsic<ApiType>, [u64]>;
      /**
       * Decreases the regular worker/lead stake and returns the remainder to the
       * worker staking_account_id. Can be decreased to zero, no actions on zero stake.
       * Accepts the stake amount to decrease.
       * Requires signed leader origin or the root (to decrease the leader stake).
       * 
       * # <weight>
       * 
       * ## Weight
       * `O (1)`
       * - DB:
       * - O(1) doesn't depend on the state or parameters
       * # </weight>
       **/
      decreaseStake: AugmentedSubmittable<(workerId: u64 | AnyNumber | Uint8Array, stakeBalanceDelta: u128 | AnyNumber | Uint8Array) => SubmittableExtrinsic<ApiType>, [u64, u128]>;
      /**
       * Fill opening for the regular/lead position.
       * Require signed leader origin or the root (to fill opening for the leader position).
       * # <weight>
       * 
       * ## Weight
       * `O (A)` where:
       * - `A` is the length of `successful_application_ids`
       * - DB:
       * - O(A)
       * # </weight>
       **/
      fillOpening: AugmentedSubmittable<(openingId: u64 | AnyNumber | Uint8Array, successfulApplicationIds: BTreeSet<u64>) => SubmittableExtrinsic<ApiType>, [u64, BTreeSet<u64>]>;
      /**
       * Fund working group budget by a member.
       * <weight>
       * 
       * ## Weight
       * `O (1)` Doesn't depend on the state or parameters
       * - DB:
       * - O(1) doesn't depend on the state or parameters
       * # </weight>
       **/
      fundWorkingGroupBudget: AugmentedSubmittable<(memberId: u64 | AnyNumber | Uint8Array, amount: u128 | AnyNumber | Uint8Array, rationale: Bytes | string | Uint8Array) => SubmittableExtrinsic<ApiType>, [u64, u128, Bytes]>;
      /**
       * Increases the regular worker/lead stake, demands a worker origin.
       * Locks tokens from the worker staking_account_id equal to new stake. No limits on the stake.
       * 
       * # <weight>
       * 
       * ## Weight
       * `O (1)`
       * - DB:
       * - O(1) doesn't depend on the state or parameters
       * # </weight>
       **/
      increaseStake: AugmentedSubmittable<(workerId: u64 | AnyNumber | Uint8Array, stakeBalanceDelta: u128 | AnyNumber | Uint8Array) => SubmittableExtrinsic<ApiType>, [u64, u128]>;
      /**
       * Lead remark message
       * 
       * # <weight>
       * 
       * ## Weight
       * `O (1)`
       * - DB:
       * - O(1) doesn't depend on the state or parameters
       * # </weight>
       **/
      leadRemark: AugmentedSubmittable<(msg: Bytes | string | Uint8Array) => SubmittableExtrinsic<ApiType>, [Bytes]>;
      /**
       * Leave the role by the active worker.
       * # <weight>
       * 
       * ## Weight
       * `O (1)`
       * - DB:
       * - O(1) doesn't depend on the state or parameters
       * # </weight>
       **/
      leaveRole: AugmentedSubmittable<(workerId: u64 | AnyNumber | Uint8Array, rationale: Option<Bytes> | null | object | string | Uint8Array) => SubmittableExtrinsic<ApiType>, [u64, Option<Bytes>]>;
      /**
       * Sets a new budget for the working group.
       * Requires root origin.
       * 
       * # <weight>
       * 
       * ## Weight
       * `O (1)`
       * - DB:
       * - O(1) doesn't depend on the state or parameters
       * # </weight>
       **/
      setBudget: AugmentedSubmittable<(newBudget: u128 | AnyNumber | Uint8Array) => SubmittableExtrinsic<ApiType>, [u128]>;
      /**
       * Sets a new status text for the working group.
       * Requires root origin.
       * 
       * # <weight>
       * 
       * ## Weight
       * `O (S)` where:
       * - `S` is the length of the contents of `status_text` when it is not none
       * 
       * - DB:
       * - O(1) doesn't depend on the state or parameters
       * # </weight>
       **/
      setStatusText: AugmentedSubmittable<(statusText: Option<Bytes> | null | object | string | Uint8Array) => SubmittableExtrinsic<ApiType>, [Option<Bytes>]>;
      /**
       * Slashes the regular worker stake, demands a leader origin. No limits, no actions on zero stake.
       * If slashing balance greater than the existing stake - stake is slashed to zero.
       * Requires signed leader origin or the root (to slash the leader stake).
       * # <weight>
       * 
       * ## Weight
       * `O (P)` where:
       * - `P` is the length of `penality.slashing_text`
       * - DB:
       * - O(1) doesn't depend on the state or parameters
       * # </weight>
       **/
      slashStake: AugmentedSubmittable<(workerId: u64 | AnyNumber | Uint8Array, penalty: u128 | AnyNumber | Uint8Array, rationale: Option<Bytes> | null | object | string | Uint8Array) => SubmittableExtrinsic<ApiType>, [u64, u128, Option<Bytes>]>;
      /**
       * Transfers specified amount to any account.
       * Requires leader origin.
       * 
       * # <weight>
       * 
       * ## Weight
       * `O (1)`
       * - DB:
       * - O(1) doesn't depend on the state or parameters
       * # </weight>
       **/
      spendFromBudget: AugmentedSubmittable<(accountId: AccountId32 | string | Uint8Array, amount: u128 | AnyNumber | Uint8Array, rationale: Option<Bytes> | null | object | string | Uint8Array) => SubmittableExtrinsic<ApiType>, [AccountId32, u128, Option<Bytes>]>;
      /**
       * Terminate the active worker by the lead.
       * Requires signed leader origin or the root (to terminate the leader role).
       * # <weight>
       * 
       * ## Weight
       * `O (P)` where:
       * - `P` is the length of `penalty.slashing_text`
       * - DB:
       * - O(1) doesn't depend on the state or parameters
       * # </weight>
       **/
      terminateRole: AugmentedSubmittable<(workerId: u64 | AnyNumber | Uint8Array, penalty: Option<u128> | null | object | string | Uint8Array, rationale: Option<Bytes> | null | object | string | Uint8Array) => SubmittableExtrinsic<ApiType>, [u64, Option<u128>, Option<Bytes>]>;
      /**
       * Update the reward account associated with a set reward relationship for the active worker.
       * 
       * # <weight>
       * 
       * ## Weight
       * `O (1)`
       * - DB:
       * - O(1) doesn't depend on the state or parameters
       * # </weight>
       **/
      updateRewardAccount: AugmentedSubmittable<(workerId: u64 | AnyNumber | Uint8Array, newRewardAccountId: AccountId32 | string | Uint8Array) => SubmittableExtrinsic<ApiType>, [u64, AccountId32]>;
      /**
       * Update the reward per block for the active worker.
       * Require signed leader origin or the root (to update leader's reward amount).
       * 
       * # <weight>
       * 
       * ## Weight
       * `O (1)`
       * - DB:
       * - O(1) doesn't depend on the state or parameters
       * # </weight>
       **/
      updateRewardAmount: AugmentedSubmittable<(workerId: u64 | AnyNumber | Uint8Array, rewardPerBlock: Option<u128> | null | object | string | Uint8Array) => SubmittableExtrinsic<ApiType>, [u64, Option<u128>]>;
      /**
       * Update the associated role account of the active regular worker/lead.
       * 
       * # <weight>
       * 
       * ## Weight
       * `O (1)`
       * - DB:
       * - O(1) doesn't depend on the state or parameters
       * # </weight>
       **/
      updateRoleAccount: AugmentedSubmittable<(workerId: u64 | AnyNumber | Uint8Array, newRoleAccountId: AccountId32 | string | Uint8Array) => SubmittableExtrinsic<ApiType>, [u64, AccountId32]>;
      /**
       * Update the associated role storage.
       **/
      updateRoleStorage: AugmentedSubmittable<(workerId: u64 | AnyNumber | Uint8Array, storage: Bytes | string | Uint8Array) => SubmittableExtrinsic<ApiType>, [u64, Bytes]>;
      /**
       * Withdraw the worker application. Can be done by the worker only.
       * 
       * # <weight>
       * 
       * ## Weight
       * `O (1)`
       * - DB:
       * - O(1) doesn't depend on the state or parameters
       * # </weight>
       **/
      withdrawApplication: AugmentedSubmittable<(applicationId: u64 | AnyNumber | Uint8Array) => SubmittableExtrinsic<ApiType>, [u64]>;
      /**
       * Worker remark message
       * 
       * # <weight>
       * 
       * ## Weight
       * `O (1)`
       * - DB:
       * - O(1) doesn't depend on the state or parameters
       * # </weight>
       **/
      workerRemark: AugmentedSubmittable<(workerId: u64 | AnyNumber | Uint8Array, msg: Bytes | string | Uint8Array) => SubmittableExtrinsic<ApiType>, [u64, Bytes]>;
    };
    operationsWorkingGroupBeta: {
      /**
       * Add a job opening for a regular worker/lead role.
       * Require signed leader origin or the root (to add opening for the leader position).
       * 
       * # <weight>
       * 
       * ## Weight
       * `O (D)` where:
       * - `D` is the length of `description`
       * - DB:
       * - O(1) doesn't depend on the state or parameters
       * # </weight>
       **/
      addOpening: AugmentedSubmittable<(description: Bytes | string | Uint8Array, openingType: PalletWorkingGroupOpeningType | 'Leader' | 'Regular' | number | Uint8Array, stakePolicy: PalletWorkingGroupStakePolicy | { stakeAmount?: any; leavingUnstakingPeriod?: any } | string | Uint8Array, rewardPerBlock: Option<u128> | null | object | string | Uint8Array) => SubmittableExtrinsic<ApiType>, [Bytes, PalletWorkingGroupOpeningType, PalletWorkingGroupStakePolicy, Option<u128>]>;
      /**
       * Apply on a worker opening.
       * 
       * # <weight>
       * 
       * ## Weight
       * `O (D)` where:
       * - `D` is the length of `p.description`
       * - DB:
       * - O(1) doesn't depend on the state or parameters
       * # </weight>
       **/
      applyOnOpening: AugmentedSubmittable<(p: PalletWorkingGroupApplyOnOpeningParams | { memberId?: any; openingId?: any; roleAccountId?: any; rewardAccountId?: any; description?: any; stakeParameters?: any } | string | Uint8Array) => SubmittableExtrinsic<ApiType>, [PalletWorkingGroupApplyOnOpeningParams]>;
      /**
       * Cancel an opening for the regular worker/lead position.
       * Require signed leader origin or the root (to cancel opening for the leader position).
       * 
       * # <weight>
       * 
       * ## Weight
       * `O (1)`
       * - DB:
       * - O(1) doesn't depend on the state or parameters
       * # </weight>
       **/
      cancelOpening: AugmentedSubmittable<(openingId: u64 | AnyNumber | Uint8Array) => SubmittableExtrinsic<ApiType>, [u64]>;
      /**
       * Decreases the regular worker/lead stake and returns the remainder to the
       * worker staking_account_id. Can be decreased to zero, no actions on zero stake.
       * Accepts the stake amount to decrease.
       * Requires signed leader origin or the root (to decrease the leader stake).
       * 
       * # <weight>
       * 
       * ## Weight
       * `O (1)`
       * - DB:
       * - O(1) doesn't depend on the state or parameters
       * # </weight>
       **/
      decreaseStake: AugmentedSubmittable<(workerId: u64 | AnyNumber | Uint8Array, stakeBalanceDelta: u128 | AnyNumber | Uint8Array) => SubmittableExtrinsic<ApiType>, [u64, u128]>;
      /**
       * Fill opening for the regular/lead position.
       * Require signed leader origin or the root (to fill opening for the leader position).
       * # <weight>
       * 
       * ## Weight
       * `O (A)` where:
       * - `A` is the length of `successful_application_ids`
       * - DB:
       * - O(A)
       * # </weight>
       **/
      fillOpening: AugmentedSubmittable<(openingId: u64 | AnyNumber | Uint8Array, successfulApplicationIds: BTreeSet<u64>) => SubmittableExtrinsic<ApiType>, [u64, BTreeSet<u64>]>;
      /**
       * Fund working group budget by a member.
       * <weight>
       * 
       * ## Weight
       * `O (1)` Doesn't depend on the state or parameters
       * - DB:
       * - O(1) doesn't depend on the state or parameters
       * # </weight>
       **/
      fundWorkingGroupBudget: AugmentedSubmittable<(memberId: u64 | AnyNumber | Uint8Array, amount: u128 | AnyNumber | Uint8Array, rationale: Bytes | string | Uint8Array) => SubmittableExtrinsic<ApiType>, [u64, u128, Bytes]>;
      /**
       * Increases the regular worker/lead stake, demands a worker origin.
       * Locks tokens from the worker staking_account_id equal to new stake. No limits on the stake.
       * 
       * # <weight>
       * 
       * ## Weight
       * `O (1)`
       * - DB:
       * - O(1) doesn't depend on the state or parameters
       * # </weight>
       **/
      increaseStake: AugmentedSubmittable<(workerId: u64 | AnyNumber | Uint8Array, stakeBalanceDelta: u128 | AnyNumber | Uint8Array) => SubmittableExtrinsic<ApiType>, [u64, u128]>;
      /**
       * Lead remark message
       * 
       * # <weight>
       * 
       * ## Weight
       * `O (1)`
       * - DB:
       * - O(1) doesn't depend on the state or parameters
       * # </weight>
       **/
      leadRemark: AugmentedSubmittable<(msg: Bytes | string | Uint8Array) => SubmittableExtrinsic<ApiType>, [Bytes]>;
      /**
       * Leave the role by the active worker.
       * # <weight>
       * 
       * ## Weight
       * `O (1)`
       * - DB:
       * - O(1) doesn't depend on the state or parameters
       * # </weight>
       **/
      leaveRole: AugmentedSubmittable<(workerId: u64 | AnyNumber | Uint8Array, rationale: Option<Bytes> | null | object | string | Uint8Array) => SubmittableExtrinsic<ApiType>, [u64, Option<Bytes>]>;
      /**
       * Sets a new budget for the working group.
       * Requires root origin.
       * 
       * # <weight>
       * 
       * ## Weight
       * `O (1)`
       * - DB:
       * - O(1) doesn't depend on the state or parameters
       * # </weight>
       **/
      setBudget: AugmentedSubmittable<(newBudget: u128 | AnyNumber | Uint8Array) => SubmittableExtrinsic<ApiType>, [u128]>;
      /**
       * Sets a new status text for the working group.
       * Requires root origin.
       * 
       * # <weight>
       * 
       * ## Weight
       * `O (S)` where:
       * - `S` is the length of the contents of `status_text` when it is not none
       * 
       * - DB:
       * - O(1) doesn't depend on the state or parameters
       * # </weight>
       **/
      setStatusText: AugmentedSubmittable<(statusText: Option<Bytes> | null | object | string | Uint8Array) => SubmittableExtrinsic<ApiType>, [Option<Bytes>]>;
      /**
       * Slashes the regular worker stake, demands a leader origin. No limits, no actions on zero stake.
       * If slashing balance greater than the existing stake - stake is slashed to zero.
       * Requires signed leader origin or the root (to slash the leader stake).
       * # <weight>
       * 
       * ## Weight
       * `O (P)` where:
       * - `P` is the length of `penality.slashing_text`
       * - DB:
       * - O(1) doesn't depend on the state or parameters
       * # </weight>
       **/
      slashStake: AugmentedSubmittable<(workerId: u64 | AnyNumber | Uint8Array, penalty: u128 | AnyNumber | Uint8Array, rationale: Option<Bytes> | null | object | string | Uint8Array) => SubmittableExtrinsic<ApiType>, [u64, u128, Option<Bytes>]>;
      /**
       * Transfers specified amount to any account.
       * Requires leader origin.
       * 
       * # <weight>
       * 
       * ## Weight
       * `O (1)`
       * - DB:
       * - O(1) doesn't depend on the state or parameters
       * # </weight>
       **/
      spendFromBudget: AugmentedSubmittable<(accountId: AccountId32 | string | Uint8Array, amount: u128 | AnyNumber | Uint8Array, rationale: Option<Bytes> | null | object | string | Uint8Array) => SubmittableExtrinsic<ApiType>, [AccountId32, u128, Option<Bytes>]>;
      /**
       * Terminate the active worker by the lead.
       * Requires signed leader origin or the root (to terminate the leader role).
       * # <weight>
       * 
       * ## Weight
       * `O (P)` where:
       * - `P` is the length of `penalty.slashing_text`
       * - DB:
       * - O(1) doesn't depend on the state or parameters
       * # </weight>
       **/
      terminateRole: AugmentedSubmittable<(workerId: u64 | AnyNumber | Uint8Array, penalty: Option<u128> | null | object | string | Uint8Array, rationale: Option<Bytes> | null | object | string | Uint8Array) => SubmittableExtrinsic<ApiType>, [u64, Option<u128>, Option<Bytes>]>;
      /**
       * Update the reward account associated with a set reward relationship for the active worker.
       * 
       * # <weight>
       * 
       * ## Weight
       * `O (1)`
       * - DB:
       * - O(1) doesn't depend on the state or parameters
       * # </weight>
       **/
      updateRewardAccount: AugmentedSubmittable<(workerId: u64 | AnyNumber | Uint8Array, newRewardAccountId: AccountId32 | string | Uint8Array) => SubmittableExtrinsic<ApiType>, [u64, AccountId32]>;
      /**
       * Update the reward per block for the active worker.
       * Require signed leader origin or the root (to update leader's reward amount).
       * 
       * # <weight>
       * 
       * ## Weight
       * `O (1)`
       * - DB:
       * - O(1) doesn't depend on the state or parameters
       * # </weight>
       **/
      updateRewardAmount: AugmentedSubmittable<(workerId: u64 | AnyNumber | Uint8Array, rewardPerBlock: Option<u128> | null | object | string | Uint8Array) => SubmittableExtrinsic<ApiType>, [u64, Option<u128>]>;
      /**
       * Update the associated role account of the active regular worker/lead.
       * 
       * # <weight>
       * 
       * ## Weight
       * `O (1)`
       * - DB:
       * - O(1) doesn't depend on the state or parameters
       * # </weight>
       **/
      updateRoleAccount: AugmentedSubmittable<(workerId: u64 | AnyNumber | Uint8Array, newRoleAccountId: AccountId32 | string | Uint8Array) => SubmittableExtrinsic<ApiType>, [u64, AccountId32]>;
      /**
       * Update the associated role storage.
       **/
      updateRoleStorage: AugmentedSubmittable<(workerId: u64 | AnyNumber | Uint8Array, storage: Bytes | string | Uint8Array) => SubmittableExtrinsic<ApiType>, [u64, Bytes]>;
      /**
       * Withdraw the worker application. Can be done by the worker only.
       * 
       * # <weight>
       * 
       * ## Weight
       * `O (1)`
       * - DB:
       * - O(1) doesn't depend on the state or parameters
       * # </weight>
       **/
      withdrawApplication: AugmentedSubmittable<(applicationId: u64 | AnyNumber | Uint8Array) => SubmittableExtrinsic<ApiType>, [u64]>;
      /**
       * Worker remark message
       * 
       * # <weight>
       * 
       * ## Weight
       * `O (1)`
       * - DB:
       * - O(1) doesn't depend on the state or parameters
       * # </weight>
       **/
      workerRemark: AugmentedSubmittable<(workerId: u64 | AnyNumber | Uint8Array, msg: Bytes | string | Uint8Array) => SubmittableExtrinsic<ApiType>, [u64, Bytes]>;
    };
    operationsWorkingGroupGamma: {
      /**
       * Add a job opening for a regular worker/lead role.
       * Require signed leader origin or the root (to add opening for the leader position).
       * 
       * # <weight>
       * 
       * ## Weight
       * `O (D)` where:
       * - `D` is the length of `description`
       * - DB:
       * - O(1) doesn't depend on the state or parameters
       * # </weight>
       **/
      addOpening: AugmentedSubmittable<(description: Bytes | string | Uint8Array, openingType: PalletWorkingGroupOpeningType | 'Leader' | 'Regular' | number | Uint8Array, stakePolicy: PalletWorkingGroupStakePolicy | { stakeAmount?: any; leavingUnstakingPeriod?: any } | string | Uint8Array, rewardPerBlock: Option<u128> | null | object | string | Uint8Array) => SubmittableExtrinsic<ApiType>, [Bytes, PalletWorkingGroupOpeningType, PalletWorkingGroupStakePolicy, Option<u128>]>;
      /**
       * Apply on a worker opening.
       * 
       * # <weight>
       * 
       * ## Weight
       * `O (D)` where:
       * - `D` is the length of `p.description`
       * - DB:
       * - O(1) doesn't depend on the state or parameters
       * # </weight>
       **/
      applyOnOpening: AugmentedSubmittable<(p: PalletWorkingGroupApplyOnOpeningParams | { memberId?: any; openingId?: any; roleAccountId?: any; rewardAccountId?: any; description?: any; stakeParameters?: any } | string | Uint8Array) => SubmittableExtrinsic<ApiType>, [PalletWorkingGroupApplyOnOpeningParams]>;
      /**
       * Cancel an opening for the regular worker/lead position.
       * Require signed leader origin or the root (to cancel opening for the leader position).
       * 
       * # <weight>
       * 
       * ## Weight
       * `O (1)`
       * - DB:
       * - O(1) doesn't depend on the state or parameters
       * # </weight>
       **/
      cancelOpening: AugmentedSubmittable<(openingId: u64 | AnyNumber | Uint8Array) => SubmittableExtrinsic<ApiType>, [u64]>;
      /**
       * Decreases the regular worker/lead stake and returns the remainder to the
       * worker staking_account_id. Can be decreased to zero, no actions on zero stake.
       * Accepts the stake amount to decrease.
       * Requires signed leader origin or the root (to decrease the leader stake).
       * 
       * # <weight>
       * 
       * ## Weight
       * `O (1)`
       * - DB:
       * - O(1) doesn't depend on the state or parameters
       * # </weight>
       **/
      decreaseStake: AugmentedSubmittable<(workerId: u64 | AnyNumber | Uint8Array, stakeBalanceDelta: u128 | AnyNumber | Uint8Array) => SubmittableExtrinsic<ApiType>, [u64, u128]>;
      /**
       * Fill opening for the regular/lead position.
       * Require signed leader origin or the root (to fill opening for the leader position).
       * # <weight>
       * 
       * ## Weight
       * `O (A)` where:
       * - `A` is the length of `successful_application_ids`
       * - DB:
       * - O(A)
       * # </weight>
       **/
      fillOpening: AugmentedSubmittable<(openingId: u64 | AnyNumber | Uint8Array, successfulApplicationIds: BTreeSet<u64>) => SubmittableExtrinsic<ApiType>, [u64, BTreeSet<u64>]>;
      /**
       * Fund working group budget by a member.
       * <weight>
       * 
       * ## Weight
       * `O (1)` Doesn't depend on the state or parameters
       * - DB:
       * - O(1) doesn't depend on the state or parameters
       * # </weight>
       **/
      fundWorkingGroupBudget: AugmentedSubmittable<(memberId: u64 | AnyNumber | Uint8Array, amount: u128 | AnyNumber | Uint8Array, rationale: Bytes | string | Uint8Array) => SubmittableExtrinsic<ApiType>, [u64, u128, Bytes]>;
      /**
       * Increases the regular worker/lead stake, demands a worker origin.
       * Locks tokens from the worker staking_account_id equal to new stake. No limits on the stake.
       * 
       * # <weight>
       * 
       * ## Weight
       * `O (1)`
       * - DB:
       * - O(1) doesn't depend on the state or parameters
       * # </weight>
       **/
      increaseStake: AugmentedSubmittable<(workerId: u64 | AnyNumber | Uint8Array, stakeBalanceDelta: u128 | AnyNumber | Uint8Array) => SubmittableExtrinsic<ApiType>, [u64, u128]>;
      /**
       * Lead remark message
       * 
       * # <weight>
       * 
       * ## Weight
       * `O (1)`
       * - DB:
       * - O(1) doesn't depend on the state or parameters
       * # </weight>
       **/
      leadRemark: AugmentedSubmittable<(msg: Bytes | string | Uint8Array) => SubmittableExtrinsic<ApiType>, [Bytes]>;
      /**
       * Leave the role by the active worker.
       * # <weight>
       * 
       * ## Weight
       * `O (1)`
       * - DB:
       * - O(1) doesn't depend on the state or parameters
       * # </weight>
       **/
      leaveRole: AugmentedSubmittable<(workerId: u64 | AnyNumber | Uint8Array, rationale: Option<Bytes> | null | object | string | Uint8Array) => SubmittableExtrinsic<ApiType>, [u64, Option<Bytes>]>;
      /**
       * Sets a new budget for the working group.
       * Requires root origin.
       * 
       * # <weight>
       * 
       * ## Weight
       * `O (1)`
       * - DB:
       * - O(1) doesn't depend on the state or parameters
       * # </weight>
       **/
      setBudget: AugmentedSubmittable<(newBudget: u128 | AnyNumber | Uint8Array) => SubmittableExtrinsic<ApiType>, [u128]>;
      /**
       * Sets a new status text for the working group.
       * Requires root origin.
       * 
       * # <weight>
       * 
       * ## Weight
       * `O (S)` where:
       * - `S` is the length of the contents of `status_text` when it is not none
       * 
       * - DB:
       * - O(1) doesn't depend on the state or parameters
       * # </weight>
       **/
      setStatusText: AugmentedSubmittable<(statusText: Option<Bytes> | null | object | string | Uint8Array) => SubmittableExtrinsic<ApiType>, [Option<Bytes>]>;
      /**
       * Slashes the regular worker stake, demands a leader origin. No limits, no actions on zero stake.
       * If slashing balance greater than the existing stake - stake is slashed to zero.
       * Requires signed leader origin or the root (to slash the leader stake).
       * # <weight>
       * 
       * ## Weight
       * `O (P)` where:
       * - `P` is the length of `penality.slashing_text`
       * - DB:
       * - O(1) doesn't depend on the state or parameters
       * # </weight>
       **/
      slashStake: AugmentedSubmittable<(workerId: u64 | AnyNumber | Uint8Array, penalty: u128 | AnyNumber | Uint8Array, rationale: Option<Bytes> | null | object | string | Uint8Array) => SubmittableExtrinsic<ApiType>, [u64, u128, Option<Bytes>]>;
      /**
       * Transfers specified amount to any account.
       * Requires leader origin.
       * 
       * # <weight>
       * 
       * ## Weight
       * `O (1)`
       * - DB:
       * - O(1) doesn't depend on the state or parameters
       * # </weight>
       **/
      spendFromBudget: AugmentedSubmittable<(accountId: AccountId32 | string | Uint8Array, amount: u128 | AnyNumber | Uint8Array, rationale: Option<Bytes> | null | object | string | Uint8Array) => SubmittableExtrinsic<ApiType>, [AccountId32, u128, Option<Bytes>]>;
      /**
       * Terminate the active worker by the lead.
       * Requires signed leader origin or the root (to terminate the leader role).
       * # <weight>
       * 
       * ## Weight
       * `O (P)` where:
       * - `P` is the length of `penalty.slashing_text`
       * - DB:
       * - O(1) doesn't depend on the state or parameters
       * # </weight>
       **/
      terminateRole: AugmentedSubmittable<(workerId: u64 | AnyNumber | Uint8Array, penalty: Option<u128> | null | object | string | Uint8Array, rationale: Option<Bytes> | null | object | string | Uint8Array) => SubmittableExtrinsic<ApiType>, [u64, Option<u128>, Option<Bytes>]>;
      /**
       * Update the reward account associated with a set reward relationship for the active worker.
       * 
       * # <weight>
       * 
       * ## Weight
       * `O (1)`
       * - DB:
       * - O(1) doesn't depend on the state or parameters
       * # </weight>
       **/
      updateRewardAccount: AugmentedSubmittable<(workerId: u64 | AnyNumber | Uint8Array, newRewardAccountId: AccountId32 | string | Uint8Array) => SubmittableExtrinsic<ApiType>, [u64, AccountId32]>;
      /**
       * Update the reward per block for the active worker.
       * Require signed leader origin or the root (to update leader's reward amount).
       * 
       * # <weight>
       * 
       * ## Weight
       * `O (1)`
       * - DB:
       * - O(1) doesn't depend on the state or parameters
       * # </weight>
       **/
      updateRewardAmount: AugmentedSubmittable<(workerId: u64 | AnyNumber | Uint8Array, rewardPerBlock: Option<u128> | null | object | string | Uint8Array) => SubmittableExtrinsic<ApiType>, [u64, Option<u128>]>;
      /**
       * Update the associated role account of the active regular worker/lead.
       * 
       * # <weight>
       * 
       * ## Weight
       * `O (1)`
       * - DB:
       * - O(1) doesn't depend on the state or parameters
       * # </weight>
       **/
      updateRoleAccount: AugmentedSubmittable<(workerId: u64 | AnyNumber | Uint8Array, newRoleAccountId: AccountId32 | string | Uint8Array) => SubmittableExtrinsic<ApiType>, [u64, AccountId32]>;
      /**
       * Update the associated role storage.
       **/
      updateRoleStorage: AugmentedSubmittable<(workerId: u64 | AnyNumber | Uint8Array, storage: Bytes | string | Uint8Array) => SubmittableExtrinsic<ApiType>, [u64, Bytes]>;
      /**
       * Withdraw the worker application. Can be done by the worker only.
       * 
       * # <weight>
       * 
       * ## Weight
       * `O (1)`
       * - DB:
       * - O(1) doesn't depend on the state or parameters
       * # </weight>
       **/
      withdrawApplication: AugmentedSubmittable<(applicationId: u64 | AnyNumber | Uint8Array) => SubmittableExtrinsic<ApiType>, [u64]>;
      /**
       * Worker remark message
       * 
       * # <weight>
       * 
       * ## Weight
       * `O (1)`
       * - DB:
       * - O(1) doesn't depend on the state or parameters
       * # </weight>
       **/
      workerRemark: AugmentedSubmittable<(workerId: u64 | AnyNumber | Uint8Array, msg: Bytes | string | Uint8Array) => SubmittableExtrinsic<ApiType>, [u64, Bytes]>;
    };
    projectToken: {
      /**
       * Burn tokens from specified account
       * 
       * Preconditions:
       * - `amount` is > 0
       * - origin signer is a controller account of `member_id` member
       * - token by `token_id` exists
       * - an account exists for `token_id` x `member_id`
       * - account's tokens amount is >= `amount`
       * - token supply can be modified (there is no active revenue split)
       * 
       * Postconditions:
       * - starting with `unprocessed` beeing equal to `amount`, account's vesting schedules
       * are iterated over and:
       * - updated with `burned_amount += uprocessed` if vesting schedule's unvested amount is
       * greater than `uprocessed`
       * - removed otherwise
       * (after each iteration `unprocessed` is reduced by the amount of unvested tokens
       * burned during that iteration)
       * - if the account has any `split_staking_status`, the `split_staking_status.amount`
       * is reduced by `min(amount, split_staking_status.amount)`
       * - `account.amount` is reduced by `amount`
       * - token supply is reduced by `amount`
       * 
       * <weight>
       * 
       * ## Weight
       * `O (1)`
       * - DB:
       * - `O(1)` - doesn't depend on the state or parameters
       * # </weight>
       **/
      burn: AugmentedSubmittable<(tokenId: u64 | AnyNumber | Uint8Array, memberId: u64 | AnyNumber | Uint8Array, amount: u128 | AnyNumber | Uint8Array) => SubmittableExtrinsic<ApiType>, [u64, u64, u128]>;
      /**
       * Allow any user to remove an account
       * 
       * Preconditions:
       * - token by `token_id` must exist
       * - an account must exist for `token_id` x `member_id`
       * - if Permissioned token: `origin` signer must be `member_id` member's
       * controller account
       * - `token_id` x `member_id` account must be an empty account
       * (`account_data.amount` == 0)
       * Postconditions:
       * - Account information for `token_id` x `member_id` removed from storage
       * - bloat bond refunded to `member_id` controller account
       * (or `bloat_bond.repayment_restricted_to` account)
       * 
       * <weight>
       * 
       * `O (1)`
       * - DB:
       * - `O(1)` - doesn't depend on the state or parameters
       * # </weight>
       **/
      dustAccount: AugmentedSubmittable<(tokenId: u64 | AnyNumber | Uint8Array, memberId: u64 | AnyNumber | Uint8Array) => SubmittableExtrinsic<ApiType>, [u64, u64]>;
      /**
       * Split-participating user leaves revenue split
       * Preconditions
       * - `token` must exist for `token_id`
       * - `origin` signer must be `member_id` member controller account
       * - `account` must exist for `(token_id, member_id)`
       * - `account.staking status.is_some()'
       * - if `(account.staking_status.split_id == token.next_revenue_split_id - 1`
       * AND `token.revenue_split` is active) THEN split staking period  must be ended
       * 
       * Postconditions
       * - `account.staking_status` set to None
       * 
       * <weight>
       * 
       * ## Weight
       * `O (1)`
       * - DB:
       * - `O(1)` - doesn't depend on the state or parameters
       * # </weight>
       **/
      exitRevenueSplit: AugmentedSubmittable<(tokenId: u64 | AnyNumber | Uint8Array, memberId: u64 | AnyNumber | Uint8Array) => SubmittableExtrinsic<ApiType>, [u64, u64]>;
      /**
       * Join whitelist for permissioned case: used to add accounts for token
       * Preconditions:
       * - 'token_id' must be valid
       * - `origin` signer must be a controller account of `member_id`
       * - account for `member_id` must not already exist
       * - transfer policy is `Permissioned` and merkle proof must be valid
       * 
       * Postconditions:
       * - account for `member_id` created and added to pallet storage
       * - `bloat_bond` transferred from sender to treasury account
       * 
       * <weight>
       * 
       * ## Weight
       * `O (H)` where:
       * - `H` is the length of `proof.0`
       * - DB:
       * - `O(1)` - doesn't depend on the state or parameters
       * # </weight>
       **/
      joinWhitelist: AugmentedSubmittable<(memberId: u64 | AnyNumber | Uint8Array, tokenId: u64 | AnyNumber | Uint8Array, proof: PalletProjectTokenMerkleProof) => SubmittableExtrinsic<ApiType>, [u64, u64, PalletProjectTokenMerkleProof]>;
      /**
       * Participate in the *latest* token revenue split (if ongoing)
       * Preconditions:
       * - `token` must exist for `token_id`
       * - `origin` signer must be `member_id` member controller account
       * - `amount` must be > 0
       * - `account` must exist  for `(token_id, member_id)`
       * - `token.split_status` must be active AND THEN current_block in
       * [split.start, split.start + split_duration)
       * - `account.staking_status.is_none()` OR `account.staking_status.split_id` refers to a past split
       * - `account.amount` >= `amount`
       * - let `dividend = split_allocation * account.staked_amount / token.supply``
       * then `treasury` must be able to transfer `dividend` amount of JOY.
       * (This condition technically, should always be satisfied)
       * 
       * Postconditions
       * - `dividend` amount of JOYs transferred from `treasury_account` to `sender`
       * - `token` revenue split dividends payed tracking variable increased by `dividend`
       * - `account.staking_status` set to Some(..) with `amount` and `token.latest_split`
       * 
       * <weight>
       * 
       * ## Weight
       * `O (1)`
       * - DB:
       * - `O(1)` - doesn't depend on the state or parameters
       * # </weight>
       **/
      participateInSplit: AugmentedSubmittable<(tokenId: u64 | AnyNumber | Uint8Array, memberId: u64 | AnyNumber | Uint8Array, amount: u128 | AnyNumber | Uint8Array) => SubmittableExtrinsic<ApiType>, [u64, u64, u128]>;
      /**
       * Purchase tokens on active token sale.
       * 
       * Preconditions:
       * - token by `token_id` must exist
       * - token by `token_id` must be in OfferingState::Sale
       * - `amount` cannot exceed number of tokens remaining on sale
       * - `origin` signer must be controller account of `member_id` member
       * - sender's available JOY balance must be:
       * - >= `joy_existential_deposit + amount * sale.unit_price`
       * if AccountData already exist
       * - >= `joy_existential_deposit + amount * sale.unit_price + bloat_bond`
       * if AccountData does not exist
       * - let `fee_amount` be `sale_platform_fee.mul_floor(amount * sale.unit_price)`
       * - if `sale.earnings_destination.is_some()` and `sale.earnings_destination` account has
       * zero balance:
       * - the amount to be transferred from `sender` to `sale.earnings_destination`,
       * which is equal to `amount * sale.unit_price - fee_amount`, must be greater than
       * `joy_existential_deposit`
       * - total number of tokens already purchased by the member on the current sale
       * PLUS `amount` must not exceed sale's purchase cap per member
       * - if Permissioned token:
       * - AccountInfoByTokenAndMember(token_id, &member_id) must exist
       * - if `sale.vesting_schedule.is_some()`:
       * - number of sender account's ongoing vesting schedules
       * must be < MaxVestingSchedulesPerAccountPerToken
       * 
       * Postconditions:
       * - if `sale.earnings_destination.is_some()`:
       * - `amount * sale.unit_price - fee_amount` JOY tokens are transfered from `sender`
       * to `sale.earnings_destination`
       * - `fee_amount` JOY is slashed from `sender` balance
       * - if `sale.earnings_destination.is_none()`:
       * - `amount * sale.unit_price` JOY is slashed from `sender` balance
       * - if new token account created: `bloat_bond` transferred from `sender` to treasury
       * - if `sale.vesting_schedule.is_some()`:
       * - if buyer has no `vesting_schedule` related to the current sale:
       * - a new vesting schedule (`sale.get_vesting_schedule(purchase_amount)`) is added to
       * buyer's `vesing_schedules`
       * - some finished vesting schedule is removed from buyer's account_data in case the
       * number of buyer's vesting_schedules was == MaxVestingSchedulesPerAccountPerToken
       * - if buyer already has a `vesting_schedule` related to the current sale:
       * - current vesting schedule's `cliff_amount` is increased by
       * `sale.get_vesting_schedule(purchase_amount).cliff_amount`
       * - current vesting schedule's `post_cliff_total_amount` is increased by
       * `sale.get_vesting_schedule(purchase_amount).post_cliff_total_amount`
       * - if `sale.vesting_schedule.is_none()`:
       * - buyer's account token amount increased by `amount`
       * - if `token_data.sale.quantity_left - amount == 0` and `sale.auto_finalize` is `true`
       * `token_data.sale` is set to None, otherwise `token_data.sale.quantity_left` is
       * decreased by `amount` and `token_data.sale.funds_collected` in increased by
       * `amount * sale.unit_price`
       * 
       * <weight>
       * 
       * ## Weight
       * `O (1)`
       * - DB:
       * - `O(1)` - doesn't depend on the state or parameters
       * # </weight>
       **/
      purchaseTokensOnSale: AugmentedSubmittable<(tokenId: u64 | AnyNumber | Uint8Array, memberId: u64 | AnyNumber | Uint8Array, amount: u128 | AnyNumber | Uint8Array) => SubmittableExtrinsic<ApiType>, [u64, u64, u128]>;
      /**
       * Allow to transfer from `src_member_id` account to the various `outputs` beneficiaries
       * in the specified amounts.
       * 
       * Preconditions:
       * - origin signer must be `src_member_id` controller account
       * - token by `token_id` must exists
       * - account of `src_member_id` must exist for `token_id`
       * - sender must have enough JOYs to cover the total bloat bond required in case of
       * destination(s) not existing.
       * - source account must have enough token funds to cover all the transfer(s)
       * - `outputs` must designate existing destination(s) for "Permissioned" transfers.
       * Postconditions:
       * - source account's tokens amount is decreased by `amount`.
       * - total bloat bond transferred from sender's JOY balance into the treasury account
       * in case destination(s) have been added to storage
       * - `outputs.beneficiary` tokens amount increased by `amount`
       * 
       * <weight>
       * 
       * ## Weight
       * `O (T)` where:
       * - `T` is the length of `outputs`
       * - DB:
       * - `O(T)` - from the the generated weights
       * # </weight>
       **/
      transfer: AugmentedSubmittable<(srcMemberId: u64 | AnyNumber | Uint8Array, tokenId: u64 | AnyNumber | Uint8Array, outputs: PalletProjectTokenTransfersPayment) => SubmittableExtrinsic<ApiType>, [u64, u64, PalletProjectTokenTransfersPayment]>;
    };
    proposalsCodex: {
      /**
       * Create a proposal, the type of proposal depends on the `proposal_details` variant
       * 
       * <weight>
       * 
       * ## Weight
       * `O (T + D + I)` where:
       * - `T` is the length of the title
       * - `D` is the length of the description
       * - `I` is the length of any parameter in `proposal_details`
       * - DB:
       * - O(1) doesn't depend on the state or parameters
       * # </weight>
       **/
      createProposal: AugmentedSubmittable<(generalProposalParameters: PalletProposalsCodexGeneralProposalParams | { memberId?: any; title?: any; description?: any; stakingAccountId?: any; exactExecutionBlock?: any } | string | Uint8Array, proposalDetails: PalletProposalsCodexProposalDetails | { Signal: any } | { RuntimeUpgrade: any } | { FundingRequest: any } | { SetMaxValidatorCount: any } | { CreateWorkingGroupLeadOpening: any } | { FillWorkingGroupLeadOpening: any } | { UpdateWorkingGroupBudget: any } | { DecreaseWorkingGroupLeadStake: any } | { SlashWorkingGroupLead: any } | { SetWorkingGroupLeadReward: any } | { TerminateWorkingGroupLead: any } | { AmendConstitution: any } | { CancelWorkingGroupLeadOpening: any } | { SetMembershipPrice: any } | { SetCouncilBudgetIncrement: any } | { SetCouncilorReward: any } | { SetInitialInvitationBalance: any } | { SetInitialInvitationCount: any } | { SetMembershipLeadInvitationQuota: any } | { SetReferralCut: any } | { VetoProposal: any } | { UpdateGlobalNftLimit: any } | { UpdateChannelPayouts: any } | string | Uint8Array) => SubmittableExtrinsic<ApiType>, [PalletProposalsCodexGeneralProposalParams, PalletProposalsCodexProposalDetails]>;
    };
    proposalsDiscussion: {
      /**
       * Adds a post with author origin check.
       * 
       * <weight>
       * 
       * ## Weight
       * `O (L)` where:
       * - `L` is the length of `text`
       * - DB:
       * - O(1) doesn't depend on the state or parameters
       * # </weight>
       **/
      addPost: AugmentedSubmittable<(postAuthorId: u64 | AnyNumber | Uint8Array, threadId: u64 | AnyNumber | Uint8Array, text: Bytes | string | Uint8Array, editable: bool | boolean | Uint8Array) => SubmittableExtrinsic<ApiType>, [u64, u64, Bytes, bool]>;
      /**
       * Changes thread permission mode.
       * 
       * <weight>
       * 
       * ## Weight
       * `O (W)` if ThreadMode is close or O(1) otherwise where:
       * - `W` is the number of whitelisted members in `mode`
       * - DB:
       * - O(1) doesn't depend on the state or parameters
       * # </weight>
       **/
      changeThreadMode: AugmentedSubmittable<(memberId: u64 | AnyNumber | Uint8Array, threadId: u64 | AnyNumber | Uint8Array, mode: PalletProposalsDiscussionThreadMode | { Open: any } | { Closed: any } | string | Uint8Array) => SubmittableExtrinsic<ApiType>, [u64, u64, PalletProposalsDiscussionThreadMode]>;
      /**
       * Remove post from storage, with the last parameter indicating whether to also hide it
       * in the UI.
       * 
       * <weight>
       * 
       * ## Weight
       * `O (1)`
       * - DB:
       * - O(1) doesn't depend on the state or parameters
       * # </weight>
       **/
      deletePost: AugmentedSubmittable<(deleterId: u64 | AnyNumber | Uint8Array, postId: u64 | AnyNumber | Uint8Array, threadId: u64 | AnyNumber | Uint8Array, hide: bool | boolean | Uint8Array) => SubmittableExtrinsic<ApiType>, [u64, u64, u64, bool]>;
      /**
       * Updates a post with author origin check. Update attempts number is limited.
       * 
       * <weight>
       * 
       * ## Weight
       * `O (L)` where:
       * - `L` is the length of `text`
       * - DB:
       * - O(1) doesn't depend on the state or parameters
       * # </weight>
       **/
      updatePost: AugmentedSubmittable<(threadId: u64 | AnyNumber | Uint8Array, postId: u64 | AnyNumber | Uint8Array, text: Bytes | string | Uint8Array) => SubmittableExtrinsic<ApiType>, [u64, u64, Bytes]>;
    };
    proposalsEngine: {
      /**
       * Cancel a proposal by its original proposer.
       * 
       * <weight>
       * 
       * ## Weight
       * `O (L)` where:
       * - `L` is the total number of locks in `Balances`
       * - DB:
       * - O(1) doesn't depend on the state or parameters
       * # </weight>
       **/
      cancelProposal: AugmentedSubmittable<(proposerId: u64 | AnyNumber | Uint8Array, proposalId: u32 | AnyNumber | Uint8Array) => SubmittableExtrinsic<ApiType>, [u64, u32]>;
      /**
       * Proposer Remark
       * 
       * <weight>
       * 
       * ## Weight
       * `O (1)` doesn't depend on the state or parameters
       * - DB:
       * - O(1) doesn't depend on the state or parameters
       * # </weight>
       **/
      proposerRemark: AugmentedSubmittable<(proposalId: u32 | AnyNumber | Uint8Array, proposerId: u64 | AnyNumber | Uint8Array, msg: Bytes | string | Uint8Array) => SubmittableExtrinsic<ApiType>, [u32, u64, Bytes]>;
      /**
       * Veto a proposal. Must be root.
       * 
       * <weight>
       * 
       * ## Weight
       * `O (1)` doesn't depend on the state or parameters
       * - DB:
       * - O(1) doesn't depend on the state or parameters
       * # </weight>
       **/
      vetoProposal: AugmentedSubmittable<(proposalId: u32 | AnyNumber | Uint8Array) => SubmittableExtrinsic<ApiType>, [u32]>;
      /**
       * Vote extrinsic. Conditions:  origin must allow votes.
       * 
       * <weight>
       * 
       * ## Weight
       * `O (R)` where:
       * - `R` is the length of `rationale`
       * - DB:
       * - O(1) doesn't depend on the state or paraemters
       * # </weight>
       **/
      vote: AugmentedSubmittable<(voterId: u64 | AnyNumber | Uint8Array, proposalId: u32 | AnyNumber | Uint8Array, vote: PalletProposalsEngineVoteKind | 'Approve' | 'Reject' | 'Slash' | 'Abstain' | number | Uint8Array, rationale: Bytes | string | Uint8Array) => SubmittableExtrinsic<ApiType>, [u64, u32, PalletProposalsEngineVoteKind, Bytes]>;
    };
    referendum: {
      /**
       * Release a locked stake.
       * # <weight>
       * 
       * ## weight
       * `O (1)`
       * - db:
       * - `O(1)` doesn't depend on the state or parameters
       * # </weight>
       **/
      releaseVoteStake: AugmentedSubmittable<() => SubmittableExtrinsic<ApiType>, []>;
      /**
       * Reveal a sealed vote in the referendum.
       * 
       * # <weight>
       * 
       * ## Weight
       * `O (W)` where:
       * - `W` is the number of `intermediate_winners` stored in the current
       * `Stage::<T, I>::get()`
       * - DB:
       * - `O(1)` doesn't depend on the state or parameters
       * # </weight>
       **/
      revealVote: AugmentedSubmittable<(salt: Bytes | string | Uint8Array, voteOptionId: u64 | AnyNumber | Uint8Array) => SubmittableExtrinsic<ApiType>, [Bytes, u64]>;
      /**
       * Cast a sealed vote in the referendum.
       * 
       * # <weight>
       * 
       * ## weight
       * `O (1)`
       * - db:
       * - `O(1)` doesn't depend on the state or parameters
       * # </weight>
       **/
      vote: AugmentedSubmittable<(commitment: H256 | string | Uint8Array, stake: u128 | AnyNumber | Uint8Array) => SubmittableExtrinsic<ApiType>, [H256, u128]>;
    };
    session: {
      /**
       * Removes any session key(s) of the function caller.
       * 
       * This doesn't take effect until the next session.
       * 
       * The dispatch origin of this function must be Signed and the account must be either be
       * convertible to a validator ID using the chain's typical addressing system (this usually
       * means being a controller account) or directly convertible into a validator ID (which
       * usually means being a stash account).
       * 
       * # <weight>
       * - Complexity: `O(1)` in number of key types. Actual cost depends on the number of length
       * of `T::Keys::key_ids()` which is fixed.
       * - DbReads: `T::ValidatorIdOf`, `NextKeys`, `origin account`
       * - DbWrites: `NextKeys`, `origin account`
       * - DbWrites per key id: `KeyOwner`
       * # </weight>
       **/
      purgeKeys: AugmentedSubmittable<() => SubmittableExtrinsic<ApiType>, []>;
      /**
       * Sets the session key(s) of the function caller to `keys`.
       * Allows an account to set its session key prior to becoming a validator.
       * This doesn't take effect until the next session.
       * 
       * The dispatch origin of this function must be signed.
       * 
       * # <weight>
       * - Complexity: `O(1)`. Actual cost depends on the number of length of
       * `T::Keys::key_ids()` which is fixed.
       * - DbReads: `origin account`, `T::ValidatorIdOf`, `NextKeys`
       * - DbWrites: `origin account`, `NextKeys`
       * - DbReads per key id: `KeyOwner`
       * - DbWrites per key id: `KeyOwner`
       * # </weight>
       **/
      setKeys: AugmentedSubmittable<(keys: JoystreamNodeRuntimeSessionKeys | { grandpa?: any; babe?: any; imOnline?: any; authorityDiscovery?: any } | string | Uint8Array, proof: Bytes | string | Uint8Array) => SubmittableExtrinsic<ApiType>, [JoystreamNodeRuntimeSessionKeys, Bytes]>;
    };
    staking: {
      /**
       * Take the origin account as a stash and lock up `value` of its balance. `controller` will
       * be the account that controls it.
       * 
       * `value` must be more than the `minimum_balance` specified by `T::Currency`.
       * 
       * The dispatch origin for this call must be _Signed_ by the stash account.
       * 
       * Emits `Bonded`.
       * # <weight>
       * - Independent of the arguments. Moderate complexity.
       * - O(1).
       * - Three extra DB entries.
       * 
       * NOTE: Two of the storage writes (`Self::bonded`, `Self::payee`) are _never_ cleaned
       * unless the `origin` falls below _existential deposit_ and gets removed as dust.
       * ------------------
       * # </weight>
       **/
      bond: AugmentedSubmittable<(controller: AccountId32 | string | Uint8Array, value: Compact<u128> | AnyNumber | Uint8Array, payee: PalletStakingRewardDestination | { Staked: any } | { Stash: any } | { Controller: any } | { Account: any } | { None: any } | string | Uint8Array) => SubmittableExtrinsic<ApiType>, [AccountId32, Compact<u128>, PalletStakingRewardDestination]>;
      /**
       * Add some extra amount that have appeared in the stash `free_balance` into the balance up
       * for staking.
       * 
       * The dispatch origin for this call must be _Signed_ by the stash, not the controller.
       * 
       * Use this if there are additional funds in your stash account that you wish to bond.
       * Unlike [`bond`](Self::bond) or [`unbond`](Self::unbond) this function does not impose
       * any limitation on the amount that can be added.
       * 
       * Emits `Bonded`.
       * 
       * # <weight>
       * - Independent of the arguments. Insignificant complexity.
       * - O(1).
       * # </weight>
       **/
      bondExtra: AugmentedSubmittable<(maxAdditional: Compact<u128> | AnyNumber | Uint8Array) => SubmittableExtrinsic<ApiType>, [Compact<u128>]>;
      /**
       * Cancel enactment of a deferred slash.
       * 
       * Can be called by the `T::SlashCancelOrigin`.
       * 
       * Parameters: era and indices of the slashes for that era to kill.
       **/
      cancelDeferredSlash: AugmentedSubmittable<(era: u32 | AnyNumber | Uint8Array, slashIndices: Vec<u32> | (u32 | AnyNumber | Uint8Array)[]) => SubmittableExtrinsic<ApiType>, [u32, Vec<u32>]>;
      /**
       * Declare no desire to either validate or nominate.
       * 
       * Effects will be felt at the beginning of the next era.
       * 
       * The dispatch origin for this call must be _Signed_ by the controller, not the stash.
       * 
       * # <weight>
       * - Independent of the arguments. Insignificant complexity.
       * - Contains one read.
       * - Writes are limited to the `origin` account key.
       * # </weight>
       **/
      chill: AugmentedSubmittable<() => SubmittableExtrinsic<ApiType>, []>;
      /**
       * Declare a `controller` to stop participating as either a validator or nominator.
       * 
       * Effects will be felt at the beginning of the next era.
       * 
       * The dispatch origin for this call must be _Signed_, but can be called by anyone.
       * 
       * If the caller is the same as the controller being targeted, then no further checks are
       * enforced, and this function behaves just like `chill`.
       * 
       * If the caller is different than the controller being targeted, the following conditions
       * must be met:
       * 
       * * `controller` must belong to a nominator who has become non-decodable,
       * 
       * Or:
       * 
       * * A `ChillThreshold` must be set and checked which defines how close to the max
       * nominators or validators we must reach before users can start chilling one-another.
       * * A `MaxNominatorCount` and `MaxValidatorCount` must be set which is used to determine
       * how close we are to the threshold.
       * * A `MinNominatorBond` and `MinValidatorBond` must be set and checked, which determines
       * if this is a person that should be chilled because they have not met the threshold
       * bond required.
       * 
       * This can be helpful if bond requirements are updated, and we need to remove old users
       * who do not satisfy these requirements.
       **/
      chillOther: AugmentedSubmittable<(controller: AccountId32 | string | Uint8Array) => SubmittableExtrinsic<ApiType>, [AccountId32]>;
      /**
       * Force a validator to have at least the minimum commission. This will not affect a
       * validator who already has a commission greater than or equal to the minimum. Any account
       * can call this.
       **/
      forceApplyMinCommission: AugmentedSubmittable<(validatorStash: AccountId32 | string | Uint8Array) => SubmittableExtrinsic<ApiType>, [AccountId32]>;
      /**
       * Force there to be a new era at the end of the next session. After this, it will be
       * reset to normal (non-forced) behaviour.
       * 
       * The dispatch origin must be Root.
       * 
       * # Warning
       * 
       * The election process starts multiple blocks before the end of the era.
       * If this is called just before a new era is triggered, the election process may not
       * have enough blocks to get a result.
       * 
       * # <weight>
       * - No arguments.
       * - Weight: O(1)
       * - Write ForceEra
       * # </weight>
       **/
      forceNewEra: AugmentedSubmittable<() => SubmittableExtrinsic<ApiType>, []>;
      /**
       * Force there to be a new era at the end of sessions indefinitely.
       * 
       * The dispatch origin must be Root.
       * 
       * # Warning
       * 
       * The election process starts multiple blocks before the end of the era.
       * If this is called just before a new era is triggered, the election process may not
       * have enough blocks to get a result.
       **/
      forceNewEraAlways: AugmentedSubmittable<() => SubmittableExtrinsic<ApiType>, []>;
      /**
       * Force there to be no new eras indefinitely.
       * 
       * The dispatch origin must be Root.
       * 
       * # Warning
       * 
       * The election process starts multiple blocks before the end of the era.
       * Thus the election process may be ongoing when this is called. In this case the
       * election will continue until the next era is triggered.
       * 
       * # <weight>
       * - No arguments.
       * - Weight: O(1)
       * - Write: ForceEra
       * # </weight>
       **/
      forceNoEras: AugmentedSubmittable<() => SubmittableExtrinsic<ApiType>, []>;
      /**
       * Force a current staker to become completely unstaked, immediately.
       * 
       * The dispatch origin must be Root.
       **/
      forceUnstake: AugmentedSubmittable<(stash: AccountId32 | string | Uint8Array, numSlashingSpans: u32 | AnyNumber | Uint8Array) => SubmittableExtrinsic<ApiType>, [AccountId32, u32]>;
      /**
       * Increments the ideal number of validators.
       * 
       * The dispatch origin must be Root.
       * 
       * # <weight>
       * Same as [`Self::set_validator_count`].
       * # </weight>
       **/
      increaseValidatorCount: AugmentedSubmittable<(additional: Compact<u32> | AnyNumber | Uint8Array) => SubmittableExtrinsic<ApiType>, [Compact<u32>]>;
      /**
       * Remove the given nominations from the calling validator.
       * 
       * Effects will be felt at the beginning of the next era.
       * 
       * The dispatch origin for this call must be _Signed_ by the controller, not the stash.
       * 
       * - `who`: A list of nominator stash accounts who are nominating this validator which
       * should no longer be nominating this validator.
       * 
       * Note: Making this call only makes sense if you first set the validator preferences to
       * block any further nominations.
       **/
      kick: AugmentedSubmittable<(who: Vec<AccountId32> | (AccountId32 | string | Uint8Array)[]) => SubmittableExtrinsic<ApiType>, [Vec<AccountId32>]>;
      /**
       * Declare the desire to nominate `targets` for the origin controller.
       * 
       * Effects will be felt at the beginning of the next era.
       * 
       * The dispatch origin for this call must be _Signed_ by the controller, not the stash.
       * 
       * # <weight>
       * - The transaction's complexity is proportional to the size of `targets` (N)
       * which is capped at CompactAssignments::LIMIT (T::MaxNominations).
       * - Both the reads and writes follow a similar pattern.
       * # </weight>
       **/
      nominate: AugmentedSubmittable<(targets: Vec<AccountId32> | (AccountId32 | string | Uint8Array)[]) => SubmittableExtrinsic<ApiType>, [Vec<AccountId32>]>;
      /**
       * Pay out all the stakers behind a single validator for a single era.
       * 
       * - `validator_stash` is the stash account of the validator. Their nominators, up to
       * `T::MaxNominatorRewardedPerValidator`, will also receive their rewards.
       * - `era` may be any era between `[current_era - history_depth; current_era]`.
       * 
       * The origin of this call must be _Signed_. Any account can call this function, even if
       * it is not one of the stakers.
       * 
       * # <weight>
       * - Time complexity: at most O(MaxNominatorRewardedPerValidator).
       * - Contains a limited number of reads and writes.
       * -----------
       * N is the Number of payouts for the validator (including the validator)
       * Weight:
       * - Reward Destination Staked: O(N)
       * - Reward Destination Controller (Creating): O(N)
       * 
       * NOTE: weights are assuming that payouts are made to alive stash account (Staked).
       * Paying even a dead controller is cheaper weight-wise. We don't do any refunds here.
       * # </weight>
       **/
      payoutStakers: AugmentedSubmittable<(validatorStash: AccountId32 | string | Uint8Array, era: u32 | AnyNumber | Uint8Array) => SubmittableExtrinsic<ApiType>, [AccountId32, u32]>;
      /**
       * Remove all data structures concerning a staker/stash once it is at a state where it can
       * be considered `dust` in the staking system. The requirements are:
       * 
       * 1. the `total_balance` of the stash is below existential deposit.
       * 2. or, the `ledger.total` of the stash is below existential deposit.
       * 
       * The former can happen in cases like a slash; the latter when a fully unbonded account
       * is still receiving staking rewards in `RewardDestination::Staked`.
       * 
       * It can be called by anyone, as long as `stash` meets the above requirements.
       * 
       * Refunds the transaction fees upon successful execution.
       **/
      reapStash: AugmentedSubmittable<(stash: AccountId32 | string | Uint8Array, numSlashingSpans: u32 | AnyNumber | Uint8Array) => SubmittableExtrinsic<ApiType>, [AccountId32, u32]>;
      /**
       * Rebond a portion of the stash scheduled to be unlocked.
       * 
       * The dispatch origin must be signed by the controller.
       * 
       * # <weight>
       * - Time complexity: O(L), where L is unlocking chunks
       * - Bounded by `MaxUnlockingChunks`.
       * - Storage changes: Can't increase storage, only decrease it.
       * # </weight>
       **/
      rebond: AugmentedSubmittable<(value: Compact<u128> | AnyNumber | Uint8Array) => SubmittableExtrinsic<ApiType>, [Compact<u128>]>;
      /**
       * Scale up the ideal number of validators by a factor.
       * 
       * The dispatch origin must be Root.
       * 
       * # <weight>
       * Same as [`Self::set_validator_count`].
       * # </weight>
       **/
      scaleValidatorCount: AugmentedSubmittable<(factor: Percent | AnyNumber | Uint8Array) => SubmittableExtrinsic<ApiType>, [Percent]>;
      /**
       * (Re-)set the controller of a stash.
       * 
       * Effects will be felt instantly (as soon as this function is completed successfully).
       * 
       * The dispatch origin for this call must be _Signed_ by the stash, not the controller.
       * 
       * # <weight>
       * - Independent of the arguments. Insignificant complexity.
       * - Contains a limited number of reads.
       * - Writes are limited to the `origin` account key.
       * ----------
       * Weight: O(1)
       * DB Weight:
       * - Read: Bonded, Ledger New Controller, Ledger Old Controller
       * - Write: Bonded, Ledger New Controller, Ledger Old Controller
       * # </weight>
       **/
      setController: AugmentedSubmittable<(controller: AccountId32 | string | Uint8Array) => SubmittableExtrinsic<ApiType>, [AccountId32]>;
      /**
       * Set `HistoryDepth` value. This function will delete any history information
       * when `HistoryDepth` is reduced.
       * 
       * Parameters:
       * - `new_history_depth`: The new history depth you would like to set.
       * - `era_items_deleted`: The number of items that will be deleted by this dispatch. This
       * should report all the storage items that will be deleted by clearing old era history.
       * Needed to report an accurate weight for the dispatch. Trusted by `Root` to report an
       * accurate number.
       * 
       * Origin must be root.
       * 
       * # <weight>
       * - E: Number of history depths removed, i.e. 10 -> 7 = 3
       * - Weight: O(E)
       * - DB Weight:
       * - Reads: Current Era, History Depth
       * - Writes: History Depth
       * - Clear Prefix Each: Era Stakers, EraStakersClipped, ErasValidatorPrefs
       * - Writes Each: ErasValidatorReward, ErasRewardPoints, ErasTotalStake,
       * ErasStartSessionIndex
       * # </weight>
       **/
      setHistoryDepth: AugmentedSubmittable<(newHistoryDepth: Compact<u32> | AnyNumber | Uint8Array, eraItemsDeleted: Compact<u32> | AnyNumber | Uint8Array) => SubmittableExtrinsic<ApiType>, [Compact<u32>, Compact<u32>]>;
      /**
       * Set the validators who cannot be slashed (if any).
       * 
       * The dispatch origin must be Root.
       **/
      setInvulnerables: AugmentedSubmittable<(invulnerables: Vec<AccountId32> | (AccountId32 | string | Uint8Array)[]) => SubmittableExtrinsic<ApiType>, [Vec<AccountId32>]>;
      /**
       * (Re-)set the payment target for a controller.
       * 
       * Effects will be felt instantly (as soon as this function is completed successfully).
       * 
       * The dispatch origin for this call must be _Signed_ by the controller, not the stash.
       * 
       * # <weight>
       * - Independent of the arguments. Insignificant complexity.
       * - Contains a limited number of reads.
       * - Writes are limited to the `origin` account key.
       * ---------
       * - Weight: O(1)
       * - DB Weight:
       * - Read: Ledger
       * - Write: Payee
       * # </weight>
       **/
      setPayee: AugmentedSubmittable<(payee: PalletStakingRewardDestination | { Staked: any } | { Stash: any } | { Controller: any } | { Account: any } | { None: any } | string | Uint8Array) => SubmittableExtrinsic<ApiType>, [PalletStakingRewardDestination]>;
      /**
       * Update the various staking configurations .
       * 
       * * `min_nominator_bond`: The minimum active bond needed to be a nominator.
       * * `min_validator_bond`: The minimum active bond needed to be a validator.
       * * `max_nominator_count`: The max number of users who can be a nominator at once. When
       * set to `None`, no limit is enforced.
       * * `max_validator_count`: The max number of users who can be a validator at once. When
       * set to `None`, no limit is enforced.
       * * `chill_threshold`: The ratio of `max_nominator_count` or `max_validator_count` which
       * should be filled in order for the `chill_other` transaction to work.
       * * `min_commission`: The minimum amount of commission that each validators must maintain.
       * This is checked only upon calling `validate`. Existing validators are not affected.
       * 
       * Origin must be Root to call this function.
       * 
       * NOTE: Existing nominators and validators will not be affected by this update.
       * to kick people under the new limits, `chill_other` should be called.
       **/
      setStakingConfigs: AugmentedSubmittable<(minNominatorBond: PalletStakingPalletConfigOpU128 | { Noop: any } | { Set: any } | { Remove: any } | string | Uint8Array, minValidatorBond: PalletStakingPalletConfigOpU128 | { Noop: any } | { Set: any } | { Remove: any } | string | Uint8Array, maxNominatorCount: PalletStakingPalletConfigOpU32 | { Noop: any } | { Set: any } | { Remove: any } | string | Uint8Array, maxValidatorCount: PalletStakingPalletConfigOpU32 | { Noop: any } | { Set: any } | { Remove: any } | string | Uint8Array, chillThreshold: PalletStakingPalletConfigOpPercent | { Noop: any } | { Set: any } | { Remove: any } | string | Uint8Array, minCommission: PalletStakingPalletConfigOpPerbill | { Noop: any } | { Set: any } | { Remove: any } | string | Uint8Array) => SubmittableExtrinsic<ApiType>, [PalletStakingPalletConfigOpU128, PalletStakingPalletConfigOpU128, PalletStakingPalletConfigOpU32, PalletStakingPalletConfigOpU32, PalletStakingPalletConfigOpPercent, PalletStakingPalletConfigOpPerbill]>;
      /**
       * Sets the ideal number of validators.
       * 
       * The dispatch origin must be Root.
       * 
       * # <weight>
       * Weight: O(1)
       * Write: Validator Count
       * # </weight>
       **/
      setValidatorCount: AugmentedSubmittable<(updated: Compact<u32> | AnyNumber | Uint8Array) => SubmittableExtrinsic<ApiType>, [Compact<u32>]>;
      /**
       * Schedule a portion of the stash to be unlocked ready for transfer out after the bond
       * period ends. If this leaves an amount actively bonded less than
       * T::Currency::minimum_balance(), then it is increased to the full amount.
       * 
       * The dispatch origin for this call must be _Signed_ by the controller, not the stash.
       * 
       * Once the unlock period is done, you can call `withdraw_unbonded` to actually move
       * the funds out of management ready for transfer.
       * 
       * No more than a limited number of unlocking chunks (see `MaxUnlockingChunks`)
       * can co-exists at the same time. In that case, [`Call::withdraw_unbonded`] need
       * to be called first to remove some of the chunks (if possible).
       * 
       * If a user encounters the `InsufficientBond` error when calling this extrinsic,
       * they should call `chill` first in order to free up their bonded funds.
       * 
       * Emits `Unbonded`.
       * 
       * See also [`Call::withdraw_unbonded`].
       **/
      unbond: AugmentedSubmittable<(value: Compact<u128> | AnyNumber | Uint8Array) => SubmittableExtrinsic<ApiType>, [Compact<u128>]>;
      /**
       * Declare the desire to validate for the origin controller.
       * 
       * Effects will be felt at the beginning of the next era.
       * 
       * The dispatch origin for this call must be _Signed_ by the controller, not the stash.
       **/
      validate: AugmentedSubmittable<(prefs: PalletStakingValidatorPrefs | { commission?: any; blocked?: any } | string | Uint8Array) => SubmittableExtrinsic<ApiType>, [PalletStakingValidatorPrefs]>;
      /**
       * Remove any unlocked chunks from the `unlocking` queue from our management.
       * 
       * This essentially frees up that balance to be used by the stash account to do
       * whatever it wants.
       * 
       * The dispatch origin for this call must be _Signed_ by the controller.
       * 
       * Emits `Withdrawn`.
       * 
       * See also [`Call::unbond`].
       * 
       * # <weight>
       * Complexity O(S) where S is the number of slashing spans to remove
       * NOTE: Weight annotation is the kill scenario, we refund otherwise.
       * # </weight>
       **/
      withdrawUnbonded: AugmentedSubmittable<(numSlashingSpans: u32 | AnyNumber | Uint8Array) => SubmittableExtrinsic<ApiType>, [u32]>;
    };
    storage: {
      /**
       * Accept pending invite.
       * <weight>
       * 
       * ## Weight
       * `O (1)`
       * - DB:
       * - O(1) doesn't depend on the state or parameters
       * # </weight>
       **/
      acceptDistributionBucketInvitation: AugmentedSubmittable<(workerId: u64 | AnyNumber | Uint8Array, bucketId: PalletStorageDistributionBucketIdRecord | { distributionBucketFamilyId?: any; distributionBucketIndex?: any } | string | Uint8Array) => SubmittableExtrinsic<ApiType>, [u64, PalletStorageDistributionBucketIdRecord]>;
      /**
       * A storage provider signals that the data object was successfully uploaded to its storage.
       * <weight>
       * 
       * ## Weight
       * `O (W )` where:
       * - `W` is the number of items in `data_objects`
       * - DB:
       * - `O(W)` - from the the generated weights
       * # </weight>
       **/
      acceptPendingDataObjects: AugmentedSubmittable<(workerId: u64 | AnyNumber | Uint8Array, storageBucketId: u64 | AnyNumber | Uint8Array, bagId: PalletStorageBagIdType | { Static: any } | { Dynamic: any } | string | Uint8Array, dataObjects: BTreeSet<u64>) => SubmittableExtrinsic<ApiType>, [u64, u64, PalletStorageBagIdType, BTreeSet<u64>]>;
      /**
       * Accept the storage bucket invitation. An invitation must match the worker_id parameter.
       * It accepts an additional account ID (transactor) for accepting data objects to prevent
       * transaction nonce collisions.
       * <weight>
       * 
       * ## Weight
       * `O (1)`
       * - DB:
       * - O(1) doesn't depend on the state or parameters
       * # </weight>
       **/
      acceptStorageBucketInvitation: AugmentedSubmittable<(workerId: u64 | AnyNumber | Uint8Array, storageBucketId: u64 | AnyNumber | Uint8Array, transactorAccountId: AccountId32 | string | Uint8Array) => SubmittableExtrinsic<ApiType>, [u64, u64, AccountId32]>;
      /**
       * Cancel pending invite. Must be pending.
       * <weight>
       * 
       * ## Weight
       * `O (1)`
       * - DB:
       * - O(1) doesn't depend on the state or parameters
       * # </weight>
       **/
      cancelDistributionBucketOperatorInvite: AugmentedSubmittable<(bucketId: PalletStorageDistributionBucketIdRecord | { distributionBucketFamilyId?: any; distributionBucketIndex?: any } | string | Uint8Array, operatorWorkerId: u64 | AnyNumber | Uint8Array) => SubmittableExtrinsic<ApiType>, [PalletStorageDistributionBucketIdRecord, u64]>;
      /**
       * Cancel pending storage bucket invite. An invitation must be pending.
       * <weight>
       * 
       * ## Weight
       * `O (1)`
       * - DB:
       * - O(1) doesn't depend on the state or parameters
       * # </weight>
       **/
      cancelStorageBucketOperatorInvite: AugmentedSubmittable<(storageBucketId: u64 | AnyNumber | Uint8Array) => SubmittableExtrinsic<ApiType>, [u64]>;
      /**
       * Create a distribution bucket.
       * <weight>
       * 
       * ## Weight
       * `O (1)`
       * - DB:
       * - O(1) doesn't depend on the state or parameters
       * # </weight>
       **/
      createDistributionBucket: AugmentedSubmittable<(familyId: u64 | AnyNumber | Uint8Array, acceptingNewBags: bool | boolean | Uint8Array) => SubmittableExtrinsic<ApiType>, [u64, bool]>;
      /**
       * Create a distribution bucket family.
       * <weight>
       * 
       * ## Weight
       * `O (1)`
       * - DB:
       * - O(1) doesn't depend on the state or parameters
       * # </weight>
       **/
      createDistributionBucketFamily: AugmentedSubmittable<() => SubmittableExtrinsic<ApiType>, []>;
      /**
       * Create storage bucket.
       * <weight>
       * 
       * ## Weight
       * `O (1)`
       * - DB:
       * - O(1) doesn't depend on the state or parameters
       * # </weight>
       **/
      createStorageBucket: AugmentedSubmittable<(inviteWorker: Option<u64> | null | object | string | Uint8Array, acceptingNewBags: bool | boolean | Uint8Array, sizeLimit: u64 | AnyNumber | Uint8Array, objectsLimit: u64 | AnyNumber | Uint8Array) => SubmittableExtrinsic<ApiType>, [Option<u64>, bool, u64, u64]>;
      /**
       * Delete distribution bucket. Must be empty.
       * <weight>
       * 
       * ## Weight
       * `O (1)`
       * - DB:
       * - O(1) doesn't depend on the state or parameters
       * # </weight>
       **/
      deleteDistributionBucket: AugmentedSubmittable<(bucketId: PalletStorageDistributionBucketIdRecord | { distributionBucketFamilyId?: any; distributionBucketIndex?: any } | string | Uint8Array) => SubmittableExtrinsic<ApiType>, [PalletStorageDistributionBucketIdRecord]>;
      /**
       * Deletes a distribution bucket family.
       * <weight>
       * 
       * ## Weight
       * `O (1)`
       * - DB:
       * - O(1) doesn't depend on the state or parameters
       * # </weight>
       **/
      deleteDistributionBucketFamily: AugmentedSubmittable<(familyId: u64 | AnyNumber | Uint8Array) => SubmittableExtrinsic<ApiType>, [u64]>;
      /**
       * Delete storage bucket. Must be empty. Storage operator must be missing.
       * <weight>
       * 
       * ## Weight
       * `O (1)`
       * - DB:
       * - O(1) doesn't depend on the state or parameters
       * # </weight>
       **/
      deleteStorageBucket: AugmentedSubmittable<(storageBucketId: u64 | AnyNumber | Uint8Array) => SubmittableExtrinsic<ApiType>, [u64]>;
      /**
       * Create a dynamic bag. Development mode.
       * <weight>
       * 
       * ## Weight
       * `O (W)` where:
       * - `W` is length of the `message`
       * - DB:
       * - O(1) doesn't depend on the state or parameters
       * # </weight>
       **/
      distributionOperatorRemark: AugmentedSubmittable<(workerId: u64 | AnyNumber | Uint8Array, distributionBucketId: PalletStorageDistributionBucketIdRecord | { distributionBucketFamilyId?: any; distributionBucketIndex?: any } | string | Uint8Array, msg: Bytes | string | Uint8Array) => SubmittableExtrinsic<ApiType>, [u64, PalletStorageDistributionBucketIdRecord, Bytes]>;
      /**
       * Invite an operator. Must be missing.
       * <weight>
       * 
       * ## Weight
       * `O (1)`
       * - DB:
       * - O(1) doesn't depend on the state or parameters
       * # </weight>
       **/
      inviteDistributionBucketOperator: AugmentedSubmittable<(bucketId: PalletStorageDistributionBucketIdRecord | { distributionBucketFamilyId?: any; distributionBucketIndex?: any } | string | Uint8Array, operatorWorkerId: u64 | AnyNumber | Uint8Array) => SubmittableExtrinsic<ApiType>, [PalletStorageDistributionBucketIdRecord, u64]>;
      /**
       * Invite storage bucket operator. Must be missing.
       * <weight>
       * 
       * ## Weight
       * `O (1)`
       * - DB:
       * - O(1) doesn't depend on the state or parameters
       * # </weight>
       **/
      inviteStorageBucketOperator: AugmentedSubmittable<(storageBucketId: u64 | AnyNumber | Uint8Array, operatorId: u64 | AnyNumber | Uint8Array) => SubmittableExtrinsic<ApiType>, [u64, u64]>;
      /**
       * Removes distribution bucket operator.
       * <weight>
       * 
       * ## Weight
       * `O (1)`
       * - DB:
       * - O(1) doesn't depend on the state or parameters
       * # </weight>
       **/
      removeDistributionBucketOperator: AugmentedSubmittable<(bucketId: PalletStorageDistributionBucketIdRecord | { distributionBucketFamilyId?: any; distributionBucketIndex?: any } | string | Uint8Array, operatorWorkerId: u64 | AnyNumber | Uint8Array) => SubmittableExtrinsic<ApiType>, [PalletStorageDistributionBucketIdRecord, u64]>;
      /**
       * Removes storage bucket operator.
       * <weight>
       * 
       * ## Weight
       * `O (1)`
       * - DB:
       * - O(1) doesn't depend on the state or parameters
       * # </weight>
       **/
      removeStorageBucketOperator: AugmentedSubmittable<(storageBucketId: u64 | AnyNumber | Uint8Array) => SubmittableExtrinsic<ApiType>, [u64]>;
      /**
       * Set distribution bucket family metadata.
       * <weight>
       * 
       * ## Weight
       * `O (W)` where:
       * - `W` is length of the `metadata`
       * - DB:
       * - O(1) doesn't depend on the state or parameters
       * # </weight>
       **/
      setDistributionBucketFamilyMetadata: AugmentedSubmittable<(familyId: u64 | AnyNumber | Uint8Array, metadata: Bytes | string | Uint8Array) => SubmittableExtrinsic<ApiType>, [u64, Bytes]>;
      /**
       * Set distribution operator metadata for the distribution bucket.
       * <weight>
       * 
       * ## Weight
       * `O (W)` where:
       * - `W` is length of the `metadata`
       * - DB:
       * - O(1) doesn't depend on the state or parameters
       * # </weight>
       **/
      setDistributionOperatorMetadata: AugmentedSubmittable<(workerId: u64 | AnyNumber | Uint8Array, bucketId: PalletStorageDistributionBucketIdRecord | { distributionBucketFamilyId?: any; distributionBucketIndex?: any } | string | Uint8Array, metadata: Bytes | string | Uint8Array) => SubmittableExtrinsic<ApiType>, [u64, PalletStorageDistributionBucketIdRecord, Bytes]>;
      /**
       * Sets storage bucket voucher limits.
       * <weight>
       * 
       * ## Weight
       * `O (1)`
       * - DB:
       * - O(1) doesn't depend on the state or parameters
       * # </weight>
       **/
      setStorageBucketVoucherLimits: AugmentedSubmittable<(storageBucketId: u64 | AnyNumber | Uint8Array, newObjectsSizeLimit: u64 | AnyNumber | Uint8Array, newObjectsNumberLimit: u64 | AnyNumber | Uint8Array) => SubmittableExtrinsic<ApiType>, [u64, u64, u64]>;
      /**
       * Sets storage operator metadata (eg.: storage node URL).
       * <weight>
       * 
       * ## Weight
       * `O (W)` where:
       * - `W` is length of the `metadata`
       * - DB:
       * - O(1) doesn't depend on the state or parameters
       * # </weight>
       **/
      setStorageOperatorMetadata: AugmentedSubmittable<(workerId: u64 | AnyNumber | Uint8Array, storageBucketId: u64 | AnyNumber | Uint8Array, metadata: Bytes | string | Uint8Array) => SubmittableExtrinsic<ApiType>, [u64, u64, Bytes]>;
      /**
       * Create a dynamic bag. Development mode.
       * <weight>
       * 
       * ## Weight
       * `O (W)` where:
       * - `W` is length of the `message`
       * - DB:
       * - O(1) doesn't depend on the state or parameters
       * # </weight>
       **/
      storageOperatorRemark: AugmentedSubmittable<(workerId: u64 | AnyNumber | Uint8Array, storageBucketId: u64 | AnyNumber | Uint8Array, msg: Bytes | string | Uint8Array) => SubmittableExtrinsic<ApiType>, [u64, u64, Bytes]>;
      /**
       * Upload new data objects. Development mode.
       **/
      sudoUploadDataObjects: AugmentedSubmittable<(params: PalletStorageUploadParametersRecord | { bagId?: any; objectCreationList?: any; stateBloatBondSourceAccountId?: any; expectedDataSizeFee?: any; expectedDataObjectStateBloatBond?: any } | string | Uint8Array) => SubmittableExtrinsic<ApiType>, [PalletStorageUploadParametersRecord]>;
      /**
       * Add and remove hashes to the current blacklist.
       * <weight>
       * 
       * ## Weight
       * `O (W + V)` where:
       * - `W` is the number of items in `remove_hashes`
       * - `V` is the number of items in `add_hashes`
       * - DB:
       * - `O(W)` - from the the generated weights
       * # </weight>
       **/
      updateBlacklist: AugmentedSubmittable<(removeHashes: BTreeSet<Bytes>, addHashes: BTreeSet<Bytes>) => SubmittableExtrinsic<ApiType>, [BTreeSet<Bytes>, BTreeSet<Bytes>]>;
      /**
       * Updates data object state bloat bond value.
       * <weight>
       * 
       * ## Weight
       * `O (1)`
       * - DB:
       * - O(1) doesn't depend on the state or parameters
       * # </weight>
       **/
      updateDataObjectStateBloatBond: AugmentedSubmittable<(stateBloatBond: u128 | AnyNumber | Uint8Array) => SubmittableExtrinsic<ApiType>, [u128]>;
      /**
       * Updates size-based pricing of new objects uploaded.
       * <weight>
       * 
       * ## Weight
       * `O (1)`
       * - DB:
       * - O(1) doesn't depend on the state or parameters
       * # </weight>
       **/
      updateDataSizeFee: AugmentedSubmittable<(newDataSizeFee: u128 | AnyNumber | Uint8Array) => SubmittableExtrinsic<ApiType>, [u128]>;
      /**
       * Updates 'distributing' flag for the distributing flag.
       * <weight>
       * 
       * ## Weight
       * `O (1)`
       * - DB:
       * - O(1) doesn't depend on the state or parameters
       * # </weight>
       **/
      updateDistributionBucketMode: AugmentedSubmittable<(bucketId: PalletStorageDistributionBucketIdRecord | { distributionBucketFamilyId?: any; distributionBucketIndex?: any } | string | Uint8Array, distributing: bool | boolean | Uint8Array) => SubmittableExtrinsic<ApiType>, [PalletStorageDistributionBucketIdRecord, bool]>;
      /**
       * Updates distribution buckets for a bag.
       * <weight>
       * 
       * ## Weight
       * `O (W + V)` where:
       * - `W` is the number of items in `add_buckets_indices`
       * - `V` is the number of items in `remove_buckets_indices`
       * - DB:
       * - `O(V + W)` - from the the generated weights
       * # </weight>
       **/
      updateDistributionBucketsForBag: AugmentedSubmittable<(bagId: PalletStorageBagIdType | { Static: any } | { Dynamic: any } | string | Uint8Array, familyId: u64 | AnyNumber | Uint8Array, addBucketsIndices: BTreeSet<u64>, removeBucketsIndices: BTreeSet<u64>) => SubmittableExtrinsic<ApiType>, [PalletStorageBagIdType, u64, BTreeSet<u64>, BTreeSet<u64>]>;
      /**
       * Updates "Distribution buckets per bag" number limit.
       * <weight>
       * 
       * ## Weight
       * `O (1)`
       * - DB:
       * - O(1) doesn't depend on the state or parameters
       * # </weight>
       **/
      updateDistributionBucketsPerBagLimit: AugmentedSubmittable<(newLimit: u64 | AnyNumber | Uint8Array) => SubmittableExtrinsic<ApiType>, [u64]>;
      /**
       * Updates a distribution bucket 'accepts new bags' flag.
       * <weight>
       * 
       * ## Weight
       * `O (1)`
       * - DB:
       * - O(1) doesn't depend on the state or parameters
       * # </weight>
       **/
      updateDistributionBucketStatus: AugmentedSubmittable<(bucketId: PalletStorageDistributionBucketIdRecord | { distributionBucketFamilyId?: any; distributionBucketIndex?: any } | string | Uint8Array, acceptingNewBags: bool | boolean | Uint8Array) => SubmittableExtrinsic<ApiType>, [PalletStorageDistributionBucketIdRecord, bool]>;
      /**
       * Update number of distributed buckets used in given dynamic bag creation policy.
       * Updates distribution buckets for a bag.
       * <weight>
       * 
       * ## Weight
       * `O (W)` where:
       * - `W` is the number of items in `families`
       * - DB:
       * - `O(W)` - from the the generated weights
       * # </weight>
       **/
      updateFamiliesInDynamicBagCreationPolicy: AugmentedSubmittable<(dynamicBagType: PalletStorageDynamicBagType | 'Member' | 'Channel' | number | Uint8Array, families: BTreeMap<u64, u32>) => SubmittableExtrinsic<ApiType>, [PalletStorageDynamicBagType, BTreeMap<u64, u32>]>;
      /**
       * Update number of storage buckets used in given dynamic bag creation policy.
       * <weight>
       * 
       * ## Weight
       * `O (1)`
       * - DB:
       * - O(1) doesn't depend on the state or parameters
       * # </weight>
       **/
      updateNumberOfStorageBucketsInDynamicBagCreationPolicy: AugmentedSubmittable<(dynamicBagType: PalletStorageDynamicBagType | 'Member' | 'Channel' | number | Uint8Array, numberOfStorageBuckets: u64 | AnyNumber | Uint8Array) => SubmittableExtrinsic<ApiType>, [PalletStorageDynamicBagType, u64]>;
      /**
       * Updates storage buckets for a bag.
       * <weight>
       * 
       * ## Weight
       * `O (W + V)` where:
       * - `W` is the number of items in `add_buckets`
       * - `V` is the number of items in `remove_buckets`
       * - DB:
       * - `O(V + W)` - from the the generated weights
       * # </weight>
       **/
      updateStorageBucketsForBag: AugmentedSubmittable<(bagId: PalletStorageBagIdType | { Static: any } | { Dynamic: any } | string | Uint8Array, addBuckets: BTreeSet<u64>, removeBuckets: BTreeSet<u64>) => SubmittableExtrinsic<ApiType>, [PalletStorageBagIdType, BTreeSet<u64>, BTreeSet<u64>]>;
      /**
       * Updates "Storage buckets per bag" number limit.
       * <weight>
       * 
       * ## Weight
       * `O (1)`
       * - DB:
       * - O(1) doesn't depend on the state or parameters
       * # </weight>
       **/
      updateStorageBucketsPerBagLimit: AugmentedSubmittable<(newLimit: u64 | AnyNumber | Uint8Array) => SubmittableExtrinsic<ApiType>, [u64]>;
      /**
       * Update whether new bags are being accepted for storage.
       * <weight>
       * 
       * ## Weight
       * `O (1)`
       * - DB:
       * - O(1) doesn't depend on the state or parameters
       * # </weight>
       **/
      updateStorageBucketStatus: AugmentedSubmittable<(storageBucketId: u64 | AnyNumber | Uint8Array, acceptingNewBags: bool | boolean | Uint8Array) => SubmittableExtrinsic<ApiType>, [u64, bool]>;
      /**
       * Updates "Storage buckets voucher max limits".
       * <weight>
       * 
       * ## Weight
       * `O (1)`
       * - DB:
       * - O(1) doesn't depend on the state or parameters
       * # </weight>
       **/
      updateStorageBucketsVoucherMaxLimits: AugmentedSubmittable<(newObjectsSize: u64 | AnyNumber | Uint8Array, newObjectsNumber: u64 | AnyNumber | Uint8Array) => SubmittableExtrinsic<ApiType>, [u64, u64]>;
      /**
       * Updates global uploading flag.
       * <weight>
       * 
       * ## Weight
       * `O (1)`
       * - DB:
       * - O(1) doesn't depend on the state or parameters
       * # </weight>
       **/
      updateUploadingBlockedStatus: AugmentedSubmittable<(newStatus: bool | boolean | Uint8Array) => SubmittableExtrinsic<ApiType>, [bool]>;
    };
    storageWorkingGroup: {
      /**
       * Add a job opening for a regular worker/lead role.
       * Require signed leader origin or the root (to add opening for the leader position).
       * 
       * # <weight>
       * 
       * ## Weight
       * `O (D)` where:
       * - `D` is the length of `description`
       * - DB:
       * - O(1) doesn't depend on the state or parameters
       * # </weight>
       **/
      addOpening: AugmentedSubmittable<(description: Bytes | string | Uint8Array, openingType: PalletWorkingGroupOpeningType | 'Leader' | 'Regular' | number | Uint8Array, stakePolicy: PalletWorkingGroupStakePolicy | { stakeAmount?: any; leavingUnstakingPeriod?: any } | string | Uint8Array, rewardPerBlock: Option<u128> | null | object | string | Uint8Array) => SubmittableExtrinsic<ApiType>, [Bytes, PalletWorkingGroupOpeningType, PalletWorkingGroupStakePolicy, Option<u128>]>;
      /**
       * Apply on a worker opening.
       * 
       * # <weight>
       * 
       * ## Weight
       * `O (D)` where:
       * - `D` is the length of `p.description`
       * - DB:
       * - O(1) doesn't depend on the state or parameters
       * # </weight>
       **/
      applyOnOpening: AugmentedSubmittable<(p: PalletWorkingGroupApplyOnOpeningParams | { memberId?: any; openingId?: any; roleAccountId?: any; rewardAccountId?: any; description?: any; stakeParameters?: any } | string | Uint8Array) => SubmittableExtrinsic<ApiType>, [PalletWorkingGroupApplyOnOpeningParams]>;
      /**
       * Cancel an opening for the regular worker/lead position.
       * Require signed leader origin or the root (to cancel opening for the leader position).
       * 
       * # <weight>
       * 
       * ## Weight
       * `O (1)`
       * - DB:
       * - O(1) doesn't depend on the state or parameters
       * # </weight>
       **/
      cancelOpening: AugmentedSubmittable<(openingId: u64 | AnyNumber | Uint8Array) => SubmittableExtrinsic<ApiType>, [u64]>;
      /**
       * Decreases the regular worker/lead stake and returns the remainder to the
       * worker staking_account_id. Can be decreased to zero, no actions on zero stake.
       * Accepts the stake amount to decrease.
       * Requires signed leader origin or the root (to decrease the leader stake).
       * 
       * # <weight>
       * 
       * ## Weight
       * `O (1)`
       * - DB:
       * - O(1) doesn't depend on the state or parameters
       * # </weight>
       **/
      decreaseStake: AugmentedSubmittable<(workerId: u64 | AnyNumber | Uint8Array, stakeBalanceDelta: u128 | AnyNumber | Uint8Array) => SubmittableExtrinsic<ApiType>, [u64, u128]>;
      /**
       * Fill opening for the regular/lead position.
       * Require signed leader origin or the root (to fill opening for the leader position).
       * # <weight>
       * 
       * ## Weight
       * `O (A)` where:
       * - `A` is the length of `successful_application_ids`
       * - DB:
       * - O(A)
       * # </weight>
       **/
      fillOpening: AugmentedSubmittable<(openingId: u64 | AnyNumber | Uint8Array, successfulApplicationIds: BTreeSet<u64>) => SubmittableExtrinsic<ApiType>, [u64, BTreeSet<u64>]>;
      /**
       * Fund working group budget by a member.
       * <weight>
       * 
       * ## Weight
       * `O (1)` Doesn't depend on the state or parameters
       * - DB:
       * - O(1) doesn't depend on the state or parameters
       * # </weight>
       **/
      fundWorkingGroupBudget: AugmentedSubmittable<(memberId: u64 | AnyNumber | Uint8Array, amount: u128 | AnyNumber | Uint8Array, rationale: Bytes | string | Uint8Array) => SubmittableExtrinsic<ApiType>, [u64, u128, Bytes]>;
      /**
       * Increases the regular worker/lead stake, demands a worker origin.
       * Locks tokens from the worker staking_account_id equal to new stake. No limits on the stake.
       * 
       * # <weight>
       * 
       * ## Weight
       * `O (1)`
       * - DB:
       * - O(1) doesn't depend on the state or parameters
       * # </weight>
       **/
      increaseStake: AugmentedSubmittable<(workerId: u64 | AnyNumber | Uint8Array, stakeBalanceDelta: u128 | AnyNumber | Uint8Array) => SubmittableExtrinsic<ApiType>, [u64, u128]>;
      /**
       * Lead remark message
       * 
       * # <weight>
       * 
       * ## Weight
       * `O (1)`
       * - DB:
       * - O(1) doesn't depend on the state or parameters
       * # </weight>
       **/
      leadRemark: AugmentedSubmittable<(msg: Bytes | string | Uint8Array) => SubmittableExtrinsic<ApiType>, [Bytes]>;
      /**
       * Leave the role by the active worker.
       * # <weight>
       * 
       * ## Weight
       * `O (1)`
       * - DB:
       * - O(1) doesn't depend on the state or parameters
       * # </weight>
       **/
      leaveRole: AugmentedSubmittable<(workerId: u64 | AnyNumber | Uint8Array, rationale: Option<Bytes> | null | object | string | Uint8Array) => SubmittableExtrinsic<ApiType>, [u64, Option<Bytes>]>;
      /**
       * Sets a new budget for the working group.
       * Requires root origin.
       * 
       * # <weight>
       * 
       * ## Weight
       * `O (1)`
       * - DB:
       * - O(1) doesn't depend on the state or parameters
       * # </weight>
       **/
      setBudget: AugmentedSubmittable<(newBudget: u128 | AnyNumber | Uint8Array) => SubmittableExtrinsic<ApiType>, [u128]>;
      /**
       * Sets a new status text for the working group.
       * Requires root origin.
       * 
       * # <weight>
       * 
       * ## Weight
       * `O (S)` where:
       * - `S` is the length of the contents of `status_text` when it is not none
       * 
       * - DB:
       * - O(1) doesn't depend on the state or parameters
       * # </weight>
       **/
      setStatusText: AugmentedSubmittable<(statusText: Option<Bytes> | null | object | string | Uint8Array) => SubmittableExtrinsic<ApiType>, [Option<Bytes>]>;
      /**
       * Slashes the regular worker stake, demands a leader origin. No limits, no actions on zero stake.
       * If slashing balance greater than the existing stake - stake is slashed to zero.
       * Requires signed leader origin or the root (to slash the leader stake).
       * # <weight>
       * 
       * ## Weight
       * `O (P)` where:
       * - `P` is the length of `penality.slashing_text`
       * - DB:
       * - O(1) doesn't depend on the state or parameters
       * # </weight>
       **/
      slashStake: AugmentedSubmittable<(workerId: u64 | AnyNumber | Uint8Array, penalty: u128 | AnyNumber | Uint8Array, rationale: Option<Bytes> | null | object | string | Uint8Array) => SubmittableExtrinsic<ApiType>, [u64, u128, Option<Bytes>]>;
      /**
       * Transfers specified amount to any account.
       * Requires leader origin.
       * 
       * # <weight>
       * 
       * ## Weight
       * `O (1)`
       * - DB:
       * - O(1) doesn't depend on the state or parameters
       * # </weight>
       **/
      spendFromBudget: AugmentedSubmittable<(accountId: AccountId32 | string | Uint8Array, amount: u128 | AnyNumber | Uint8Array, rationale: Option<Bytes> | null | object | string | Uint8Array) => SubmittableExtrinsic<ApiType>, [AccountId32, u128, Option<Bytes>]>;
      /**
       * Terminate the active worker by the lead.
       * Requires signed leader origin or the root (to terminate the leader role).
       * # <weight>
       * 
       * ## Weight
       * `O (P)` where:
       * - `P` is the length of `penalty.slashing_text`
       * - DB:
       * - O(1) doesn't depend on the state or parameters
       * # </weight>
       **/
      terminateRole: AugmentedSubmittable<(workerId: u64 | AnyNumber | Uint8Array, penalty: Option<u128> | null | object | string | Uint8Array, rationale: Option<Bytes> | null | object | string | Uint8Array) => SubmittableExtrinsic<ApiType>, [u64, Option<u128>, Option<Bytes>]>;
      /**
       * Update the reward account associated with a set reward relationship for the active worker.
       * 
       * # <weight>
       * 
       * ## Weight
       * `O (1)`
       * - DB:
       * - O(1) doesn't depend on the state or parameters
       * # </weight>
       **/
      updateRewardAccount: AugmentedSubmittable<(workerId: u64 | AnyNumber | Uint8Array, newRewardAccountId: AccountId32 | string | Uint8Array) => SubmittableExtrinsic<ApiType>, [u64, AccountId32]>;
      /**
       * Update the reward per block for the active worker.
       * Require signed leader origin or the root (to update leader's reward amount).
       * 
       * # <weight>
       * 
       * ## Weight
       * `O (1)`
       * - DB:
       * - O(1) doesn't depend on the state or parameters
       * # </weight>
       **/
      updateRewardAmount: AugmentedSubmittable<(workerId: u64 | AnyNumber | Uint8Array, rewardPerBlock: Option<u128> | null | object | string | Uint8Array) => SubmittableExtrinsic<ApiType>, [u64, Option<u128>]>;
      /**
       * Update the associated role account of the active regular worker/lead.
       * 
       * # <weight>
       * 
       * ## Weight
       * `O (1)`
       * - DB:
       * - O(1) doesn't depend on the state or parameters
       * # </weight>
       **/
      updateRoleAccount: AugmentedSubmittable<(workerId: u64 | AnyNumber | Uint8Array, newRoleAccountId: AccountId32 | string | Uint8Array) => SubmittableExtrinsic<ApiType>, [u64, AccountId32]>;
      /**
       * Update the associated role storage.
       **/
      updateRoleStorage: AugmentedSubmittable<(workerId: u64 | AnyNumber | Uint8Array, storage: Bytes | string | Uint8Array) => SubmittableExtrinsic<ApiType>, [u64, Bytes]>;
      /**
       * Withdraw the worker application. Can be done by the worker only.
       * 
       * # <weight>
       * 
       * ## Weight
       * `O (1)`
       * - DB:
       * - O(1) doesn't depend on the state or parameters
       * # </weight>
       **/
      withdrawApplication: AugmentedSubmittable<(applicationId: u64 | AnyNumber | Uint8Array) => SubmittableExtrinsic<ApiType>, [u64]>;
      /**
       * Worker remark message
       * 
       * # <weight>
       * 
       * ## Weight
       * `O (1)`
       * - DB:
       * - O(1) doesn't depend on the state or parameters
       * # </weight>
       **/
      workerRemark: AugmentedSubmittable<(workerId: u64 | AnyNumber | Uint8Array, msg: Bytes | string | Uint8Array) => SubmittableExtrinsic<ApiType>, [u64, Bytes]>;
    };
    sudo: {
      /**
       * Authenticates the current sudo key and sets the given AccountId (`new`) as the new sudo
       * key.
       * 
       * The dispatch origin for this call must be _Signed_.
       * 
       * # <weight>
       * - O(1).
       * - Limited storage reads.
       * - One DB change.
       * # </weight>
       **/
      setKey: AugmentedSubmittable<(updated: AccountId32 | string | Uint8Array) => SubmittableExtrinsic<ApiType>, [AccountId32]>;
      /**
       * Authenticates the sudo key and dispatches a function call with `Root` origin.
       * 
       * The dispatch origin for this call must be _Signed_.
       * 
       * # <weight>
       * - O(1).
       * - Limited storage reads.
       * - One DB write (event).
       * - Weight of derivative `call` execution + 10,000.
       * # </weight>
       **/
      sudo: AugmentedSubmittable<(call: Call | IMethod | string | Uint8Array) => SubmittableExtrinsic<ApiType>, [Call]>;
      /**
       * Authenticates the sudo key and dispatches a function call with `Signed` origin from
       * a given account.
       * 
       * The dispatch origin for this call must be _Signed_.
       * 
       * # <weight>
       * - O(1).
       * - Limited storage reads.
       * - One DB write (event).
       * - Weight of derivative `call` execution + 10,000.
       * # </weight>
       **/
      sudoAs: AugmentedSubmittable<(who: AccountId32 | string | Uint8Array, call: Call | IMethod | string | Uint8Array) => SubmittableExtrinsic<ApiType>, [AccountId32, Call]>;
      /**
       * Authenticates the sudo key and dispatches a function call with `Root` origin.
       * This function does not check the weight of the call, and instead allows the
       * Sudo user to specify the weight of the call.
       * 
       * The dispatch origin for this call must be _Signed_.
       * 
       * # <weight>
       * - O(1).
       * - The weight of this call is defined by the caller.
       * # </weight>
       **/
      sudoUncheckedWeight: AugmentedSubmittable<(call: Call | IMethod | string | Uint8Array, weight: u64 | AnyNumber | Uint8Array) => SubmittableExtrinsic<ApiType>, [Call, u64]>;
    };
    system: {
      /**
       * A dispatch that will fill the block weight up to the given ratio.
       **/
      fillBlock: AugmentedSubmittable<(ratio: Perbill | AnyNumber | Uint8Array) => SubmittableExtrinsic<ApiType>, [Perbill]>;
      /**
       * Kill all storage items with a key that starts with the given prefix.
       * 
       * **NOTE:** We rely on the Root origin to provide us the number of subkeys under
       * the prefix we are removing to accurately calculate the weight of this function.
       **/
      killPrefix: AugmentedSubmittable<(prefix: Bytes | string | Uint8Array, subkeys: u32 | AnyNumber | Uint8Array) => SubmittableExtrinsic<ApiType>, [Bytes, u32]>;
      /**
       * Kill some items from storage.
       **/
      killStorage: AugmentedSubmittable<(keys: Vec<Bytes> | (Bytes | string | Uint8Array)[]) => SubmittableExtrinsic<ApiType>, [Vec<Bytes>]>;
      /**
       * Make some on-chain remark.
       * 
       * # <weight>
       * - `O(1)`
       * # </weight>
       **/
      remark: AugmentedSubmittable<(remark: Bytes | string | Uint8Array) => SubmittableExtrinsic<ApiType>, [Bytes]>;
      /**
       * Make some on-chain remark and emit event.
       **/
      remarkWithEvent: AugmentedSubmittable<(remark: Bytes | string | Uint8Array) => SubmittableExtrinsic<ApiType>, [Bytes]>;
      /**
       * Set the new runtime code.
       * 
       * # <weight>
       * - `O(C + S)` where `C` length of `code` and `S` complexity of `can_set_code`
       * - 1 call to `can_set_code`: `O(S)` (calls `sp_io::misc::runtime_version` which is
       * expensive).
       * - 1 storage write (codec `O(C)`).
       * - 1 digest item.
       * - 1 event.
       * The weight of this function is dependent on the runtime, but generally this is very
       * expensive. We will treat this as a full block.
       * # </weight>
       **/
      setCode: AugmentedSubmittable<(code: Bytes | string | Uint8Array) => SubmittableExtrinsic<ApiType>, [Bytes]>;
      /**
       * Set the new runtime code without doing any checks of the given `code`.
       * 
       * # <weight>
       * - `O(C)` where `C` length of `code`
       * - 1 storage write (codec `O(C)`).
       * - 1 digest item.
       * - 1 event.
       * The weight of this function is dependent on the runtime. We will treat this as a full
       * block. # </weight>
       **/
      setCodeWithoutChecks: AugmentedSubmittable<(code: Bytes | string | Uint8Array) => SubmittableExtrinsic<ApiType>, [Bytes]>;
      /**
       * Set the number of pages in the WebAssembly environment's heap.
       **/
      setHeapPages: AugmentedSubmittable<(pages: u64 | AnyNumber | Uint8Array) => SubmittableExtrinsic<ApiType>, [u64]>;
      /**
       * Set some items of storage.
       **/
      setStorage: AugmentedSubmittable<(items: Vec<ITuple<[Bytes, Bytes]>> | ([Bytes | string | Uint8Array, Bytes | string | Uint8Array])[]) => SubmittableExtrinsic<ApiType>, [Vec<ITuple<[Bytes, Bytes]>>]>;
    };
    timestamp: {
      /**
       * Set the current time.
       * 
       * This call should be invoked exactly once per block. It will panic at the finalization
       * phase, if this call hasn't been invoked by that time.
       * 
       * The timestamp should be greater than the previous one by the amount specified by
       * `MinimumPeriod`.
       * 
       * The dispatch origin for this call must be `Inherent`.
       * 
       * # <weight>
       * - `O(1)` (Note that implementations of `OnTimestampSet` must also be `O(1)`)
       * - 1 storage read and 1 storage mutation (codec `O(1)`). (because of `DidUpdate::take` in
       * `on_finalize`)
       * - 1 event handler `on_timestamp_set`. Must be `O(1)`.
       * # </weight>
       **/
      set: AugmentedSubmittable<(now: Compact<u64> | AnyNumber | Uint8Array) => SubmittableExtrinsic<ApiType>, [Compact<u64>]>;
    };
    utility: {
      /**
       * Send a call through an indexed pseudonym of the sender.
       * 
       * Filter from origin are passed along. The call will be dispatched with an origin which
       * use the same filter as the origin of this call.
       * 
       * NOTE: If you need to ensure that any account-based filtering is not honored (i.e.
       * because you expect `proxy` to have been used prior in the call stack and you do not want
       * the call restrictions to apply to any sub-accounts), then use `as_multi_threshold_1`
       * in the Multisig pallet instead.
       * 
       * NOTE: Prior to version *12, this was called `as_limited_sub`.
       * 
       * The dispatch origin for this call must be _Signed_.
       **/
      asDerivative: AugmentedSubmittable<(index: u16 | AnyNumber | Uint8Array, call: Call | IMethod | string | Uint8Array) => SubmittableExtrinsic<ApiType>, [u16, Call]>;
      /**
       * Send a batch of dispatch calls.
       * 
       * May be called from any origin.
       * 
       * - `calls`: The calls to be dispatched from the same origin. The number of call must not
       * exceed the constant: `batched_calls_limit` (available in constant metadata).
       * 
       * If origin is root then call are dispatch without checking origin filter. (This includes
       * bypassing `frame_system::Config::BaseCallFilter`).
       * 
       * # <weight>
       * - Complexity: O(C) where C is the number of calls to be batched.
       * # </weight>
       * 
       * This will return `Ok` in all circumstances. To determine the success of the batch, an
       * event is deposited. If a call failed and the batch was interrupted, then the
       * `BatchInterrupted` event is deposited, along with the number of successful calls made
       * and the error of the failed call. If all were successful, then the `BatchCompleted`
       * event is deposited.
       **/
      batch: AugmentedSubmittable<(calls: Vec<Call> | (Call | IMethod | string | Uint8Array)[]) => SubmittableExtrinsic<ApiType>, [Vec<Call>]>;
      /**
       * Send a batch of dispatch calls and atomically execute them.
       * The whole transaction will rollback and fail if any of the calls failed.
       * 
       * May be called from any origin.
       * 
       * - `calls`: The calls to be dispatched from the same origin. The number of call must not
       * exceed the constant: `batched_calls_limit` (available in constant metadata).
       * 
       * If origin is root then call are dispatch without checking origin filter. (This includes
       * bypassing `frame_system::Config::BaseCallFilter`).
       * 
       * # <weight>
       * - Complexity: O(C) where C is the number of calls to be batched.
       * # </weight>
       **/
      batchAll: AugmentedSubmittable<(calls: Vec<Call> | (Call | IMethod | string | Uint8Array)[]) => SubmittableExtrinsic<ApiType>, [Vec<Call>]>;
      /**
       * Dispatches a function call with a provided origin.
       * 
       * The dispatch origin for this call must be _Root_.
       * 
       * # <weight>
       * - O(1).
       * - Limited storage reads.
       * - One DB write (event).
       * - Weight of derivative `call` execution + T::WeightInfo::dispatch_as().
       * # </weight>
       **/
      dispatchAs: AugmentedSubmittable<(asOrigin: JoystreamNodeRuntimeOriginCaller | { system: any } | { Void: any } | string | Uint8Array, call: Call | IMethod | string | Uint8Array) => SubmittableExtrinsic<ApiType>, [JoystreamNodeRuntimeOriginCaller, Call]>;
      /**
       * Send a batch of dispatch calls.
       * Unlike `batch`, it allows errors and won't interrupt.
       * 
       * May be called from any origin.
       * 
       * - `calls`: The calls to be dispatched from the same origin. The number of call must not
       * exceed the constant: `batched_calls_limit` (available in constant metadata).
       * 
       * If origin is root then call are dispatch without checking origin filter. (This includes
       * bypassing `frame_system::Config::BaseCallFilter`).
       * 
       * # <weight>
       * - Complexity: O(C) where C is the number of calls to be batched.
       * # </weight>
       **/
      forceBatch: AugmentedSubmittable<(calls: Vec<Call> | (Call | IMethod | string | Uint8Array)[]) => SubmittableExtrinsic<ApiType>, [Vec<Call>]>;
    };
    vesting: {
      /**
       * Force a vested transfer.
       * 
       * The dispatch origin for this call must be _Root_.
       * 
       * - `source`: The account whose funds should be transferred.
       * - `target`: The account that should be transferred the vested funds.
       * - `schedule`: The vesting schedule attached to the transfer.
       * 
       * Emits `VestingCreated`.
       * 
       * NOTE: This will unlock all schedules through the current block.
       * 
       * # <weight>
       * - `O(1)`.
       * - DbWeight: 4 Reads, 4 Writes
       * - Reads: Vesting Storage, Balances Locks, Target Account, Source Account
       * - Writes: Vesting Storage, Balances Locks, Target Account, Source Account
       * # </weight>
       **/
      forceVestedTransfer: AugmentedSubmittable<(source: AccountId32 | string | Uint8Array, target: AccountId32 | string | Uint8Array, schedule: PalletVestingVestingInfo | { locked?: any; perBlock?: any; startingBlock?: any } | string | Uint8Array) => SubmittableExtrinsic<ApiType>, [AccountId32, AccountId32, PalletVestingVestingInfo]>;
      /**
       * Merge two vesting schedules together, creating a new vesting schedule that unlocks over
       * the highest possible start and end blocks. If both schedules have already started the
       * current block will be used as the schedule start; with the caveat that if one schedule
       * is finished by the current block, the other will be treated as the new merged schedule,
       * unmodified.
       * 
       * NOTE: If `schedule1_index == schedule2_index` this is a no-op.
       * NOTE: This will unlock all schedules through the current block prior to merging.
       * NOTE: If both schedules have ended by the current block, no new schedule will be created
       * and both will be removed.
       * 
       * Merged schedule attributes:
       * - `starting_block`: `MAX(schedule1.starting_block, scheduled2.starting_block,
       * current_block)`.
       * - `ending_block`: `MAX(schedule1.ending_block, schedule2.ending_block)`.
       * - `locked`: `schedule1.locked_at(current_block) + schedule2.locked_at(current_block)`.
       * 
       * The dispatch origin for this call must be _Signed_.
       * 
       * - `schedule1_index`: index of the first schedule to merge.
       * - `schedule2_index`: index of the second schedule to merge.
       **/
      mergeSchedules: AugmentedSubmittable<(schedule1Index: u32 | AnyNumber | Uint8Array, schedule2Index: u32 | AnyNumber | Uint8Array) => SubmittableExtrinsic<ApiType>, [u32, u32]>;
      /**
       * Unlock any vested funds of the sender account.
       * 
       * The dispatch origin for this call must be _Signed_ and the sender must have funds still
       * locked under this pallet.
       * 
       * Emits either `VestingCompleted` or `VestingUpdated`.
       * 
       * # <weight>
       * - `O(1)`.
       * - DbWeight: 2 Reads, 2 Writes
       * - Reads: Vesting Storage, Balances Locks, [Sender Account]
       * - Writes: Vesting Storage, Balances Locks, [Sender Account]
       * # </weight>
       **/
      vest: AugmentedSubmittable<() => SubmittableExtrinsic<ApiType>, []>;
      /**
       * Create a vested transfer.
       * 
       * The dispatch origin for this call must be _Signed_.
       * 
       * - `target`: The account receiving the vested funds.
       * - `schedule`: The vesting schedule attached to the transfer.
       * 
       * Emits `VestingCreated`.
       * 
       * NOTE: This will unlock all schedules through the current block.
       * 
       * # <weight>
       * - `O(1)`.
       * - DbWeight: 3 Reads, 3 Writes
       * - Reads: Vesting Storage, Balances Locks, Target Account, [Sender Account]
       * - Writes: Vesting Storage, Balances Locks, Target Account, [Sender Account]
       * # </weight>
       **/
      vestedTransfer: AugmentedSubmittable<(target: AccountId32 | string | Uint8Array, schedule: PalletVestingVestingInfo | { locked?: any; perBlock?: any; startingBlock?: any } | string | Uint8Array) => SubmittableExtrinsic<ApiType>, [AccountId32, PalletVestingVestingInfo]>;
      /**
       * Unlock any vested funds of a `target` account.
       * 
       * The dispatch origin for this call must be _Signed_.
       * 
       * - `target`: The account whose vested funds should be unlocked. Must have funds still
       * locked under this pallet.
       * 
       * Emits either `VestingCompleted` or `VestingUpdated`.
       * 
       * # <weight>
       * - `O(1)`.
       * - DbWeight: 3 Reads, 3 Writes
       * - Reads: Vesting Storage, Balances Locks, Target Account
       * - Writes: Vesting Storage, Balances Locks, Target Account
       * # </weight>
       **/
      vestOther: AugmentedSubmittable<(target: AccountId32 | string | Uint8Array) => SubmittableExtrinsic<ApiType>, [AccountId32]>;
    };
  } // AugmentedSubmittables
} // declare module<|MERGE_RESOLUTION|>--- conflicted
+++ resolved
@@ -5,11 +5,7 @@
 import type { BTreeMap, BTreeSet, Bytes, Compact, Option, U8aFixed, Vec, WrapperKeepOpaque, bool, u128, u16, u32, u64, u8 } from '@polkadot/types-codec';
 import type { AnyNumber, IMethod, ITuple } from '@polkadot/types-codec/types';
 import type { AccountId32, Call, H256, Perbill, Percent, Permill } from '@polkadot/types/interfaces/runtime';
-<<<<<<< HEAD
-import type { JoystreamNodeRuntimeOriginCaller, JoystreamNodeRuntimeSessionKeys, PalletCommonBalanceKind, PalletCommonFundingRequestParameters, PalletCommonWorkingGroup, PalletContentChannelActionPermission, PalletContentChannelBagWitness, PalletContentChannelCreationParametersRecord, PalletContentChannelOwner, PalletContentChannelUpdateParametersRecord, PalletContentInitTransferParameters, PalletContentNftLimitPeriod, PalletContentNftTypesEnglishAuctionParamsRecord, PalletContentNftTypesNftIssuanceParametersRecord, PalletContentNftTypesOpenAuctionParamsRecord, PalletContentPermissionsContentActor, PalletContentPermissionsCuratorGroupContentModerationAction, PalletContentPermissionsCuratorGroupPausableChannelFeature, PalletContentProofElementRecord, PalletContentPullPaymentElement, PalletContentTransferCommitmentParametersBTreeMap, PalletContentUpdateChannelPayoutsParametersRecord, PalletContentVideoCreationParametersRecord, PalletContentVideoUpdateParametersRecord, PalletElectionProviderMultiPhaseRawSolution, PalletElectionProviderMultiPhaseSolutionOrSnapshotSize, PalletForumExtendedPostIdObject, PalletForumPrivilegedActor, PalletImOnlineHeartbeat, PalletImOnlineSr25519AppSr25519Signature, PalletMembershipBuyMembershipParameters, PalletMembershipCreateFoundingMemberParameters, PalletMembershipGiftMembershipParameters, PalletMembershipInviteMembershipParameters, PalletProjectTokenMerkleProof, PalletProjectTokenTokenIssuanceParameters, PalletProjectTokenTokenSaleParams, PalletProjectTokenTransfersPayment, PalletProjectTokenTransfersPaymentWithVesting, PalletProposalsCodexGeneralProposalParams, PalletProposalsCodexProposalDetails, PalletProposalsDiscussionThreadMode, PalletProposalsEngineVoteKind, PalletStakingPalletConfigOpPerbill, PalletStakingPalletConfigOpPercent, PalletStakingPalletConfigOpU128, PalletStakingPalletConfigOpU32, PalletStakingRewardDestination, PalletStakingValidatorPrefs, PalletStorageBagIdType, PalletStorageDistributionBucketIdRecord, PalletStorageDynBagCreationParametersRecord, PalletStorageDynamicBagType, PalletStorageUploadParametersRecord, PalletVestingVestingInfo, PalletWorkingGroupApplyOnOpeningParams, PalletWorkingGroupOpeningType, PalletWorkingGroupStakePolicy, SpConsensusBabeDigestsNextConfigDescriptor, SpConsensusSlotsEquivocationProof, SpFinalityGrandpaEquivocationProof, SpNposElectionsElectionScore, SpNposElectionsSupport, SpRuntimeHeader, SpSessionMembershipProof } from '@polkadot/types/lookup';
-=======
-import type { JoystreamNodeRuntimeOriginCaller, JoystreamNodeRuntimeSessionKeys, PalletCommonBalanceKind, PalletCommonFundingRequestParameters, PalletCommonWorkingGroup, PalletContentChannelActionPermission, PalletContentChannelCreationParametersRecord, PalletContentChannelOwner, PalletContentChannelUpdateParametersRecord, PalletContentInitTransferParameters, PalletContentNftLimitPeriod, PalletContentNftTypesEnglishAuctionParamsRecord, PalletContentNftTypesNftIssuanceParametersRecord, PalletContentNftTypesOpenAuctionParamsRecord, PalletContentPermissionsContentActor, PalletContentPermissionsCuratorGroupContentModerationAction, PalletContentPermissionsCuratorGroupPausableChannelFeature, PalletContentProofElementRecord, PalletContentPullPaymentElement, PalletContentTransferCommitmentParameters, PalletContentUpdateChannelPayoutsParametersRecord, PalletContentVideoCreationParametersRecord, PalletContentVideoUpdateParametersRecord, PalletElectionProviderMultiPhaseRawSolution, PalletElectionProviderMultiPhaseSolutionOrSnapshotSize, PalletForumExtendedPostIdObject, PalletForumPrivilegedActor, PalletImOnlineHeartbeat, PalletImOnlineSr25519AppSr25519Signature, PalletMembershipBuyMembershipParameters, PalletMembershipCreateFoundingMemberParameters, PalletMembershipGiftMembershipParameters, PalletMembershipInviteMembershipParameters, PalletMultisigTimepoint, PalletProjectTokenMerkleProof, PalletProjectTokenTokenIssuanceParameters, PalletProjectTokenTokenSaleParams, PalletProjectTokenTransfersPayment, PalletProjectTokenTransfersPaymentWithVesting, PalletProposalsCodexGeneralProposalParams, PalletProposalsCodexProposalDetails, PalletProposalsDiscussionThreadMode, PalletProposalsEngineVoteKind, PalletStakingPalletConfigOpPerbill, PalletStakingPalletConfigOpPercent, PalletStakingPalletConfigOpU128, PalletStakingPalletConfigOpU32, PalletStakingRewardDestination, PalletStakingValidatorPrefs, PalletStorageBagIdType, PalletStorageDistributionBucketIdRecord, PalletStorageDynamicBagType, PalletStorageUploadParametersRecord, PalletVestingVestingInfo, PalletWorkingGroupApplyOnOpeningParams, PalletWorkingGroupOpeningType, PalletWorkingGroupStakePolicy, SpConsensusBabeDigestsNextConfigDescriptor, SpConsensusSlotsEquivocationProof, SpFinalityGrandpaEquivocationProof, SpNposElectionsElectionScore, SpNposElectionsSupport, SpRuntimeHeader, SpSessionMembershipProof } from '@polkadot/types/lookup';
->>>>>>> 9a33ea47
+import type { JoystreamNodeRuntimeOriginCaller, JoystreamNodeRuntimeSessionKeys, PalletCommonBalanceKind, PalletCommonFundingRequestParameters, PalletCommonProofElementRecord, PalletCommonWorkingGroup, PalletContentChannelActionPermission, PalletContentChannelBagWitness, PalletContentChannelCreationParametersRecord, PalletContentChannelOwner, PalletContentChannelUpdateParametersRecord, PalletContentInitTransferParameters, PalletContentNftLimitPeriod, PalletContentNftTypesEnglishAuctionParamsRecord, PalletContentNftTypesNftIssuanceParametersRecord, PalletContentNftTypesOpenAuctionParamsRecord, PalletContentPermissionsContentActor, PalletContentPermissionsCuratorGroupContentModerationAction, PalletContentPermissionsCuratorGroupPausableChannelFeature, PalletContentPullPaymentElement, PalletContentTransferCommitmentParametersBTreeMap, PalletContentUpdateChannelPayoutsParametersRecord, PalletContentVideoCreationParametersRecord, PalletContentVideoUpdateParametersRecord, PalletElectionProviderMultiPhaseRawSolution, PalletElectionProviderMultiPhaseSolutionOrSnapshotSize, PalletForumExtendedPostIdObject, PalletForumPrivilegedActor, PalletImOnlineHeartbeat, PalletImOnlineSr25519AppSr25519Signature, PalletMembershipBuyMembershipParameters, PalletMembershipCreateFoundingMemberParameters, PalletMembershipGiftMembershipParameters, PalletMembershipInviteMembershipParameters, PalletMultisigTimepoint, PalletProjectTokenMerkleProof, PalletProjectTokenTokenIssuanceParameters, PalletProjectTokenTokenSaleParams, PalletProjectTokenTransfersPayment, PalletProjectTokenTransfersPaymentWithVesting, PalletProposalsCodexGeneralProposalParams, PalletProposalsCodexProposalDetails, PalletProposalsDiscussionThreadMode, PalletProposalsEngineVoteKind, PalletStakingPalletConfigOpPerbill, PalletStakingPalletConfigOpPercent, PalletStakingPalletConfigOpU128, PalletStakingPalletConfigOpU32, PalletStakingRewardDestination, PalletStakingValidatorPrefs, PalletStorageBagIdType, PalletStorageDistributionBucketIdRecord, PalletStorageDynamicBagType, PalletStorageUploadParametersRecord, PalletVestingVestingInfo, PalletWorkingGroupApplyOnOpeningParams, PalletWorkingGroupOpeningType, PalletWorkingGroupStakePolicy, SpConsensusBabeDigestsNextConfigDescriptor, SpConsensusSlotsEquivocationProof, SpFinalityGrandpaEquivocationProof, SpNposElectionsElectionScore, SpNposElectionsSupport, SpRuntimeHeader, SpSessionMembershipProof } from '@polkadot/types/lookup';
 
 declare module '@polkadot/api-base/types/submittable' {
   export interface AugmentedSubmittables<ApiType extends ApiTypes> {
@@ -237,10 +233,42 @@
        * Channel owner remark
        **/
       channelOwnerRemark: AugmentedSubmittable<(channelId: u64 | AnyNumber | Uint8Array, msg: Bytes | string | Uint8Array) => SubmittableExtrinsic<ApiType>, [u64, Bytes]>;
-      claimAndWithdrawChannelReward: AugmentedSubmittable<(actor: PalletContentPermissionsContentActor | { Curator: any } | { Member: any } | { Lead: any } | string | Uint8Array, proof: Vec<PalletContentProofElementRecord> | (PalletContentProofElementRecord | { hash_?: any; side?: any } | string | Uint8Array)[], item: PalletContentPullPaymentElement | { channelId?: any; cumulativeRewardEarned?: any; reason?: any } | string | Uint8Array) => SubmittableExtrinsic<ApiType>, [PalletContentPermissionsContentActor, Vec<PalletContentProofElementRecord>, PalletContentPullPaymentElement]>;
-      claimChannelReward: AugmentedSubmittable<(actor: PalletContentPermissionsContentActor | { Curator: any } | { Member: any } | { Lead: any } | string | Uint8Array, proof: Vec<PalletContentProofElementRecord> | (PalletContentProofElementRecord | { hash_?: any; side?: any } | string | Uint8Array)[], item: PalletContentPullPaymentElement | { channelId?: any; cumulativeRewardEarned?: any; reason?: any } | string | Uint8Array) => SubmittableExtrinsic<ApiType>, [PalletContentPermissionsContentActor, Vec<PalletContentProofElementRecord>, PalletContentPullPaymentElement]>;
+      /**
+       * Claim and withdraw reward in JOY from channel account
+       * 
+       * <weight>
+       * 
+       * ## Weight
+       * `O (H)` where:
+       * - `H` is the lenght of the provided merkle `proof`
+       * - DB:
+       * - O(1)
+       * # </weight>
+       **/
+      claimAndWithdrawChannelReward: AugmentedSubmittable<(actor: PalletContentPermissionsContentActor | { Curator: any } | { Member: any } | { Lead: any } | string | Uint8Array, proof: Vec<PalletCommonProofElementRecord> | (PalletCommonProofElementRecord | { hash_?: any; side?: any } | string | Uint8Array)[], item: PalletContentPullPaymentElement | { channelId?: any; cumulativeRewardEarned?: any; reason?: any } | string | Uint8Array) => SubmittableExtrinsic<ApiType>, [PalletContentPermissionsContentActor, Vec<PalletCommonProofElementRecord>, PalletContentPullPaymentElement]>;
+      /**
+       * Claim reward in JOY from channel account
+       * 
+       * <weight>
+       * 
+       * ## Weight
+       * `O (H)` where:
+       * - `H` is the lenght of the provided merkle `proof`
+       * - DB:
+       * - O(1)
+       * # </weight>
+       **/
+      claimChannelReward: AugmentedSubmittable<(actor: PalletContentPermissionsContentActor | { Curator: any } | { Member: any } | { Lead: any } | string | Uint8Array, proof: Vec<PalletCommonProofElementRecord> | (PalletCommonProofElementRecord | { hash_?: any; side?: any } | string | Uint8Array)[], item: PalletContentPullPaymentElement | { channelId?: any; cumulativeRewardEarned?: any; reason?: any } | string | Uint8Array) => SubmittableExtrinsic<ApiType>, [PalletContentPermissionsContentActor, Vec<PalletCommonProofElementRecord>, PalletContentPullPaymentElement]>;
       /**
        * Claim channel's creator token patronage credit
+       * 
+       * <weight>
+       * 
+       * ## Weight
+       * `O (1)`
+       * - DB:
+       * - O(1) doesn't depend on the state or parameters
+       * # </weight>
        **/
       claimCreatorTokenPatronageCredit: AugmentedSubmittable<(actor: PalletContentPermissionsContentActor | { Curator: any } | { Member: any } | { Lead: any } | string | Uint8Array, channelId: u64 | AnyNumber | Uint8Array) => SubmittableExtrinsic<ApiType>, [PalletContentPermissionsContentActor, u64]>;
       /**
@@ -275,10 +303,11 @@
        * <weight>
        * 
        * ## Weight
-       * `O (A + B + C)` where:
+       * `O (A + B + C + D)` where:
        * - `A` is the number of items in `params.assets.object_creation_list`
        * - `B` is `params.storage_buckets_num_witness`
        * - `C` is the length of open auction / english auction whitelist (if provided)
+       * - `D` is the length of `params.meta` (if provided)
        * - DB:
        * - `O(A + B + C)` - from the the generated weights
        * # </weight>
@@ -286,10 +315,28 @@
       createVideo: AugmentedSubmittable<(actor: PalletContentPermissionsContentActor | { Curator: any } | { Member: any } | { Lead: any } | string | Uint8Array, channelId: u64 | AnyNumber | Uint8Array, params: PalletContentVideoCreationParametersRecord | { assets?: any; meta?: any; autoIssueNft?: any; expectedVideoStateBloatBond?: any; expectedDataObjectStateBloatBond?: any; storageBucketsNumWitness?: any } | string | Uint8Array) => SubmittableExtrinsic<ApiType>, [PalletContentPermissionsContentActor, u64, PalletContentVideoCreationParametersRecord]>;
       /**
        * Perform transfer of tokens as creator token issuer
-       **/
-      creatorTokenIssuerTransfer: AugmentedSubmittable<(actor: PalletContentPermissionsContentActor | { Curator: any } | { Member: any } | { Lead: any } | string | Uint8Array, channelId: u64 | AnyNumber | Uint8Array, outputs: PalletProjectTokenTransfersPaymentWithVesting) => SubmittableExtrinsic<ApiType>, [PalletContentPermissionsContentActor, u64, PalletProjectTokenTransfersPaymentWithVesting]>;
+       * 
+       * <weight>
+       * 
+       * ## Weight
+       * `O (A + B)` where:
+       * - `A` is the number of entries in `outputs`
+       * - `B` is the length of the `metadata`
+       * - DB:
+       * - `O(A)` - from the the generated weights
+       * # </weight>
+       **/
+      creatorTokenIssuerTransfer: AugmentedSubmittable<(actor: PalletContentPermissionsContentActor | { Curator: any } | { Member: any } | { Lead: any } | string | Uint8Array, channelId: u64 | AnyNumber | Uint8Array, outputs: PalletProjectTokenTransfersPaymentWithVesting, metadata: Bytes | string | Uint8Array) => SubmittableExtrinsic<ApiType>, [PalletContentPermissionsContentActor, u64, PalletProjectTokenTransfersPaymentWithVesting, Bytes]>;
       /**
        * Deissue channel's creator token
+       * 
+       * <weight>
+       * 
+       * ## Weight
+       * `O (1)`
+       * - DB:
+       * - O(1) doesn't depend on the state or parameters
+       * # </weight>
        **/
       deissueCreatorToken: AugmentedSubmittable<(actor: PalletContentPermissionsContentActor | { Curator: any } | { Member: any } | { Lead: any } | string | Uint8Array, channelId: u64 | AnyNumber | Uint8Array) => SubmittableExtrinsic<ApiType>, [PalletContentPermissionsContentActor, u64]>;
       /**
@@ -327,14 +374,39 @@
       destroyNft: AugmentedSubmittable<(actor: PalletContentPermissionsContentActor | { Curator: any } | { Member: any } | { Lead: any } | string | Uint8Array, videoId: u64 | AnyNumber | Uint8Array) => SubmittableExtrinsic<ApiType>, [PalletContentPermissionsContentActor, u64]>;
       /**
        * Finalize an ended creator token sale
+       * 
+       * <weight>
+       * 
+       * ## Weight
+       * `O (1)`
+       * - DB:
+       * - O(1) doesn't depend on the state or parameters
+       * # </weight>
        **/
       finalizeCreatorTokenSale: AugmentedSubmittable<(actor: PalletContentPermissionsContentActor | { Curator: any } | { Member: any } | { Lead: any } | string | Uint8Array, channelId: u64 | AnyNumber | Uint8Array) => SubmittableExtrinsic<ApiType>, [PalletContentPermissionsContentActor, u64]>;
       /**
        * Finalize an ended revenue split
+       * 
+       * <weight>
+       * 
+       * ## Weight
+       * `O (1)`
+       * - DB:
+       * - O(1) doesn't depend on the state or parameters
+       * # </weight>
        **/
       finalizeRevenueSplit: AugmentedSubmittable<(actor: PalletContentPermissionsContentActor | { Curator: any } | { Member: any } | { Lead: any } | string | Uint8Array, channelId: u64 | AnyNumber | Uint8Array) => SubmittableExtrinsic<ApiType>, [PalletContentPermissionsContentActor, u64]>;
       /**
        * Initialize creator token sale
+       * 
+       * <weight>
+       * 
+       * ## Weight
+       * `O (A)` where:
+       * - `A` is the length of `params.metadata` (or 0 if not provided)
+       * - DB:
+       * - O(1) doesn't depend on the state or parameters
+       * # </weight>
        **/
       initCreatorTokenSale: AugmentedSubmittable<(actor: PalletContentPermissionsContentActor | { Curator: any } | { Member: any } | { Lead: any } | string | Uint8Array, channelId: u64 | AnyNumber | Uint8Array, params: PalletProjectTokenTokenSaleParams | { unitPrice?: any; upperBoundQuantity?: any; startsAt?: any; duration?: any; vestingScheduleParams?: any; capPerMember?: any; metadata?: any } | string | Uint8Array) => SubmittableExtrinsic<ApiType>, [PalletContentPermissionsContentActor, u64, PalletProjectTokenTokenSaleParams]>;
       /**
@@ -352,6 +424,15 @@
       initializeChannelTransfer: AugmentedSubmittable<(channelId: u64 | AnyNumber | Uint8Array, actor: PalletContentPermissionsContentActor | { Curator: any } | { Member: any } | { Lead: any } | string | Uint8Array, transferParams: PalletContentInitTransferParameters | { newCollaborators?: any; price?: any; newOwner?: any } | string | Uint8Array) => SubmittableExtrinsic<ApiType>, [u64, PalletContentPermissionsContentActor, PalletContentInitTransferParameters]>;
       /**
        * Issue creator token
+       * 
+       * <weight>
+       * 
+       * ## Weight
+       * `O (A)` where:
+       * - `A` is the number of entries in `params.initial_allocation` map
+       * - DB:
+       * - `O(A)` - from the the generated weights
+       * # </weight>
        **/
       issueCreatorToken: AugmentedSubmittable<(actor: PalletContentPermissionsContentActor | { Curator: any } | { Member: any } | { Lead: any } | string | Uint8Array, channelId: u64 | AnyNumber | Uint8Array, params: PalletProjectTokenTokenIssuanceParameters | { initialAllocation?: any; symbol?: any; transferPolicy?: any; patronageRate?: any; revenueSplitRate?: any } | string | Uint8Array) => SubmittableExtrinsic<ApiType>, [PalletContentPermissionsContentActor, u64, PalletProjectTokenTokenIssuanceParameters]>;
       /**
@@ -360,10 +441,26 @@
       issueNft: AugmentedSubmittable<(actor: PalletContentPermissionsContentActor | { Curator: any } | { Member: any } | { Lead: any } | string | Uint8Array, videoId: u64 | AnyNumber | Uint8Array, params: PalletContentNftTypesNftIssuanceParametersRecord | { royalty?: any; nftMetadata?: any; nonChannelOwner?: any; initTransactionalStatus?: any } | string | Uint8Array) => SubmittableExtrinsic<ApiType>, [PalletContentPermissionsContentActor, u64, PalletContentNftTypesNftIssuanceParametersRecord]>;
       /**
        * Issue revenue split for a channel
+       * 
+       * <weight>
+       * 
+       * ## Weight
+       * `O (1)`
+       * - DB:
+       * - O(1) doesn't depend on the state or parameters
+       * # </weight>
        **/
       issueRevenueSplit: AugmentedSubmittable<(actor: PalletContentPermissionsContentActor | { Curator: any } | { Member: any } | { Lead: any } | string | Uint8Array, channelId: u64 | AnyNumber | Uint8Array, start: Option<u32> | null | object | string | Uint8Array, duration: u32 | AnyNumber | Uint8Array) => SubmittableExtrinsic<ApiType>, [PalletContentPermissionsContentActor, u64, Option<u32>, u32]>;
       /**
        * Make channel's creator token permissionless
+       * 
+       * <weight>
+       * 
+       * ## Weight
+       * `O (1)`
+       * - DB:
+       * - O(1) doesn't depend on the state or parameters
+       * # </weight>
        **/
       makeCreatorTokenPermissionless: AugmentedSubmittable<(actor: PalletContentPermissionsContentActor | { Curator: any } | { Member: any } | { Lead: any } | string | Uint8Array, channelId: u64 | AnyNumber | Uint8Array) => SubmittableExtrinsic<ApiType>, [PalletContentPermissionsContentActor, u64]>;
       /**
@@ -389,6 +486,14 @@
       pickOpenAuctionWinner: AugmentedSubmittable<(ownerId: PalletContentPermissionsContentActor | { Curator: any } | { Member: any } | { Lead: any } | string | Uint8Array, videoId: u64 | AnyNumber | Uint8Array, winnerId: u64 | AnyNumber | Uint8Array, commit: u128 | AnyNumber | Uint8Array) => SubmittableExtrinsic<ApiType>, [PalletContentPermissionsContentActor, u64, u64, u128]>;
       /**
        * Reduce channel's creator token patronage rate to given value
+       * 
+       * <weight>
+       * 
+       * ## Weight
+       * `O (1)`
+       * - DB:
+       * - O(1) doesn't depend on the state or parameters
+       * # </weight>
        **/
       reduceCreatorTokenPatronageRateTo: AugmentedSubmittable<(actor: PalletContentPermissionsContentActor | { Curator: any } | { Member: any } | { Lead: any } | string | Uint8Array, channelId: u64 | AnyNumber | Uint8Array, targetRate: Permill | AnyNumber | Uint8Array) => SubmittableExtrinsic<ApiType>, [PalletContentPermissionsContentActor, u64, Permill]>;
       /**
@@ -466,6 +571,17 @@
        * Updates channel's NFT limit.
        **/
       updateChannelNftLimit: AugmentedSubmittable<(actor: PalletContentPermissionsContentActor | { Curator: any } | { Member: any } | { Lead: any } | string | Uint8Array, nftLimitPeriod: PalletContentNftLimitPeriod | 'Daily' | 'Weekly' | number | Uint8Array, channelId: u64 | AnyNumber | Uint8Array, limit: u64 | AnyNumber | Uint8Array) => SubmittableExtrinsic<ApiType>, [PalletContentPermissionsContentActor, PalletContentNftLimitPeriod, u64, u64]>;
+      /**
+       * Update channel payouts
+       * 
+       * <weight>
+       * 
+       * ## Weight
+       * `O (1)` where:
+       * - DB:
+       * - O(1)
+       * # </weight>
+       **/
       updateChannelPayouts: AugmentedSubmittable<(params: PalletContentUpdateChannelPayoutsParametersRecord | { commitment?: any; payload?: any; minCashoutAllowed?: any; maxCashoutAllowed?: any; channelCashoutsEnabled?: any } | string | Uint8Array) => SubmittableExtrinsic<ApiType>, [PalletContentUpdateChannelPayoutsParametersRecord]>;
       updateChannelPrivilegeLevel: AugmentedSubmittable<(channelId: u64 | AnyNumber | Uint8Array, newPrivilegeLevel: u8 | AnyNumber | Uint8Array) => SubmittableExtrinsic<ApiType>, [u64, u8]>;
       /**
@@ -492,17 +608,26 @@
       updateGlobalNftLimit: AugmentedSubmittable<(nftLimitPeriod: PalletContentNftLimitPeriod | 'Daily' | 'Weekly' | number | Uint8Array, limit: u64 | AnyNumber | Uint8Array) => SubmittableExtrinsic<ApiType>, [PalletContentNftLimitPeriod, u64]>;
       /**
        * Update upcoming creator token sale
+       * 
+       * <weight>
+       * 
+       * ## Weight
+       * `O (1)`
+       * - DB:
+       * - O(1) doesn't depend on the state or parameters
+       * # </weight>
        **/
       updateUpcomingCreatorTokenSale: AugmentedSubmittable<(actor: PalletContentPermissionsContentActor | { Curator: any } | { Member: any } | { Lead: any } | string | Uint8Array, channelId: u64 | AnyNumber | Uint8Array, newStartBlock: Option<u32> | null | object | string | Uint8Array, newDuration: Option<u32> | null | object | string | Uint8Array) => SubmittableExtrinsic<ApiType>, [PalletContentPermissionsContentActor, u64, Option<u32>, Option<u32>]>;
       /**
        * <weight>
        * 
        * ## Weight
-       * `O (A + B + C + D)` where:
+       * `O (A + B + C + D + E)` where:
        * - `A` is params.assets_to_upload.object_creation_list.len() (if provided)
        * - `B` is params.assets_to_remove.len()
        * - `C` is `params.storage_buckets_num_witness` (if provided)
        * - `D` is the length of open auction / english auction whitelist (if provided)
+       * - `E` is the length of `params.new_meta` (if provided)
        * - DB:
        * - `O(A + B + C + D)` - from the the generated weights
        * # </weight>
@@ -513,6 +638,17 @@
        * Only lead can upload this value
        **/
       updateVideoStateBloatBond: AugmentedSubmittable<(newVideoStateBloatBond: u128 | AnyNumber | Uint8Array) => SubmittableExtrinsic<ApiType>, [u128]>;
+      /**
+       * Withdraw JOY from channel account
+       * 
+       * <weight>
+       * 
+       * ## Weight
+       * `O (1)`
+       * - DB:
+       * - O(1)
+       * # </weight>
+       **/
       withdrawFromChannelBalance: AugmentedSubmittable<(actor: PalletContentPermissionsContentActor | { Curator: any } | { Member: any } | { Lead: any } | string | Uint8Array, channelId: u64 | AnyNumber | Uint8Array, amount: u128 | AnyNumber | Uint8Array) => SubmittableExtrinsic<ApiType>, [PalletContentPermissionsContentActor, u64, u128]>;
     };
     contentWorkingGroup: {
@@ -3616,13 +3752,14 @@
        * <weight>
        * 
        * ## Weight
-       * `O (T)` where:
+       * `O (T + M)` where:
        * - `T` is the length of `outputs`
+       * - `M` is the length of `metadata`
        * - DB:
        * - `O(T)` - from the the generated weights
        * # </weight>
        **/
-      transfer: AugmentedSubmittable<(srcMemberId: u64 | AnyNumber | Uint8Array, tokenId: u64 | AnyNumber | Uint8Array, outputs: PalletProjectTokenTransfersPayment) => SubmittableExtrinsic<ApiType>, [u64, u64, PalletProjectTokenTransfersPayment]>;
+      transfer: AugmentedSubmittable<(srcMemberId: u64 | AnyNumber | Uint8Array, tokenId: u64 | AnyNumber | Uint8Array, outputs: PalletProjectTokenTransfersPayment, metadata: Bytes | string | Uint8Array) => SubmittableExtrinsic<ApiType>, [u64, u64, PalletProjectTokenTransfersPayment, Bytes]>;
     };
     proposalsCodex: {
       /**
