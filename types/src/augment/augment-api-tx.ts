// Auto-generated via `yarn polkadot-types-from-chain`, do not edit
/* eslint-disable */

import type { ApiTypes } from '@polkadot/api-base/types';
import type { BTreeMap, BTreeSet, Bytes, Compact, Option, Vec, bool, u128, u16, u32, u64, u8 } from '@polkadot/types-codec';
import type { AnyNumber, IMethod, ITuple } from '@polkadot/types-codec/types';
import type { AccountId32, Call, H256, MultiAddress, Perbill, Percent, Permill } from '@polkadot/types/interfaces/runtime';
import type { JoystreamNodeRuntimeOriginCaller, JoystreamNodeRuntimeSessionKeys, PalletCommonBalanceKind, PalletCommonFundingRequestParameters, PalletCommonWorkingGroup, PalletContentChannelActionPermission, PalletContentChannelCreationParametersRecord, PalletContentChannelOwner, PalletContentChannelUpdateParametersRecord, PalletContentInitTransferParameters, PalletContentNftLimitPeriod, PalletContentNftTypesEnglishAuctionParamsRecord, PalletContentNftTypesNftIssuanceParametersRecord, PalletContentNftTypesOpenAuctionParamsRecord, PalletContentPermissionsContentActor, PalletContentPermissionsCuratorGroupContentModerationAction, PalletContentPermissionsCuratorGroupPausableChannelFeature, PalletContentProofElementRecord, PalletContentPullPaymentElement, PalletContentTransferCommitmentParameters, PalletContentUpdateChannelPayoutsParametersRecord, PalletContentVideoCreationParametersRecord, PalletContentVideoUpdateParametersRecord, PalletElectionProviderMultiPhaseRawSolution, PalletElectionProviderMultiPhaseSolutionOrSnapshotSize, PalletForumExtendedPostIdObject, PalletForumPollInput, PalletForumPrivilegedActor, PalletImOnlineHeartbeat, PalletImOnlineSr25519AppSr25519Signature, PalletMembershipBuyMembershipParameters, PalletMembershipInviteMembershipParameters, PalletProjectTokenMerkleProof, PalletProjectTokenTokenIssuanceParameters, PalletProjectTokenTokenSaleParams, PalletProjectTokenTransfersPayment, PalletProjectTokenTransfersPaymentWithVesting, PalletProposalsCodexGeneralProposalParams, PalletProposalsCodexProposalDetails, PalletProposalsDiscussionThreadMode, PalletProposalsEngineVoteKind, PalletStakingPalletConfigOpPerbill, PalletStakingPalletConfigOpPercent, PalletStakingPalletConfigOpU128, PalletStakingPalletConfigOpU32, PalletStakingRewardDestination, PalletStakingValidatorPrefs, PalletStorageBagIdType, PalletStorageDistributionBucketIdRecord, PalletStorageDynBagCreationParametersRecord, PalletStorageDynamicBagType, PalletStorageUploadParametersRecord, PalletVestingVestingInfo, PalletWorkingGroupApplyOnOpeningParams, PalletWorkingGroupOpeningType, PalletWorkingGroupStakePolicy, SpConsensusBabeDigestsNextConfigDescriptor, SpConsensusSlotsEquivocationProof, SpFinalityGrandpaEquivocationProof, SpNposElectionsElectionScore, SpNposElectionsSupport, SpRuntimeHeader, SpSessionMembershipProof } from '@polkadot/types/lookup';

declare module '@polkadot/api-base/types/submittable' {
  export interface AugmentedSubmittables<ApiType extends ApiTypes> {
    authorship: {
      /**
       * Provide a set of uncles.
       **/
      setUncles: AugmentedSubmittable<(newUncles: Vec<SpRuntimeHeader> | (SpRuntimeHeader | { parentHash?: any; number?: any; stateRoot?: any; extrinsicsRoot?: any; digest?: any } | string | Uint8Array)[]) => SubmittableExtrinsic<ApiType>, [Vec<SpRuntimeHeader>]>;
    };
    babe: {
      /**
       * Plan an epoch config change. The epoch config change is recorded and will be enacted on
       * the next call to `enact_epoch_change`. The config will be activated one epoch after.
       * Multiple calls to this method will replace any existing planned config change that had
       * not been enacted yet.
       **/
      planConfigChange: AugmentedSubmittable<(config: SpConsensusBabeDigestsNextConfigDescriptor | { V1: any } | string | Uint8Array) => SubmittableExtrinsic<ApiType>, [SpConsensusBabeDigestsNextConfigDescriptor]>;
      /**
       * Report authority equivocation/misbehavior. This method will verify
       * the equivocation proof and validate the given key ownership proof
       * against the extracted offender. If both are valid, the offence will
       * be reported.
       **/
      reportEquivocation: AugmentedSubmittable<(equivocationProof: SpConsensusSlotsEquivocationProof | { offender?: any; slot?: any; firstHeader?: any; secondHeader?: any } | string | Uint8Array, keyOwnerProof: SpSessionMembershipProof | { session?: any; trieNodes?: any; validatorCount?: any } | string | Uint8Array) => SubmittableExtrinsic<ApiType>, [SpConsensusSlotsEquivocationProof, SpSessionMembershipProof]>;
      /**
       * Report authority equivocation/misbehavior. This method will verify
       * the equivocation proof and validate the given key ownership proof
       * against the extracted offender. If both are valid, the offence will
       * be reported.
       * This extrinsic must be called unsigned and it is expected that only
       * block authors will call it (validated in `ValidateUnsigned`), as such
       * if the block author is defined it will be defined as the equivocation
       * reporter.
       **/
      reportEquivocationUnsigned: AugmentedSubmittable<(equivocationProof: SpConsensusSlotsEquivocationProof | { offender?: any; slot?: any; firstHeader?: any; secondHeader?: any } | string | Uint8Array, keyOwnerProof: SpSessionMembershipProof | { session?: any; trieNodes?: any; validatorCount?: any } | string | Uint8Array) => SubmittableExtrinsic<ApiType>, [SpConsensusSlotsEquivocationProof, SpSessionMembershipProof]>;
    };
    bagsList: {
      /**
       * Move the caller's Id directly in front of `lighter`.
       * 
       * The dispatch origin for this call must be _Signed_ and can only be called by the Id of
       * the account going in front of `lighter`.
       * 
       * Only works if
       * - both nodes are within the same bag,
       * - and `origin` has a greater `Score` than `lighter`.
       **/
      putInFrontOf: AugmentedSubmittable<(lighter: AccountId32 | string | Uint8Array) => SubmittableExtrinsic<ApiType>, [AccountId32]>;
      /**
       * Declare that some `dislocated` account has, through rewards or penalties, sufficiently
       * changed its score that it should properly fall into a different bag than its current
       * one.
       * 
       * Anyone can call this function about any potentially dislocated account.
       * 
       * Will always update the stored score of `dislocated` to the correct score, based on
       * `ScoreProvider`.
       * 
       * If `dislocated` does not exists, it returns an error.
       **/
      rebag: AugmentedSubmittable<(dislocated: AccountId32 | string | Uint8Array) => SubmittableExtrinsic<ApiType>, [AccountId32]>;
    };
    balances: {
      /**
       * Exactly as `transfer`, except the origin must be root and the source account may be
       * specified.
       * # <weight>
       * - Same as transfer, but additional read and write because the source account is not
       * assumed to be in the overlay.
       * # </weight>
       **/
      forceTransfer: AugmentedSubmittable<(source: MultiAddress | { Id: any } | { Index: any } | { Raw: any } | { Address32: any } | { Address20: any } | string | Uint8Array, dest: MultiAddress | { Id: any } | { Index: any } | { Raw: any } | { Address32: any } | { Address20: any } | string | Uint8Array, value: Compact<u128> | AnyNumber | Uint8Array) => SubmittableExtrinsic<ApiType>, [MultiAddress, MultiAddress, Compact<u128>]>;
      /**
       * Unreserve some balance from a user by force.
       * 
       * Can only be called by ROOT.
       **/
      forceUnreserve: AugmentedSubmittable<(who: MultiAddress | { Id: any } | { Index: any } | { Raw: any } | { Address32: any } | { Address20: any } | string | Uint8Array, amount: u128 | AnyNumber | Uint8Array) => SubmittableExtrinsic<ApiType>, [MultiAddress, u128]>;
      /**
       * Set the balances of a given account.
       * 
       * This will alter `FreeBalance` and `ReservedBalance` in storage. it will
       * also alter the total issuance of the system (`TotalIssuance`) appropriately.
       * If the new free or reserved balance is below the existential deposit,
       * it will reset the account nonce (`frame_system::AccountNonce`).
       * 
       * The dispatch origin for this call is `root`.
       **/
      setBalance: AugmentedSubmittable<(who: MultiAddress | { Id: any } | { Index: any } | { Raw: any } | { Address32: any } | { Address20: any } | string | Uint8Array, newFree: Compact<u128> | AnyNumber | Uint8Array, newReserved: Compact<u128> | AnyNumber | Uint8Array) => SubmittableExtrinsic<ApiType>, [MultiAddress, Compact<u128>, Compact<u128>]>;
      /**
       * Transfer some liquid free balance to another account.
       * 
       * `transfer` will set the `FreeBalance` of the sender and receiver.
       * If the sender's account is below the existential deposit as a result
       * of the transfer, the account will be reaped.
       * 
       * The dispatch origin for this call must be `Signed` by the transactor.
       * 
       * # <weight>
       * - Dependent on arguments but not critical, given proper implementations for input config
       * types. See related functions below.
       * - It contains a limited number of reads and writes internally and no complex
       * computation.
       * 
       * Related functions:
       * 
       * - `ensure_can_withdraw` is always called internally but has a bounded complexity.
       * - Transferring balances to accounts that did not exist before will cause
       * `T::OnNewAccount::on_new_account` to be called.
       * - Removing enough funds from an account will trigger `T::DustRemoval::on_unbalanced`.
       * - `transfer_keep_alive` works the same way as `transfer`, but has an additional check
       * that the transfer will not kill the origin account.
       * ---------------------------------
       * - Origin account is already in memory, so no DB operations for them.
       * # </weight>
       **/
      transfer: AugmentedSubmittable<(dest: MultiAddress | { Id: any } | { Index: any } | { Raw: any } | { Address32: any } | { Address20: any } | string | Uint8Array, value: Compact<u128> | AnyNumber | Uint8Array) => SubmittableExtrinsic<ApiType>, [MultiAddress, Compact<u128>]>;
      /**
       * Transfer the entire transferable balance from the caller account.
       * 
       * NOTE: This function only attempts to transfer _transferable_ balances. This means that
       * any locked, reserved, or existential deposits (when `keep_alive` is `true`), will not be
       * transferred by this function. To ensure that this function results in a killed account,
       * you might need to prepare the account by removing any reference counters, storage
       * deposits, etc...
       * 
       * The dispatch origin of this call must be Signed.
       * 
       * - `dest`: The recipient of the transfer.
       * - `keep_alive`: A boolean to determine if the `transfer_all` operation should send all
       * of the funds the account has, causing the sender account to be killed (false), or
       * transfer everything except at least the existential deposit, which will guarantee to
       * keep the sender account alive (true). # <weight>
       * - O(1). Just like transfer, but reading the user's transferable balance first.
       * #</weight>
       **/
      transferAll: AugmentedSubmittable<(dest: MultiAddress | { Id: any } | { Index: any } | { Raw: any } | { Address32: any } | { Address20: any } | string | Uint8Array, keepAlive: bool | boolean | Uint8Array) => SubmittableExtrinsic<ApiType>, [MultiAddress, bool]>;
      /**
       * Same as the [`transfer`] call, but with a check that the transfer will not kill the
       * origin account.
       * 
       * 99% of the time you want [`transfer`] instead.
       * 
       * [`transfer`]: struct.Pallet.html#method.transfer
       **/
      transferKeepAlive: AugmentedSubmittable<(dest: MultiAddress | { Id: any } | { Index: any } | { Raw: any } | { Address32: any } | { Address20: any } | string | Uint8Array, value: Compact<u128> | AnyNumber | Uint8Array) => SubmittableExtrinsic<ApiType>, [MultiAddress, Compact<u128>]>;
    };
    constitution: {
      /**
       * Sets the current constitution hash. Requires root origin.
       * # <weight>
       * - Complexity: `O(C)` where C is the length of the constitution text.
       * - Db reads: 0
       * - Db writes: 1 (constant value)
       * # </weight>
       **/
      amendConstitution: AugmentedSubmittable<(constitutionText: Bytes | string | Uint8Array) => SubmittableExtrinsic<ApiType>, [Bytes]>;
    };
    content: {
      /**
       * Accepts channel transfer.
       * `commitment_params` is required to prevent changing the transfer conditions.
       **/
      acceptChannelTransfer: AugmentedSubmittable<(channelId: u64 | AnyNumber | Uint8Array, commitmentParams: PalletContentTransferCommitmentParameters | { newCollaborators?: any; price?: any; transferId?: any } | string | Uint8Array) => SubmittableExtrinsic<ApiType>, [u64, PalletContentTransferCommitmentParameters]>;
      /**
       * Accept incoming Nft offer
       **/
      acceptIncomingOffer: AugmentedSubmittable<(videoId: u64 | AnyNumber | Uint8Array, witnessPrice: Option<u128> | null | object | string | Uint8Array) => SubmittableExtrinsic<ApiType>, [u64, Option<u128>]>;
      /**
       * Add curator to curator group under given `curator_group_id`
       **/
      addCuratorToGroup: AugmentedSubmittable<(curatorGroupId: u64 | AnyNumber | Uint8Array, curatorId: u64 | AnyNumber | Uint8Array, permissions: BTreeSet<PalletContentChannelActionPermission>) => SubmittableExtrinsic<ApiType>, [u64, u64, BTreeSet<PalletContentChannelActionPermission>]>;
      /**
       * Buy Nft
       **/
      buyNft: AugmentedSubmittable<(videoId: u64 | AnyNumber | Uint8Array, participantId: u64 | AnyNumber | Uint8Array, witnessPrice: u128 | AnyNumber | Uint8Array) => SubmittableExtrinsic<ApiType>, [u64, u64, u128]>;
      /**
       * Cancel Nft sell order
       **/
      cancelBuyNow: AugmentedSubmittable<(ownerId: PalletContentPermissionsContentActor | { Curator: any } | { Member: any } | { Lead: any } | string | Uint8Array, videoId: u64 | AnyNumber | Uint8Array) => SubmittableExtrinsic<ApiType>, [PalletContentPermissionsContentActor, u64]>;
      /**
       * cancel channel transfer
       **/
      cancelChannelTransfer: AugmentedSubmittable<(channelId: u64 | AnyNumber | Uint8Array, actor: PalletContentPermissionsContentActor | { Curator: any } | { Member: any } | { Lead: any } | string | Uint8Array) => SubmittableExtrinsic<ApiType>, [u64, PalletContentPermissionsContentActor]>;
      cancelEnglishAuction: AugmentedSubmittable<(ownerId: PalletContentPermissionsContentActor | { Curator: any } | { Member: any } | { Lead: any } | string | Uint8Array, videoId: u64 | AnyNumber | Uint8Array) => SubmittableExtrinsic<ApiType>, [PalletContentPermissionsContentActor, u64]>;
      /**
       * Cancel Nft offer
       **/
      cancelOffer: AugmentedSubmittable<(ownerId: PalletContentPermissionsContentActor | { Curator: any } | { Member: any } | { Lead: any } | string | Uint8Array, videoId: u64 | AnyNumber | Uint8Array) => SubmittableExtrinsic<ApiType>, [PalletContentPermissionsContentActor, u64]>;
      cancelOpenAuction: AugmentedSubmittable<(ownerId: PalletContentPermissionsContentActor | { Curator: any } | { Member: any } | { Lead: any } | string | Uint8Array, videoId: u64 | AnyNumber | Uint8Array) => SubmittableExtrinsic<ApiType>, [PalletContentPermissionsContentActor, u64]>;
      /**
       * Cancel open auction bid
       **/
      cancelOpenAuctionBid: AugmentedSubmittable<(participantId: u64 | AnyNumber | Uint8Array, videoId: u64 | AnyNumber | Uint8Array) => SubmittableExtrinsic<ApiType>, [u64, u64]>;
<<<<<<< HEAD
      claimAndWithdrawChannelReward: AugmentedSubmittable<(actor: PalletContentPermissionsContentActor | { Curator: any } | { Member: any } | { Lead: any } | string | Uint8Array, proof: Vec<PalletContentProofElementRecord> | (PalletContentProofElementRecord | { hash_?: any; side?: any } | string | Uint8Array)[], item: PalletContentPullPaymentElement | { channelId?: any; cumulativeRewardEarned?: any; reason?: any } | string | Uint8Array, destination: AccountId32 | string | Uint8Array) => SubmittableExtrinsic<ApiType>, [PalletContentPermissionsContentActor, Vec<PalletContentProofElementRecord>, PalletContentPullPaymentElement, AccountId32]>;
=======
      /**
       * Channel collaborator remark
       **/
      channelAgentRemark: AugmentedSubmittable<(actor: PalletContentPermissionsContentActor | { Curator: any } | { Member: any } | { Lead: any } | string | Uint8Array, channelId: u64 | AnyNumber | Uint8Array, msg: Bytes | string | Uint8Array) => SubmittableExtrinsic<ApiType>, [PalletContentPermissionsContentActor, u64, Bytes]>;
      /**
       * Channel owner remark
       **/
      channelOwnerRemark: AugmentedSubmittable<(channelId: u64 | AnyNumber | Uint8Array, msg: Bytes | string | Uint8Array) => SubmittableExtrinsic<ApiType>, [u64, Bytes]>;
      claimAndWithdrawChannelReward: AugmentedSubmittable<(actor: PalletContentPermissionsContentActor | { Curator: any } | { Member: any } | { Lead: any } | string | Uint8Array, proof: Vec<PalletContentProofElementRecord> | (PalletContentProofElementRecord | { hash_?: any; side?: any } | string | Uint8Array)[], item: PalletContentPullPaymentElement | { channelId?: any; cumulativeRewardEarned?: any; reason?: any } | string | Uint8Array) => SubmittableExtrinsic<ApiType>, [PalletContentPermissionsContentActor, Vec<PalletContentProofElementRecord>, PalletContentPullPaymentElement]>;
      claimChannelReward: AugmentedSubmittable<(actor: PalletContentPermissionsContentActor | { Curator: any } | { Member: any } | { Lead: any } | string | Uint8Array, proof: Vec<PalletContentProofElementRecord> | (PalletContentProofElementRecord | { hash_?: any; side?: any } | string | Uint8Array)[], item: PalletContentPullPaymentElement | { channelId?: any; cumulativeRewardEarned?: any; reason?: any } | string | Uint8Array) => SubmittableExtrinsic<ApiType>, [PalletContentPermissionsContentActor, Vec<PalletContentProofElementRecord>, PalletContentPullPaymentElement]>;
>>>>>>> 9a37ad72
      /**
       * Claim channel's creator token patronage credit
       **/
      claimCreatorTokenPatronageCredit: AugmentedSubmittable<(actor: PalletContentPermissionsContentActor | { Curator: any } | { Member: any } | { Lead: any } | string | Uint8Array, channelId: u64 | AnyNumber | Uint8Array) => SubmittableExtrinsic<ApiType>, [PalletContentPermissionsContentActor, u64]>;
      claimChannelReward: AugmentedSubmittable<(actor: PalletContentPermissionsContentActor | { Curator: any } | { Member: any } | { Lead: any } | string | Uint8Array, proof: Vec<PalletContentProofElementRecord> | (PalletContentProofElementRecord | { hash_?: any; side?: any } | string | Uint8Array)[], item: PalletContentPullPaymentElement | { channelId?: any; cumulativeRewardEarned?: any; reason?: any } | string | Uint8Array) => SubmittableExtrinsic<ApiType>, [PalletContentPermissionsContentActor, Vec<PalletContentProofElementRecord>, PalletContentPullPaymentElement]>;
      /**
       * Add new curator group to runtime storage
       **/
      createCuratorGroup: AugmentedSubmittable<(isActive: bool | boolean | Uint8Array, permissionsByLevel: BTreeMap<u8, BTreeSet<PalletContentPermissionsCuratorGroupContentModerationAction>>) => SubmittableExtrinsic<ApiType>, [bool, BTreeMap<u8, BTreeSet<PalletContentPermissionsCuratorGroupContentModerationAction>>]>;
      createChannel: AugmentedSubmittable<(channelOwner: PalletContentChannelOwner | { Member: any } | { CuratorGroup: any } | string | Uint8Array, params: PalletContentChannelCreationParametersRecord | { assets?: any; meta?: any; collaborators?: any; storageBuckets?: any; distributionBuckets?: any; expectedChannelStateBloatBond?: any; expectedDataObjectStateBloatBond?: any } | string | Uint8Array) => SubmittableExtrinsic<ApiType>, [PalletContentChannelOwner, PalletContentChannelCreationParametersRecord]>;
      createVideo: AugmentedSubmittable<(actor: PalletContentPermissionsContentActor | { Curator: any } | { Member: any } | { Lead: any } | string | Uint8Array, channelId: u64 | AnyNumber | Uint8Array, params: PalletContentVideoCreationParametersRecord | { assets?: any; meta?: any; autoIssueNft?: any; expectedVideoStateBloatBond?: any; expectedDataObjectStateBloatBond?: any } | string | Uint8Array) => SubmittableExtrinsic<ApiType>, [PalletContentPermissionsContentActor, u64, PalletContentVideoCreationParametersRecord]>;
      /**
       * Perform transfer of tokens as creator token issuer
       **/
      creatorTokenIssuerTransfer: AugmentedSubmittable<(actor: PalletContentPermissionsContentActor | { Curator: any } | { Member: any } | { Lead: any } | string | Uint8Array, channelId: u64 | AnyNumber | Uint8Array, outputs: PalletProjectTokenTransfersPaymentWithVesting) => SubmittableExtrinsic<ApiType>, [PalletContentPermissionsContentActor, u64, PalletProjectTokenTransfersPaymentWithVesting]>;
      /**
       * Deissue channel's creator token
       **/
      deissueCreatorToken: AugmentedSubmittable<(actor: PalletContentPermissionsContentActor | { Curator: any } | { Member: any } | { Lead: any } | string | Uint8Array, channelId: u64 | AnyNumber | Uint8Array) => SubmittableExtrinsic<ApiType>, [PalletContentPermissionsContentActor, u64]>;
      deleteChannel: AugmentedSubmittable<(actor: PalletContentPermissionsContentActor | { Curator: any } | { Member: any } | { Lead: any } | string | Uint8Array, channelId: u64 | AnyNumber | Uint8Array, numObjectsToDelete: u64 | AnyNumber | Uint8Array) => SubmittableExtrinsic<ApiType>, [PalletContentPermissionsContentActor, u64, u64]>;
      deleteChannelAsModerator: AugmentedSubmittable<(actor: PalletContentPermissionsContentActor | { Curator: any } | { Member: any } | { Lead: any } | string | Uint8Array, channelId: u64 | AnyNumber | Uint8Array, numObjectsToDelete: u64 | AnyNumber | Uint8Array, rationale: Bytes | string | Uint8Array) => SubmittableExtrinsic<ApiType>, [PalletContentPermissionsContentActor, u64, u64, Bytes]>;
      deleteChannelAssetsAsModerator: AugmentedSubmittable<(actor: PalletContentPermissionsContentActor | { Curator: any } | { Member: any } | { Lead: any } | string | Uint8Array, channelId: u64 | AnyNumber | Uint8Array, assetsToRemove: BTreeSet<u64>, rationale: Bytes | string | Uint8Array) => SubmittableExtrinsic<ApiType>, [PalletContentPermissionsContentActor, u64, BTreeSet<u64>, Bytes]>;
      deleteVideo: AugmentedSubmittable<(actor: PalletContentPermissionsContentActor | { Curator: any } | { Member: any } | { Lead: any } | string | Uint8Array, videoId: u64 | AnyNumber | Uint8Array, numObjectsToDelete: u64 | AnyNumber | Uint8Array) => SubmittableExtrinsic<ApiType>, [PalletContentPermissionsContentActor, u64, u64]>;
      deleteVideoAsModerator: AugmentedSubmittable<(actor: PalletContentPermissionsContentActor | { Curator: any } | { Member: any } | { Lead: any } | string | Uint8Array, videoId: u64 | AnyNumber | Uint8Array, numObjectsToDelete: u64 | AnyNumber | Uint8Array, rationale: Bytes | string | Uint8Array) => SubmittableExtrinsic<ApiType>, [PalletContentPermissionsContentActor, u64, u64, Bytes]>;
      deleteVideoAssetsAsModerator: AugmentedSubmittable<(actor: PalletContentPermissionsContentActor | { Curator: any } | { Member: any } | { Lead: any } | string | Uint8Array, videoId: u64 | AnyNumber | Uint8Array, assetsToRemove: BTreeSet<u64>, rationale: Bytes | string | Uint8Array) => SubmittableExtrinsic<ApiType>, [PalletContentPermissionsContentActor, u64, BTreeSet<u64>, Bytes]>;
      /**
       * Destroy NFT
       **/
      destroyNft: AugmentedSubmittable<(actor: PalletContentPermissionsContentActor | { Curator: any } | { Member: any } | { Lead: any } | string | Uint8Array, videoId: u64 | AnyNumber | Uint8Array) => SubmittableExtrinsic<ApiType>, [PalletContentPermissionsContentActor, u64]>;
      /**
       * Finalize an ended creator token sale
       **/
      finalizeCreatorTokenSale: AugmentedSubmittable<(actor: PalletContentPermissionsContentActor | { Curator: any } | { Member: any } | { Lead: any } | string | Uint8Array, channelId: u64 | AnyNumber | Uint8Array) => SubmittableExtrinsic<ApiType>, [PalletContentPermissionsContentActor, u64]>;
      /**
       * Finalize an ended revenue split
       **/
      finalizeRevenueSplit: AugmentedSubmittable<(actor: PalletContentPermissionsContentActor | { Curator: any } | { Member: any } | { Lead: any } | string | Uint8Array, channelId: u64 | AnyNumber | Uint8Array) => SubmittableExtrinsic<ApiType>, [PalletContentPermissionsContentActor, u64]>;
      /**
       * Channel collaborator remark
       **/
      channelAgentRemark: AugmentedSubmittable<(actor: PalletContentPermissionsContentActor | { Curator: any } | { Member: any } | { Lead: any } | string | Uint8Array, channelId: u64 | AnyNumber | Uint8Array, msg: Bytes | string | Uint8Array) => SubmittableExtrinsic<ApiType>, [PalletContentPermissionsContentActor, u64, Bytes]>;
      /**
       * Channel owner remark
       **/
      channelOwnerRemark: AugmentedSubmittable<(channelId: u64 | AnyNumber | Uint8Array, msg: Bytes | string | Uint8Array) => SubmittableExtrinsic<ApiType>, [u64, Bytes]>;
      /**
       * Initialize creator token sale
       **/
      initCreatorTokenSale: AugmentedSubmittable<(actor: PalletContentPermissionsContentActor | { Curator: any } | { Member: any } | { Lead: any } | string | Uint8Array, channelId: u64 | AnyNumber | Uint8Array, params: PalletProjectTokenTokenSaleParams | { unitPrice?: any; upperBoundQuantity?: any; startsAt?: any; duration?: any; vestingScheduleParams?: any; capPerMember?: any; metadata?: any } | string | Uint8Array) => SubmittableExtrinsic<ApiType>, [PalletContentPermissionsContentActor, u64, PalletProjectTokenTokenSaleParams]>;
      /**
       * Start a channel transfer with specified characteristics
       **/
      initializeChannelTransfer: AugmentedSubmittable<(channelId: u64 | AnyNumber | Uint8Array, actor: PalletContentPermissionsContentActor | { Curator: any } | { Member: any } | { Lead: any } | string | Uint8Array, transferParams: PalletContentInitTransferParameters | { newCollaborators?: any; price?: any; newOwner?: any } | string | Uint8Array) => SubmittableExtrinsic<ApiType>, [u64, PalletContentPermissionsContentActor, PalletContentInitTransferParameters]>;
      /**
       * Issue creator token
       **/
      issueCreatorToken: AugmentedSubmittable<(actor: PalletContentPermissionsContentActor | { Curator: any } | { Member: any } | { Lead: any } | string | Uint8Array, channelId: u64 | AnyNumber | Uint8Array, params: PalletProjectTokenTokenIssuanceParameters | { initialAllocation?: any; symbol?: any; transferPolicy?: any; patronageRate?: any; revenueSplitRate?: any } | string | Uint8Array) => SubmittableExtrinsic<ApiType>, [PalletContentPermissionsContentActor, u64, PalletProjectTokenTokenIssuanceParameters]>;
      /**
       * Issue NFT
       **/
      issueNft: AugmentedSubmittable<(actor: PalletContentPermissionsContentActor | { Curator: any } | { Member: any } | { Lead: any } | string | Uint8Array, videoId: u64 | AnyNumber | Uint8Array, params: PalletContentNftTypesNftIssuanceParametersRecord | { royalty?: any; nftMetadata?: any; nonChannelOwner?: any; initTransactionalStatus?: any } | string | Uint8Array) => SubmittableExtrinsic<ApiType>, [PalletContentPermissionsContentActor, u64, PalletContentNftTypesNftIssuanceParametersRecord]>;
      /**
       * Issue revenue split for a channel
       **/
      issueRevenueSplit: AugmentedSubmittable<(actor: PalletContentPermissionsContentActor | { Curator: any } | { Member: any } | { Lead: any } | string | Uint8Array, channelId: u64 | AnyNumber | Uint8Array, start: Option<u32> | null | object | string | Uint8Array, duration: u32 | AnyNumber | Uint8Array) => SubmittableExtrinsic<ApiType>, [PalletContentPermissionsContentActor, u64, Option<u32>, u32]>;
      /**
       * Make channel's creator token permissionless
       **/
      makeCreatorTokenPermissionless: AugmentedSubmittable<(actor: PalletContentPermissionsContentActor | { Curator: any } | { Member: any } | { Lead: any } | string | Uint8Array, channelId: u64 | AnyNumber | Uint8Array) => SubmittableExtrinsic<ApiType>, [PalletContentPermissionsContentActor, u64]>;
      /**
       * Make auction bid
       **/
      makeEnglishAuctionBid: AugmentedSubmittable<(participantId: u64 | AnyNumber | Uint8Array, videoId: u64 | AnyNumber | Uint8Array, bidAmount: u128 | AnyNumber | Uint8Array) => SubmittableExtrinsic<ApiType>, [u64, u64, u128]>;
      /**
       * Make auction bid
       **/
      makeOpenAuctionBid: AugmentedSubmittable<(participantId: u64 | AnyNumber | Uint8Array, videoId: u64 | AnyNumber | Uint8Array, bidAmount: u128 | AnyNumber | Uint8Array) => SubmittableExtrinsic<ApiType>, [u64, u64, u128]>;
      /**
       * NFT owner remark
       **/
      nftOwnerRemark: AugmentedSubmittable<(actor: PalletContentPermissionsContentActor | { Curator: any } | { Member: any } | { Lead: any } | string | Uint8Array, videoId: u64 | AnyNumber | Uint8Array, msg: Bytes | string | Uint8Array) => SubmittableExtrinsic<ApiType>, [PalletContentPermissionsContentActor, u64, Bytes]>;
      /**
       * Offer Nft
       **/
      offerNft: AugmentedSubmittable<(videoId: u64 | AnyNumber | Uint8Array, ownerId: PalletContentPermissionsContentActor | { Curator: any } | { Member: any } | { Lead: any } | string | Uint8Array, to: u64 | AnyNumber | Uint8Array, price: Option<u128> | null | object | string | Uint8Array) => SubmittableExtrinsic<ApiType>, [u64, PalletContentPermissionsContentActor, u64, Option<u128>]>;
      /**
       * Accept open auction bid
       * Should only be called by auctioneer
       **/
      pickOpenAuctionWinner: AugmentedSubmittable<(ownerId: PalletContentPermissionsContentActor | { Curator: any } | { Member: any } | { Lead: any } | string | Uint8Array, videoId: u64 | AnyNumber | Uint8Array, winnerId: u64 | AnyNumber | Uint8Array, commit: u128 | AnyNumber | Uint8Array) => SubmittableExtrinsic<ApiType>, [PalletContentPermissionsContentActor, u64, u64, u128]>;
      /**
       * Reduce channel's creator token patronage rate to given value
       **/
      reduceCreatorTokenPatronageRateTo: AugmentedSubmittable<(actor: PalletContentPermissionsContentActor | { Curator: any } | { Member: any } | { Lead: any } | string | Uint8Array, channelId: u64 | AnyNumber | Uint8Array, targetRate: Permill | AnyNumber | Uint8Array) => SubmittableExtrinsic<ApiType>, [PalletContentPermissionsContentActor, u64, Permill]>;
      /**
       * Remove curator from a given curator group
       **/
      removeCuratorFromGroup: AugmentedSubmittable<(curatorGroupId: u64 | AnyNumber | Uint8Array, curatorId: u64 | AnyNumber | Uint8Array) => SubmittableExtrinsic<ApiType>, [u64, u64]>;
      /**
       * Sell Nft
       **/
      sellNft: AugmentedSubmittable<(videoId: u64 | AnyNumber | Uint8Array, ownerId: PalletContentPermissionsContentActor | { Curator: any } | { Member: any } | { Lead: any } | string | Uint8Array, price: u128 | AnyNumber | Uint8Array) => SubmittableExtrinsic<ApiType>, [u64, PalletContentPermissionsContentActor, u128]>;
      /**
       * Set `is_active` status for curator group under given `curator_group_id`
       **/
      setCuratorGroupStatus: AugmentedSubmittable<(curatorGroupId: u64 | AnyNumber | Uint8Array, isActive: bool | boolean | Uint8Array) => SubmittableExtrinsic<ApiType>, [u64, bool]>;
      setChannelPausedFeaturesAsModerator: AugmentedSubmittable<(actor: PalletContentPermissionsContentActor | { Curator: any } | { Member: any } | { Lead: any } | string | Uint8Array, channelId: u64 | AnyNumber | Uint8Array, newPausedFeatures: BTreeSet<PalletContentPermissionsCuratorGroupPausableChannelFeature>, rationale: Bytes | string | Uint8Array) => SubmittableExtrinsic<ApiType>, [PalletContentPermissionsContentActor, u64, BTreeSet<PalletContentPermissionsCuratorGroupPausableChannelFeature>, Bytes]>;
      setChannelVisibilityAsModerator: AugmentedSubmittable<(actor: PalletContentPermissionsContentActor | { Curator: any } | { Member: any } | { Lead: any } | string | Uint8Array, channelId: u64 | AnyNumber | Uint8Array, isHidden: bool | boolean | Uint8Array, rationale: Bytes | string | Uint8Array) => SubmittableExtrinsic<ApiType>, [PalletContentPermissionsContentActor, u64, bool, Bytes]>;
      /**
       * Claim won english auction
       * Can be called by anyone
       **/
      settleEnglishAuction: AugmentedSubmittable<(videoId: u64 | AnyNumber | Uint8Array) => SubmittableExtrinsic<ApiType>, [u64]>;
      setVideoVisibilityAsModerator: AugmentedSubmittable<(actor: PalletContentPermissionsContentActor | { Curator: any } | { Member: any } | { Lead: any } | string | Uint8Array, videoId: u64 | AnyNumber | Uint8Array, isHidden: bool | boolean | Uint8Array, rationale: Bytes | string | Uint8Array) => SubmittableExtrinsic<ApiType>, [PalletContentPermissionsContentActor, u64, bool, Bytes]>;
      /**
       * Return Nft back to the original artist at no cost
       **/
      slingNftBack: AugmentedSubmittable<(videoId: u64 | AnyNumber | Uint8Array, ownerId: PalletContentPermissionsContentActor | { Curator: any } | { Member: any } | { Lead: any } | string | Uint8Array) => SubmittableExtrinsic<ApiType>, [u64, PalletContentPermissionsContentActor]>;
      /**
       * Start video nft english auction
       **/
      startEnglishAuction: AugmentedSubmittable<(ownerId: PalletContentPermissionsContentActor | { Curator: any } | { Member: any } | { Lead: any } | string | Uint8Array, videoId: u64 | AnyNumber | Uint8Array, auctionParams: PalletContentNftTypesEnglishAuctionParamsRecord | { startingPrice?: any; buyNowPrice?: any; whitelist?: any; startsAt?: any; duration?: any; extensionPeriod?: any; minBidStep?: any } | string | Uint8Array) => SubmittableExtrinsic<ApiType>, [PalletContentPermissionsContentActor, u64, PalletContentNftTypesEnglishAuctionParamsRecord]>;
      /**
       * Start video nft open auction
       **/
      startOpenAuction: AugmentedSubmittable<(ownerId: PalletContentPermissionsContentActor | { Curator: any } | { Member: any } | { Lead: any } | string | Uint8Array, videoId: u64 | AnyNumber | Uint8Array, auctionParams: PalletContentNftTypesOpenAuctionParamsRecord | { startingPrice?: any; buyNowPrice?: any; startsAt?: any; whitelist?: any; bidLockDuration?: any } | string | Uint8Array) => SubmittableExtrinsic<ApiType>, [PalletContentPermissionsContentActor, u64, PalletContentNftTypesOpenAuctionParamsRecord]>;
      /**
       * Only Council can toggle nft issuance limits constraints
       **/
      toggleNftLimits: AugmentedSubmittable<(enabled: bool | boolean | Uint8Array) => SubmittableExtrinsic<ApiType>, [bool]>;
      /**
       * Update Buy now nft price
       **/
      updateBuyNowPrice: AugmentedSubmittable<(ownerId: PalletContentPermissionsContentActor | { Curator: any } | { Member: any } | { Lead: any } | string | Uint8Array, videoId: u64 | AnyNumber | Uint8Array, newPrice: u128 | AnyNumber | Uint8Array) => SubmittableExtrinsic<ApiType>, [PalletContentPermissionsContentActor, u64, u128]>;
      /**
       * Update existing curator group's permissions
       **/
      updateCuratorGroupPermissions: AugmentedSubmittable<(curatorGroupId: u64 | AnyNumber | Uint8Array, permissionsByLevel: BTreeMap<u8, BTreeSet<PalletContentPermissionsCuratorGroupContentModerationAction>>) => SubmittableExtrinsic<ApiType>, [u64, BTreeMap<u8, BTreeSet<PalletContentPermissionsCuratorGroupContentModerationAction>>]>;
      /**
       * Updates global NFT limit.
       **/
      updateGlobalNftLimit: AugmentedSubmittable<(nftLimitPeriod: PalletContentNftLimitPeriod | 'Daily' | 'Weekly' | number | Uint8Array, limit: u64 | AnyNumber | Uint8Array) => SubmittableExtrinsic<ApiType>, [PalletContentNftLimitPeriod, u64]>;
      updateChannel: AugmentedSubmittable<(actor: PalletContentPermissionsContentActor | { Curator: any } | { Member: any } | { Lead: any } | string | Uint8Array, channelId: u64 | AnyNumber | Uint8Array, params: PalletContentChannelUpdateParametersRecord | { assetsToUpload?: any; newMeta?: any; assetsToRemove?: any; collaborators?: any; expectedDataObjectStateBloatBond?: any } | string | Uint8Array) => SubmittableExtrinsic<ApiType>, [PalletContentPermissionsContentActor, u64, PalletContentChannelUpdateParametersRecord]>;
      /**
       * Updates channel's NFT limit.
       **/
      updateChannelNftLimit: AugmentedSubmittable<(actor: PalletContentPermissionsContentActor | { Curator: any } | { Member: any } | { Lead: any } | string | Uint8Array, nftLimitPeriod: PalletContentNftLimitPeriod | 'Daily' | 'Weekly' | number | Uint8Array, channelId: u64 | AnyNumber | Uint8Array, limit: u64 | AnyNumber | Uint8Array) => SubmittableExtrinsic<ApiType>, [PalletContentPermissionsContentActor, PalletContentNftLimitPeriod, u64, u64]>;
      updateChannelPayouts: AugmentedSubmittable<(params: PalletContentUpdateChannelPayoutsParametersRecord | { commitment?: any; payload?: any; minCashoutAllowed?: any; maxCashoutAllowed?: any; channelCashoutsEnabled?: any } | string | Uint8Array) => SubmittableExtrinsic<ApiType>, [PalletContentUpdateChannelPayoutsParametersRecord]>;
      updateChannelPrivilegeLevel: AugmentedSubmittable<(channelId: u64 | AnyNumber | Uint8Array, newPrivilegeLevel: u8 | AnyNumber | Uint8Array) => SubmittableExtrinsic<ApiType>, [u64, u8]>;
      /**
       * Updates channel state bloat bond value.
       * Only lead can upload this value
       **/
      updateChannelStateBloatBond: AugmentedSubmittable<(newChannelStateBloatBond: u128 | AnyNumber | Uint8Array) => SubmittableExtrinsic<ApiType>, [u128]>;
      /**
<<<<<<< HEAD
       * Updates channel transfer status to whatever the current owner wants.
       **/
      updateChannelTransferStatus: AugmentedSubmittable<(channelId: u64 | AnyNumber | Uint8Array, actor: PalletContentPermissionsContentActor | { Curator: any } | { Member: any } | { Lead: any } | string | Uint8Array, newTransferStatus: PalletContentChannelTransferStatus | { NoActiveTransfer: any } | { PendingTransfer: any } | string | Uint8Array) => SubmittableExtrinsic<ApiType>, [u64, PalletContentPermissionsContentActor, PalletContentChannelTransferStatus]>;
=======
       * Update existing curator group's permissions
       **/
      updateCuratorGroupPermissions: AugmentedSubmittable<(curatorGroupId: u64 | AnyNumber | Uint8Array, permissionsByLevel: BTreeMap<u8, BTreeSet<PalletContentPermissionsCuratorGroupContentModerationAction>>) => SubmittableExtrinsic<ApiType>, [u64, BTreeMap<u8, BTreeSet<PalletContentPermissionsCuratorGroupContentModerationAction>>]>;
      /**
       * Updates global NFT limit.
       **/
      updateGlobalNftLimit: AugmentedSubmittable<(nftLimitPeriod: PalletContentNftLimitPeriod | 'Daily' | 'Weekly' | number | Uint8Array, limit: u64 | AnyNumber | Uint8Array) => SubmittableExtrinsic<ApiType>, [PalletContentNftLimitPeriod, u64]>;
>>>>>>> 9a37ad72
      /**
       * Update upcoming creator token sale
       **/
      updateUpcomingCreatorTokenSale: AugmentedSubmittable<(actor: PalletContentPermissionsContentActor | { Curator: any } | { Member: any } | { Lead: any } | string | Uint8Array, channelId: u64 | AnyNumber | Uint8Array, newStartBlock: Option<u32> | null | object | string | Uint8Array, newDuration: Option<u32> | null | object | string | Uint8Array) => SubmittableExtrinsic<ApiType>, [PalletContentPermissionsContentActor, u64, Option<u32>, Option<u32>]>;
      updateVideo: AugmentedSubmittable<(actor: PalletContentPermissionsContentActor | { Curator: any } | { Member: any } | { Lead: any } | string | Uint8Array, videoId: u64 | AnyNumber | Uint8Array, params: PalletContentVideoUpdateParametersRecord | { assetsToUpload?: any; newMeta?: any; assetsToRemove?: any; autoIssueNft?: any; expectedDataObjectStateBloatBond?: any } | string | Uint8Array) => SubmittableExtrinsic<ApiType>, [PalletContentPermissionsContentActor, u64, PalletContentVideoUpdateParametersRecord]>;
      /**
       * Updates video state bloat bond value.
       * Only lead can upload this value
       **/
      updateVideoStateBloatBond: AugmentedSubmittable<(newVideoStateBloatBond: u128 | AnyNumber | Uint8Array) => SubmittableExtrinsic<ApiType>, [u128]>;
      withdrawFromChannelBalance: AugmentedSubmittable<(actor: PalletContentPermissionsContentActor | { Curator: any } | { Member: any } | { Lead: any } | string | Uint8Array, channelId: u64 | AnyNumber | Uint8Array, amount: u128 | AnyNumber | Uint8Array) => SubmittableExtrinsic<ApiType>, [PalletContentPermissionsContentActor, u64, u128]>;
    };
    contentWorkingGroup: {
      /**
       * Add a job opening for a regular worker/lead role.
       * Require signed leader origin or the root (to add opening for the leader position).
       * 
       * # <weight>
       * 
       * ## Weight
       * `O (D)` where:
       * - `D` is the length of `description`
       * - DB:
       * - O(1) doesn't depend on the state or parameters
       * # </weight>
       **/
      addOpening: AugmentedSubmittable<(description: Bytes | string | Uint8Array, openingType: PalletWorkingGroupOpeningType | 'Leader' | 'Regular' | number | Uint8Array, stakePolicy: PalletWorkingGroupStakePolicy | { stakeAmount?: any; leavingUnstakingPeriod?: any } | string | Uint8Array, rewardPerBlock: Option<u128> | null | object | string | Uint8Array) => SubmittableExtrinsic<ApiType>, [Bytes, PalletWorkingGroupOpeningType, PalletWorkingGroupStakePolicy, Option<u128>]>;
      /**
       * Apply on a worker opening.
       * 
       * # <weight>
       * 
       * ## Weight
       * `O (D)` where:
       * - `D` is the length of `p.description`
       * - DB:
       * - O(1) doesn't depend on the state or parameters
       * # </weight>
       **/
      applyOnOpening: AugmentedSubmittable<(p: PalletWorkingGroupApplyOnOpeningParams | { memberId?: any; openingId?: any; roleAccountId?: any; rewardAccountId?: any; description?: any; stakeParameters?: any } | string | Uint8Array) => SubmittableExtrinsic<ApiType>, [PalletWorkingGroupApplyOnOpeningParams]>;
      /**
       * Cancel an opening for the regular worker/lead position.
       * Require signed leader origin or the root (to cancel opening for the leader position).
       * 
       * # <weight>
       * 
       * ## Weight
       * `O (1)`
       * - DB:
       * - O(1) doesn't depend on the state or parameters
       * # </weight>
       **/
      cancelOpening: AugmentedSubmittable<(openingId: u64 | AnyNumber | Uint8Array) => SubmittableExtrinsic<ApiType>, [u64]>;
      /**
       * Decreases the regular worker/lead stake and returns the remainder to the
       * worker staking_account_id. Can be decreased to zero, no actions on zero stake.
       * Accepts the stake amount to decrease.
       * Requires signed leader origin or the root (to decrease the leader stake).
       * 
       * # <weight>
       * 
       * ## Weight
       * `O (1)`
       * - DB:
       * - O(1) doesn't depend on the state or parameters
       * # </weight>
       **/
      decreaseStake: AugmentedSubmittable<(workerId: u64 | AnyNumber | Uint8Array, stakeBalanceDelta: u128 | AnyNumber | Uint8Array) => SubmittableExtrinsic<ApiType>, [u64, u128]>;
      /**
       * Fill opening for the regular/lead position.
       * Require signed leader origin or the root (to fill opening for the leader position).
       * # <weight>
       * 
       * ## Weight
       * `O (A)` where:
       * - `A` is the length of `successful_application_ids`
       * - DB:
       * - O(A)
       * # </weight>
       **/
      fillOpening: AugmentedSubmittable<(openingId: u64 | AnyNumber | Uint8Array, successfulApplicationIds: BTreeSet<u64>) => SubmittableExtrinsic<ApiType>, [u64, BTreeSet<u64>]>;
      /**
       * Fund working group budget by a member.
       * <weight>
       * 
       * ## Weight
       * `O (1)` Doesn't depend on the state or parameters
       * - DB:
       * - O(1) doesn't depend on the state or parameters
       * # </weight>
       **/
      fundWorkingGroupBudget: AugmentedSubmittable<(memberId: u64 | AnyNumber | Uint8Array, amount: u128 | AnyNumber | Uint8Array, rationale: Bytes | string | Uint8Array) => SubmittableExtrinsic<ApiType>, [u64, u128, Bytes]>;
      /**
       * Increases the regular worker/lead stake, demands a worker origin.
       * Locks tokens from the worker staking_account_id equal to new stake. No limits on the stake.
       * 
       * # <weight>
       * 
       * ## Weight
       * `O (1)`
       * - DB:
       * - O(1) doesn't depend on the state or parameters
       * # </weight>
       **/
      increaseStake: AugmentedSubmittable<(workerId: u64 | AnyNumber | Uint8Array, stakeBalanceDelta: u128 | AnyNumber | Uint8Array) => SubmittableExtrinsic<ApiType>, [u64, u128]>;
      /**
       * Lead remark message
       * 
       * # <weight>
       * 
       * ## Weight
       * `O (1)`
       * - DB:
       * - O(1) doesn't depend on the state or parameters
       * # </weight>
       **/
      leadRemark: AugmentedSubmittable<(msg: Bytes | string | Uint8Array) => SubmittableExtrinsic<ApiType>, [Bytes]>;
      /**
       * Leave the role by the active worker.
       * # <weight>
       * 
       * ## Weight
       * `O (1)`
       * - DB:
       * - O(1) doesn't depend on the state or parameters
       * # </weight>
       **/
      leaveRole: AugmentedSubmittable<(workerId: u64 | AnyNumber | Uint8Array, rationale: Option<Bytes> | null | object | string | Uint8Array) => SubmittableExtrinsic<ApiType>, [u64, Option<Bytes>]>;
      /**
       * Sets a new budget for the working group.
       * Requires root origin.
       * 
       * # <weight>
       * 
       * ## Weight
       * `O (1)`
       * - DB:
       * - O(1) doesn't depend on the state or parameters
       * # </weight>
       **/
      setBudget: AugmentedSubmittable<(newBudget: u128 | AnyNumber | Uint8Array) => SubmittableExtrinsic<ApiType>, [u128]>;
      /**
       * Sets a new status text for the working group.
       * Requires root origin.
       * 
       * # <weight>
       * 
       * ## Weight
       * `O (S)` where:
       * - `S` is the length of the contents of `status_text` when it is not none
       * 
       * - DB:
       * - O(1) doesn't depend on the state or parameters
       * # </weight>
       **/
      setStatusText: AugmentedSubmittable<(statusText: Option<Bytes> | null | object | string | Uint8Array) => SubmittableExtrinsic<ApiType>, [Option<Bytes>]>;
      /**
       * Slashes the regular worker stake, demands a leader origin. No limits, no actions on zero stake.
       * If slashing balance greater than the existing stake - stake is slashed to zero.
       * Requires signed leader origin or the root (to slash the leader stake).
       * # <weight>
       * 
       * ## Weight
       * `O (P)` where:
       * - `P` is the length of `penality.slashing_text`
       * - DB:
       * - O(1) doesn't depend on the state or parameters
       * # </weight>
       **/
      slashStake: AugmentedSubmittable<(workerId: u64 | AnyNumber | Uint8Array, penalty: u128 | AnyNumber | Uint8Array, rationale: Option<Bytes> | null | object | string | Uint8Array) => SubmittableExtrinsic<ApiType>, [u64, u128, Option<Bytes>]>;
      /**
       * Transfers specified amount to any account.
       * Requires leader origin.
       * 
       * # <weight>
       * 
       * ## Weight
       * `O (1)`
       * - DB:
       * - O(1) doesn't depend on the state or parameters
       * # </weight>
       **/
      spendFromBudget: AugmentedSubmittable<(accountId: AccountId32 | string | Uint8Array, amount: u128 | AnyNumber | Uint8Array, rationale: Option<Bytes> | null | object | string | Uint8Array) => SubmittableExtrinsic<ApiType>, [AccountId32, u128, Option<Bytes>]>;
      /**
       * Terminate the active worker by the lead.
       * Requires signed leader origin or the root (to terminate the leader role).
       * # <weight>
       * 
       * ## Weight
       * `O (P)` where:
       * - `P` is the length of `penalty.slashing_text`
       * - DB:
       * - O(1) doesn't depend on the state or parameters
       * # </weight>
       **/
      terminateRole: AugmentedSubmittable<(workerId: u64 | AnyNumber | Uint8Array, penalty: Option<u128> | null | object | string | Uint8Array, rationale: Option<Bytes> | null | object | string | Uint8Array) => SubmittableExtrinsic<ApiType>, [u64, Option<u128>, Option<Bytes>]>;
      /**
       * Update the reward account associated with a set reward relationship for the active worker.
       * 
       * # <weight>
       * 
       * ## Weight
       * `O (1)`
       * - DB:
       * - O(1) doesn't depend on the state or parameters
       * # </weight>
       **/
      updateRewardAccount: AugmentedSubmittable<(workerId: u64 | AnyNumber | Uint8Array, newRewardAccountId: AccountId32 | string | Uint8Array) => SubmittableExtrinsic<ApiType>, [u64, AccountId32]>;
      /**
       * Update the reward per block for the active worker.
       * Require signed leader origin or the root (to update leader's reward amount).
       * 
       * # <weight>
       * 
       * ## Weight
       * `O (1)`
       * - DB:
       * - O(1) doesn't depend on the state or parameters
       * # </weight>
       **/
      updateRewardAmount: AugmentedSubmittable<(workerId: u64 | AnyNumber | Uint8Array, rewardPerBlock: Option<u128> | null | object | string | Uint8Array) => SubmittableExtrinsic<ApiType>, [u64, Option<u128>]>;
      /**
       * Update the associated role account of the active regular worker/lead.
       * 
       * # <weight>
       * 
       * ## Weight
       * `O (1)`
       * - DB:
       * - O(1) doesn't depend on the state or parameters
       * # </weight>
       **/
      updateRoleAccount: AugmentedSubmittable<(workerId: u64 | AnyNumber | Uint8Array, newRoleAccountId: AccountId32 | string | Uint8Array) => SubmittableExtrinsic<ApiType>, [u64, AccountId32]>;
      /**
       * Update the associated role storage.
       **/
      updateRoleStorage: AugmentedSubmittable<(workerId: u64 | AnyNumber | Uint8Array, storage: Bytes | string | Uint8Array) => SubmittableExtrinsic<ApiType>, [u64, Bytes]>;
      /**
       * Withdraw the worker application. Can be done by the worker only.
       * 
       * # <weight>
       * 
       * ## Weight
       * `O (1)`
       * - DB:
       * - O(1) doesn't depend on the state or parameters
       * # </weight>
       **/
      withdrawApplication: AugmentedSubmittable<(applicationId: u64 | AnyNumber | Uint8Array) => SubmittableExtrinsic<ApiType>, [u64]>;
      /**
       * Worker remark message
       * 
       * # <weight>
       * 
       * ## Weight
       * `O (1)`
       * - DB:
       * - O(1) doesn't depend on the state or parameters
       * # </weight>
       **/
      workerRemark: AugmentedSubmittable<(workerId: u64 | AnyNumber | Uint8Array, msg: Bytes | string | Uint8Array) => SubmittableExtrinsic<ApiType>, [u64, Bytes]>;
    };
    council: {
      /**
       * Subscribe candidate
       * 
       * # <weight>
       * 
       * ## weight
       * `O (1)`
       * - db:
       * - `O(1)` doesn't depend on the state or parameters
       * # </weight>
       **/
      announceCandidacy: AugmentedSubmittable<(membershipId: u64 | AnyNumber | Uint8Array, stakingAccountId: AccountId32 | string | Uint8Array, rewardAccountId: AccountId32 | string | Uint8Array, stake: u128 | AnyNumber | Uint8Array) => SubmittableExtrinsic<ApiType>, [u64, AccountId32, AccountId32, u128]>;
      /**
       * Candidate makes a remark message
       * 
       * # <weight>
       * 
       * ## weight
       * `O (1)`
       * - db:
       * - `O(1)` doesn't depend on the state or parameters
       * # </weight>
       **/
      candidateRemark: AugmentedSubmittable<(candidateId: u64 | AnyNumber | Uint8Array, msg: Bytes | string | Uint8Array) => SubmittableExtrinsic<ApiType>, [u64, Bytes]>;
      /**
       * Councilor makes a remark message
       * 
       * # <weight>
       * 
       * ## weight
       * `O (1)`
       * - db:
       * - `O(1)` doesn't depend on the state or parameters
       * # </weight>
       **/
      councilorRemark: AugmentedSubmittable<(councilorId: u64 | AnyNumber | Uint8Array, msg: Bytes | string | Uint8Array) => SubmittableExtrinsic<ApiType>, [u64, Bytes]>;
      /**
       * Fund the council budget by a member.
       * <weight>
       * 
       * ## Weight
       * `O (1)` Doesn't depend on the state or parameters
       * - DB:
       * - O(1) doesn't depend on the state or parameters
       * # </weight>
       **/
      fundCouncilBudget: AugmentedSubmittable<(memberId: u64 | AnyNumber | Uint8Array, amount: u128 | AnyNumber | Uint8Array, rationale: Bytes | string | Uint8Array) => SubmittableExtrinsic<ApiType>, [u64, u128, Bytes]>;
      /**
       * Transfers funds from council budget to account
       * 
       * # <weight>
       * 
       * ## weight
       * `O (F)` where:
       * `F` is the length of `funding_requests`
       * - db:
       * - `O(1)` doesn't depend on the state or parameters
       * # </weight>
       **/
      fundingRequest: AugmentedSubmittable<(fundingRequests: Vec<PalletCommonFundingRequestParameters> | (PalletCommonFundingRequestParameters | { account?: any; amount?: any } | string | Uint8Array)[]) => SubmittableExtrinsic<ApiType>, [Vec<PalletCommonFundingRequestParameters>]>;
      /**
       * Plan the next budget refill.
       * 
       * # <weight>
       * 
       * ## weight
       * `O (1)`
       * - db:
       * - `O(1)` doesn't depend on the state or parameters
       * # </weight>
       **/
      planBudgetRefill: AugmentedSubmittable<(nextRefill: u32 | AnyNumber | Uint8Array) => SubmittableExtrinsic<ApiType>, [u32]>;
      /**
       * Release candidacy stake that is no longer needed.
       * 
       * # <weight>
       * 
       * ## weight
       * `O (1)`
       * - db:
       * - `O(1)` doesn't depend on the state or parameters
       * # </weight>
       **/
      releaseCandidacyStake: AugmentedSubmittable<(membershipId: u64 | AnyNumber | Uint8Array) => SubmittableExtrinsic<ApiType>, [u64]>;
      /**
       * Sets the budget balance.
       * 
       * # <weight>
       * 
       * ## weight
       * `O (1)`
       * - db:
       * - `O(1)` doesn't depend on the state or parameters
       * # </weight>
       **/
      setBudget: AugmentedSubmittable<(balance: u128 | AnyNumber | Uint8Array) => SubmittableExtrinsic<ApiType>, [u128]>;
      /**
       * Sets the budget refill amount
       * 
       * # <weight>
       * 
       * ## weight
       * `O (1)`
       * - db:
       * - `O(1)` doesn't depend on the state or parameters
       * # </weight>
       **/
      setBudgetIncrement: AugmentedSubmittable<(budgetIncrement: u128 | AnyNumber | Uint8Array) => SubmittableExtrinsic<ApiType>, [u128]>;
      /**
       * Set short description for the user's candidacy. Can be called anytime during user's candidacy.
       * 
       * # <weight>
       * 
       * ## weight
       * `O (N)` where:
       * `N` is the length of `note`
       * - db:
       * - `O(1)` doesn't depend on the state or parameters
       * # </weight>
       **/
      setCandidacyNote: AugmentedSubmittable<(membershipId: u64 | AnyNumber | Uint8Array, note: Bytes | string | Uint8Array) => SubmittableExtrinsic<ApiType>, [u64, Bytes]>;
      /**
       * Sets the councilor reward per block
       * 
       * # <weight>
       * 
       * ## weight
       * `O (1)`
       * - db:
       * - `O(1)` doesn't depend on the state or parameters
       * # </weight>
       **/
      setCouncilorReward: AugmentedSubmittable<(councilorReward: u128 | AnyNumber | Uint8Array) => SubmittableExtrinsic<ApiType>, [u128]>;
      /**
       * Withdraw candidacy and release candidacy stake.
       * 
       * # <weight>
       * 
       * ## weight
       * `O (1)`
       * - db:
       * - `O(1)` doesn't depend on the state or parameters
       * # </weight>
       **/
      withdrawCandidacy: AugmentedSubmittable<(membershipId: u64 | AnyNumber | Uint8Array) => SubmittableExtrinsic<ApiType>, [u64]>;
    };
    distributionWorkingGroup: {
      /**
       * Add a job opening for a regular worker/lead role.
       * Require signed leader origin or the root (to add opening for the leader position).
       * 
       * # <weight>
       * 
       * ## Weight
       * `O (D)` where:
       * - `D` is the length of `description`
       * - DB:
       * - O(1) doesn't depend on the state or parameters
       * # </weight>
       **/
      addOpening: AugmentedSubmittable<(description: Bytes | string | Uint8Array, openingType: PalletWorkingGroupOpeningType | 'Leader' | 'Regular' | number | Uint8Array, stakePolicy: PalletWorkingGroupStakePolicy | { stakeAmount?: any; leavingUnstakingPeriod?: any } | string | Uint8Array, rewardPerBlock: Option<u128> | null | object | string | Uint8Array) => SubmittableExtrinsic<ApiType>, [Bytes, PalletWorkingGroupOpeningType, PalletWorkingGroupStakePolicy, Option<u128>]>;
      /**
       * Apply on a worker opening.
       * 
       * # <weight>
       * 
       * ## Weight
       * `O (D)` where:
       * - `D` is the length of `p.description`
       * - DB:
       * - O(1) doesn't depend on the state or parameters
       * # </weight>
       **/
      applyOnOpening: AugmentedSubmittable<(p: PalletWorkingGroupApplyOnOpeningParams | { memberId?: any; openingId?: any; roleAccountId?: any; rewardAccountId?: any; description?: any; stakeParameters?: any } | string | Uint8Array) => SubmittableExtrinsic<ApiType>, [PalletWorkingGroupApplyOnOpeningParams]>;
      /**
       * Cancel an opening for the regular worker/lead position.
       * Require signed leader origin or the root (to cancel opening for the leader position).
       * 
       * # <weight>
       * 
       * ## Weight
       * `O (1)`
       * - DB:
       * - O(1) doesn't depend on the state or parameters
       * # </weight>
       **/
      cancelOpening: AugmentedSubmittable<(openingId: u64 | AnyNumber | Uint8Array) => SubmittableExtrinsic<ApiType>, [u64]>;
      /**
       * Decreases the regular worker/lead stake and returns the remainder to the
       * worker staking_account_id. Can be decreased to zero, no actions on zero stake.
       * Accepts the stake amount to decrease.
       * Requires signed leader origin or the root (to decrease the leader stake).
       * 
       * # <weight>
       * 
       * ## Weight
       * `O (1)`
       * - DB:
       * - O(1) doesn't depend on the state or parameters
       * # </weight>
       **/
      decreaseStake: AugmentedSubmittable<(workerId: u64 | AnyNumber | Uint8Array, stakeBalanceDelta: u128 | AnyNumber | Uint8Array) => SubmittableExtrinsic<ApiType>, [u64, u128]>;
      /**
       * Fill opening for the regular/lead position.
       * Require signed leader origin or the root (to fill opening for the leader position).
       * # <weight>
       * 
       * ## Weight
       * `O (A)` where:
       * - `A` is the length of `successful_application_ids`
       * - DB:
       * - O(A)
       * # </weight>
       **/
      fillOpening: AugmentedSubmittable<(openingId: u64 | AnyNumber | Uint8Array, successfulApplicationIds: BTreeSet<u64>) => SubmittableExtrinsic<ApiType>, [u64, BTreeSet<u64>]>;
      /**
       * Fund working group budget by a member.
       * <weight>
       * 
       * ## Weight
       * `O (1)` Doesn't depend on the state or parameters
       * - DB:
       * - O(1) doesn't depend on the state or parameters
       * # </weight>
       **/
      fundWorkingGroupBudget: AugmentedSubmittable<(memberId: u64 | AnyNumber | Uint8Array, amount: u128 | AnyNumber | Uint8Array, rationale: Bytes | string | Uint8Array) => SubmittableExtrinsic<ApiType>, [u64, u128, Bytes]>;
      /**
       * Increases the regular worker/lead stake, demands a worker origin.
       * Locks tokens from the worker staking_account_id equal to new stake. No limits on the stake.
       * 
       * # <weight>
       * 
       * ## Weight
       * `O (1)`
       * - DB:
       * - O(1) doesn't depend on the state or parameters
       * # </weight>
       **/
      increaseStake: AugmentedSubmittable<(workerId: u64 | AnyNumber | Uint8Array, stakeBalanceDelta: u128 | AnyNumber | Uint8Array) => SubmittableExtrinsic<ApiType>, [u64, u128]>;
      /**
       * Lead remark message
       * 
       * # <weight>
       * 
       * ## Weight
       * `O (1)`
       * - DB:
       * - O(1) doesn't depend on the state or parameters
       * # </weight>
       **/
      leadRemark: AugmentedSubmittable<(msg: Bytes | string | Uint8Array) => SubmittableExtrinsic<ApiType>, [Bytes]>;
      /**
       * Leave the role by the active worker.
       * # <weight>
       * 
       * ## Weight
       * `O (1)`
       * - DB:
       * - O(1) doesn't depend on the state or parameters
       * # </weight>
       **/
      leaveRole: AugmentedSubmittable<(workerId: u64 | AnyNumber | Uint8Array, rationale: Option<Bytes> | null | object | string | Uint8Array) => SubmittableExtrinsic<ApiType>, [u64, Option<Bytes>]>;
      /**
       * Sets a new budget for the working group.
       * Requires root origin.
       * 
       * # <weight>
       * 
       * ## Weight
       * `O (1)`
       * - DB:
       * - O(1) doesn't depend on the state or parameters
       * # </weight>
       **/
      setBudget: AugmentedSubmittable<(newBudget: u128 | AnyNumber | Uint8Array) => SubmittableExtrinsic<ApiType>, [u128]>;
      /**
       * Sets a new status text for the working group.
       * Requires root origin.
       * 
       * # <weight>
       * 
       * ## Weight
       * `O (S)` where:
       * - `S` is the length of the contents of `status_text` when it is not none
       * 
       * - DB:
       * - O(1) doesn't depend on the state or parameters
       * # </weight>
       **/
      setStatusText: AugmentedSubmittable<(statusText: Option<Bytes> | null | object | string | Uint8Array) => SubmittableExtrinsic<ApiType>, [Option<Bytes>]>;
      /**
       * Slashes the regular worker stake, demands a leader origin. No limits, no actions on zero stake.
       * If slashing balance greater than the existing stake - stake is slashed to zero.
       * Requires signed leader origin or the root (to slash the leader stake).
       * # <weight>
       * 
       * ## Weight
       * `O (P)` where:
       * - `P` is the length of `penality.slashing_text`
       * - DB:
       * - O(1) doesn't depend on the state or parameters
       * # </weight>
       **/
      slashStake: AugmentedSubmittable<(workerId: u64 | AnyNumber | Uint8Array, penalty: u128 | AnyNumber | Uint8Array, rationale: Option<Bytes> | null | object | string | Uint8Array) => SubmittableExtrinsic<ApiType>, [u64, u128, Option<Bytes>]>;
      /**
       * Transfers specified amount to any account.
       * Requires leader origin.
       * 
       * # <weight>
       * 
       * ## Weight
       * `O (1)`
       * - DB:
       * - O(1) doesn't depend on the state or parameters
       * # </weight>
       **/
      spendFromBudget: AugmentedSubmittable<(accountId: AccountId32 | string | Uint8Array, amount: u128 | AnyNumber | Uint8Array, rationale: Option<Bytes> | null | object | string | Uint8Array) => SubmittableExtrinsic<ApiType>, [AccountId32, u128, Option<Bytes>]>;
      /**
       * Terminate the active worker by the lead.
       * Requires signed leader origin or the root (to terminate the leader role).
       * # <weight>
       * 
       * ## Weight
       * `O (P)` where:
       * - `P` is the length of `penalty.slashing_text`
       * - DB:
       * - O(1) doesn't depend on the state or parameters
       * # </weight>
       **/
      terminateRole: AugmentedSubmittable<(workerId: u64 | AnyNumber | Uint8Array, penalty: Option<u128> | null | object | string | Uint8Array, rationale: Option<Bytes> | null | object | string | Uint8Array) => SubmittableExtrinsic<ApiType>, [u64, Option<u128>, Option<Bytes>]>;
      /**
       * Update the reward account associated with a set reward relationship for the active worker.
       * 
       * # <weight>
       * 
       * ## Weight
       * `O (1)`
       * - DB:
       * - O(1) doesn't depend on the state or parameters
       * # </weight>
       **/
      updateRewardAccount: AugmentedSubmittable<(workerId: u64 | AnyNumber | Uint8Array, newRewardAccountId: AccountId32 | string | Uint8Array) => SubmittableExtrinsic<ApiType>, [u64, AccountId32]>;
      /**
       * Update the reward per block for the active worker.
       * Require signed leader origin or the root (to update leader's reward amount).
       * 
       * # <weight>
       * 
       * ## Weight
       * `O (1)`
       * - DB:
       * - O(1) doesn't depend on the state or parameters
       * # </weight>
       **/
      updateRewardAmount: AugmentedSubmittable<(workerId: u64 | AnyNumber | Uint8Array, rewardPerBlock: Option<u128> | null | object | string | Uint8Array) => SubmittableExtrinsic<ApiType>, [u64, Option<u128>]>;
      /**
       * Update the associated role account of the active regular worker/lead.
       * 
       * # <weight>
       * 
       * ## Weight
       * `O (1)`
       * - DB:
       * - O(1) doesn't depend on the state or parameters
       * # </weight>
       **/
      updateRoleAccount: AugmentedSubmittable<(workerId: u64 | AnyNumber | Uint8Array, newRoleAccountId: AccountId32 | string | Uint8Array) => SubmittableExtrinsic<ApiType>, [u64, AccountId32]>;
      /**
       * Update the associated role storage.
       **/
      updateRoleStorage: AugmentedSubmittable<(workerId: u64 | AnyNumber | Uint8Array, storage: Bytes | string | Uint8Array) => SubmittableExtrinsic<ApiType>, [u64, Bytes]>;
      /**
       * Withdraw the worker application. Can be done by the worker only.
       * 
       * # <weight>
       * 
       * ## Weight
       * `O (1)`
       * - DB:
       * - O(1) doesn't depend on the state or parameters
       * # </weight>
       **/
      withdrawApplication: AugmentedSubmittable<(applicationId: u64 | AnyNumber | Uint8Array) => SubmittableExtrinsic<ApiType>, [u64]>;
      /**
       * Worker remark message
       * 
       * # <weight>
       * 
       * ## Weight
       * `O (1)`
       * - DB:
       * - O(1) doesn't depend on the state or parameters
       * # </weight>
       **/
      workerRemark: AugmentedSubmittable<(workerId: u64 | AnyNumber | Uint8Array, msg: Bytes | string | Uint8Array) => SubmittableExtrinsic<ApiType>, [u64, Bytes]>;
    };
    electionProviderMultiPhase: {
      /**
       * Trigger the governance fallback.
       * 
       * This can only be called when [`Phase::Emergency`] is enabled, as an alternative to
       * calling [`Call::set_emergency_election_result`].
       **/
      governanceFallback: AugmentedSubmittable<(maybeMaxVoters: Option<u32> | null | object | string | Uint8Array, maybeMaxTargets: Option<u32> | null | object | string | Uint8Array) => SubmittableExtrinsic<ApiType>, [Option<u32>, Option<u32>]>;
      /**
       * Set a solution in the queue, to be handed out to the client of this pallet in the next
       * call to `ElectionProvider::elect`.
       * 
       * This can only be set by `T::ForceOrigin`, and only when the phase is `Emergency`.
       * 
       * The solution is not checked for any feasibility and is assumed to be trustworthy, as any
       * feasibility check itself can in principle cause the election process to fail (due to
       * memory/weight constrains).
       **/
      setEmergencyElectionResult: AugmentedSubmittable<(supports: Vec<ITuple<[AccountId32, SpNposElectionsSupport]>> | ([AccountId32 | string | Uint8Array, SpNposElectionsSupport | { total?: any; voters?: any } | string | Uint8Array])[]) => SubmittableExtrinsic<ApiType>, [Vec<ITuple<[AccountId32, SpNposElectionsSupport]>>]>;
      /**
       * Set a new value for `MinimumUntrustedScore`.
       * 
       * Dispatch origin must be aligned with `T::ForceOrigin`.
       * 
       * This check can be turned off by setting the value to `None`.
       **/
      setMinimumUntrustedScore: AugmentedSubmittable<(maybeNextScore: Option<SpNposElectionsElectionScore> | null | object | string | Uint8Array) => SubmittableExtrinsic<ApiType>, [Option<SpNposElectionsElectionScore>]>;
      /**
       * Submit a solution for the signed phase.
       * 
       * The dispatch origin fo this call must be __signed__.
       * 
       * The solution is potentially queued, based on the claimed score and processed at the end
       * of the signed phase.
       * 
       * A deposit is reserved and recorded for the solution. Based on the outcome, the solution
       * might be rewarded, slashed, or get all or a part of the deposit back.
       **/
      submit: AugmentedSubmittable<(rawSolution: PalletElectionProviderMultiPhaseRawSolution | { solution?: any; score?: any; round?: any } | string | Uint8Array) => SubmittableExtrinsic<ApiType>, [PalletElectionProviderMultiPhaseRawSolution]>;
      /**
       * Submit a solution for the unsigned phase.
       * 
       * The dispatch origin fo this call must be __none__.
       * 
       * This submission is checked on the fly. Moreover, this unsigned solution is only
       * validated when submitted to the pool from the **local** node. Effectively, this means
       * that only active validators can submit this transaction when authoring a block (similar
       * to an inherent).
       * 
       * To prevent any incorrect solution (and thus wasted time/weight), this transaction will
       * panic if the solution submitted by the validator is invalid in any way, effectively
       * putting their authoring reward at risk.
       * 
       * No deposit or reward is associated with this submission.
       **/
      submitUnsigned: AugmentedSubmittable<(rawSolution: PalletElectionProviderMultiPhaseRawSolution | { solution?: any; score?: any; round?: any } | string | Uint8Array, witness: PalletElectionProviderMultiPhaseSolutionOrSnapshotSize | { voters?: any; targets?: any } | string | Uint8Array) => SubmittableExtrinsic<ApiType>, [PalletElectionProviderMultiPhaseRawSolution, PalletElectionProviderMultiPhaseSolutionOrSnapshotSize]>;
    };
    forum: {
      /**
       * Add post
       * 
       * <weight>
       * 
       * ## Weight
       * `O (W + V)` where:
       * - `W` is the category depth,
       * - `V` is the length of the text
       * - DB:
       * - O(W)
       * # </weight>
       **/
      addPost: AugmentedSubmittable<(forumUserId: u64 | AnyNumber | Uint8Array, categoryId: u64 | AnyNumber | Uint8Array, threadId: u64 | AnyNumber | Uint8Array, text: Bytes | string | Uint8Array, editable: bool | boolean | Uint8Array) => SubmittableExtrinsic<ApiType>, [u64, u64, u64, Bytes, bool]>;
      /**
       * Add a new category.
       * 
       * <weight>
       * 
       * ## Weight
       * `O (W + V + X)` where:
       * - `W` is the category depth
       * - `V` is the length of the category title.
       * - `X` is the length of the category description.
       * - DB:
       * - O(W)
       * # </weight>
       **/
      createCategory: AugmentedSubmittable<(parentCategoryId: Option<u64> | null | object | string | Uint8Array, title: Bytes | string | Uint8Array, description: Bytes | string | Uint8Array) => SubmittableExtrinsic<ApiType>, [Option<u64>, Bytes, Bytes]>;
      /**
       * Create new thread in category with poll
       * 
       * <weight>
       * 
       * ## Weight
       * `O (W + V + X + Y)` where:
       * - `W` is the category depth
       * - `V` is the length of the thread title.
       * - `X` is the length of the thread text.
       * - `Y` is the number of poll alternatives.
       * - DB:
       * - O(W)
       * # </weight>
       **/
      createThread: AugmentedSubmittable<(forumUserId: u64 | AnyNumber | Uint8Array, categoryId: u64 | AnyNumber | Uint8Array, metadata: Bytes | string | Uint8Array, text: Bytes | string | Uint8Array, pollInput: Option<PalletForumPollInput> | null | object | string | Uint8Array) => SubmittableExtrinsic<ApiType>, [u64, u64, Bytes, Bytes, Option<PalletForumPollInput>]>;
      /**
       * Delete category
       * 
       * <weight>
       * 
       * ## Weight
       * `O (W)` where:
       * - `W` is the category depth
       * - DB:
       * - O(W)
       * # </weight>
       **/
      deleteCategory: AugmentedSubmittable<(actor: PalletForumPrivilegedActor | { Lead: any } | { Moderator: any } | string | Uint8Array, categoryId: u64 | AnyNumber | Uint8Array) => SubmittableExtrinsic<ApiType>, [PalletForumPrivilegedActor, u64]>;
      /**
       * Delete post from storage.
       * You need to provide a vector of posts to delete in the form
       * (T::CategoryId, T::ThreadId, T::PostId, bool)
       * where the last bool is whether you want to hide it apart from deleting it
       * 
       * ## Weight
       * `O (W + V + P)` where:
       * - `W` is the category depth,
       * - `V` is the length of the rationale
       * - `P` is the number of posts to delete
       * - DB:
       * - O(W + P)
       * # </weight>
       **/
      deletePosts: AugmentedSubmittable<(forumUserId: u64 | AnyNumber | Uint8Array, posts: BTreeMap<PalletForumExtendedPostIdObject, bool>, rationale: Bytes | string | Uint8Array) => SubmittableExtrinsic<ApiType>, [u64, BTreeMap<PalletForumExtendedPostIdObject, bool>, Bytes]>;
      /**
       * Delete thread
       * 
       * <weight>
       * 
       * ## Weight
       * `O (W)` where:
       * - `W` is the category depth
       * - DB:
       * - O(W)
       * # </weight>
       **/
      deleteThread: AugmentedSubmittable<(forumUserId: u64 | AnyNumber | Uint8Array, categoryId: u64 | AnyNumber | Uint8Array, threadId: u64 | AnyNumber | Uint8Array, hide: bool | boolean | Uint8Array) => SubmittableExtrinsic<ApiType>, [u64, u64, u64, bool]>;
      /**
       * Edit post text
       * 
       * <weight>
       * 
       * ## Weight
       * `O (W + V)` where:
       * - `W` is the category depth,
       * - `V` is the length of the new text
       * - DB:
       * - O(W)
       * # </weight>
       **/
      editPostText: AugmentedSubmittable<(forumUserId: u64 | AnyNumber | Uint8Array, categoryId: u64 | AnyNumber | Uint8Array, threadId: u64 | AnyNumber | Uint8Array, postId: u64 | AnyNumber | Uint8Array, newText: Bytes | string | Uint8Array) => SubmittableExtrinsic<ApiType>, [u64, u64, u64, u64, Bytes]>;
      /**
       * Edit thread metadata
       * 
       * <weight>
       * 
       * ## Weight
       * `O (W + V)` where:
       * - `W` is the category depth
       * - `V` is the length of the thread metadata.
       * - DB:
       * - O(W)
       * # </weight>
       **/
      editThreadMetadata: AugmentedSubmittable<(forumUserId: u64 | AnyNumber | Uint8Array, categoryId: u64 | AnyNumber | Uint8Array, threadId: u64 | AnyNumber | Uint8Array, newMetadata: Bytes | string | Uint8Array) => SubmittableExtrinsic<ApiType>, [u64, u64, u64, Bytes]>;
      /**
       * Moderate post
       * 
       * <weight>
       * 
       * ## Weight
       * `O (W + V)` where:
       * - `W` is the category depth,
       * - `V` is the length of the rationale
       * - DB:
       * - O(W)
       * # </weight>
       **/
      moderatePost: AugmentedSubmittable<(actor: PalletForumPrivilegedActor | { Lead: any } | { Moderator: any } | string | Uint8Array, categoryId: u64 | AnyNumber | Uint8Array, threadId: u64 | AnyNumber | Uint8Array, postId: u64 | AnyNumber | Uint8Array, rationale: Bytes | string | Uint8Array) => SubmittableExtrinsic<ApiType>, [PalletForumPrivilegedActor, u64, u64, u64, Bytes]>;
      /**
       * Moderate thread
       * 
       * <weight>
       * 
       * ## Weight
       * `O (W + V + X)` where:
       * - `W` is the category depth,
       * - `V` is the number of thread posts,
       * - `X` is the length of the rationale
       * - DB:
       * - O(W + V)
       * # </weight>
       **/
      moderateThread: AugmentedSubmittable<(actor: PalletForumPrivilegedActor | { Lead: any } | { Moderator: any } | string | Uint8Array, categoryId: u64 | AnyNumber | Uint8Array, threadId: u64 | AnyNumber | Uint8Array, rationale: Bytes | string | Uint8Array) => SubmittableExtrinsic<ApiType>, [PalletForumPrivilegedActor, u64, u64, Bytes]>;
      /**
       * Move thread to another category
       * 
       * <weight>
       * 
       * ## Weight
       * `O (W)` where:
       * - `W` is the category depth
       * - DB:
       * - O(W)
       * # </weight>
       **/
      moveThreadToCategory: AugmentedSubmittable<(actor: PalletForumPrivilegedActor | { Lead: any } | { Moderator: any } | string | Uint8Array, categoryId: u64 | AnyNumber | Uint8Array, threadId: u64 | AnyNumber | Uint8Array, newCategoryId: u64 | AnyNumber | Uint8Array) => SubmittableExtrinsic<ApiType>, [PalletForumPrivilegedActor, u64, u64, u64]>;
      /**
       * Like or unlike a post.
       * 
       * <weight>
       * 
       * ## Weight
       * `O (W)` where:
       * - `W` is the category depth,
       * - DB:
       * - O(W)
       * # </weight>
       **/
      reactPost: AugmentedSubmittable<(forumUserId: u64 | AnyNumber | Uint8Array, categoryId: u64 | AnyNumber | Uint8Array, threadId: u64 | AnyNumber | Uint8Array, postId: u64 | AnyNumber | Uint8Array, react: u64 | AnyNumber | Uint8Array) => SubmittableExtrinsic<ApiType>, [u64, u64, u64, u64, u64]>;
      /**
       * Set stickied threads for category
       * 
       * <weight>
       * 
       * ## Weight
       * `O (W + V)` where:
       * - `W` is the category depth,
       * - `V` is the length of the stickied_ids
       * - DB:
       * - O(W + V)
       * # </weight>
       **/
      setStickiedThreads: AugmentedSubmittable<(actor: PalletForumPrivilegedActor | { Lead: any } | { Moderator: any } | string | Uint8Array, categoryId: u64 | AnyNumber | Uint8Array, stickiedIds: Vec<u64> | (u64 | AnyNumber | Uint8Array)[]) => SubmittableExtrinsic<ApiType>, [PalletForumPrivilegedActor, u64, Vec<u64>]>;
      /**
       * Update archival status
       * 
       * <weight>
       * 
       * ## Weight
       * `O (W)` where:
       * - `W` is the category depth
       * - DB:
       * - O(W)
       * # </weight>
       **/
      updateCategoryArchivalStatus: AugmentedSubmittable<(actor: PalletForumPrivilegedActor | { Lead: any } | { Moderator: any } | string | Uint8Array, categoryId: u64 | AnyNumber | Uint8Array, newArchivalStatus: bool | boolean | Uint8Array) => SubmittableExtrinsic<ApiType>, [PalletForumPrivilegedActor, u64, bool]>;
      /**
       * Update category description
       * 
       * <weight>
       * 
       * ## Weight
       * `O (W)` where:
       * - `W` is the category depth
       * - `V` is the length of the category description.
       * - DB:
       * - O(W)
       * # </weight>
       **/
      updateCategoryDescription: AugmentedSubmittable<(actor: PalletForumPrivilegedActor | { Lead: any } | { Moderator: any } | string | Uint8Array, categoryId: u64 | AnyNumber | Uint8Array, description: Bytes | string | Uint8Array) => SubmittableExtrinsic<ApiType>, [PalletForumPrivilegedActor, u64, Bytes]>;
      /**
       * Enable a moderator can moderate a category and its sub categories.
       * 
       * <weight>
       * 
       * ## Weight
       * `O (1)`
       * - DB:
       * - O(1) doesn't depend on the state or parameters
       * # </weight>
       **/
      updateCategoryMembershipOfModerator: AugmentedSubmittable<(moderatorId: u64 | AnyNumber | Uint8Array, categoryId: u64 | AnyNumber | Uint8Array, newValue: bool | boolean | Uint8Array) => SubmittableExtrinsic<ApiType>, [u64, u64, bool]>;
      /**
       * Update category title
       * 
       * <weight>
       * 
       * ## Weight
       * `O (W + V)` where:
       * - `W` is the category depth
       * - `V` is the length of the category title.
       * - DB:
       * - O(W)
       * # </weight>
       **/
      updateCategoryTitle: AugmentedSubmittable<(actor: PalletForumPrivilegedActor | { Lead: any } | { Moderator: any } | string | Uint8Array, categoryId: u64 | AnyNumber | Uint8Array, title: Bytes | string | Uint8Array) => SubmittableExtrinsic<ApiType>, [PalletForumPrivilegedActor, u64, Bytes]>;
      /**
       * Submit a poll
       * 
       * <weight>
       * 
       * ## Weight
       * `O (W + V)` where:
       * - `W` is the category depth,
       * - `V` is the number of poll alternatives.
       * - DB:
       * - O(W)
       * # </weight>
       **/
      voteOnPoll: AugmentedSubmittable<(forumUserId: u64 | AnyNumber | Uint8Array, categoryId: u64 | AnyNumber | Uint8Array, threadId: u64 | AnyNumber | Uint8Array, index: u32 | AnyNumber | Uint8Array) => SubmittableExtrinsic<ApiType>, [u64, u64, u64, u32]>;
    };
    forumWorkingGroup: {
      /**
       * Add a job opening for a regular worker/lead role.
       * Require signed leader origin or the root (to add opening for the leader position).
       * 
       * # <weight>
       * 
       * ## Weight
       * `O (D)` where:
       * - `D` is the length of `description`
       * - DB:
       * - O(1) doesn't depend on the state or parameters
       * # </weight>
       **/
      addOpening: AugmentedSubmittable<(description: Bytes | string | Uint8Array, openingType: PalletWorkingGroupOpeningType | 'Leader' | 'Regular' | number | Uint8Array, stakePolicy: PalletWorkingGroupStakePolicy | { stakeAmount?: any; leavingUnstakingPeriod?: any } | string | Uint8Array, rewardPerBlock: Option<u128> | null | object | string | Uint8Array) => SubmittableExtrinsic<ApiType>, [Bytes, PalletWorkingGroupOpeningType, PalletWorkingGroupStakePolicy, Option<u128>]>;
      /**
       * Apply on a worker opening.
       * 
       * # <weight>
       * 
       * ## Weight
       * `O (D)` where:
       * - `D` is the length of `p.description`
       * - DB:
       * - O(1) doesn't depend on the state or parameters
       * # </weight>
       **/
      applyOnOpening: AugmentedSubmittable<(p: PalletWorkingGroupApplyOnOpeningParams | { memberId?: any; openingId?: any; roleAccountId?: any; rewardAccountId?: any; description?: any; stakeParameters?: any } | string | Uint8Array) => SubmittableExtrinsic<ApiType>, [PalletWorkingGroupApplyOnOpeningParams]>;
      /**
       * Cancel an opening for the regular worker/lead position.
       * Require signed leader origin or the root (to cancel opening for the leader position).
       * 
       * # <weight>
       * 
       * ## Weight
       * `O (1)`
       * - DB:
       * - O(1) doesn't depend on the state or parameters
       * # </weight>
       **/
      cancelOpening: AugmentedSubmittable<(openingId: u64 | AnyNumber | Uint8Array) => SubmittableExtrinsic<ApiType>, [u64]>;
      /**
       * Decreases the regular worker/lead stake and returns the remainder to the
       * worker staking_account_id. Can be decreased to zero, no actions on zero stake.
       * Accepts the stake amount to decrease.
       * Requires signed leader origin or the root (to decrease the leader stake).
       * 
       * # <weight>
       * 
       * ## Weight
       * `O (1)`
       * - DB:
       * - O(1) doesn't depend on the state or parameters
       * # </weight>
       **/
      decreaseStake: AugmentedSubmittable<(workerId: u64 | AnyNumber | Uint8Array, stakeBalanceDelta: u128 | AnyNumber | Uint8Array) => SubmittableExtrinsic<ApiType>, [u64, u128]>;
      /**
       * Fill opening for the regular/lead position.
       * Require signed leader origin or the root (to fill opening for the leader position).
       * # <weight>
       * 
       * ## Weight
       * `O (A)` where:
       * - `A` is the length of `successful_application_ids`
       * - DB:
       * - O(A)
       * # </weight>
       **/
      fillOpening: AugmentedSubmittable<(openingId: u64 | AnyNumber | Uint8Array, successfulApplicationIds: BTreeSet<u64>) => SubmittableExtrinsic<ApiType>, [u64, BTreeSet<u64>]>;
      /**
       * Fund working group budget by a member.
       * <weight>
       * 
       * ## Weight
       * `O (1)` Doesn't depend on the state or parameters
       * - DB:
       * - O(1) doesn't depend on the state or parameters
       * # </weight>
       **/
      fundWorkingGroupBudget: AugmentedSubmittable<(memberId: u64 | AnyNumber | Uint8Array, amount: u128 | AnyNumber | Uint8Array, rationale: Bytes | string | Uint8Array) => SubmittableExtrinsic<ApiType>, [u64, u128, Bytes]>;
      /**
       * Increases the regular worker/lead stake, demands a worker origin.
       * Locks tokens from the worker staking_account_id equal to new stake. No limits on the stake.
       * 
       * # <weight>
       * 
       * ## Weight
       * `O (1)`
       * - DB:
       * - O(1) doesn't depend on the state or parameters
       * # </weight>
       **/
      increaseStake: AugmentedSubmittable<(workerId: u64 | AnyNumber | Uint8Array, stakeBalanceDelta: u128 | AnyNumber | Uint8Array) => SubmittableExtrinsic<ApiType>, [u64, u128]>;
      /**
       * Lead remark message
       * 
       * # <weight>
       * 
       * ## Weight
       * `O (1)`
       * - DB:
       * - O(1) doesn't depend on the state or parameters
       * # </weight>
       **/
      leadRemark: AugmentedSubmittable<(msg: Bytes | string | Uint8Array) => SubmittableExtrinsic<ApiType>, [Bytes]>;
      /**
       * Leave the role by the active worker.
       * # <weight>
       * 
       * ## Weight
       * `O (1)`
       * - DB:
       * - O(1) doesn't depend on the state or parameters
       * # </weight>
       **/
      leaveRole: AugmentedSubmittable<(workerId: u64 | AnyNumber | Uint8Array, rationale: Option<Bytes> | null | object | string | Uint8Array) => SubmittableExtrinsic<ApiType>, [u64, Option<Bytes>]>;
      /**
       * Sets a new budget for the working group.
       * Requires root origin.
       * 
       * # <weight>
       * 
       * ## Weight
       * `O (1)`
       * - DB:
       * - O(1) doesn't depend on the state or parameters
       * # </weight>
       **/
      setBudget: AugmentedSubmittable<(newBudget: u128 | AnyNumber | Uint8Array) => SubmittableExtrinsic<ApiType>, [u128]>;
      /**
       * Sets a new status text for the working group.
       * Requires root origin.
       * 
       * # <weight>
       * 
       * ## Weight
       * `O (S)` where:
       * - `S` is the length of the contents of `status_text` when it is not none
       * 
       * - DB:
       * - O(1) doesn't depend on the state or parameters
       * # </weight>
       **/
      setStatusText: AugmentedSubmittable<(statusText: Option<Bytes> | null | object | string | Uint8Array) => SubmittableExtrinsic<ApiType>, [Option<Bytes>]>;
      /**
       * Slashes the regular worker stake, demands a leader origin. No limits, no actions on zero stake.
       * If slashing balance greater than the existing stake - stake is slashed to zero.
       * Requires signed leader origin or the root (to slash the leader stake).
       * # <weight>
       * 
       * ## Weight
       * `O (P)` where:
       * - `P` is the length of `penality.slashing_text`
       * - DB:
       * - O(1) doesn't depend on the state or parameters
       * # </weight>
       **/
      slashStake: AugmentedSubmittable<(workerId: u64 | AnyNumber | Uint8Array, penalty: u128 | AnyNumber | Uint8Array, rationale: Option<Bytes> | null | object | string | Uint8Array) => SubmittableExtrinsic<ApiType>, [u64, u128, Option<Bytes>]>;
      /**
       * Transfers specified amount to any account.
       * Requires leader origin.
       * 
       * # <weight>
       * 
       * ## Weight
       * `O (1)`
       * - DB:
       * - O(1) doesn't depend on the state or parameters
       * # </weight>
       **/
      spendFromBudget: AugmentedSubmittable<(accountId: AccountId32 | string | Uint8Array, amount: u128 | AnyNumber | Uint8Array, rationale: Option<Bytes> | null | object | string | Uint8Array) => SubmittableExtrinsic<ApiType>, [AccountId32, u128, Option<Bytes>]>;
      /**
       * Terminate the active worker by the lead.
       * Requires signed leader origin or the root (to terminate the leader role).
       * # <weight>
       * 
       * ## Weight
       * `O (P)` where:
       * - `P` is the length of `penalty.slashing_text`
       * - DB:
       * - O(1) doesn't depend on the state or parameters
       * # </weight>
       **/
      terminateRole: AugmentedSubmittable<(workerId: u64 | AnyNumber | Uint8Array, penalty: Option<u128> | null | object | string | Uint8Array, rationale: Option<Bytes> | null | object | string | Uint8Array) => SubmittableExtrinsic<ApiType>, [u64, Option<u128>, Option<Bytes>]>;
      /**
       * Update the reward account associated with a set reward relationship for the active worker.
       * 
       * # <weight>
       * 
       * ## Weight
       * `O (1)`
       * - DB:
       * - O(1) doesn't depend on the state or parameters
       * # </weight>
       **/
      updateRewardAccount: AugmentedSubmittable<(workerId: u64 | AnyNumber | Uint8Array, newRewardAccountId: AccountId32 | string | Uint8Array) => SubmittableExtrinsic<ApiType>, [u64, AccountId32]>;
      /**
       * Update the reward per block for the active worker.
       * Require signed leader origin or the root (to update leader's reward amount).
       * 
       * # <weight>
       * 
       * ## Weight
       * `O (1)`
       * - DB:
       * - O(1) doesn't depend on the state or parameters
       * # </weight>
       **/
      updateRewardAmount: AugmentedSubmittable<(workerId: u64 | AnyNumber | Uint8Array, rewardPerBlock: Option<u128> | null | object | string | Uint8Array) => SubmittableExtrinsic<ApiType>, [u64, Option<u128>]>;
      /**
       * Update the associated role account of the active regular worker/lead.
       * 
       * # <weight>
       * 
       * ## Weight
       * `O (1)`
       * - DB:
       * - O(1) doesn't depend on the state or parameters
       * # </weight>
       **/
      updateRoleAccount: AugmentedSubmittable<(workerId: u64 | AnyNumber | Uint8Array, newRoleAccountId: AccountId32 | string | Uint8Array) => SubmittableExtrinsic<ApiType>, [u64, AccountId32]>;
      /**
       * Update the associated role storage.
       **/
      updateRoleStorage: AugmentedSubmittable<(workerId: u64 | AnyNumber | Uint8Array, storage: Bytes | string | Uint8Array) => SubmittableExtrinsic<ApiType>, [u64, Bytes]>;
      /**
       * Withdraw the worker application. Can be done by the worker only.
       * 
       * # <weight>
       * 
       * ## Weight
       * `O (1)`
       * - DB:
       * - O(1) doesn't depend on the state or parameters
       * # </weight>
       **/
      withdrawApplication: AugmentedSubmittable<(applicationId: u64 | AnyNumber | Uint8Array) => SubmittableExtrinsic<ApiType>, [u64]>;
      /**
       * Worker remark message
       * 
       * # <weight>
       * 
       * ## Weight
       * `O (1)`
       * - DB:
       * - O(1) doesn't depend on the state or parameters
       * # </weight>
       **/
      workerRemark: AugmentedSubmittable<(workerId: u64 | AnyNumber | Uint8Array, msg: Bytes | string | Uint8Array) => SubmittableExtrinsic<ApiType>, [u64, Bytes]>;
    };
    gatewayWorkingGroup: {
      /**
       * Add a job opening for a regular worker/lead role.
       * Require signed leader origin or the root (to add opening for the leader position).
       * 
       * # <weight>
       * 
       * ## Weight
       * `O (D)` where:
       * - `D` is the length of `description`
       * - DB:
       * - O(1) doesn't depend on the state or parameters
       * # </weight>
       **/
      addOpening: AugmentedSubmittable<(description: Bytes | string | Uint8Array, openingType: PalletWorkingGroupOpeningType | 'Leader' | 'Regular' | number | Uint8Array, stakePolicy: PalletWorkingGroupStakePolicy | { stakeAmount?: any; leavingUnstakingPeriod?: any } | string | Uint8Array, rewardPerBlock: Option<u128> | null | object | string | Uint8Array) => SubmittableExtrinsic<ApiType>, [Bytes, PalletWorkingGroupOpeningType, PalletWorkingGroupStakePolicy, Option<u128>]>;
      /**
       * Apply on a worker opening.
       * 
       * # <weight>
       * 
       * ## Weight
       * `O (D)` where:
       * - `D` is the length of `p.description`
       * - DB:
       * - O(1) doesn't depend on the state or parameters
       * # </weight>
       **/
      applyOnOpening: AugmentedSubmittable<(p: PalletWorkingGroupApplyOnOpeningParams | { memberId?: any; openingId?: any; roleAccountId?: any; rewardAccountId?: any; description?: any; stakeParameters?: any } | string | Uint8Array) => SubmittableExtrinsic<ApiType>, [PalletWorkingGroupApplyOnOpeningParams]>;
      /**
       * Cancel an opening for the regular worker/lead position.
       * Require signed leader origin or the root (to cancel opening for the leader position).
       * 
       * # <weight>
       * 
       * ## Weight
       * `O (1)`
       * - DB:
       * - O(1) doesn't depend on the state or parameters
       * # </weight>
       **/
      cancelOpening: AugmentedSubmittable<(openingId: u64 | AnyNumber | Uint8Array) => SubmittableExtrinsic<ApiType>, [u64]>;
      /**
       * Decreases the regular worker/lead stake and returns the remainder to the
       * worker staking_account_id. Can be decreased to zero, no actions on zero stake.
       * Accepts the stake amount to decrease.
       * Requires signed leader origin or the root (to decrease the leader stake).
       * 
       * # <weight>
       * 
       * ## Weight
       * `O (1)`
       * - DB:
       * - O(1) doesn't depend on the state or parameters
       * # </weight>
       **/
      decreaseStake: AugmentedSubmittable<(workerId: u64 | AnyNumber | Uint8Array, stakeBalanceDelta: u128 | AnyNumber | Uint8Array) => SubmittableExtrinsic<ApiType>, [u64, u128]>;
      /**
       * Fill opening for the regular/lead position.
       * Require signed leader origin or the root (to fill opening for the leader position).
       * # <weight>
       * 
       * ## Weight
       * `O (A)` where:
       * - `A` is the length of `successful_application_ids`
       * - DB:
       * - O(A)
       * # </weight>
       **/
      fillOpening: AugmentedSubmittable<(openingId: u64 | AnyNumber | Uint8Array, successfulApplicationIds: BTreeSet<u64>) => SubmittableExtrinsic<ApiType>, [u64, BTreeSet<u64>]>;
      /**
       * Fund working group budget by a member.
       * <weight>
       * 
       * ## Weight
       * `O (1)` Doesn't depend on the state or parameters
       * - DB:
       * - O(1) doesn't depend on the state or parameters
       * # </weight>
       **/
      fundWorkingGroupBudget: AugmentedSubmittable<(memberId: u64 | AnyNumber | Uint8Array, amount: u128 | AnyNumber | Uint8Array, rationale: Bytes | string | Uint8Array) => SubmittableExtrinsic<ApiType>, [u64, u128, Bytes]>;
      /**
       * Increases the regular worker/lead stake, demands a worker origin.
       * Locks tokens from the worker staking_account_id equal to new stake. No limits on the stake.
       * 
       * # <weight>
       * 
       * ## Weight
       * `O (1)`
       * - DB:
       * - O(1) doesn't depend on the state or parameters
       * # </weight>
       **/
      increaseStake: AugmentedSubmittable<(workerId: u64 | AnyNumber | Uint8Array, stakeBalanceDelta: u128 | AnyNumber | Uint8Array) => SubmittableExtrinsic<ApiType>, [u64, u128]>;
      /**
       * Lead remark message
       * 
       * # <weight>
       * 
       * ## Weight
       * `O (1)`
       * - DB:
       * - O(1) doesn't depend on the state or parameters
       * # </weight>
       **/
      leadRemark: AugmentedSubmittable<(msg: Bytes | string | Uint8Array) => SubmittableExtrinsic<ApiType>, [Bytes]>;
      /**
       * Leave the role by the active worker.
       * # <weight>
       * 
       * ## Weight
       * `O (1)`
       * - DB:
       * - O(1) doesn't depend on the state or parameters
       * # </weight>
       **/
      leaveRole: AugmentedSubmittable<(workerId: u64 | AnyNumber | Uint8Array, rationale: Option<Bytes> | null | object | string | Uint8Array) => SubmittableExtrinsic<ApiType>, [u64, Option<Bytes>]>;
      /**
       * Sets a new budget for the working group.
       * Requires root origin.
       * 
       * # <weight>
       * 
       * ## Weight
       * `O (1)`
       * - DB:
       * - O(1) doesn't depend on the state or parameters
       * # </weight>
       **/
      setBudget: AugmentedSubmittable<(newBudget: u128 | AnyNumber | Uint8Array) => SubmittableExtrinsic<ApiType>, [u128]>;
      /**
       * Sets a new status text for the working group.
       * Requires root origin.
       * 
       * # <weight>
       * 
       * ## Weight
       * `O (S)` where:
       * - `S` is the length of the contents of `status_text` when it is not none
       * 
       * - DB:
       * - O(1) doesn't depend on the state or parameters
       * # </weight>
       **/
      setStatusText: AugmentedSubmittable<(statusText: Option<Bytes> | null | object | string | Uint8Array) => SubmittableExtrinsic<ApiType>, [Option<Bytes>]>;
      /**
       * Slashes the regular worker stake, demands a leader origin. No limits, no actions on zero stake.
       * If slashing balance greater than the existing stake - stake is slashed to zero.
       * Requires signed leader origin or the root (to slash the leader stake).
       * # <weight>
       * 
       * ## Weight
       * `O (P)` where:
       * - `P` is the length of `penality.slashing_text`
       * - DB:
       * - O(1) doesn't depend on the state or parameters
       * # </weight>
       **/
      slashStake: AugmentedSubmittable<(workerId: u64 | AnyNumber | Uint8Array, penalty: u128 | AnyNumber | Uint8Array, rationale: Option<Bytes> | null | object | string | Uint8Array) => SubmittableExtrinsic<ApiType>, [u64, u128, Option<Bytes>]>;
      /**
       * Transfers specified amount to any account.
       * Requires leader origin.
       * 
       * # <weight>
       * 
       * ## Weight
       * `O (1)`
       * - DB:
       * - O(1) doesn't depend on the state or parameters
       * # </weight>
       **/
      spendFromBudget: AugmentedSubmittable<(accountId: AccountId32 | string | Uint8Array, amount: u128 | AnyNumber | Uint8Array, rationale: Option<Bytes> | null | object | string | Uint8Array) => SubmittableExtrinsic<ApiType>, [AccountId32, u128, Option<Bytes>]>;
      /**
       * Terminate the active worker by the lead.
       * Requires signed leader origin or the root (to terminate the leader role).
       * # <weight>
       * 
       * ## Weight
       * `O (P)` where:
       * - `P` is the length of `penalty.slashing_text`
       * - DB:
       * - O(1) doesn't depend on the state or parameters
       * # </weight>
       **/
      terminateRole: AugmentedSubmittable<(workerId: u64 | AnyNumber | Uint8Array, penalty: Option<u128> | null | object | string | Uint8Array, rationale: Option<Bytes> | null | object | string | Uint8Array) => SubmittableExtrinsic<ApiType>, [u64, Option<u128>, Option<Bytes>]>;
      /**
       * Update the reward account associated with a set reward relationship for the active worker.
       * 
       * # <weight>
       * 
       * ## Weight
       * `O (1)`
       * - DB:
       * - O(1) doesn't depend on the state or parameters
       * # </weight>
       **/
      updateRewardAccount: AugmentedSubmittable<(workerId: u64 | AnyNumber | Uint8Array, newRewardAccountId: AccountId32 | string | Uint8Array) => SubmittableExtrinsic<ApiType>, [u64, AccountId32]>;
      /**
       * Update the reward per block for the active worker.
       * Require signed leader origin or the root (to update leader's reward amount).
       * 
       * # <weight>
       * 
       * ## Weight
       * `O (1)`
       * - DB:
       * - O(1) doesn't depend on the state or parameters
       * # </weight>
       **/
      updateRewardAmount: AugmentedSubmittable<(workerId: u64 | AnyNumber | Uint8Array, rewardPerBlock: Option<u128> | null | object | string | Uint8Array) => SubmittableExtrinsic<ApiType>, [u64, Option<u128>]>;
      /**
       * Update the associated role account of the active regular worker/lead.
       * 
       * # <weight>
       * 
       * ## Weight
       * `O (1)`
       * - DB:
       * - O(1) doesn't depend on the state or parameters
       * # </weight>
       **/
      updateRoleAccount: AugmentedSubmittable<(workerId: u64 | AnyNumber | Uint8Array, newRoleAccountId: AccountId32 | string | Uint8Array) => SubmittableExtrinsic<ApiType>, [u64, AccountId32]>;
      /**
       * Update the associated role storage.
       **/
      updateRoleStorage: AugmentedSubmittable<(workerId: u64 | AnyNumber | Uint8Array, storage: Bytes | string | Uint8Array) => SubmittableExtrinsic<ApiType>, [u64, Bytes]>;
      /**
       * Withdraw the worker application. Can be done by the worker only.
       * 
       * # <weight>
       * 
       * ## Weight
       * `O (1)`
       * - DB:
       * - O(1) doesn't depend on the state or parameters
       * # </weight>
       **/
      withdrawApplication: AugmentedSubmittable<(applicationId: u64 | AnyNumber | Uint8Array) => SubmittableExtrinsic<ApiType>, [u64]>;
      /**
       * Worker remark message
       * 
       * # <weight>
       * 
       * ## Weight
       * `O (1)`
       * - DB:
       * - O(1) doesn't depend on the state or parameters
       * # </weight>
       **/
      workerRemark: AugmentedSubmittable<(workerId: u64 | AnyNumber | Uint8Array, msg: Bytes | string | Uint8Array) => SubmittableExtrinsic<ApiType>, [u64, Bytes]>;
    };
    grandpa: {
      /**
       * Note that the current authority set of the GRANDPA finality gadget has
       * stalled. This will trigger a forced authority set change at the beginning
       * of the next session, to be enacted `delay` blocks after that. The delay
       * should be high enough to safely assume that the block signalling the
       * forced change will not be re-orged (e.g. 1000 blocks). The GRANDPA voters
       * will start the new authority set using the given finalized block as base.
       * Only callable by root.
       **/
      noteStalled: AugmentedSubmittable<(delay: u32 | AnyNumber | Uint8Array, bestFinalizedBlockNumber: u32 | AnyNumber | Uint8Array) => SubmittableExtrinsic<ApiType>, [u32, u32]>;
      /**
       * Report voter equivocation/misbehavior. This method will verify the
       * equivocation proof and validate the given key ownership proof
       * against the extracted offender. If both are valid, the offence
       * will be reported.
       **/
      reportEquivocation: AugmentedSubmittable<(equivocationProof: SpFinalityGrandpaEquivocationProof | { setId?: any; equivocation?: any } | string | Uint8Array, keyOwnerProof: SpSessionMembershipProof | { session?: any; trieNodes?: any; validatorCount?: any } | string | Uint8Array) => SubmittableExtrinsic<ApiType>, [SpFinalityGrandpaEquivocationProof, SpSessionMembershipProof]>;
      /**
       * Report voter equivocation/misbehavior. This method will verify the
       * equivocation proof and validate the given key ownership proof
       * against the extracted offender. If both are valid, the offence
       * will be reported.
       * 
       * This extrinsic must be called unsigned and it is expected that only
       * block authors will call it (validated in `ValidateUnsigned`), as such
       * if the block author is defined it will be defined as the equivocation
       * reporter.
       **/
      reportEquivocationUnsigned: AugmentedSubmittable<(equivocationProof: SpFinalityGrandpaEquivocationProof | { setId?: any; equivocation?: any } | string | Uint8Array, keyOwnerProof: SpSessionMembershipProof | { session?: any; trieNodes?: any; validatorCount?: any } | string | Uint8Array) => SubmittableExtrinsic<ApiType>, [SpFinalityGrandpaEquivocationProof, SpSessionMembershipProof]>;
    };
    imOnline: {
      /**
       * # <weight>
       * - Complexity: `O(K + E)` where K is length of `Keys` (heartbeat.validators_len) and E is
       * length of `heartbeat.network_state.external_address`
       * - `O(K)`: decoding of length `K`
       * - `O(E)`: decoding/encoding of length `E`
       * - DbReads: pallet_session `Validators`, pallet_session `CurrentIndex`, `Keys`,
       * `ReceivedHeartbeats`
       * - DbWrites: `ReceivedHeartbeats`
       * # </weight>
       **/
      heartbeat: AugmentedSubmittable<(heartbeat: PalletImOnlineHeartbeat | { blockNumber?: any; networkState?: any; sessionIndex?: any; authorityIndex?: any; validatorsLen?: any } | string | Uint8Array, signature: PalletImOnlineSr25519AppSr25519Signature | string | Uint8Array) => SubmittableExtrinsic<ApiType>, [PalletImOnlineHeartbeat, PalletImOnlineSr25519AppSr25519Signature]>;
    };
    joystreamUtility: {
      /**
       * Burns token for caller account
       * <weight>
       * 
       * ## Weight
       * `O (1)` Doesn't depend on the state or parameters
       * - DB:
       * - O(1) doesn't depend on the state or parameters
       * # </weight>
       **/
      burnAccountTokens: AugmentedSubmittable<(amount: u128 | AnyNumber | Uint8Array) => SubmittableExtrinsic<ApiType>, [u128]>;
      /**
       * Runtime upgrade proposal extrinsic.
       * Should be used as callable object to pass to the `engine` module.
       * <weight>
       * 
       * ## Weight
       * `O (C)` where:
       * - `C` is the length of `wasm`
       * However, we treat this as a full block as `frame_system::Module::set_code` does
       * # </weight>
       * #[weight = (T::BlockWeights::get().get(DispatchClass::Operational).base_extrinsic, DispatchClass::Operational)]
       **/
      executeRuntimeUpgradeProposal: AugmentedSubmittable<(wasm: Bytes | string | Uint8Array) => SubmittableExtrinsic<ApiType>, [Bytes]>;
      /**
       * Signal proposal extrinsic. Should be used as callable object to pass to the `engine` module.
       * 
       * <weight>
       * 
       * ## Weight
       * `O (S)` where:
       * - `S` is the length of the signal
       * - DB:
       * - O(1) doesn't depend on the state or parameters
       * # </weight>
       **/
      executeSignalProposal: AugmentedSubmittable<(signal: Bytes | string | Uint8Array) => SubmittableExtrinsic<ApiType>, [Bytes]>;
      /**
       * Update working group budget
       * <weight>
       * 
       * ## Weight
       * `O (1)` Doesn't depend on the state or parameters
       * - DB:
       * - O(1) doesn't depend on the state or parameters
       * # </weight>
       **/
      updateWorkingGroupBudget: AugmentedSubmittable<(workingGroup: PalletCommonWorkingGroup | 'Forum' | 'Storage' | 'Content' | 'OperationsAlpha' | 'Gateway' | 'Distribution' | 'OperationsBeta' | 'OperationsGamma' | 'Membership' | number | Uint8Array, amount: u128 | AnyNumber | Uint8Array, balanceKind: PalletCommonBalanceKind | 'Positive' | 'Negative' | number | Uint8Array) => SubmittableExtrinsic<ApiType>, [PalletCommonWorkingGroup, u128, PalletCommonBalanceKind]>;
    };
    members: {
      /**
       * Add staking account candidate for a member.
       * The membership must be confirmed before usage.
       * 
       * <weight>
       * 
       * ## Weight
       * `O (1)`
       * - DB:
       * - O(1) doesn't depend on the state or parameters
       * # </weight>
       **/
      addStakingAccountCandidate: AugmentedSubmittable<(memberId: u64 | AnyNumber | Uint8Array) => SubmittableExtrinsic<ApiType>, [u64]>;
      /**
       * Non-members can buy membership.
       * 
       * <weight>
       * 
       * ## Weight
       * `O (W + V + X + Y)` where:
       * - `W` is the member name
       * - `V` is the member handle
       * - `X` is the member avatar uri
       * - `Y` is the member about
       * - DB:
       * - O(V)
       * # </weight>
       **/
      buyMembership: AugmentedSubmittable<(params: PalletMembershipBuyMembershipParameters | { rootAccount?: any; controllerAccount?: any; handle?: any; metadata?: any; referrerId?: any } | string | Uint8Array) => SubmittableExtrinsic<ApiType>, [PalletMembershipBuyMembershipParameters]>;
      /**
       * Confirm staking account candidate for a member.
       * 
       * <weight>
       * 
       * ## Weight
       * `O (1)`
       * - DB:
       * - O(1) doesn't depend on the state or parameters
       * # </weight>
       **/
      confirmStakingAccount: AugmentedSubmittable<(memberId: u64 | AnyNumber | Uint8Array, stakingAccountId: AccountId32 | string | Uint8Array) => SubmittableExtrinsic<ApiType>, [u64, AccountId32]>;
      /**
       * Invite a new member.
       * 
       * <weight>
       * 
       * ## Weight
       * `O (W + V + X + Y)` where:
       * - `W` is the member name
       * - `V` is the member handle
       * - `X` is the member avatar uri
       * - `Y` is the member about
       * - DB:
       * - O(V)
       * # </weight>
       **/
      inviteMember: AugmentedSubmittable<(params: PalletMembershipInviteMembershipParameters | { invitingMemberId?: any; rootAccount?: any; controllerAccount?: any; handle?: any; metadata?: any } | string | Uint8Array) => SubmittableExtrinsic<ApiType>, [PalletMembershipInviteMembershipParameters]>;
      /**
       * Member makes a remark
       * 
       * <weight>
       * 
       * ## Weight
       * `O (1)`
       * - DB:
       * - O(1) doesn't depend on the state or parameters
       * # </weight>
       **/
      memberRemark: AugmentedSubmittable<(memberId: u64 | AnyNumber | Uint8Array, msg: Bytes | string | Uint8Array) => SubmittableExtrinsic<ApiType>, [u64, Bytes]>;
      /**
       * Remove staking account for a member.
       * 
       * <weight>
       * 
       * ## Weight
       * `O (1)`
       * - DB:
       * - O(1) doesn't depend on the state or parameters
       * # </weight>
       **/
      removeStakingAccount: AugmentedSubmittable<(memberId: u64 | AnyNumber | Uint8Array) => SubmittableExtrinsic<ApiType>, [u64]>;
      /**
       * Updates initial invitation balance for a invited member. Requires root origin.
       * 
       * <weight>
       * 
       * ## Weight
       * `O (1)`
       * - DB:
       * - O(1) doesn't depend on the state or parameters
       * # </weight>
       **/
      setInitialInvitationBalance: AugmentedSubmittable<(newInitialBalance: u128 | AnyNumber | Uint8Array) => SubmittableExtrinsic<ApiType>, [u128]>;
      /**
       * Updates initial invitation count for a member. Requires root origin.
       * 
       * <weight>
       * 
       * ## Weight
       * `O (1)`
       * - DB:
       * - O(1) doesn't depend on the state or parameters
       * # </weight>
       **/
      setInitialInvitationCount: AugmentedSubmittable<(newInvitationCount: u32 | AnyNumber | Uint8Array) => SubmittableExtrinsic<ApiType>, [u32]>;
      /**
       * Updates leader invitation quota. Requires root origin.
       * 
       * <weight>
       * 
       * ## Weight
       * `O (1)`
       * - DB:
       * - O(1) doesn't depend on the state or parameters
       * # </weight>
       **/
      setLeaderInvitationQuota: AugmentedSubmittable<(invitationQuota: u32 | AnyNumber | Uint8Array) => SubmittableExtrinsic<ApiType>, [u32]>;
      /**
       * Updates membership price. Requires root origin.
       * 
       * <weight>
       * 
       * ## Weight
       * `O (1)`
       * - DB:
       * - O(1) doesn't depend on the state or parameters
       * # </weight>
       **/
      setMembershipPrice: AugmentedSubmittable<(newPrice: u128 | AnyNumber | Uint8Array) => SubmittableExtrinsic<ApiType>, [u128]>;
      /**
       * Updates membership referral cut percent value. Requires root origin.
       * 
       * <weight>
       * 
       * ## Weight
       * `O (1)`
       * - DB:
       * - O(1) doesn't depend on the state or parameters
       * # </weight>
       **/
      setReferralCut: AugmentedSubmittable<(percentValue: u8 | AnyNumber | Uint8Array) => SubmittableExtrinsic<ApiType>, [u8]>;
      /**
       * Transfers invites from one member to another.
       * 
       * <weight>
       * 
       * ## Weight
       * `O (1)`
       * - DB:
       * - O(1) doesn't depend on the state or parameters
       * # </weight>
       **/
      transferInvites: AugmentedSubmittable<(sourceMemberId: u64 | AnyNumber | Uint8Array, targetMemberId: u64 | AnyNumber | Uint8Array, numberOfInvites: u32 | AnyNumber | Uint8Array) => SubmittableExtrinsic<ApiType>, [u64, u64, u32]>;
      /**
       * Updates member root or controller accounts. No effect if both new accounts are empty.
       * 
       * <weight>
       * 
       * <weight>
       * 
       * ## Weight
       * `O (1)`
       * - DB:
       * - O(1) doesn't depend on the state or parameters
       * # </weight>
       **/
      updateAccounts: AugmentedSubmittable<(memberId: u64 | AnyNumber | Uint8Array, newRootAccount: Option<AccountId32> | null | object | string | Uint8Array, newControllerAccount: Option<AccountId32> | null | object | string | Uint8Array) => SubmittableExtrinsic<ApiType>, [u64, Option<AccountId32>, Option<AccountId32>]>;
      /**
       * Update member's all or some of name, handle, avatar and about text.
       * No effect if no changed fields.
       * 
       * <weight>
       * 
       * ## Weight
       * `O (W)` where:
       * - `W` is the handle length
       * - DB:
       * - O(W)
       * # </weight>
       **/
      updateProfile: AugmentedSubmittable<(memberId: u64 | AnyNumber | Uint8Array, handle: Option<Bytes> | null | object | string | Uint8Array, metadata: Option<Bytes> | null | object | string | Uint8Array) => SubmittableExtrinsic<ApiType>, [u64, Option<Bytes>, Option<Bytes>]>;
      /**
       * Updates member profile verification status. Requires working group member origin.
       * 
       * <weight>
       * 
       * ## Weight
       * `O (1)`
       * - DB:
       * - O(1) doesn't depend on the state or parameters
       * # </weight>
       **/
      updateProfileVerification: AugmentedSubmittable<(workerId: u64 | AnyNumber | Uint8Array, targetMemberId: u64 | AnyNumber | Uint8Array, isVerified: bool | boolean | Uint8Array) => SubmittableExtrinsic<ApiType>, [u64, u64, bool]>;
    };
    membershipWorkingGroup: {
      /**
       * Add a job opening for a regular worker/lead role.
       * Require signed leader origin or the root (to add opening for the leader position).
       * 
       * # <weight>
       * 
       * ## Weight
       * `O (D)` where:
       * - `D` is the length of `description`
       * - DB:
       * - O(1) doesn't depend on the state or parameters
       * # </weight>
       **/
      addOpening: AugmentedSubmittable<(description: Bytes | string | Uint8Array, openingType: PalletWorkingGroupOpeningType | 'Leader' | 'Regular' | number | Uint8Array, stakePolicy: PalletWorkingGroupStakePolicy | { stakeAmount?: any; leavingUnstakingPeriod?: any } | string | Uint8Array, rewardPerBlock: Option<u128> | null | object | string | Uint8Array) => SubmittableExtrinsic<ApiType>, [Bytes, PalletWorkingGroupOpeningType, PalletWorkingGroupStakePolicy, Option<u128>]>;
      /**
       * Apply on a worker opening.
       * 
       * # <weight>
       * 
       * ## Weight
       * `O (D)` where:
       * - `D` is the length of `p.description`
       * - DB:
       * - O(1) doesn't depend on the state or parameters
       * # </weight>
       **/
      applyOnOpening: AugmentedSubmittable<(p: PalletWorkingGroupApplyOnOpeningParams | { memberId?: any; openingId?: any; roleAccountId?: any; rewardAccountId?: any; description?: any; stakeParameters?: any } | string | Uint8Array) => SubmittableExtrinsic<ApiType>, [PalletWorkingGroupApplyOnOpeningParams]>;
      /**
       * Cancel an opening for the regular worker/lead position.
       * Require signed leader origin or the root (to cancel opening for the leader position).
       * 
       * # <weight>
       * 
       * ## Weight
       * `O (1)`
       * - DB:
       * - O(1) doesn't depend on the state or parameters
       * # </weight>
       **/
      cancelOpening: AugmentedSubmittable<(openingId: u64 | AnyNumber | Uint8Array) => SubmittableExtrinsic<ApiType>, [u64]>;
      /**
       * Decreases the regular worker/lead stake and returns the remainder to the
       * worker staking_account_id. Can be decreased to zero, no actions on zero stake.
       * Accepts the stake amount to decrease.
       * Requires signed leader origin or the root (to decrease the leader stake).
       * 
       * # <weight>
       * 
       * ## Weight
       * `O (1)`
       * - DB:
       * - O(1) doesn't depend on the state or parameters
       * # </weight>
       **/
      decreaseStake: AugmentedSubmittable<(workerId: u64 | AnyNumber | Uint8Array, stakeBalanceDelta: u128 | AnyNumber | Uint8Array) => SubmittableExtrinsic<ApiType>, [u64, u128]>;
      /**
       * Fill opening for the regular/lead position.
       * Require signed leader origin or the root (to fill opening for the leader position).
       * # <weight>
       * 
       * ## Weight
       * `O (A)` where:
       * - `A` is the length of `successful_application_ids`
       * - DB:
       * - O(A)
       * # </weight>
       **/
      fillOpening: AugmentedSubmittable<(openingId: u64 | AnyNumber | Uint8Array, successfulApplicationIds: BTreeSet<u64>) => SubmittableExtrinsic<ApiType>, [u64, BTreeSet<u64>]>;
      /**
       * Fund working group budget by a member.
       * <weight>
       * 
       * ## Weight
       * `O (1)` Doesn't depend on the state or parameters
       * - DB:
       * - O(1) doesn't depend on the state or parameters
       * # </weight>
       **/
      fundWorkingGroupBudget: AugmentedSubmittable<(memberId: u64 | AnyNumber | Uint8Array, amount: u128 | AnyNumber | Uint8Array, rationale: Bytes | string | Uint8Array) => SubmittableExtrinsic<ApiType>, [u64, u128, Bytes]>;
      /**
       * Increases the regular worker/lead stake, demands a worker origin.
       * Locks tokens from the worker staking_account_id equal to new stake. No limits on the stake.
       * 
       * # <weight>
       * 
       * ## Weight
       * `O (1)`
       * - DB:
       * - O(1) doesn't depend on the state or parameters
       * # </weight>
       **/
      increaseStake: AugmentedSubmittable<(workerId: u64 | AnyNumber | Uint8Array, stakeBalanceDelta: u128 | AnyNumber | Uint8Array) => SubmittableExtrinsic<ApiType>, [u64, u128]>;
      /**
       * Lead remark message
       * 
       * # <weight>
       * 
       * ## Weight
       * `O (1)`
       * - DB:
       * - O(1) doesn't depend on the state or parameters
       * # </weight>
       **/
      leadRemark: AugmentedSubmittable<(msg: Bytes | string | Uint8Array) => SubmittableExtrinsic<ApiType>, [Bytes]>;
      /**
       * Leave the role by the active worker.
       * # <weight>
       * 
       * ## Weight
       * `O (1)`
       * - DB:
       * - O(1) doesn't depend on the state or parameters
       * # </weight>
       **/
      leaveRole: AugmentedSubmittable<(workerId: u64 | AnyNumber | Uint8Array, rationale: Option<Bytes> | null | object | string | Uint8Array) => SubmittableExtrinsic<ApiType>, [u64, Option<Bytes>]>;
      /**
       * Sets a new budget for the working group.
       * Requires root origin.
       * 
       * # <weight>
       * 
       * ## Weight
       * `O (1)`
       * - DB:
       * - O(1) doesn't depend on the state or parameters
       * # </weight>
       **/
      setBudget: AugmentedSubmittable<(newBudget: u128 | AnyNumber | Uint8Array) => SubmittableExtrinsic<ApiType>, [u128]>;
      /**
       * Sets a new status text for the working group.
       * Requires root origin.
       * 
       * # <weight>
       * 
       * ## Weight
       * `O (S)` where:
       * - `S` is the length of the contents of `status_text` when it is not none
       * 
       * - DB:
       * - O(1) doesn't depend on the state or parameters
       * # </weight>
       **/
      setStatusText: AugmentedSubmittable<(statusText: Option<Bytes> | null | object | string | Uint8Array) => SubmittableExtrinsic<ApiType>, [Option<Bytes>]>;
      /**
       * Slashes the regular worker stake, demands a leader origin. No limits, no actions on zero stake.
       * If slashing balance greater than the existing stake - stake is slashed to zero.
       * Requires signed leader origin or the root (to slash the leader stake).
       * # <weight>
       * 
       * ## Weight
       * `O (P)` where:
       * - `P` is the length of `penality.slashing_text`
       * - DB:
       * - O(1) doesn't depend on the state or parameters
       * # </weight>
       **/
      slashStake: AugmentedSubmittable<(workerId: u64 | AnyNumber | Uint8Array, penalty: u128 | AnyNumber | Uint8Array, rationale: Option<Bytes> | null | object | string | Uint8Array) => SubmittableExtrinsic<ApiType>, [u64, u128, Option<Bytes>]>;
      /**
       * Transfers specified amount to any account.
       * Requires leader origin.
       * 
       * # <weight>
       * 
       * ## Weight
       * `O (1)`
       * - DB:
       * - O(1) doesn't depend on the state or parameters
       * # </weight>
       **/
      spendFromBudget: AugmentedSubmittable<(accountId: AccountId32 | string | Uint8Array, amount: u128 | AnyNumber | Uint8Array, rationale: Option<Bytes> | null | object | string | Uint8Array) => SubmittableExtrinsic<ApiType>, [AccountId32, u128, Option<Bytes>]>;
      /**
       * Terminate the active worker by the lead.
       * Requires signed leader origin or the root (to terminate the leader role).
       * # <weight>
       * 
       * ## Weight
       * `O (P)` where:
       * - `P` is the length of `penalty.slashing_text`
       * - DB:
       * - O(1) doesn't depend on the state or parameters
       * # </weight>
       **/
      terminateRole: AugmentedSubmittable<(workerId: u64 | AnyNumber | Uint8Array, penalty: Option<u128> | null | object | string | Uint8Array, rationale: Option<Bytes> | null | object | string | Uint8Array) => SubmittableExtrinsic<ApiType>, [u64, Option<u128>, Option<Bytes>]>;
      /**
       * Update the reward account associated with a set reward relationship for the active worker.
       * 
       * # <weight>
       * 
       * ## Weight
       * `O (1)`
       * - DB:
       * - O(1) doesn't depend on the state or parameters
       * # </weight>
       **/
      updateRewardAccount: AugmentedSubmittable<(workerId: u64 | AnyNumber | Uint8Array, newRewardAccountId: AccountId32 | string | Uint8Array) => SubmittableExtrinsic<ApiType>, [u64, AccountId32]>;
      /**
       * Update the reward per block for the active worker.
       * Require signed leader origin or the root (to update leader's reward amount).
       * 
       * # <weight>
       * 
       * ## Weight
       * `O (1)`
       * - DB:
       * - O(1) doesn't depend on the state or parameters
       * # </weight>
       **/
      updateRewardAmount: AugmentedSubmittable<(workerId: u64 | AnyNumber | Uint8Array, rewardPerBlock: Option<u128> | null | object | string | Uint8Array) => SubmittableExtrinsic<ApiType>, [u64, Option<u128>]>;
      /**
       * Update the associated role account of the active regular worker/lead.
       * 
       * # <weight>
       * 
       * ## Weight
       * `O (1)`
       * - DB:
       * - O(1) doesn't depend on the state or parameters
       * # </weight>
       **/
      updateRoleAccount: AugmentedSubmittable<(workerId: u64 | AnyNumber | Uint8Array, newRoleAccountId: AccountId32 | string | Uint8Array) => SubmittableExtrinsic<ApiType>, [u64, AccountId32]>;
      /**
       * Update the associated role storage.
       **/
      updateRoleStorage: AugmentedSubmittable<(workerId: u64 | AnyNumber | Uint8Array, storage: Bytes | string | Uint8Array) => SubmittableExtrinsic<ApiType>, [u64, Bytes]>;
      /**
       * Withdraw the worker application. Can be done by the worker only.
       * 
       * # <weight>
       * 
       * ## Weight
       * `O (1)`
       * - DB:
       * - O(1) doesn't depend on the state or parameters
       * # </weight>
       **/
      withdrawApplication: AugmentedSubmittable<(applicationId: u64 | AnyNumber | Uint8Array) => SubmittableExtrinsic<ApiType>, [u64]>;
      /**
       * Worker remark message
       * 
       * # <weight>
       * 
       * ## Weight
       * `O (1)`
       * - DB:
       * - O(1) doesn't depend on the state or parameters
       * # </weight>
       **/
      workerRemark: AugmentedSubmittable<(workerId: u64 | AnyNumber | Uint8Array, msg: Bytes | string | Uint8Array) => SubmittableExtrinsic<ApiType>, [u64, Bytes]>;
    };
    operationsWorkingGroupAlpha: {
      /**
       * Add a job opening for a regular worker/lead role.
       * Require signed leader origin or the root (to add opening for the leader position).
       * 
       * # <weight>
       * 
       * ## Weight
       * `O (D)` where:
       * - `D` is the length of `description`
       * - DB:
       * - O(1) doesn't depend on the state or parameters
       * # </weight>
       **/
      addOpening: AugmentedSubmittable<(description: Bytes | string | Uint8Array, openingType: PalletWorkingGroupOpeningType | 'Leader' | 'Regular' | number | Uint8Array, stakePolicy: PalletWorkingGroupStakePolicy | { stakeAmount?: any; leavingUnstakingPeriod?: any } | string | Uint8Array, rewardPerBlock: Option<u128> | null | object | string | Uint8Array) => SubmittableExtrinsic<ApiType>, [Bytes, PalletWorkingGroupOpeningType, PalletWorkingGroupStakePolicy, Option<u128>]>;
      /**
       * Apply on a worker opening.
       * 
       * # <weight>
       * 
       * ## Weight
       * `O (D)` where:
       * - `D` is the length of `p.description`
       * - DB:
       * - O(1) doesn't depend on the state or parameters
       * # </weight>
       **/
      applyOnOpening: AugmentedSubmittable<(p: PalletWorkingGroupApplyOnOpeningParams | { memberId?: any; openingId?: any; roleAccountId?: any; rewardAccountId?: any; description?: any; stakeParameters?: any } | string | Uint8Array) => SubmittableExtrinsic<ApiType>, [PalletWorkingGroupApplyOnOpeningParams]>;
      /**
       * Cancel an opening for the regular worker/lead position.
       * Require signed leader origin or the root (to cancel opening for the leader position).
       * 
       * # <weight>
       * 
       * ## Weight
       * `O (1)`
       * - DB:
       * - O(1) doesn't depend on the state or parameters
       * # </weight>
       **/
      cancelOpening: AugmentedSubmittable<(openingId: u64 | AnyNumber | Uint8Array) => SubmittableExtrinsic<ApiType>, [u64]>;
      /**
       * Decreases the regular worker/lead stake and returns the remainder to the
       * worker staking_account_id. Can be decreased to zero, no actions on zero stake.
       * Accepts the stake amount to decrease.
       * Requires signed leader origin or the root (to decrease the leader stake).
       * 
       * # <weight>
       * 
       * ## Weight
       * `O (1)`
       * - DB:
       * - O(1) doesn't depend on the state or parameters
       * # </weight>
       **/
      decreaseStake: AugmentedSubmittable<(workerId: u64 | AnyNumber | Uint8Array, stakeBalanceDelta: u128 | AnyNumber | Uint8Array) => SubmittableExtrinsic<ApiType>, [u64, u128]>;
      /**
       * Fill opening for the regular/lead position.
       * Require signed leader origin or the root (to fill opening for the leader position).
       * # <weight>
       * 
       * ## Weight
       * `O (A)` where:
       * - `A` is the length of `successful_application_ids`
       * - DB:
       * - O(A)
       * # </weight>
       **/
      fillOpening: AugmentedSubmittable<(openingId: u64 | AnyNumber | Uint8Array, successfulApplicationIds: BTreeSet<u64>) => SubmittableExtrinsic<ApiType>, [u64, BTreeSet<u64>]>;
      /**
       * Fund working group budget by a member.
       * <weight>
       * 
       * ## Weight
       * `O (1)` Doesn't depend on the state or parameters
       * - DB:
       * - O(1) doesn't depend on the state or parameters
       * # </weight>
       **/
      fundWorkingGroupBudget: AugmentedSubmittable<(memberId: u64 | AnyNumber | Uint8Array, amount: u128 | AnyNumber | Uint8Array, rationale: Bytes | string | Uint8Array) => SubmittableExtrinsic<ApiType>, [u64, u128, Bytes]>;
      /**
       * Increases the regular worker/lead stake, demands a worker origin.
       * Locks tokens from the worker staking_account_id equal to new stake. No limits on the stake.
       * 
       * # <weight>
       * 
       * ## Weight
       * `O (1)`
       * - DB:
       * - O(1) doesn't depend on the state or parameters
       * # </weight>
       **/
      increaseStake: AugmentedSubmittable<(workerId: u64 | AnyNumber | Uint8Array, stakeBalanceDelta: u128 | AnyNumber | Uint8Array) => SubmittableExtrinsic<ApiType>, [u64, u128]>;
      /**
       * Lead remark message
       * 
       * # <weight>
       * 
       * ## Weight
       * `O (1)`
       * - DB:
       * - O(1) doesn't depend on the state or parameters
       * # </weight>
       **/
      leadRemark: AugmentedSubmittable<(msg: Bytes | string | Uint8Array) => SubmittableExtrinsic<ApiType>, [Bytes]>;
      /**
       * Leave the role by the active worker.
       * # <weight>
       * 
       * ## Weight
       * `O (1)`
       * - DB:
       * - O(1) doesn't depend on the state or parameters
       * # </weight>
       **/
      leaveRole: AugmentedSubmittable<(workerId: u64 | AnyNumber | Uint8Array, rationale: Option<Bytes> | null | object | string | Uint8Array) => SubmittableExtrinsic<ApiType>, [u64, Option<Bytes>]>;
      /**
       * Sets a new budget for the working group.
       * Requires root origin.
       * 
       * # <weight>
       * 
       * ## Weight
       * `O (1)`
       * - DB:
       * - O(1) doesn't depend on the state or parameters
       * # </weight>
       **/
      setBudget: AugmentedSubmittable<(newBudget: u128 | AnyNumber | Uint8Array) => SubmittableExtrinsic<ApiType>, [u128]>;
      /**
       * Sets a new status text for the working group.
       * Requires root origin.
       * 
       * # <weight>
       * 
       * ## Weight
       * `O (S)` where:
       * - `S` is the length of the contents of `status_text` when it is not none
       * 
       * - DB:
       * - O(1) doesn't depend on the state or parameters
       * # </weight>
       **/
      setStatusText: AugmentedSubmittable<(statusText: Option<Bytes> | null | object | string | Uint8Array) => SubmittableExtrinsic<ApiType>, [Option<Bytes>]>;
      /**
       * Slashes the regular worker stake, demands a leader origin. No limits, no actions on zero stake.
       * If slashing balance greater than the existing stake - stake is slashed to zero.
       * Requires signed leader origin or the root (to slash the leader stake).
       * # <weight>
       * 
       * ## Weight
       * `O (P)` where:
       * - `P` is the length of `penality.slashing_text`
       * - DB:
       * - O(1) doesn't depend on the state or parameters
       * # </weight>
       **/
      slashStake: AugmentedSubmittable<(workerId: u64 | AnyNumber | Uint8Array, penalty: u128 | AnyNumber | Uint8Array, rationale: Option<Bytes> | null | object | string | Uint8Array) => SubmittableExtrinsic<ApiType>, [u64, u128, Option<Bytes>]>;
      /**
       * Transfers specified amount to any account.
       * Requires leader origin.
       * 
       * # <weight>
       * 
       * ## Weight
       * `O (1)`
       * - DB:
       * - O(1) doesn't depend on the state or parameters
       * # </weight>
       **/
      spendFromBudget: AugmentedSubmittable<(accountId: AccountId32 | string | Uint8Array, amount: u128 | AnyNumber | Uint8Array, rationale: Option<Bytes> | null | object | string | Uint8Array) => SubmittableExtrinsic<ApiType>, [AccountId32, u128, Option<Bytes>]>;
      /**
       * Terminate the active worker by the lead.
       * Requires signed leader origin or the root (to terminate the leader role).
       * # <weight>
       * 
       * ## Weight
       * `O (P)` where:
       * - `P` is the length of `penalty.slashing_text`
       * - DB:
       * - O(1) doesn't depend on the state or parameters
       * # </weight>
       **/
      terminateRole: AugmentedSubmittable<(workerId: u64 | AnyNumber | Uint8Array, penalty: Option<u128> | null | object | string | Uint8Array, rationale: Option<Bytes> | null | object | string | Uint8Array) => SubmittableExtrinsic<ApiType>, [u64, Option<u128>, Option<Bytes>]>;
      /**
       * Update the reward account associated with a set reward relationship for the active worker.
       * 
       * # <weight>
       * 
       * ## Weight
       * `O (1)`
       * - DB:
       * - O(1) doesn't depend on the state or parameters
       * # </weight>
       **/
      updateRewardAccount: AugmentedSubmittable<(workerId: u64 | AnyNumber | Uint8Array, newRewardAccountId: AccountId32 | string | Uint8Array) => SubmittableExtrinsic<ApiType>, [u64, AccountId32]>;
      /**
       * Update the reward per block for the active worker.
       * Require signed leader origin or the root (to update leader's reward amount).
       * 
       * # <weight>
       * 
       * ## Weight
       * `O (1)`
       * - DB:
       * - O(1) doesn't depend on the state or parameters
       * # </weight>
       **/
      updateRewardAmount: AugmentedSubmittable<(workerId: u64 | AnyNumber | Uint8Array, rewardPerBlock: Option<u128> | null | object | string | Uint8Array) => SubmittableExtrinsic<ApiType>, [u64, Option<u128>]>;
      /**
       * Update the associated role account of the active regular worker/lead.
       * 
       * # <weight>
       * 
       * ## Weight
       * `O (1)`
       * - DB:
       * - O(1) doesn't depend on the state or parameters
       * # </weight>
       **/
      updateRoleAccount: AugmentedSubmittable<(workerId: u64 | AnyNumber | Uint8Array, newRoleAccountId: AccountId32 | string | Uint8Array) => SubmittableExtrinsic<ApiType>, [u64, AccountId32]>;
      /**
       * Update the associated role storage.
       **/
      updateRoleStorage: AugmentedSubmittable<(workerId: u64 | AnyNumber | Uint8Array, storage: Bytes | string | Uint8Array) => SubmittableExtrinsic<ApiType>, [u64, Bytes]>;
      /**
       * Withdraw the worker application. Can be done by the worker only.
       * 
       * # <weight>
       * 
       * ## Weight
       * `O (1)`
       * - DB:
       * - O(1) doesn't depend on the state or parameters
       * # </weight>
       **/
      withdrawApplication: AugmentedSubmittable<(applicationId: u64 | AnyNumber | Uint8Array) => SubmittableExtrinsic<ApiType>, [u64]>;
      /**
       * Worker remark message
       * 
       * # <weight>
       * 
       * ## Weight
       * `O (1)`
       * - DB:
       * - O(1) doesn't depend on the state or parameters
       * # </weight>
       **/
      workerRemark: AugmentedSubmittable<(workerId: u64 | AnyNumber | Uint8Array, msg: Bytes | string | Uint8Array) => SubmittableExtrinsic<ApiType>, [u64, Bytes]>;
    };
    operationsWorkingGroupBeta: {
      /**
       * Add a job opening for a regular worker/lead role.
       * Require signed leader origin or the root (to add opening for the leader position).
       * 
       * # <weight>
       * 
       * ## Weight
       * `O (D)` where:
       * - `D` is the length of `description`
       * - DB:
       * - O(1) doesn't depend on the state or parameters
       * # </weight>
       **/
      addOpening: AugmentedSubmittable<(description: Bytes | string | Uint8Array, openingType: PalletWorkingGroupOpeningType | 'Leader' | 'Regular' | number | Uint8Array, stakePolicy: PalletWorkingGroupStakePolicy | { stakeAmount?: any; leavingUnstakingPeriod?: any } | string | Uint8Array, rewardPerBlock: Option<u128> | null | object | string | Uint8Array) => SubmittableExtrinsic<ApiType>, [Bytes, PalletWorkingGroupOpeningType, PalletWorkingGroupStakePolicy, Option<u128>]>;
      /**
       * Apply on a worker opening.
       * 
       * # <weight>
       * 
       * ## Weight
       * `O (D)` where:
       * - `D` is the length of `p.description`
       * - DB:
       * - O(1) doesn't depend on the state or parameters
       * # </weight>
       **/
      applyOnOpening: AugmentedSubmittable<(p: PalletWorkingGroupApplyOnOpeningParams | { memberId?: any; openingId?: any; roleAccountId?: any; rewardAccountId?: any; description?: any; stakeParameters?: any } | string | Uint8Array) => SubmittableExtrinsic<ApiType>, [PalletWorkingGroupApplyOnOpeningParams]>;
      /**
       * Cancel an opening for the regular worker/lead position.
       * Require signed leader origin or the root (to cancel opening for the leader position).
       * 
       * # <weight>
       * 
       * ## Weight
       * `O (1)`
       * - DB:
       * - O(1) doesn't depend on the state or parameters
       * # </weight>
       **/
      cancelOpening: AugmentedSubmittable<(openingId: u64 | AnyNumber | Uint8Array) => SubmittableExtrinsic<ApiType>, [u64]>;
      /**
       * Decreases the regular worker/lead stake and returns the remainder to the
       * worker staking_account_id. Can be decreased to zero, no actions on zero stake.
       * Accepts the stake amount to decrease.
       * Requires signed leader origin or the root (to decrease the leader stake).
       * 
       * # <weight>
       * 
       * ## Weight
       * `O (1)`
       * - DB:
       * - O(1) doesn't depend on the state or parameters
       * # </weight>
       **/
      decreaseStake: AugmentedSubmittable<(workerId: u64 | AnyNumber | Uint8Array, stakeBalanceDelta: u128 | AnyNumber | Uint8Array) => SubmittableExtrinsic<ApiType>, [u64, u128]>;
      /**
       * Fill opening for the regular/lead position.
       * Require signed leader origin or the root (to fill opening for the leader position).
       * # <weight>
       * 
       * ## Weight
       * `O (A)` where:
       * - `A` is the length of `successful_application_ids`
       * - DB:
       * - O(A)
       * # </weight>
       **/
      fillOpening: AugmentedSubmittable<(openingId: u64 | AnyNumber | Uint8Array, successfulApplicationIds: BTreeSet<u64>) => SubmittableExtrinsic<ApiType>, [u64, BTreeSet<u64>]>;
      /**
       * Fund working group budget by a member.
       * <weight>
       * 
       * ## Weight
       * `O (1)` Doesn't depend on the state or parameters
       * - DB:
       * - O(1) doesn't depend on the state or parameters
       * # </weight>
       **/
      fundWorkingGroupBudget: AugmentedSubmittable<(memberId: u64 | AnyNumber | Uint8Array, amount: u128 | AnyNumber | Uint8Array, rationale: Bytes | string | Uint8Array) => SubmittableExtrinsic<ApiType>, [u64, u128, Bytes]>;
      /**
       * Increases the regular worker/lead stake, demands a worker origin.
       * Locks tokens from the worker staking_account_id equal to new stake. No limits on the stake.
       * 
       * # <weight>
       * 
       * ## Weight
       * `O (1)`
       * - DB:
       * - O(1) doesn't depend on the state or parameters
       * # </weight>
       **/
      increaseStake: AugmentedSubmittable<(workerId: u64 | AnyNumber | Uint8Array, stakeBalanceDelta: u128 | AnyNumber | Uint8Array) => SubmittableExtrinsic<ApiType>, [u64, u128]>;
      /**
       * Lead remark message
       * 
       * # <weight>
       * 
       * ## Weight
       * `O (1)`
       * - DB:
       * - O(1) doesn't depend on the state or parameters
       * # </weight>
       **/
      leadRemark: AugmentedSubmittable<(msg: Bytes | string | Uint8Array) => SubmittableExtrinsic<ApiType>, [Bytes]>;
      /**
       * Leave the role by the active worker.
       * # <weight>
       * 
       * ## Weight
       * `O (1)`
       * - DB:
       * - O(1) doesn't depend on the state or parameters
       * # </weight>
       **/
      leaveRole: AugmentedSubmittable<(workerId: u64 | AnyNumber | Uint8Array, rationale: Option<Bytes> | null | object | string | Uint8Array) => SubmittableExtrinsic<ApiType>, [u64, Option<Bytes>]>;
      /**
       * Sets a new budget for the working group.
       * Requires root origin.
       * 
       * # <weight>
       * 
       * ## Weight
       * `O (1)`
       * - DB:
       * - O(1) doesn't depend on the state or parameters
       * # </weight>
       **/
      setBudget: AugmentedSubmittable<(newBudget: u128 | AnyNumber | Uint8Array) => SubmittableExtrinsic<ApiType>, [u128]>;
      /**
       * Sets a new status text for the working group.
       * Requires root origin.
       * 
       * # <weight>
       * 
       * ## Weight
       * `O (S)` where:
       * - `S` is the length of the contents of `status_text` when it is not none
       * 
       * - DB:
       * - O(1) doesn't depend on the state or parameters
       * # </weight>
       **/
      setStatusText: AugmentedSubmittable<(statusText: Option<Bytes> | null | object | string | Uint8Array) => SubmittableExtrinsic<ApiType>, [Option<Bytes>]>;
      /**
       * Slashes the regular worker stake, demands a leader origin. No limits, no actions on zero stake.
       * If slashing balance greater than the existing stake - stake is slashed to zero.
       * Requires signed leader origin or the root (to slash the leader stake).
       * # <weight>
       * 
       * ## Weight
       * `O (P)` where:
       * - `P` is the length of `penality.slashing_text`
       * - DB:
       * - O(1) doesn't depend on the state or parameters
       * # </weight>
       **/
      slashStake: AugmentedSubmittable<(workerId: u64 | AnyNumber | Uint8Array, penalty: u128 | AnyNumber | Uint8Array, rationale: Option<Bytes> | null | object | string | Uint8Array) => SubmittableExtrinsic<ApiType>, [u64, u128, Option<Bytes>]>;
      /**
       * Transfers specified amount to any account.
       * Requires leader origin.
       * 
       * # <weight>
       * 
       * ## Weight
       * `O (1)`
       * - DB:
       * - O(1) doesn't depend on the state or parameters
       * # </weight>
       **/
      spendFromBudget: AugmentedSubmittable<(accountId: AccountId32 | string | Uint8Array, amount: u128 | AnyNumber | Uint8Array, rationale: Option<Bytes> | null | object | string | Uint8Array) => SubmittableExtrinsic<ApiType>, [AccountId32, u128, Option<Bytes>]>;
      /**
       * Terminate the active worker by the lead.
       * Requires signed leader origin or the root (to terminate the leader role).
       * # <weight>
       * 
       * ## Weight
       * `O (P)` where:
       * - `P` is the length of `penalty.slashing_text`
       * - DB:
       * - O(1) doesn't depend on the state or parameters
       * # </weight>
       **/
      terminateRole: AugmentedSubmittable<(workerId: u64 | AnyNumber | Uint8Array, penalty: Option<u128> | null | object | string | Uint8Array, rationale: Option<Bytes> | null | object | string | Uint8Array) => SubmittableExtrinsic<ApiType>, [u64, Option<u128>, Option<Bytes>]>;
      /**
       * Update the reward account associated with a set reward relationship for the active worker.
       * 
       * # <weight>
       * 
       * ## Weight
       * `O (1)`
       * - DB:
       * - O(1) doesn't depend on the state or parameters
       * # </weight>
       **/
      updateRewardAccount: AugmentedSubmittable<(workerId: u64 | AnyNumber | Uint8Array, newRewardAccountId: AccountId32 | string | Uint8Array) => SubmittableExtrinsic<ApiType>, [u64, AccountId32]>;
      /**
       * Update the reward per block for the active worker.
       * Require signed leader origin or the root (to update leader's reward amount).
       * 
       * # <weight>
       * 
       * ## Weight
       * `O (1)`
       * - DB:
       * - O(1) doesn't depend on the state or parameters
       * # </weight>
       **/
      updateRewardAmount: AugmentedSubmittable<(workerId: u64 | AnyNumber | Uint8Array, rewardPerBlock: Option<u128> | null | object | string | Uint8Array) => SubmittableExtrinsic<ApiType>, [u64, Option<u128>]>;
      /**
       * Update the associated role account of the active regular worker/lead.
       * 
       * # <weight>
       * 
       * ## Weight
       * `O (1)`
       * - DB:
       * - O(1) doesn't depend on the state or parameters
       * # </weight>
       **/
      updateRoleAccount: AugmentedSubmittable<(workerId: u64 | AnyNumber | Uint8Array, newRoleAccountId: AccountId32 | string | Uint8Array) => SubmittableExtrinsic<ApiType>, [u64, AccountId32]>;
      /**
       * Update the associated role storage.
       **/
      updateRoleStorage: AugmentedSubmittable<(workerId: u64 | AnyNumber | Uint8Array, storage: Bytes | string | Uint8Array) => SubmittableExtrinsic<ApiType>, [u64, Bytes]>;
      /**
       * Withdraw the worker application. Can be done by the worker only.
       * 
       * # <weight>
       * 
       * ## Weight
       * `O (1)`
       * - DB:
       * - O(1) doesn't depend on the state or parameters
       * # </weight>
       **/
      withdrawApplication: AugmentedSubmittable<(applicationId: u64 | AnyNumber | Uint8Array) => SubmittableExtrinsic<ApiType>, [u64]>;
      /**
       * Worker remark message
       * 
       * # <weight>
       * 
       * ## Weight
       * `O (1)`
       * - DB:
       * - O(1) doesn't depend on the state or parameters
       * # </weight>
       **/
      workerRemark: AugmentedSubmittable<(workerId: u64 | AnyNumber | Uint8Array, msg: Bytes | string | Uint8Array) => SubmittableExtrinsic<ApiType>, [u64, Bytes]>;
    };
    operationsWorkingGroupGamma: {
      /**
       * Add a job opening for a regular worker/lead role.
       * Require signed leader origin or the root (to add opening for the leader position).
       * 
       * # <weight>
       * 
       * ## Weight
       * `O (D)` where:
       * - `D` is the length of `description`
       * - DB:
       * - O(1) doesn't depend on the state or parameters
       * # </weight>
       **/
      addOpening: AugmentedSubmittable<(description: Bytes | string | Uint8Array, openingType: PalletWorkingGroupOpeningType | 'Leader' | 'Regular' | number | Uint8Array, stakePolicy: PalletWorkingGroupStakePolicy | { stakeAmount?: any; leavingUnstakingPeriod?: any } | string | Uint8Array, rewardPerBlock: Option<u128> | null | object | string | Uint8Array) => SubmittableExtrinsic<ApiType>, [Bytes, PalletWorkingGroupOpeningType, PalletWorkingGroupStakePolicy, Option<u128>]>;
      /**
       * Apply on a worker opening.
       * 
       * # <weight>
       * 
       * ## Weight
       * `O (D)` where:
       * - `D` is the length of `p.description`
       * - DB:
       * - O(1) doesn't depend on the state or parameters
       * # </weight>
       **/
      applyOnOpening: AugmentedSubmittable<(p: PalletWorkingGroupApplyOnOpeningParams | { memberId?: any; openingId?: any; roleAccountId?: any; rewardAccountId?: any; description?: any; stakeParameters?: any } | string | Uint8Array) => SubmittableExtrinsic<ApiType>, [PalletWorkingGroupApplyOnOpeningParams]>;
      /**
       * Cancel an opening for the regular worker/lead position.
       * Require signed leader origin or the root (to cancel opening for the leader position).
       * 
       * # <weight>
       * 
       * ## Weight
       * `O (1)`
       * - DB:
       * - O(1) doesn't depend on the state or parameters
       * # </weight>
       **/
      cancelOpening: AugmentedSubmittable<(openingId: u64 | AnyNumber | Uint8Array) => SubmittableExtrinsic<ApiType>, [u64]>;
      /**
       * Decreases the regular worker/lead stake and returns the remainder to the
       * worker staking_account_id. Can be decreased to zero, no actions on zero stake.
       * Accepts the stake amount to decrease.
       * Requires signed leader origin or the root (to decrease the leader stake).
       * 
       * # <weight>
       * 
       * ## Weight
       * `O (1)`
       * - DB:
       * - O(1) doesn't depend on the state or parameters
       * # </weight>
       **/
      decreaseStake: AugmentedSubmittable<(workerId: u64 | AnyNumber | Uint8Array, stakeBalanceDelta: u128 | AnyNumber | Uint8Array) => SubmittableExtrinsic<ApiType>, [u64, u128]>;
      /**
       * Fill opening for the regular/lead position.
       * Require signed leader origin or the root (to fill opening for the leader position).
       * # <weight>
       * 
       * ## Weight
       * `O (A)` where:
       * - `A` is the length of `successful_application_ids`
       * - DB:
       * - O(A)
       * # </weight>
       **/
      fillOpening: AugmentedSubmittable<(openingId: u64 | AnyNumber | Uint8Array, successfulApplicationIds: BTreeSet<u64>) => SubmittableExtrinsic<ApiType>, [u64, BTreeSet<u64>]>;
      /**
       * Fund working group budget by a member.
       * <weight>
       * 
       * ## Weight
       * `O (1)` Doesn't depend on the state or parameters
       * - DB:
       * - O(1) doesn't depend on the state or parameters
       * # </weight>
       **/
      fundWorkingGroupBudget: AugmentedSubmittable<(memberId: u64 | AnyNumber | Uint8Array, amount: u128 | AnyNumber | Uint8Array, rationale: Bytes | string | Uint8Array) => SubmittableExtrinsic<ApiType>, [u64, u128, Bytes]>;
      /**
       * Increases the regular worker/lead stake, demands a worker origin.
       * Locks tokens from the worker staking_account_id equal to new stake. No limits on the stake.
       * 
       * # <weight>
       * 
       * ## Weight
       * `O (1)`
       * - DB:
       * - O(1) doesn't depend on the state or parameters
       * # </weight>
       **/
      increaseStake: AugmentedSubmittable<(workerId: u64 | AnyNumber | Uint8Array, stakeBalanceDelta: u128 | AnyNumber | Uint8Array) => SubmittableExtrinsic<ApiType>, [u64, u128]>;
      /**
       * Lead remark message
       * 
       * # <weight>
       * 
       * ## Weight
       * `O (1)`
       * - DB:
       * - O(1) doesn't depend on the state or parameters
       * # </weight>
       **/
      leadRemark: AugmentedSubmittable<(msg: Bytes | string | Uint8Array) => SubmittableExtrinsic<ApiType>, [Bytes]>;
      /**
       * Leave the role by the active worker.
       * # <weight>
       * 
       * ## Weight
       * `O (1)`
       * - DB:
       * - O(1) doesn't depend on the state or parameters
       * # </weight>
       **/
      leaveRole: AugmentedSubmittable<(workerId: u64 | AnyNumber | Uint8Array, rationale: Option<Bytes> | null | object | string | Uint8Array) => SubmittableExtrinsic<ApiType>, [u64, Option<Bytes>]>;
      /**
       * Sets a new budget for the working group.
       * Requires root origin.
       * 
       * # <weight>
       * 
       * ## Weight
       * `O (1)`
       * - DB:
       * - O(1) doesn't depend on the state or parameters
       * # </weight>
       **/
      setBudget: AugmentedSubmittable<(newBudget: u128 | AnyNumber | Uint8Array) => SubmittableExtrinsic<ApiType>, [u128]>;
      /**
       * Sets a new status text for the working group.
       * Requires root origin.
       * 
       * # <weight>
       * 
       * ## Weight
       * `O (S)` where:
       * - `S` is the length of the contents of `status_text` when it is not none
       * 
       * - DB:
       * - O(1) doesn't depend on the state or parameters
       * # </weight>
       **/
      setStatusText: AugmentedSubmittable<(statusText: Option<Bytes> | null | object | string | Uint8Array) => SubmittableExtrinsic<ApiType>, [Option<Bytes>]>;
      /**
       * Slashes the regular worker stake, demands a leader origin. No limits, no actions on zero stake.
       * If slashing balance greater than the existing stake - stake is slashed to zero.
       * Requires signed leader origin or the root (to slash the leader stake).
       * # <weight>
       * 
       * ## Weight
       * `O (P)` where:
       * - `P` is the length of `penality.slashing_text`
       * - DB:
       * - O(1) doesn't depend on the state or parameters
       * # </weight>
       **/
      slashStake: AugmentedSubmittable<(workerId: u64 | AnyNumber | Uint8Array, penalty: u128 | AnyNumber | Uint8Array, rationale: Option<Bytes> | null | object | string | Uint8Array) => SubmittableExtrinsic<ApiType>, [u64, u128, Option<Bytes>]>;
      /**
       * Transfers specified amount to any account.
       * Requires leader origin.
       * 
       * # <weight>
       * 
       * ## Weight
       * `O (1)`
       * - DB:
       * - O(1) doesn't depend on the state or parameters
       * # </weight>
       **/
      spendFromBudget: AugmentedSubmittable<(accountId: AccountId32 | string | Uint8Array, amount: u128 | AnyNumber | Uint8Array, rationale: Option<Bytes> | null | object | string | Uint8Array) => SubmittableExtrinsic<ApiType>, [AccountId32, u128, Option<Bytes>]>;
      /**
       * Terminate the active worker by the lead.
       * Requires signed leader origin or the root (to terminate the leader role).
       * # <weight>
       * 
       * ## Weight
       * `O (P)` where:
       * - `P` is the length of `penalty.slashing_text`
       * - DB:
       * - O(1) doesn't depend on the state or parameters
       * # </weight>
       **/
      terminateRole: AugmentedSubmittable<(workerId: u64 | AnyNumber | Uint8Array, penalty: Option<u128> | null | object | string | Uint8Array, rationale: Option<Bytes> | null | object | string | Uint8Array) => SubmittableExtrinsic<ApiType>, [u64, Option<u128>, Option<Bytes>]>;
      /**
       * Update the reward account associated with a set reward relationship for the active worker.
       * 
       * # <weight>
       * 
       * ## Weight
       * `O (1)`
       * - DB:
       * - O(1) doesn't depend on the state or parameters
       * # </weight>
       **/
      updateRewardAccount: AugmentedSubmittable<(workerId: u64 | AnyNumber | Uint8Array, newRewardAccountId: AccountId32 | string | Uint8Array) => SubmittableExtrinsic<ApiType>, [u64, AccountId32]>;
      /**
       * Update the reward per block for the active worker.
       * Require signed leader origin or the root (to update leader's reward amount).
       * 
       * # <weight>
       * 
       * ## Weight
       * `O (1)`
       * - DB:
       * - O(1) doesn't depend on the state or parameters
       * # </weight>
       **/
      updateRewardAmount: AugmentedSubmittable<(workerId: u64 | AnyNumber | Uint8Array, rewardPerBlock: Option<u128> | null | object | string | Uint8Array) => SubmittableExtrinsic<ApiType>, [u64, Option<u128>]>;
      /**
       * Update the associated role account of the active regular worker/lead.
       * 
       * # <weight>
       * 
       * ## Weight
       * `O (1)`
       * - DB:
       * - O(1) doesn't depend on the state or parameters
       * # </weight>
       **/
      updateRoleAccount: AugmentedSubmittable<(workerId: u64 | AnyNumber | Uint8Array, newRoleAccountId: AccountId32 | string | Uint8Array) => SubmittableExtrinsic<ApiType>, [u64, AccountId32]>;
      /**
       * Update the associated role storage.
       **/
      updateRoleStorage: AugmentedSubmittable<(workerId: u64 | AnyNumber | Uint8Array, storage: Bytes | string | Uint8Array) => SubmittableExtrinsic<ApiType>, [u64, Bytes]>;
      /**
       * Withdraw the worker application. Can be done by the worker only.
       * 
       * # <weight>
       * 
       * ## Weight
       * `O (1)`
       * - DB:
       * - O(1) doesn't depend on the state or parameters
       * # </weight>
       **/
      withdrawApplication: AugmentedSubmittable<(applicationId: u64 | AnyNumber | Uint8Array) => SubmittableExtrinsic<ApiType>, [u64]>;
      /**
       * Worker remark message
       * 
       * # <weight>
       * 
       * ## Weight
       * `O (1)`
       * - DB:
       * - O(1) doesn't depend on the state or parameters
       * # </weight>
       **/
      workerRemark: AugmentedSubmittable<(workerId: u64 | AnyNumber | Uint8Array, msg: Bytes | string | Uint8Array) => SubmittableExtrinsic<ApiType>, [u64, Bytes]>;
    };
    projectToken: {
      /**
       * Burn tokens from specified account
       * 
       * Preconditions:
       * - `amount` is > 0
       * - origin signer is a controller account of `member_id` member
       * - token by `token_id` exists
       * - an account exists for `token_id` x `member_id`
       * - account's tokens amount is >= `amount`
       * - token supply can be modified (there is no active revenue split)
       * 
       * Postconditions:
       * - starting with `unprocessed` beeing equal to `amount`, account's vesting schedules
       * are iterated over and:
       * - updated with `burned_amount += uprocessed` if vesting schedule's unvested amount is
       * greater than `uprocessed`
       * - removed otherwise
       * (after each iteration `unprocessed` is reduced by the amount of unvested tokens
       * burned during that iteration)
       * - if the account has any `split_staking_status`, the `split_staking_status.amount`
       * is reduced by `min(amount, split_staking_status.amount)`
       * - `account.amount` is reduced by `amount`
       * - token supply is reduced by `amount`
       **/
      burn: AugmentedSubmittable<(tokenId: u64 | AnyNumber | Uint8Array, memberId: u64 | AnyNumber | Uint8Array, amount: u128 | AnyNumber | Uint8Array) => SubmittableExtrinsic<ApiType>, [u64, u64, u128]>;
      /**
       * Allow any user to remove an account
       * 
       * Preconditions:
       * - token by `token_id` must exist
       * - an account must exist for `token_id` x `member_id`
       * - if Permissioned token: `origin` signer must be `member_id` member's
       * controller account
       * - `token_id` x `member_id` account must be an empty account
       * (`account_data.amount` == 0)
       * Postconditions:
       * - Account information for `token_id` x `member_id` removed from storage
       * - bloat bond refunded to `member_id` controller account
       **/
      dustAccount: AugmentedSubmittable<(tokenId: u64 | AnyNumber | Uint8Array, memberId: u64 | AnyNumber | Uint8Array) => SubmittableExtrinsic<ApiType>, [u64, u64]>;
      /**
       * Split-participating user leaves revenue split
       * Preconditions
       * - `token` must exist for `token_id`
       * - `origin` signer must be `member_id` member controller account
       * - `account` must exist for `(token_id, member_id)`
       * - `account.staking status.is_some()'
       * - if `(account.staking_status.split_id == token.next_revenue_split_id - 1`
       * AND `token.revenue_split` is active) THEN split staking period  must be ended
       * 
       * Postconditions
       * - `account.staking_status` set to None
       **/
      exitRevenueSplit: AugmentedSubmittable<(tokenId: u64 | AnyNumber | Uint8Array, memberId: u64 | AnyNumber | Uint8Array) => SubmittableExtrinsic<ApiType>, [u64, u64]>;
      /**
       * Join whitelist for permissioned case: used to add accounts for token
       * Preconditions:
       * - 'token_id' must be valid
       * - `origin` signer must be a controller account of `member_id`
       * - account for `member_id` must not already exist
       * - transfer policy is `Permissioned` and merkle proof must be valid
       * 
       * Postconditions:
       * - account for `member_id` created and added to pallet storage
       * - `bloat_bond` transferred from sender to treasury account
       **/
      joinWhitelist: AugmentedSubmittable<(memberId: u64 | AnyNumber | Uint8Array, tokenId: u64 | AnyNumber | Uint8Array, proof: PalletProjectTokenMerkleProof) => SubmittableExtrinsic<ApiType>, [u64, u64, PalletProjectTokenMerkleProof]>;
      /**
       * Participate in the *latest* token revenue split (if ongoing)
       * Preconditions:
       * - `token` must exist for `token_id`
       * - `origin` signer must be `member_id` member controller account
       * - `amount` must be > 0
       * - `account` must exist  for `(token_id, member_id)`
       * - `token.split_status` must be active AND THEN current_block in
       * [split.start, split.start + split_duration)
       * - `account.staking_status.is_none()` OR `account.staking_status.split_id` refers to a past split
       * - `account.amount` >= `amount`
       * - let `dividend = split_allocation * account.staked_amount / token.supply``
       * then `treasury` must be able to transfer `dividend` amount of JOY.
       * (This condition technically, should always be satisfied)
       * 
       * Postconditions
       * - `dividend` amount of JOYs transferred from `treasury_account` to `sender`
       * - `token` revenue split dividends payed tracking variable increased by `dividend`
       * - `account.staking_status` set to Some(..) with `amount` and `token.latest_split`
       **/
      participateInSplit: AugmentedSubmittable<(tokenId: u64 | AnyNumber | Uint8Array, memberId: u64 | AnyNumber | Uint8Array, amount: u128 | AnyNumber | Uint8Array) => SubmittableExtrinsic<ApiType>, [u64, u64, u128]>;
      /**
       * Purchase tokens on active token sale.
       * 
       * Preconditions:
       * - token by `token_id` must exist
       * - token by `token_id` must be in OfferingState::Sale
       * - `amount` cannot exceed number of tokens remaining on sale
       * - `origin` signer must be controller account of `member_id` member
       * - sender's available JOY balance must be:
       * - >= `joy_existential_deposit + amount * sale.unit_price`
       * if AccountData already exist
       * - >= `joy_existential_deposit + amount * sale.unit_price + bloat_bond`
       * if AccountData does not exist
       * - let `fee_amount` be `sale_platform_fee.mul_floor(amount * sale.unit_price)`
       * - if `sale.earnings_destination.is_some()` and `sale.earnings_destination` account has
       * zero balance:
       * - the amount to be transferred from `sender` to `sale.earnings_destination`,
       * which is equal to `amount * sale.unit_price - fee_amount`, must be greater than
       * `joy_existential_deposit`
       * - total number of tokens already purchased by the member on the current sale
       * PLUS `amount` must not exceed sale's purchase cap per member
       * - if Permissioned token:
       * - AccountInfoByTokenAndMember(token_id, &member_id) must exist
       * - if `sale.vesting_schedule.is_some()`:
       * - number of sender account's ongoing vesting schedules
       * must be < MaxVestingSchedulesPerAccountPerToken
       * 
       * Postconditions:
       * - if `sale.earnings_destination.is_some()`:
       * - `amount * sale.unit_price - fee_amount` JOY tokens are transfered from `sender`
       * to `sale.earnings_destination`
       * - `fee_amount` JOY is slashed from `sender` balance
       * - if `sale.earnings_destination.is_none()`:
       * - `amount * sale.unit_price` JOY is slashed from `sender` balance
       * - if new token account created: `bloat_bond` transferred from `sender` to treasury
       * - if `sale.vesting_schedule.is_some()`:
       * - if buyer has no `vesting_schedule` related to the current sale:
       * - a new vesting schedule (`sale.get_vesting_schedule(purchase_amount)`) is added to
       * buyer's `vesing_schedules`
       * - some finished vesting schedule is removed from buyer's account_data in case the
       * number of buyer's vesting_schedules was == MaxVestingSchedulesPerAccountPerToken
       * - if buyer already has a `vesting_schedule` related to the current sale:
       * - current vesting schedule's `cliff_amount` is increased by
       * `sale.get_vesting_schedule(purchase_amount).cliff_amount`
       * - current vesting schedule's `post_cliff_total_amount` is increased by
       * `sale.get_vesting_schedule(purchase_amount).post_cliff_total_amount`
       * - if `sale.vesting_schedule.is_none()`:
       * - buyer's account token amount increased by `amount`
       * - if `token_data.sale.quantity_left - amount == 0` and `sale.auto_finalize` is `true`
       * `token_data.sale` is set to None, otherwise `token_data.sale.quantity_left` is
       * decreased by `amount` and `token_data.sale.funds_collected` in increased by
       * `amount * sale.unit_price`
       **/
      purchaseTokensOnSale: AugmentedSubmittable<(tokenId: u64 | AnyNumber | Uint8Array, memberId: u64 | AnyNumber | Uint8Array, amount: u128 | AnyNumber | Uint8Array) => SubmittableExtrinsic<ApiType>, [u64, u64, u128]>;
      /**
       * Allow to transfer from `src_member_id` account to the various `outputs` beneficiaries
       * in the specified amounts.
       * 
       * Preconditions:
       * - origin signer must be `src_member_id` controller account
       * - token by `token_id` must exists
       * - account of `src_member_id` must exist for `token_id`
       * - sender must have enough JOYs to cover the total bloat bond required in case of
       * destination(s) not existing.
       * - source account must have enough token funds to cover all the transfer(s)
       * - `outputs` must designate existing destination(s) for "Permissioned" transfers.
       * Postconditions:
       * - source account's tokens amount is decreased by `amount`.
       * - total bloat bond transferred from sender's JOY balance into the treasury account
       * in case destination(s) have been added to storage
       * - `outputs.beneficiary` tokens amount increased by `amount`
       **/
      transfer: AugmentedSubmittable<(srcMemberId: u64 | AnyNumber | Uint8Array, tokenId: u64 | AnyNumber | Uint8Array, outputs: PalletProjectTokenTransfersPayment) => SubmittableExtrinsic<ApiType>, [u64, u64, PalletProjectTokenTransfersPayment]>;
    };
    proposalsCodex: {
      /**
       * Create a proposal, the type of proposal depends on the `proposal_details` variant
       * 
       * <weight>
       * 
       * ## Weight
       * `O (T + D + I)` where:
       * - `T` is the length of the title
       * - `D` is the length of the description
       * - `I` is the length of any parameter in `proposal_details`
       * - DB:
       * - O(1) doesn't depend on the state or parameters
       * # </weight>
       **/
      createProposal: AugmentedSubmittable<(generalProposalParameters: PalletProposalsCodexGeneralProposalParams | { memberId?: any; title?: any; description?: any; stakingAccountId?: any; exactExecutionBlock?: any } | string | Uint8Array, proposalDetails: PalletProposalsCodexProposalDetails | { Signal: any } | { RuntimeUpgrade: any } | { FundingRequest: any } | { SetMaxValidatorCount: any } | { CreateWorkingGroupLeadOpening: any } | { FillWorkingGroupLeadOpening: any } | { UpdateWorkingGroupBudget: any } | { DecreaseWorkingGroupLeadStake: any } | { SlashWorkingGroupLead: any } | { SetWorkingGroupLeadReward: any } | { TerminateWorkingGroupLead: any } | { AmendConstitution: any } | { CancelWorkingGroupLeadOpening: any } | { SetMembershipPrice: any } | { SetCouncilBudgetIncrement: any } | { SetCouncilorReward: any } | { SetInitialInvitationBalance: any } | { SetInitialInvitationCount: any } | { SetMembershipLeadInvitationQuota: any } | { SetReferralCut: any } | { VetoProposal: any } | { UpdateGlobalNftLimit: any } | string | Uint8Array) => SubmittableExtrinsic<ApiType>, [PalletProposalsCodexGeneralProposalParams, PalletProposalsCodexProposalDetails]>;
    };
    proposalsDiscussion: {
      /**
       * Adds a post with author origin check.
       * 
       * <weight>
       * 
       * ## Weight
       * `O (L)` where:
       * - `L` is the length of `text`
       * - DB:
       * - O(1) doesn't depend on the state or parameters
       * # </weight>
       **/
      addPost: AugmentedSubmittable<(postAuthorId: u64 | AnyNumber | Uint8Array, threadId: u64 | AnyNumber | Uint8Array, text: Bytes | string | Uint8Array, editable: bool | boolean | Uint8Array) => SubmittableExtrinsic<ApiType>, [u64, u64, Bytes, bool]>;
      /**
       * Remove post from storage, with the last parameter indicating whether to also hide it
       * in the UI.
       * 
       * <weight>
       * 
       * ## Weight
       * `O (1)`
       * - DB:
       * - O(1) doesn't depend on the state or parameters
       * # </weight>
       **/
      deletePost: AugmentedSubmittable<(deleterId: u64 | AnyNumber | Uint8Array, postId: u64 | AnyNumber | Uint8Array, threadId: u64 | AnyNumber | Uint8Array, hide: bool | boolean | Uint8Array) => SubmittableExtrinsic<ApiType>, [u64, u64, u64, bool]>;
      /**
       * Changes thread permission mode.
       * 
       * <weight>
       * 
       * ## Weight
       * `O (W)` if ThreadMode is close or O(1) otherwise where:
       * - `W` is the number of whitelisted members in `mode`
       * - DB:
       * - O(1) doesn't depend on the state or parameters
       * # </weight>
       **/
      changeThreadMode: AugmentedSubmittable<(memberId: u64 | AnyNumber | Uint8Array, threadId: u64 | AnyNumber | Uint8Array, mode: PalletProposalsDiscussionThreadMode | { Open: any } | { Closed: any } | string | Uint8Array) => SubmittableExtrinsic<ApiType>, [u64, u64, PalletProposalsDiscussionThreadMode]>;
      /**
       * Updates a post with author origin check. Update attempts number is limited.
       * 
       * <weight>
       * 
       * ## Weight
       * `O (L)` where:
       * - `L` is the length of `text`
       * - DB:
       * - O(1) doesn't depend on the state or parameters
       * # </weight>
       **/
      updatePost: AugmentedSubmittable<(threadId: u64 | AnyNumber | Uint8Array, postId: u64 | AnyNumber | Uint8Array, text: Bytes | string | Uint8Array) => SubmittableExtrinsic<ApiType>, [u64, u64, Bytes]>;
    };
    proposalsEngine: {
      /**
       * Cancel a proposal by its original proposer.
       * 
       * <weight>
       * 
       * ## Weight
       * `O (L)` where:
       * - `L` is the total number of locks in `Balances`
       * - DB:
       * - O(1) doesn't depend on the state or parameters
       * # </weight>
       **/
      cancelProposal: AugmentedSubmittable<(proposerId: u64 | AnyNumber | Uint8Array, proposalId: u32 | AnyNumber | Uint8Array) => SubmittableExtrinsic<ApiType>, [u64, u32]>;
      /**
       * Proposer Remark
       * 
       * <weight>
       * 
       * ## Weight
       * `O (1)` doesn't depend on the state or parameters
       * - DB:
       * - O(1) doesn't depend on the state or parameters
       * # </weight>
       **/
      proposerRemark: AugmentedSubmittable<(proposalId: u32 | AnyNumber | Uint8Array, proposerId: u64 | AnyNumber | Uint8Array, msg: Bytes | string | Uint8Array) => SubmittableExtrinsic<ApiType>, [u32, u64, Bytes]>;
      /**
       * Veto a proposal. Must be root.
       * 
       * <weight>
       * 
       * ## Weight
       * `O (1)` doesn't depend on the state or parameters
       * - DB:
       * - O(1) doesn't depend on the state or parameters
       * # </weight>
       **/
      vetoProposal: AugmentedSubmittable<(proposalId: u32 | AnyNumber | Uint8Array) => SubmittableExtrinsic<ApiType>, [u32]>;
      /**
       * Vote extrinsic. Conditions:  origin must allow votes.
       * 
       * <weight>
       * 
       * ## Weight
       * `O (R)` where:
       * - `R` is the length of `rationale`
       * - DB:
       * - O(1) doesn't depend on the state or paraemters
       * # </weight>
       **/
      vote: AugmentedSubmittable<(voterId: u64 | AnyNumber | Uint8Array, proposalId: u32 | AnyNumber | Uint8Array, vote: PalletProposalsEngineVoteKind | 'Approve' | 'Reject' | 'Slash' | 'Abstain' | number | Uint8Array, rationale: Bytes | string | Uint8Array) => SubmittableExtrinsic<ApiType>, [u64, u32, PalletProposalsEngineVoteKind, Bytes]>;
    };
    referendum: {
      /**
       * Release a locked stake.
       * # <weight>
       * 
       * ## weight
       * `O (1)`
       * - db:
       * - `O(1)` doesn't depend on the state or parameters
       * # </weight>
       **/
      releaseVoteStake: AugmentedSubmittable<() => SubmittableExtrinsic<ApiType>, []>;
      /**
       * Reveal a sealed vote in the referendum.
       * 
       * # <weight>
       * 
       * ## Weight
       * `O (W)` where:
       * - `W` is the number of `intermediate_winners` stored in the current
       * `Stage::<T, I>::get()`
       * - DB:
       * - `O(1)` doesn't depend on the state or parameters
       * # </weight>
       **/
      revealVote: AugmentedSubmittable<(salt: Bytes | string | Uint8Array, voteOptionId: u64 | AnyNumber | Uint8Array) => SubmittableExtrinsic<ApiType>, [Bytes, u64]>;
      /**
       * Cast a sealed vote in the referendum.
       * 
       * # <weight>
       * 
       * ## weight
       * `O (1)`
       * - db:
       * - `O(1)` doesn't depend on the state or parameters
       * # </weight>
       **/
      vote: AugmentedSubmittable<(commitment: H256 | string | Uint8Array, stake: u128 | AnyNumber | Uint8Array) => SubmittableExtrinsic<ApiType>, [H256, u128]>;
    };
    session: {
      /**
       * Removes any session key(s) of the function caller.
       * 
       * This doesn't take effect until the next session.
       * 
       * The dispatch origin of this function must be Signed and the account must be either be
       * convertible to a validator ID using the chain's typical addressing system (this usually
       * means being a controller account) or directly convertible into a validator ID (which
       * usually means being a stash account).
       * 
       * # <weight>
       * - Complexity: `O(1)` in number of key types. Actual cost depends on the number of length
       * of `T::Keys::key_ids()` which is fixed.
       * - DbReads: `T::ValidatorIdOf`, `NextKeys`, `origin account`
       * - DbWrites: `NextKeys`, `origin account`
       * - DbWrites per key id: `KeyOwner`
       * # </weight>
       **/
      purgeKeys: AugmentedSubmittable<() => SubmittableExtrinsic<ApiType>, []>;
      /**
       * Sets the session key(s) of the function caller to `keys`.
       * Allows an account to set its session key prior to becoming a validator.
       * This doesn't take effect until the next session.
       * 
       * The dispatch origin of this function must be signed.
       * 
       * # <weight>
       * - Complexity: `O(1)`. Actual cost depends on the number of length of
       * `T::Keys::key_ids()` which is fixed.
       * - DbReads: `origin account`, `T::ValidatorIdOf`, `NextKeys`
       * - DbWrites: `origin account`, `NextKeys`
       * - DbReads per key id: `KeyOwner`
       * - DbWrites per key id: `KeyOwner`
       * # </weight>
       **/
      setKeys: AugmentedSubmittable<(keys: JoystreamNodeRuntimeSessionKeys | { grandpa?: any; babe?: any; imOnline?: any; authorityDiscovery?: any } | string | Uint8Array, proof: Bytes | string | Uint8Array) => SubmittableExtrinsic<ApiType>, [JoystreamNodeRuntimeSessionKeys, Bytes]>;
    };
    staking: {
      /**
       * Take the origin account as a stash and lock up `value` of its balance. `controller` will
       * be the account that controls it.
       * 
       * `value` must be more than the `minimum_balance` specified by `T::Currency`.
       * 
       * The dispatch origin for this call must be _Signed_ by the stash account.
       * 
       * Emits `Bonded`.
       * # <weight>
       * - Independent of the arguments. Moderate complexity.
       * - O(1).
       * - Three extra DB entries.
       * 
       * NOTE: Two of the storage writes (`Self::bonded`, `Self::payee`) are _never_ cleaned
       * unless the `origin` falls below _existential deposit_ and gets removed as dust.
       * ------------------
       * # </weight>
       **/
      bond: AugmentedSubmittable<(controller: MultiAddress | { Id: any } | { Index: any } | { Raw: any } | { Address32: any } | { Address20: any } | string | Uint8Array, value: Compact<u128> | AnyNumber | Uint8Array, payee: PalletStakingRewardDestination | { Staked: any } | { Stash: any } | { Controller: any } | { Account: any } | { None: any } | string | Uint8Array) => SubmittableExtrinsic<ApiType>, [MultiAddress, Compact<u128>, PalletStakingRewardDestination]>;
      /**
       * Add some extra amount that have appeared in the stash `free_balance` into the balance up
       * for staking.
       * 
       * The dispatch origin for this call must be _Signed_ by the stash, not the controller.
       * 
       * Use this if there are additional funds in your stash account that you wish to bond.
       * Unlike [`bond`](Self::bond) or [`unbond`](Self::unbond) this function does not impose
       * any limitation on the amount that can be added.
       * 
       * Emits `Bonded`.
       * 
       * # <weight>
       * - Independent of the arguments. Insignificant complexity.
       * - O(1).
       * # </weight>
       **/
      bondExtra: AugmentedSubmittable<(maxAdditional: Compact<u128> | AnyNumber | Uint8Array) => SubmittableExtrinsic<ApiType>, [Compact<u128>]>;
      /**
       * Cancel enactment of a deferred slash.
       * 
       * Can be called by the `T::SlashCancelOrigin`.
       * 
       * Parameters: era and indices of the slashes for that era to kill.
       **/
      cancelDeferredSlash: AugmentedSubmittable<(era: u32 | AnyNumber | Uint8Array, slashIndices: Vec<u32> | (u32 | AnyNumber | Uint8Array)[]) => SubmittableExtrinsic<ApiType>, [u32, Vec<u32>]>;
      /**
       * Force a validator to have at least the minimum commission. This will not affect a
       * validator who already has a commission greater than or equal to the minimum. Any account
       * can call this.
       **/
      forceApplyMinCommission: AugmentedSubmittable<(validatorStash: AccountId32 | string | Uint8Array) => SubmittableExtrinsic<ApiType>, [AccountId32]>;
      /**
       * Force there to be a new era at the end of the next session. After this, it will be
       * reset to normal (non-forced) behaviour.
       * 
       * The dispatch origin must be Root.
       * 
       * # Warning
       * 
       * The election process starts multiple blocks before the end of the era.
       * If this is called just before a new era is triggered, the election process may not
       * have enough blocks to get a result.
       * 
       * # <weight>
       * - No arguments.
       * - Weight: O(1)
       * - Write ForceEra
       * # </weight>
       **/
      forceNewEra: AugmentedSubmittable<() => SubmittableExtrinsic<ApiType>, []>;
      /**
       * Force there to be a new era at the end of sessions indefinitely.
       * 
       * The dispatch origin must be Root.
       * 
       * # Warning
       * 
       * The election process starts multiple blocks before the end of the era.
       * If this is called just before a new era is triggered, the election process may not
       * have enough blocks to get a result.
       **/
      forceNewEraAlways: AugmentedSubmittable<() => SubmittableExtrinsic<ApiType>, []>;
      /**
       * Force there to be no new eras indefinitely.
       * 
       * The dispatch origin must be Root.
       * 
       * # Warning
       * 
       * The election process starts multiple blocks before the end of the era.
       * Thus the election process may be ongoing when this is called. In this case the
       * election will continue until the next era is triggered.
       * 
       * # <weight>
       * - No arguments.
       * - Weight: O(1)
       * - Write: ForceEra
       * # </weight>
       **/
      forceNoEras: AugmentedSubmittable<() => SubmittableExtrinsic<ApiType>, []>;
      /**
       * Force a current staker to become completely unstaked, immediately.
       * 
       * The dispatch origin must be Root.
       **/
      forceUnstake: AugmentedSubmittable<(stash: AccountId32 | string | Uint8Array, numSlashingSpans: u32 | AnyNumber | Uint8Array) => SubmittableExtrinsic<ApiType>, [AccountId32, u32]>;
      /**
       * Declare no desire to either validate or nominate.
       * 
       * Effects will be felt at the beginning of the next era.
       * 
       * The dispatch origin for this call must be _Signed_ by the controller, not the stash.
       * 
       * # <weight>
       * - Independent of the arguments. Insignificant complexity.
       * - Contains one read.
       * - Writes are limited to the `origin` account key.
       * # </weight>
       **/
      chill: AugmentedSubmittable<() => SubmittableExtrinsic<ApiType>, []>;
      /**
       * Declare a `controller` to stop participating as either a validator or nominator.
       * 
       * Effects will be felt at the beginning of the next era.
       * 
       * The dispatch origin for this call must be _Signed_, but can be called by anyone.
       * 
       * If the caller is the same as the controller being targeted, then no further checks are
       * enforced, and this function behaves just like `chill`.
       * 
       * If the caller is different than the controller being targeted, the following conditions
       * must be met:
       * 
       * * `controller` must belong to a nominator who has become non-decodable,
       * 
       * Or:
       * 
       * * A `ChillThreshold` must be set and checked which defines how close to the max
       * nominators or validators we must reach before users can start chilling one-another.
       * * A `MaxNominatorCount` and `MaxValidatorCount` must be set which is used to determine
       * how close we are to the threshold.
       * * A `MinNominatorBond` and `MinValidatorBond` must be set and checked, which determines
       * if this is a person that should be chilled because they have not met the threshold
       * bond required.
       * 
       * This can be helpful if bond requirements are updated, and we need to remove old users
       * who do not satisfy these requirements.
       **/
      chillOther: AugmentedSubmittable<(controller: AccountId32 | string | Uint8Array) => SubmittableExtrinsic<ApiType>, [AccountId32]>;
      /**
       * Increments the ideal number of validators.
       * 
       * The dispatch origin must be Root.
       * 
       * # <weight>
       * Same as [`Self::set_validator_count`].
       * # </weight>
       **/
      increaseValidatorCount: AugmentedSubmittable<(additional: Compact<u32> | AnyNumber | Uint8Array) => SubmittableExtrinsic<ApiType>, [Compact<u32>]>;
      /**
       * Remove the given nominations from the calling validator.
       * 
       * Effects will be felt at the beginning of the next era.
       * 
       * The dispatch origin for this call must be _Signed_ by the controller, not the stash.
       * 
       * - `who`: A list of nominator stash accounts who are nominating this validator which
       * should no longer be nominating this validator.
       * 
       * Note: Making this call only makes sense if you first set the validator preferences to
       * block any further nominations.
       **/
      kick: AugmentedSubmittable<(who: Vec<MultiAddress> | (MultiAddress | { Id: any } | { Index: any } | { Raw: any } | { Address32: any } | { Address20: any } | string | Uint8Array)[]) => SubmittableExtrinsic<ApiType>, [Vec<MultiAddress>]>;
      /**
       * Declare the desire to nominate `targets` for the origin controller.
       * 
       * Effects will be felt at the beginning of the next era.
       * 
       * The dispatch origin for this call must be _Signed_ by the controller, not the stash.
       * 
       * # <weight>
       * - The transaction's complexity is proportional to the size of `targets` (N)
       * which is capped at CompactAssignments::LIMIT (T::MaxNominations).
       * - Both the reads and writes follow a similar pattern.
       * # </weight>
       **/
      nominate: AugmentedSubmittable<(targets: Vec<MultiAddress> | (MultiAddress | { Id: any } | { Index: any } | { Raw: any } | { Address32: any } | { Address20: any } | string | Uint8Array)[]) => SubmittableExtrinsic<ApiType>, [Vec<MultiAddress>]>;
      /**
       * Pay out all the stakers behind a single validator for a single era.
       * 
       * - `validator_stash` is the stash account of the validator. Their nominators, up to
       * `T::MaxNominatorRewardedPerValidator`, will also receive their rewards.
       * - `era` may be any era between `[current_era - history_depth; current_era]`.
       * 
       * The origin of this call must be _Signed_. Any account can call this function, even if
       * it is not one of the stakers.
       * 
       * # <weight>
       * - Time complexity: at most O(MaxNominatorRewardedPerValidator).
       * - Contains a limited number of reads and writes.
       * -----------
       * N is the Number of payouts for the validator (including the validator)
       * Weight:
       * - Reward Destination Staked: O(N)
       * - Reward Destination Controller (Creating): O(N)
       * 
       * NOTE: weights are assuming that payouts are made to alive stash account (Staked).
       * Paying even a dead controller is cheaper weight-wise. We don't do any refunds here.
       * # </weight>
       **/
      payoutStakers: AugmentedSubmittable<(validatorStash: AccountId32 | string | Uint8Array, era: u32 | AnyNumber | Uint8Array) => SubmittableExtrinsic<ApiType>, [AccountId32, u32]>;
      /**
       * Remove all data structures concerning a staker/stash once it is at a state where it can
       * be considered `dust` in the staking system. The requirements are:
       * 
       * 1. the `total_balance` of the stash is below existential deposit.
       * 2. or, the `ledger.total` of the stash is below existential deposit.
       * 
       * The former can happen in cases like a slash; the latter when a fully unbonded account
       * is still receiving staking rewards in `RewardDestination::Staked`.
       * 
       * It can be called by anyone, as long as `stash` meets the above requirements.
       * 
       * Refunds the transaction fees upon successful execution.
       **/
      reapStash: AugmentedSubmittable<(stash: AccountId32 | string | Uint8Array, numSlashingSpans: u32 | AnyNumber | Uint8Array) => SubmittableExtrinsic<ApiType>, [AccountId32, u32]>;
      /**
       * Rebond a portion of the stash scheduled to be unlocked.
       * 
       * The dispatch origin must be signed by the controller.
       * 
       * # <weight>
       * - Time complexity: O(L), where L is unlocking chunks
       * - Bounded by `MaxUnlockingChunks`.
       * - Storage changes: Can't increase storage, only decrease it.
       * # </weight>
       **/
      rebond: AugmentedSubmittable<(value: Compact<u128> | AnyNumber | Uint8Array) => SubmittableExtrinsic<ApiType>, [Compact<u128>]>;
      /**
       * Scale up the ideal number of validators by a factor.
       * 
       * The dispatch origin must be Root.
       * 
       * # <weight>
       * Same as [`Self::set_validator_count`].
       * # </weight>
       **/
      scaleValidatorCount: AugmentedSubmittable<(factor: Percent | AnyNumber | Uint8Array) => SubmittableExtrinsic<ApiType>, [Percent]>;
      /**
       * (Re-)set the controller of a stash.
       * 
       * Effects will be felt instantly (as soon as this function is completed successfully).
       * 
       * The dispatch origin for this call must be _Signed_ by the stash, not the controller.
       * 
       * # <weight>
       * - Independent of the arguments. Insignificant complexity.
       * - Contains a limited number of reads.
       * - Writes are limited to the `origin` account key.
       * ----------
       * Weight: O(1)
       * DB Weight:
       * - Read: Bonded, Ledger New Controller, Ledger Old Controller
       * - Write: Bonded, Ledger New Controller, Ledger Old Controller
       * # </weight>
       **/
      setController: AugmentedSubmittable<(controller: MultiAddress | { Id: any } | { Index: any } | { Raw: any } | { Address32: any } | { Address20: any } | string | Uint8Array) => SubmittableExtrinsic<ApiType>, [MultiAddress]>;
      /**
       * Set `HistoryDepth` value. This function will delete any history information
       * when `HistoryDepth` is reduced.
       * 
       * Parameters:
       * - `new_history_depth`: The new history depth you would like to set.
       * - `era_items_deleted`: The number of items that will be deleted by this dispatch. This
       * should report all the storage items that will be deleted by clearing old era history.
       * Needed to report an accurate weight for the dispatch. Trusted by `Root` to report an
       * accurate number.
       * 
       * Origin must be root.
       * 
       * # <weight>
       * - E: Number of history depths removed, i.e. 10 -> 7 = 3
       * - Weight: O(E)
       * - DB Weight:
       * - Reads: Current Era, History Depth
       * - Writes: History Depth
       * - Clear Prefix Each: Era Stakers, EraStakersClipped, ErasValidatorPrefs
       * - Writes Each: ErasValidatorReward, ErasRewardPoints, ErasTotalStake,
       * ErasStartSessionIndex
       * # </weight>
       **/
      setHistoryDepth: AugmentedSubmittable<(newHistoryDepth: Compact<u32> | AnyNumber | Uint8Array, eraItemsDeleted: Compact<u32> | AnyNumber | Uint8Array) => SubmittableExtrinsic<ApiType>, [Compact<u32>, Compact<u32>]>;
      /**
       * Set the validators who cannot be slashed (if any).
       * 
       * The dispatch origin must be Root.
       **/
      setInvulnerables: AugmentedSubmittable<(invulnerables: Vec<AccountId32> | (AccountId32 | string | Uint8Array)[]) => SubmittableExtrinsic<ApiType>, [Vec<AccountId32>]>;
      /**
       * (Re-)set the payment target for a controller.
       * 
       * Effects will be felt instantly (as soon as this function is completed successfully).
       * 
       * The dispatch origin for this call must be _Signed_ by the controller, not the stash.
       * 
       * # <weight>
       * - Independent of the arguments. Insignificant complexity.
       * - Contains a limited number of reads.
       * - Writes are limited to the `origin` account key.
       * ---------
       * - Weight: O(1)
       * - DB Weight:
       * - Read: Ledger
       * - Write: Payee
       * # </weight>
       **/
      setPayee: AugmentedSubmittable<(payee: PalletStakingRewardDestination | { Staked: any } | { Stash: any } | { Controller: any } | { Account: any } | { None: any } | string | Uint8Array) => SubmittableExtrinsic<ApiType>, [PalletStakingRewardDestination]>;
      /**
       * Update the various staking configurations .
       * 
       * * `min_nominator_bond`: The minimum active bond needed to be a nominator.
       * * `min_validator_bond`: The minimum active bond needed to be a validator.
       * * `max_nominator_count`: The max number of users who can be a nominator at once. When
       * set to `None`, no limit is enforced.
       * * `max_validator_count`: The max number of users who can be a validator at once. When
       * set to `None`, no limit is enforced.
       * * `chill_threshold`: The ratio of `max_nominator_count` or `max_validator_count` which
       * should be filled in order for the `chill_other` transaction to work.
       * * `min_commission`: The minimum amount of commission that each validators must maintain.
       * This is checked only upon calling `validate`. Existing validators are not affected.
       * 
       * Origin must be Root to call this function.
       * 
       * NOTE: Existing nominators and validators will not be affected by this update.
       * to kick people under the new limits, `chill_other` should be called.
       **/
      setStakingConfigs: AugmentedSubmittable<(minNominatorBond: PalletStakingPalletConfigOpU128 | { Noop: any } | { Set: any } | { Remove: any } | string | Uint8Array, minValidatorBond: PalletStakingPalletConfigOpU128 | { Noop: any } | { Set: any } | { Remove: any } | string | Uint8Array, maxNominatorCount: PalletStakingPalletConfigOpU32 | { Noop: any } | { Set: any } | { Remove: any } | string | Uint8Array, maxValidatorCount: PalletStakingPalletConfigOpU32 | { Noop: any } | { Set: any } | { Remove: any } | string | Uint8Array, chillThreshold: PalletStakingPalletConfigOpPercent | { Noop: any } | { Set: any } | { Remove: any } | string | Uint8Array, minCommission: PalletStakingPalletConfigOpPerbill | { Noop: any } | { Set: any } | { Remove: any } | string | Uint8Array) => SubmittableExtrinsic<ApiType>, [PalletStakingPalletConfigOpU128, PalletStakingPalletConfigOpU128, PalletStakingPalletConfigOpU32, PalletStakingPalletConfigOpU32, PalletStakingPalletConfigOpPercent, PalletStakingPalletConfigOpPerbill]>;
      /**
       * Sets the ideal number of validators.
       * 
       * The dispatch origin must be Root.
       * 
       * # <weight>
       * Weight: O(1)
       * Write: Validator Count
       * # </weight>
       **/
      setValidatorCount: AugmentedSubmittable<(updated: Compact<u32> | AnyNumber | Uint8Array) => SubmittableExtrinsic<ApiType>, [Compact<u32>]>;
      /**
       * Schedule a portion of the stash to be unlocked ready for transfer out after the bond
       * period ends. If this leaves an amount actively bonded less than
       * T::Currency::minimum_balance(), then it is increased to the full amount.
       * 
       * The dispatch origin for this call must be _Signed_ by the controller, not the stash.
       * 
       * Once the unlock period is done, you can call `withdraw_unbonded` to actually move
       * the funds out of management ready for transfer.
       * 
       * No more than a limited number of unlocking chunks (see `MaxUnlockingChunks`)
       * can co-exists at the same time. In that case, [`Call::withdraw_unbonded`] need
       * to be called first to remove some of the chunks (if possible).
       * 
       * If a user encounters the `InsufficientBond` error when calling this extrinsic,
       * they should call `chill` first in order to free up their bonded funds.
       * 
       * Emits `Unbonded`.
       * 
       * See also [`Call::withdraw_unbonded`].
       **/
      unbond: AugmentedSubmittable<(value: Compact<u128> | AnyNumber | Uint8Array) => SubmittableExtrinsic<ApiType>, [Compact<u128>]>;
      /**
       * Declare the desire to validate for the origin controller.
       * 
       * Effects will be felt at the beginning of the next era.
       * 
       * The dispatch origin for this call must be _Signed_ by the controller, not the stash.
       **/
      validate: AugmentedSubmittable<(prefs: PalletStakingValidatorPrefs | { commission?: any; blocked?: any } | string | Uint8Array) => SubmittableExtrinsic<ApiType>, [PalletStakingValidatorPrefs]>;
      /**
       * Remove any unlocked chunks from the `unlocking` queue from our management.
       * 
       * This essentially frees up that balance to be used by the stash account to do
       * whatever it wants.
       * 
       * The dispatch origin for this call must be _Signed_ by the controller.
       * 
       * Emits `Withdrawn`.
       * 
       * See also [`Call::unbond`].
       * 
       * # <weight>
       * Complexity O(S) where S is the number of slashing spans to remove
       * NOTE: Weight annotation is the kill scenario, we refund otherwise.
       * # </weight>
       **/
      withdrawUnbonded: AugmentedSubmittable<(numSlashingSpans: u32 | AnyNumber | Uint8Array) => SubmittableExtrinsic<ApiType>, [u32]>;
    };
    storage: {
      /**
       * Accept pending invite.
       * <weight>
       * 
       * ## Weight
       * `O (1)`
       * - DB:
       * - O(1) doesn't depend on the state or parameters
       * # </weight>
       **/
      acceptDistributionBucketInvitation: AugmentedSubmittable<(workerId: u64 | AnyNumber | Uint8Array, bucketId: PalletStorageDistributionBucketIdRecord | { distributionBucketFamilyId?: any; distributionBucketIndex?: any } | string | Uint8Array) => SubmittableExtrinsic<ApiType>, [u64, PalletStorageDistributionBucketIdRecord]>;
      /**
       * A storage provider signals that the data object was successfully uploaded to its storage.
       * <weight>
       * 
       * ## Weight
       * `O (W )` where:
       * - `W` is the number of items in `data_objects`
       * - DB:
       * - `O(W)` - from the the generated weights
       * # </weight>
       **/
      acceptPendingDataObjects: AugmentedSubmittable<(workerId: u64 | AnyNumber | Uint8Array, storageBucketId: u64 | AnyNumber | Uint8Array, bagId: PalletStorageBagIdType | { Static: any } | { Dynamic: any } | string | Uint8Array, dataObjects: BTreeSet<u64>) => SubmittableExtrinsic<ApiType>, [u64, u64, PalletStorageBagIdType, BTreeSet<u64>]>;
      /**
       * Accept the storage bucket invitation. An invitation must match the worker_id parameter.
       * It accepts an additional account ID (transactor) for accepting data objects to prevent
       * transaction nonce collisions.
       * <weight>
       * 
       * ## Weight
       * `O (1)`
       * - DB:
       * - O(1) doesn't depend on the state or parameters
       * # </weight>
       **/
      acceptStorageBucketInvitation: AugmentedSubmittable<(workerId: u64 | AnyNumber | Uint8Array, storageBucketId: u64 | AnyNumber | Uint8Array, transactorAccountId: AccountId32 | string | Uint8Array) => SubmittableExtrinsic<ApiType>, [u64, u64, AccountId32]>;
      /**
       * Cancel pending invite. Must be pending.
       * <weight>
       * 
       * ## Weight
       * `O (1)`
       * - DB:
       * - O(1) doesn't depend on the state or parameters
       * # </weight>
       **/
      cancelDistributionBucketOperatorInvite: AugmentedSubmittable<(bucketId: PalletStorageDistributionBucketIdRecord | { distributionBucketFamilyId?: any; distributionBucketIndex?: any } | string | Uint8Array, operatorWorkerId: u64 | AnyNumber | Uint8Array) => SubmittableExtrinsic<ApiType>, [PalletStorageDistributionBucketIdRecord, u64]>;
      /**
       * Cancel pending storage bucket invite. An invitation must be pending.
       * <weight>
       * 
       * ## Weight
       * `O (1)`
       * - DB:
       * - O(1) doesn't depend on the state or parameters
       * # </weight>
       **/
      cancelStorageBucketOperatorInvite: AugmentedSubmittable<(storageBucketId: u64 | AnyNumber | Uint8Array) => SubmittableExtrinsic<ApiType>, [u64]>;
      /**
       * Create a distribution bucket.
       * <weight>
       * 
       * ## Weight
       * `O (1)`
       * - DB:
       * - O(1) doesn't depend on the state or parameters
       * # </weight>
       **/
      createDistributionBucket: AugmentedSubmittable<(familyId: u64 | AnyNumber | Uint8Array, acceptingNewBags: bool | boolean | Uint8Array) => SubmittableExtrinsic<ApiType>, [u64, bool]>;
      /**
       * Create a distribution bucket family.
       * <weight>
       * 
       * ## Weight
       * `O (1)`
       * - DB:
       * - O(1) doesn't depend on the state or parameters
       * # </weight>
       **/
      createDistributionBucketFamily: AugmentedSubmittable<() => SubmittableExtrinsic<ApiType>, []>;
      /**
       * Create storage bucket.
       * <weight>
       * 
       * ## Weight
       * `O (1)`
       * - DB:
       * - O(1) doesn't depend on the state or parameters
       * # </weight>
       **/
      createStorageBucket: AugmentedSubmittable<(inviteWorker: Option<u64> | null | object | string | Uint8Array, acceptingNewBags: bool | boolean | Uint8Array, sizeLimit: u64 | AnyNumber | Uint8Array, objectsLimit: u64 | AnyNumber | Uint8Array) => SubmittableExtrinsic<ApiType>, [Option<u64>, bool, u64, u64]>;
      /**
       * Delete distribution bucket. Must be empty.
       * <weight>
       * 
       * ## Weight
       * `O (1)`
       * - DB:
       * - O(1) doesn't depend on the state or parameters
       * # </weight>
       **/
      deleteDistributionBucket: AugmentedSubmittable<(bucketId: PalletStorageDistributionBucketIdRecord | { distributionBucketFamilyId?: any; distributionBucketIndex?: any } | string | Uint8Array) => SubmittableExtrinsic<ApiType>, [PalletStorageDistributionBucketIdRecord]>;
      /**
       * Deletes a distribution bucket family.
       * <weight>
       * 
       * ## Weight
       * `O (1)`
       * - DB:
       * - O(1) doesn't depend on the state or parameters
       * # </weight>
       **/
      deleteDistributionBucketFamily: AugmentedSubmittable<(familyId: u64 | AnyNumber | Uint8Array) => SubmittableExtrinsic<ApiType>, [u64]>;
      /**
       * Delete storage bucket. Must be empty. Storage operator must be missing.
       * <weight>
       * 
       * ## Weight
       * `O (1)`
       * - DB:
       * - O(1) doesn't depend on the state or parameters
       * # </weight>
       **/
      deleteStorageBucket: AugmentedSubmittable<(storageBucketId: u64 | AnyNumber | Uint8Array) => SubmittableExtrinsic<ApiType>, [u64]>;
      /**
       * Create a dynamic bag. Development mode.
       * <weight>
       * 
       * ## Weight
       * `O (W)` where:
       * - `W` is length of the `message`
       * - DB:
       * - O(1) doesn't depend on the state or parameters
       * # </weight>
       **/
      distributionOperatorRemark: AugmentedSubmittable<(workerId: u64 | AnyNumber | Uint8Array, distributionBucketId: PalletStorageDistributionBucketIdRecord | { distributionBucketFamilyId?: any; distributionBucketIndex?: any } | string | Uint8Array, msg: Bytes | string | Uint8Array) => SubmittableExtrinsic<ApiType>, [u64, PalletStorageDistributionBucketIdRecord, Bytes]>;
      /**
       * Invite an operator. Must be missing.
       * <weight>
       * 
       * ## Weight
       * `O (1)`
       * - DB:
       * - O(1) doesn't depend on the state or parameters
       * # </weight>
       **/
      inviteDistributionBucketOperator: AugmentedSubmittable<(bucketId: PalletStorageDistributionBucketIdRecord | { distributionBucketFamilyId?: any; distributionBucketIndex?: any } | string | Uint8Array, operatorWorkerId: u64 | AnyNumber | Uint8Array) => SubmittableExtrinsic<ApiType>, [PalletStorageDistributionBucketIdRecord, u64]>;
      /**
       * Invite storage bucket operator. Must be missing.
       * <weight>
       * 
       * ## Weight
       * `O (1)`
       * - DB:
       * - O(1) doesn't depend on the state or parameters
       * # </weight>
       **/
      inviteStorageBucketOperator: AugmentedSubmittable<(storageBucketId: u64 | AnyNumber | Uint8Array, operatorId: u64 | AnyNumber | Uint8Array) => SubmittableExtrinsic<ApiType>, [u64, u64]>;
      /**
       * Removes distribution bucket operator.
       * <weight>
       * 
       * ## Weight
       * `O (1)`
       * - DB:
       * - O(1) doesn't depend on the state or parameters
       * # </weight>
       **/
      removeDistributionBucketOperator: AugmentedSubmittable<(bucketId: PalletStorageDistributionBucketIdRecord | { distributionBucketFamilyId?: any; distributionBucketIndex?: any } | string | Uint8Array, operatorWorkerId: u64 | AnyNumber | Uint8Array) => SubmittableExtrinsic<ApiType>, [PalletStorageDistributionBucketIdRecord, u64]>;
      /**
       * Removes storage bucket operator.
       * <weight>
       * 
       * ## Weight
       * `O (1)`
       * - DB:
       * - O(1) doesn't depend on the state or parameters
       * # </weight>
       **/
      removeStorageBucketOperator: AugmentedSubmittable<(storageBucketId: u64 | AnyNumber | Uint8Array) => SubmittableExtrinsic<ApiType>, [u64]>;
      /**
       * Set distribution bucket family metadata.
       * <weight>
       * 
       * ## Weight
       * `O (W)` where:
       * - `W` is length of the `metadata`
       * - DB:
       * - O(1) doesn't depend on the state or parameters
       * # </weight>
       **/
      setDistributionBucketFamilyMetadata: AugmentedSubmittable<(familyId: u64 | AnyNumber | Uint8Array, metadata: Bytes | string | Uint8Array) => SubmittableExtrinsic<ApiType>, [u64, Bytes]>;
      /**
       * Set distribution operator metadata for the distribution bucket.
       * <weight>
       * 
       * ## Weight
       * `O (W)` where:
       * - `W` is length of the `metadata`
       * - DB:
       * - O(1) doesn't depend on the state or parameters
       * # </weight>
       **/
      setDistributionOperatorMetadata: AugmentedSubmittable<(workerId: u64 | AnyNumber | Uint8Array, bucketId: PalletStorageDistributionBucketIdRecord | { distributionBucketFamilyId?: any; distributionBucketIndex?: any } | string | Uint8Array, metadata: Bytes | string | Uint8Array) => SubmittableExtrinsic<ApiType>, [u64, PalletStorageDistributionBucketIdRecord, Bytes]>;
      /**
       * Sets storage bucket voucher limits.
       * <weight>
       * 
       * ## Weight
       * `O (1)`
       * - DB:
       * - O(1) doesn't depend on the state or parameters
       * # </weight>
       **/
      setStorageBucketVoucherLimits: AugmentedSubmittable<(storageBucketId: u64 | AnyNumber | Uint8Array, newObjectsSizeLimit: u64 | AnyNumber | Uint8Array, newObjectsNumberLimit: u64 | AnyNumber | Uint8Array) => SubmittableExtrinsic<ApiType>, [u64, u64, u64]>;
      /**
       * Sets storage operator metadata (eg.: storage node URL).
       * <weight>
       * 
       * ## Weight
       * `O (W)` where:
       * - `W` is length of the `metadata`
       * - DB:
       * - O(1) doesn't depend on the state or parameters
       * # </weight>
       **/
      setStorageOperatorMetadata: AugmentedSubmittable<(workerId: u64 | AnyNumber | Uint8Array, storageBucketId: u64 | AnyNumber | Uint8Array, metadata: Bytes | string | Uint8Array) => SubmittableExtrinsic<ApiType>, [u64, u64, Bytes]>;
      /**
       * Create a dynamic bag. Development mode.
       * <weight>
       * 
       * ## Weight
       * `O (W)` where:
       * - `W` is length of the `message`
       * - DB:
       * - O(1) doesn't depend on the state or parameters
       * # </weight>
       **/
      storageOperatorRemark: AugmentedSubmittable<(workerId: u64 | AnyNumber | Uint8Array, storageBucketId: u64 | AnyNumber | Uint8Array, msg: Bytes | string | Uint8Array) => SubmittableExtrinsic<ApiType>, [u64, u64, Bytes]>;
      /**
       * Create a dynamic bag. Development mode.
       **/
      sudoCreateDynamicBag: AugmentedSubmittable<(params: PalletStorageDynBagCreationParametersRecord | { bagId?: any; objectCreationList?: any; stateBloatBondSourceAccountId?: any; expectedDataSizeFee?: any; expectedDataObjectStateBloatBond?: any; storageBuckets?: any; distributionBuckets?: any } | string | Uint8Array) => SubmittableExtrinsic<ApiType>, [PalletStorageDynBagCreationParametersRecord]>;
      /**
       * Upload new data objects. Development mode.
       **/
      sudoUploadDataObjects: AugmentedSubmittable<(params: PalletStorageUploadParametersRecord | { bagId?: any; objectCreationList?: any; stateBloatBondSourceAccountId?: any; expectedDataSizeFee?: any; expectedDataObjectStateBloatBond?: any } | string | Uint8Array) => SubmittableExtrinsic<ApiType>, [PalletStorageUploadParametersRecord]>;
      /**
       * Add and remove hashes to the current blacklist.
       * <weight>
       * 
       * ## Weight
       * `O (W + V)` where:
       * - `W` is the number of items in `remove_hashes`
       * - `V` is the number of items in `add_hashes`
       * - DB:
       * - `O(W)` - from the the generated weights
       * # </weight>
       **/
      updateBlacklist: AugmentedSubmittable<(removeHashes: BTreeSet<Bytes>, addHashes: BTreeSet<Bytes>) => SubmittableExtrinsic<ApiType>, [BTreeSet<Bytes>, BTreeSet<Bytes>]>;
      /**
       * Updates data object state bloat bond value.
       **/
      updateDataObjectStateBloatBond: AugmentedSubmittable<(stateBloatBond: u128 | AnyNumber | Uint8Array) => SubmittableExtrinsic<ApiType>, [u128]>;
      /**
       * Updates size-based pricing of new objects uploaded.
       * <weight>
       * 
       * ## Weight
       * `O (1)`
       * - DB:
       * - O(1) doesn't depend on the state or parameters
       * # </weight>
       **/
      updateDataSizeFee: AugmentedSubmittable<(newDataSizeFee: u128 | AnyNumber | Uint8Array) => SubmittableExtrinsic<ApiType>, [u128]>;
      /**
       * Updates 'distributing' flag for the distributing flag.
       * <weight>
       * 
       * ## Weight
       * `O (1)`
       * - DB:
       * - O(1) doesn't depend on the state or parameters
       * # </weight>
       **/
      updateDistributionBucketMode: AugmentedSubmittable<(bucketId: PalletStorageDistributionBucketIdRecord | { distributionBucketFamilyId?: any; distributionBucketIndex?: any } | string | Uint8Array, distributing: bool | boolean | Uint8Array) => SubmittableExtrinsic<ApiType>, [PalletStorageDistributionBucketIdRecord, bool]>;
      /**
       * Updates distribution buckets for a bag.
       * <weight>
       * 
       * ## Weight
       * `O (W + V)` where:
       * - `W` is the number of items in `add_buckets_indices`
       * - `V` is the number of items in `remove_buckets_indices`
       * - DB:
       * - `O(V + W)` - from the the generated weights
       * # </weight>
       **/
      updateDistributionBucketsForBag: AugmentedSubmittable<(bagId: PalletStorageBagIdType | { Static: any } | { Dynamic: any } | string | Uint8Array, familyId: u64 | AnyNumber | Uint8Array, addBucketsIndices: BTreeSet<u64>, removeBucketsIndices: BTreeSet<u64>) => SubmittableExtrinsic<ApiType>, [PalletStorageBagIdType, u64, BTreeSet<u64>, BTreeSet<u64>]>;
      /**
       * Updates "Distribution buckets per bag" number limit.
       * <weight>
       * 
       * ## Weight
       * `O (1)`
       * - DB:
       * - O(1) doesn't depend on the state or parameters
       * # </weight>
       **/
      updateDistributionBucketsPerBagLimit: AugmentedSubmittable<(newLimit: u64 | AnyNumber | Uint8Array) => SubmittableExtrinsic<ApiType>, [u64]>;
      /**
       * Updates a distribution bucket 'accepts new bags' flag.
       * <weight>
       * 
       * ## Weight
       * `O (1)`
       * - DB:
       * - O(1) doesn't depend on the state or parameters
       * # </weight>
       **/
      updateDistributionBucketStatus: AugmentedSubmittable<(bucketId: PalletStorageDistributionBucketIdRecord | { distributionBucketFamilyId?: any; distributionBucketIndex?: any } | string | Uint8Array, acceptingNewBags: bool | boolean | Uint8Array) => SubmittableExtrinsic<ApiType>, [PalletStorageDistributionBucketIdRecord, bool]>;
      /**
       * Update number of distributed buckets used in given dynamic bag creation policy.
       * Updates distribution buckets for a bag.
       * <weight>
       * 
       * ## Weight
       * `O (W)` where:
       * - `W` is the number of items in `families`
       * - DB:
       * - `O(W)` - from the the generated weights
       * # </weight>
       **/
      updateFamiliesInDynamicBagCreationPolicy: AugmentedSubmittable<(dynamicBagType: PalletStorageDynamicBagType | 'Member' | 'Channel' | number | Uint8Array, families: BTreeMap<u64, u32>) => SubmittableExtrinsic<ApiType>, [PalletStorageDynamicBagType, BTreeMap<u64, u32>]>;
      /**
       * Update number of storage buckets used in given dynamic bag creation policy.
       * <weight>
       * 
       * ## Weight
       * `O (1)`
       * - DB:
       * - O(1) doesn't depend on the state or parameters
       * # </weight>
       **/
      updateNumberOfStorageBucketsInDynamicBagCreationPolicy: AugmentedSubmittable<(dynamicBagType: PalletStorageDynamicBagType | 'Member' | 'Channel' | number | Uint8Array, numberOfStorageBuckets: u64 | AnyNumber | Uint8Array) => SubmittableExtrinsic<ApiType>, [PalletStorageDynamicBagType, u64]>;
      /**
       * Updates storage buckets for a bag.
       * <weight>
       * 
       * ## Weight
       * `O (W + V)` where:
       * - `W` is the number of items in `add_buckets`
       * - `V` is the number of items in `remove_buckets`
       * - DB:
       * - `O(V + W)` - from the the generated weights
       * # </weight>
       **/
      updateStorageBucketsForBag: AugmentedSubmittable<(bagId: PalletStorageBagIdType | { Static: any } | { Dynamic: any } | string | Uint8Array, addBuckets: BTreeSet<u64>, removeBuckets: BTreeSet<u64>) => SubmittableExtrinsic<ApiType>, [PalletStorageBagIdType, BTreeSet<u64>, BTreeSet<u64>]>;
      /**
       * Updates "Storage buckets per bag" number limit.
       * <weight>
       * 
       * ## Weight
       * `O (1)`
       * - DB:
       * - O(1) doesn't depend on the state or parameters
       * # </weight>
       **/
      updateStorageBucketsPerBagLimit: AugmentedSubmittable<(newLimit: u64 | AnyNumber | Uint8Array) => SubmittableExtrinsic<ApiType>, [u64]>;
      /**
       * Update whether new bags are being accepted for storage.
       * <weight>
       * 
       * ## Weight
       * `O (1)`
       * - DB:
       * - O(1) doesn't depend on the state or parameters
       * # </weight>
       **/
      updateStorageBucketStatus: AugmentedSubmittable<(storageBucketId: u64 | AnyNumber | Uint8Array, acceptingNewBags: bool | boolean | Uint8Array) => SubmittableExtrinsic<ApiType>, [u64, bool]>;
      /**
       * Updates "Storage buckets voucher max limits".
       * <weight>
       * 
       * ## Weight
       * `O (1)`
       * - DB:
       * - O(1) doesn't depend on the state or parameters
       * # </weight>
       **/
      updateStorageBucketsVoucherMaxLimits: AugmentedSubmittable<(newObjectsSize: u64 | AnyNumber | Uint8Array, newObjectsNumber: u64 | AnyNumber | Uint8Array) => SubmittableExtrinsic<ApiType>, [u64, u64]>;
      /**
       * Updates global uploading flag.
       * <weight>
       * 
       * ## Weight
       * `O (1)`
       * - DB:
       * - O(1) doesn't depend on the state or parameters
       * # </weight>
       **/
      updateUploadingBlockedStatus: AugmentedSubmittable<(newStatus: bool | boolean | Uint8Array) => SubmittableExtrinsic<ApiType>, [bool]>;
    };
    storageWorkingGroup: {
      /**
       * Add a job opening for a regular worker/lead role.
       * Require signed leader origin or the root (to add opening for the leader position).
       * 
       * # <weight>
       * 
       * ## Weight
       * `O (D)` where:
       * - `D` is the length of `description`
       * - DB:
       * - O(1) doesn't depend on the state or parameters
       * # </weight>
       **/
      addOpening: AugmentedSubmittable<(description: Bytes | string | Uint8Array, openingType: PalletWorkingGroupOpeningType | 'Leader' | 'Regular' | number | Uint8Array, stakePolicy: PalletWorkingGroupStakePolicy | { stakeAmount?: any; leavingUnstakingPeriod?: any } | string | Uint8Array, rewardPerBlock: Option<u128> | null | object | string | Uint8Array) => SubmittableExtrinsic<ApiType>, [Bytes, PalletWorkingGroupOpeningType, PalletWorkingGroupStakePolicy, Option<u128>]>;
      /**
       * Apply on a worker opening.
       * 
       * # <weight>
       * 
       * ## Weight
       * `O (D)` where:
       * - `D` is the length of `p.description`
       * - DB:
       * - O(1) doesn't depend on the state or parameters
       * # </weight>
       **/
      applyOnOpening: AugmentedSubmittable<(p: PalletWorkingGroupApplyOnOpeningParams | { memberId?: any; openingId?: any; roleAccountId?: any; rewardAccountId?: any; description?: any; stakeParameters?: any } | string | Uint8Array) => SubmittableExtrinsic<ApiType>, [PalletWorkingGroupApplyOnOpeningParams]>;
      /**
       * Cancel an opening for the regular worker/lead position.
       * Require signed leader origin or the root (to cancel opening for the leader position).
       * 
       * # <weight>
       * 
       * ## Weight
       * `O (1)`
       * - DB:
       * - O(1) doesn't depend on the state or parameters
       * # </weight>
       **/
      cancelOpening: AugmentedSubmittable<(openingId: u64 | AnyNumber | Uint8Array) => SubmittableExtrinsic<ApiType>, [u64]>;
      /**
       * Decreases the regular worker/lead stake and returns the remainder to the
       * worker staking_account_id. Can be decreased to zero, no actions on zero stake.
       * Accepts the stake amount to decrease.
       * Requires signed leader origin or the root (to decrease the leader stake).
       * 
       * # <weight>
       * 
       * ## Weight
       * `O (1)`
       * - DB:
       * - O(1) doesn't depend on the state or parameters
       * # </weight>
       **/
      decreaseStake: AugmentedSubmittable<(workerId: u64 | AnyNumber | Uint8Array, stakeBalanceDelta: u128 | AnyNumber | Uint8Array) => SubmittableExtrinsic<ApiType>, [u64, u128]>;
      /**
       * Fill opening for the regular/lead position.
       * Require signed leader origin or the root (to fill opening for the leader position).
       * # <weight>
       * 
       * ## Weight
       * `O (A)` where:
       * - `A` is the length of `successful_application_ids`
       * - DB:
       * - O(A)
       * # </weight>
       **/
      fillOpening: AugmentedSubmittable<(openingId: u64 | AnyNumber | Uint8Array, successfulApplicationIds: BTreeSet<u64>) => SubmittableExtrinsic<ApiType>, [u64, BTreeSet<u64>]>;
      /**
       * Fund working group budget by a member.
       * <weight>
       * 
       * ## Weight
       * `O (1)` Doesn't depend on the state or parameters
       * - DB:
       * - O(1) doesn't depend on the state or parameters
       * # </weight>
       **/
      fundWorkingGroupBudget: AugmentedSubmittable<(memberId: u64 | AnyNumber | Uint8Array, amount: u128 | AnyNumber | Uint8Array, rationale: Bytes | string | Uint8Array) => SubmittableExtrinsic<ApiType>, [u64, u128, Bytes]>;
      /**
       * Increases the regular worker/lead stake, demands a worker origin.
       * Locks tokens from the worker staking_account_id equal to new stake. No limits on the stake.
       * 
       * # <weight>
       * 
       * ## Weight
       * `O (1)`
       * - DB:
       * - O(1) doesn't depend on the state or parameters
       * # </weight>
       **/
      increaseStake: AugmentedSubmittable<(workerId: u64 | AnyNumber | Uint8Array, stakeBalanceDelta: u128 | AnyNumber | Uint8Array) => SubmittableExtrinsic<ApiType>, [u64, u128]>;
      /**
       * Lead remark message
       * 
       * # <weight>
       * 
       * ## Weight
       * `O (1)`
       * - DB:
       * - O(1) doesn't depend on the state or parameters
       * # </weight>
       **/
      leadRemark: AugmentedSubmittable<(msg: Bytes | string | Uint8Array) => SubmittableExtrinsic<ApiType>, [Bytes]>;
      /**
       * Leave the role by the active worker.
       * # <weight>
       * 
       * ## Weight
       * `O (1)`
       * - DB:
       * - O(1) doesn't depend on the state or parameters
       * # </weight>
       **/
      leaveRole: AugmentedSubmittable<(workerId: u64 | AnyNumber | Uint8Array, rationale: Option<Bytes> | null | object | string | Uint8Array) => SubmittableExtrinsic<ApiType>, [u64, Option<Bytes>]>;
      /**
       * Sets a new budget for the working group.
       * Requires root origin.
       * 
       * # <weight>
       * 
       * ## Weight
       * `O (1)`
       * - DB:
       * - O(1) doesn't depend on the state or parameters
       * # </weight>
       **/
      setBudget: AugmentedSubmittable<(newBudget: u128 | AnyNumber | Uint8Array) => SubmittableExtrinsic<ApiType>, [u128]>;
      /**
       * Sets a new status text for the working group.
       * Requires root origin.
       * 
       * # <weight>
       * 
       * ## Weight
       * `O (S)` where:
       * - `S` is the length of the contents of `status_text` when it is not none
       * 
       * - DB:
       * - O(1) doesn't depend on the state or parameters
       * # </weight>
       **/
      setStatusText: AugmentedSubmittable<(statusText: Option<Bytes> | null | object | string | Uint8Array) => SubmittableExtrinsic<ApiType>, [Option<Bytes>]>;
      /**
       * Slashes the regular worker stake, demands a leader origin. No limits, no actions on zero stake.
       * If slashing balance greater than the existing stake - stake is slashed to zero.
       * Requires signed leader origin or the root (to slash the leader stake).
       * # <weight>
       * 
       * ## Weight
       * `O (P)` where:
       * - `P` is the length of `penality.slashing_text`
       * - DB:
       * - O(1) doesn't depend on the state or parameters
       * # </weight>
       **/
      slashStake: AugmentedSubmittable<(workerId: u64 | AnyNumber | Uint8Array, penalty: u128 | AnyNumber | Uint8Array, rationale: Option<Bytes> | null | object | string | Uint8Array) => SubmittableExtrinsic<ApiType>, [u64, u128, Option<Bytes>]>;
      /**
       * Transfers specified amount to any account.
       * Requires leader origin.
       * 
       * # <weight>
       * 
       * ## Weight
       * `O (1)`
       * - DB:
       * - O(1) doesn't depend on the state or parameters
       * # </weight>
       **/
      spendFromBudget: AugmentedSubmittable<(accountId: AccountId32 | string | Uint8Array, amount: u128 | AnyNumber | Uint8Array, rationale: Option<Bytes> | null | object | string | Uint8Array) => SubmittableExtrinsic<ApiType>, [AccountId32, u128, Option<Bytes>]>;
      /**
       * Terminate the active worker by the lead.
       * Requires signed leader origin or the root (to terminate the leader role).
       * # <weight>
       * 
       * ## Weight
       * `O (P)` where:
       * - `P` is the length of `penalty.slashing_text`
       * - DB:
       * - O(1) doesn't depend on the state or parameters
       * # </weight>
       **/
      terminateRole: AugmentedSubmittable<(workerId: u64 | AnyNumber | Uint8Array, penalty: Option<u128> | null | object | string | Uint8Array, rationale: Option<Bytes> | null | object | string | Uint8Array) => SubmittableExtrinsic<ApiType>, [u64, Option<u128>, Option<Bytes>]>;
      /**
       * Update the reward account associated with a set reward relationship for the active worker.
       * 
       * # <weight>
       * 
       * ## Weight
       * `O (1)`
       * - DB:
       * - O(1) doesn't depend on the state or parameters
       * # </weight>
       **/
      updateRewardAccount: AugmentedSubmittable<(workerId: u64 | AnyNumber | Uint8Array, newRewardAccountId: AccountId32 | string | Uint8Array) => SubmittableExtrinsic<ApiType>, [u64, AccountId32]>;
      /**
       * Update the reward per block for the active worker.
       * Require signed leader origin or the root (to update leader's reward amount).
       * 
       * # <weight>
       * 
       * ## Weight
       * `O (1)`
       * - DB:
       * - O(1) doesn't depend on the state or parameters
       * # </weight>
       **/
      updateRewardAmount: AugmentedSubmittable<(workerId: u64 | AnyNumber | Uint8Array, rewardPerBlock: Option<u128> | null | object | string | Uint8Array) => SubmittableExtrinsic<ApiType>, [u64, Option<u128>]>;
      /**
       * Update the associated role account of the active regular worker/lead.
       * 
       * # <weight>
       * 
       * ## Weight
       * `O (1)`
       * - DB:
       * - O(1) doesn't depend on the state or parameters
       * # </weight>
       **/
      updateRoleAccount: AugmentedSubmittable<(workerId: u64 | AnyNumber | Uint8Array, newRoleAccountId: AccountId32 | string | Uint8Array) => SubmittableExtrinsic<ApiType>, [u64, AccountId32]>;
      /**
       * Update the associated role storage.
       **/
      updateRoleStorage: AugmentedSubmittable<(workerId: u64 | AnyNumber | Uint8Array, storage: Bytes | string | Uint8Array) => SubmittableExtrinsic<ApiType>, [u64, Bytes]>;
      /**
       * Withdraw the worker application. Can be done by the worker only.
       * 
       * # <weight>
       * 
       * ## Weight
       * `O (1)`
       * - DB:
       * - O(1) doesn't depend on the state or parameters
       * # </weight>
       **/
      withdrawApplication: AugmentedSubmittable<(applicationId: u64 | AnyNumber | Uint8Array) => SubmittableExtrinsic<ApiType>, [u64]>;
      /**
       * Worker remark message
       * 
       * # <weight>
       * 
       * ## Weight
       * `O (1)`
       * - DB:
       * - O(1) doesn't depend on the state or parameters
       * # </weight>
       **/
      workerRemark: AugmentedSubmittable<(workerId: u64 | AnyNumber | Uint8Array, msg: Bytes | string | Uint8Array) => SubmittableExtrinsic<ApiType>, [u64, Bytes]>;
    };
    sudo: {
      /**
       * Authenticates the current sudo key and sets the given AccountId (`new`) as the new sudo
       * key.
       * 
       * The dispatch origin for this call must be _Signed_.
       * 
       * # <weight>
       * - O(1).
       * - Limited storage reads.
       * - One DB change.
       * # </weight>
       **/
      setKey: AugmentedSubmittable<(updated: MultiAddress | { Id: any } | { Index: any } | { Raw: any } | { Address32: any } | { Address20: any } | string | Uint8Array) => SubmittableExtrinsic<ApiType>, [MultiAddress]>;
      /**
       * Authenticates the sudo key and dispatches a function call with `Root` origin.
       * 
       * The dispatch origin for this call must be _Signed_.
       * 
       * # <weight>
       * - O(1).
       * - Limited storage reads.
       * - One DB write (event).
       * - Weight of derivative `call` execution + 10,000.
       * # </weight>
       **/
      sudo: AugmentedSubmittable<(call: Call | IMethod | string | Uint8Array) => SubmittableExtrinsic<ApiType>, [Call]>;
      /**
       * Authenticates the sudo key and dispatches a function call with `Signed` origin from
       * a given account.
       * 
       * The dispatch origin for this call must be _Signed_.
       * 
       * # <weight>
       * - O(1).
       * - Limited storage reads.
       * - One DB write (event).
       * - Weight of derivative `call` execution + 10,000.
       * # </weight>
       **/
      sudoAs: AugmentedSubmittable<(who: MultiAddress | { Id: any } | { Index: any } | { Raw: any } | { Address32: any } | { Address20: any } | string | Uint8Array, call: Call | IMethod | string | Uint8Array) => SubmittableExtrinsic<ApiType>, [MultiAddress, Call]>;
      /**
       * Authenticates the sudo key and dispatches a function call with `Root` origin.
       * This function does not check the weight of the call, and instead allows the
       * Sudo user to specify the weight of the call.
       * 
       * The dispatch origin for this call must be _Signed_.
       * 
       * # <weight>
       * - O(1).
       * - The weight of this call is defined by the caller.
       * # </weight>
       **/
      sudoUncheckedWeight: AugmentedSubmittable<(call: Call | IMethod | string | Uint8Array, weight: u64 | AnyNumber | Uint8Array) => SubmittableExtrinsic<ApiType>, [Call, u64]>;
    };
    system: {
      /**
       * A dispatch that will fill the block weight up to the given ratio.
       **/
      fillBlock: AugmentedSubmittable<(ratio: Perbill | AnyNumber | Uint8Array) => SubmittableExtrinsic<ApiType>, [Perbill]>;
      /**
       * Kill all storage items with a key that starts with the given prefix.
       * 
       * **NOTE:** We rely on the Root origin to provide us the number of subkeys under
       * the prefix we are removing to accurately calculate the weight of this function.
       **/
      killPrefix: AugmentedSubmittable<(prefix: Bytes | string | Uint8Array, subkeys: u32 | AnyNumber | Uint8Array) => SubmittableExtrinsic<ApiType>, [Bytes, u32]>;
      /**
       * Kill some items from storage.
       **/
      killStorage: AugmentedSubmittable<(keys: Vec<Bytes> | (Bytes | string | Uint8Array)[]) => SubmittableExtrinsic<ApiType>, [Vec<Bytes>]>;
      /**
       * Make some on-chain remark.
       * 
       * # <weight>
       * - `O(1)`
       * # </weight>
       **/
      remark: AugmentedSubmittable<(remark: Bytes | string | Uint8Array) => SubmittableExtrinsic<ApiType>, [Bytes]>;
      /**
       * Make some on-chain remark and emit event.
       **/
      remarkWithEvent: AugmentedSubmittable<(remark: Bytes | string | Uint8Array) => SubmittableExtrinsic<ApiType>, [Bytes]>;
      /**
       * Set the new runtime code.
       * 
       * # <weight>
       * - `O(C + S)` where `C` length of `code` and `S` complexity of `can_set_code`
       * - 1 call to `can_set_code`: `O(S)` (calls `sp_io::misc::runtime_version` which is
       * expensive).
       * - 1 storage write (codec `O(C)`).
       * - 1 digest item.
       * - 1 event.
       * The weight of this function is dependent on the runtime, but generally this is very
       * expensive. We will treat this as a full block.
       * # </weight>
       **/
      setCode: AugmentedSubmittable<(code: Bytes | string | Uint8Array) => SubmittableExtrinsic<ApiType>, [Bytes]>;
      /**
       * Set the new runtime code without doing any checks of the given `code`.
       * 
       * # <weight>
       * - `O(C)` where `C` length of `code`
       * - 1 storage write (codec `O(C)`).
       * - 1 digest item.
       * - 1 event.
       * The weight of this function is dependent on the runtime. We will treat this as a full
       * block. # </weight>
       **/
      setCodeWithoutChecks: AugmentedSubmittable<(code: Bytes | string | Uint8Array) => SubmittableExtrinsic<ApiType>, [Bytes]>;
      /**
       * Set the number of pages in the WebAssembly environment's heap.
       **/
      setHeapPages: AugmentedSubmittable<(pages: u64 | AnyNumber | Uint8Array) => SubmittableExtrinsic<ApiType>, [u64]>;
      /**
       * Set some items of storage.
       **/
      setStorage: AugmentedSubmittable<(items: Vec<ITuple<[Bytes, Bytes]>> | ([Bytes | string | Uint8Array, Bytes | string | Uint8Array])[]) => SubmittableExtrinsic<ApiType>, [Vec<ITuple<[Bytes, Bytes]>>]>;
    };
    timestamp: {
      /**
       * Set the current time.
       * 
       * This call should be invoked exactly once per block. It will panic at the finalization
       * phase, if this call hasn't been invoked by that time.
       * 
       * The timestamp should be greater than the previous one by the amount specified by
       * `MinimumPeriod`.
       * 
       * The dispatch origin for this call must be `Inherent`.
       * 
       * # <weight>
       * - `O(1)` (Note that implementations of `OnTimestampSet` must also be `O(1)`)
       * - 1 storage read and 1 storage mutation (codec `O(1)`). (because of `DidUpdate::take` in
       * `on_finalize`)
       * - 1 event handler `on_timestamp_set`. Must be `O(1)`.
       * # </weight>
       **/
      set: AugmentedSubmittable<(now: Compact<u64> | AnyNumber | Uint8Array) => SubmittableExtrinsic<ApiType>, [Compact<u64>]>;
    };
    utility: {
      /**
       * Send a call through an indexed pseudonym of the sender.
       * 
       * Filter from origin are passed along. The call will be dispatched with an origin which
       * use the same filter as the origin of this call.
       * 
       * NOTE: If you need to ensure that any account-based filtering is not honored (i.e.
       * because you expect `proxy` to have been used prior in the call stack and you do not want
       * the call restrictions to apply to any sub-accounts), then use `as_multi_threshold_1`
       * in the Multisig pallet instead.
       * 
       * NOTE: Prior to version *12, this was called `as_limited_sub`.
       * 
       * The dispatch origin for this call must be _Signed_.
       **/
      asDerivative: AugmentedSubmittable<(index: u16 | AnyNumber | Uint8Array, call: Call | IMethod | string | Uint8Array) => SubmittableExtrinsic<ApiType>, [u16, Call]>;
      /**
       * Send a batch of dispatch calls.
       * 
       * May be called from any origin.
       * 
       * - `calls`: The calls to be dispatched from the same origin. The number of call must not
       * exceed the constant: `batched_calls_limit` (available in constant metadata).
       * 
       * If origin is root then call are dispatch without checking origin filter. (This includes
       * bypassing `frame_system::Config::BaseCallFilter`).
       * 
       * # <weight>
       * - Complexity: O(C) where C is the number of calls to be batched.
       * # </weight>
       * 
       * This will return `Ok` in all circumstances. To determine the success of the batch, an
       * event is deposited. If a call failed and the batch was interrupted, then the
       * `BatchInterrupted` event is deposited, along with the number of successful calls made
       * and the error of the failed call. If all were successful, then the `BatchCompleted`
       * event is deposited.
       **/
      batch: AugmentedSubmittable<(calls: Vec<Call> | (Call | IMethod | string | Uint8Array)[]) => SubmittableExtrinsic<ApiType>, [Vec<Call>]>;
      /**
       * Send a batch of dispatch calls and atomically execute them.
       * The whole transaction will rollback and fail if any of the calls failed.
       * 
       * May be called from any origin.
       * 
       * - `calls`: The calls to be dispatched from the same origin. The number of call must not
       * exceed the constant: `batched_calls_limit` (available in constant metadata).
       * 
       * If origin is root then call are dispatch without checking origin filter. (This includes
       * bypassing `frame_system::Config::BaseCallFilter`).
       * 
       * # <weight>
       * - Complexity: O(C) where C is the number of calls to be batched.
       * # </weight>
       **/
      batchAll: AugmentedSubmittable<(calls: Vec<Call> | (Call | IMethod | string | Uint8Array)[]) => SubmittableExtrinsic<ApiType>, [Vec<Call>]>;
      /**
       * Dispatches a function call with a provided origin.
       * 
       * The dispatch origin for this call must be _Root_.
       * 
       * # <weight>
       * - O(1).
       * - Limited storage reads.
       * - One DB write (event).
       * - Weight of derivative `call` execution + T::WeightInfo::dispatch_as().
       * # </weight>
       **/
      dispatchAs: AugmentedSubmittable<(asOrigin: JoystreamNodeRuntimeOriginCaller | { system: any } | { Void: any } | string | Uint8Array, call: Call | IMethod | string | Uint8Array) => SubmittableExtrinsic<ApiType>, [JoystreamNodeRuntimeOriginCaller, Call]>;
      /**
       * Send a batch of dispatch calls.
       * Unlike `batch`, it allows errors and won't interrupt.
       * 
       * May be called from any origin.
       * 
       * - `calls`: The calls to be dispatched from the same origin. The number of call must not
       * exceed the constant: `batched_calls_limit` (available in constant metadata).
       * 
       * If origin is root then call are dispatch without checking origin filter. (This includes
       * bypassing `frame_system::Config::BaseCallFilter`).
       * 
       * # <weight>
       * - Complexity: O(C) where C is the number of calls to be batched.
       * # </weight>
       **/
      forceBatch: AugmentedSubmittable<(calls: Vec<Call> | (Call | IMethod | string | Uint8Array)[]) => SubmittableExtrinsic<ApiType>, [Vec<Call>]>;
    };
    vesting: {
      /**
       * Force a vested transfer.
       * 
       * The dispatch origin for this call must be _Root_.
       * 
       * - `source`: The account whose funds should be transferred.
       * - `target`: The account that should be transferred the vested funds.
       * - `schedule`: The vesting schedule attached to the transfer.
       * 
       * Emits `VestingCreated`.
       * 
       * NOTE: This will unlock all schedules through the current block.
       * 
       * # <weight>
       * - `O(1)`.
       * - DbWeight: 4 Reads, 4 Writes
       * - Reads: Vesting Storage, Balances Locks, Target Account, Source Account
       * - Writes: Vesting Storage, Balances Locks, Target Account, Source Account
       * # </weight>
       **/
      forceVestedTransfer: AugmentedSubmittable<(source: MultiAddress | { Id: any } | { Index: any } | { Raw: any } | { Address32: any } | { Address20: any } | string | Uint8Array, target: MultiAddress | { Id: any } | { Index: any } | { Raw: any } | { Address32: any } | { Address20: any } | string | Uint8Array, schedule: PalletVestingVestingInfo | { locked?: any; perBlock?: any; startingBlock?: any } | string | Uint8Array) => SubmittableExtrinsic<ApiType>, [MultiAddress, MultiAddress, PalletVestingVestingInfo]>;
      /**
       * Merge two vesting schedules together, creating a new vesting schedule that unlocks over
       * the highest possible start and end blocks. If both schedules have already started the
       * current block will be used as the schedule start; with the caveat that if one schedule
       * is finished by the current block, the other will be treated as the new merged schedule,
       * unmodified.
       * 
       * NOTE: If `schedule1_index == schedule2_index` this is a no-op.
       * NOTE: This will unlock all schedules through the current block prior to merging.
       * NOTE: If both schedules have ended by the current block, no new schedule will be created
       * and both will be removed.
       * 
       * Merged schedule attributes:
       * - `starting_block`: `MAX(schedule1.starting_block, scheduled2.starting_block,
       * current_block)`.
       * - `ending_block`: `MAX(schedule1.ending_block, schedule2.ending_block)`.
       * - `locked`: `schedule1.locked_at(current_block) + schedule2.locked_at(current_block)`.
       * 
       * The dispatch origin for this call must be _Signed_.
       * 
       * - `schedule1_index`: index of the first schedule to merge.
       * - `schedule2_index`: index of the second schedule to merge.
       **/
      mergeSchedules: AugmentedSubmittable<(schedule1Index: u32 | AnyNumber | Uint8Array, schedule2Index: u32 | AnyNumber | Uint8Array) => SubmittableExtrinsic<ApiType>, [u32, u32]>;
      /**
       * Unlock any vested funds of the sender account.
       * 
       * The dispatch origin for this call must be _Signed_ and the sender must have funds still
       * locked under this pallet.
       * 
       * Emits either `VestingCompleted` or `VestingUpdated`.
       * 
       * # <weight>
       * - `O(1)`.
       * - DbWeight: 2 Reads, 2 Writes
       * - Reads: Vesting Storage, Balances Locks, [Sender Account]
       * - Writes: Vesting Storage, Balances Locks, [Sender Account]
       * # </weight>
       **/
      vest: AugmentedSubmittable<() => SubmittableExtrinsic<ApiType>, []>;
      /**
       * Create a vested transfer.
       * 
       * The dispatch origin for this call must be _Signed_.
       * 
       * - `target`: The account receiving the vested funds.
       * - `schedule`: The vesting schedule attached to the transfer.
       * 
       * Emits `VestingCreated`.
       * 
       * NOTE: This will unlock all schedules through the current block.
       * 
       * # <weight>
       * - `O(1)`.
       * - DbWeight: 3 Reads, 3 Writes
       * - Reads: Vesting Storage, Balances Locks, Target Account, [Sender Account]
       * - Writes: Vesting Storage, Balances Locks, Target Account, [Sender Account]
       * # </weight>
       **/
      vestedTransfer: AugmentedSubmittable<(target: MultiAddress | { Id: any } | { Index: any } | { Raw: any } | { Address32: any } | { Address20: any } | string | Uint8Array, schedule: PalletVestingVestingInfo | { locked?: any; perBlock?: any; startingBlock?: any } | string | Uint8Array) => SubmittableExtrinsic<ApiType>, [MultiAddress, PalletVestingVestingInfo]>;
      /**
       * Unlock any vested funds of a `target` account.
       * 
       * The dispatch origin for this call must be _Signed_.
       * 
       * - `target`: The account whose vested funds should be unlocked. Must have funds still
       * locked under this pallet.
       * 
       * Emits either `VestingCompleted` or `VestingUpdated`.
       * 
       * # <weight>
       * - `O(1)`.
       * - DbWeight: 3 Reads, 3 Writes
       * - Reads: Vesting Storage, Balances Locks, Target Account
       * - Writes: Vesting Storage, Balances Locks, Target Account
       * # </weight>
       **/
      vestOther: AugmentedSubmittable<(target: MultiAddress | { Id: any } | { Index: any } | { Raw: any } | { Address32: any } | { Address20: any } | string | Uint8Array) => SubmittableExtrinsic<ApiType>, [MultiAddress]>;
    };
  } // AugmentedSubmittables
} // declare module<|MERGE_RESOLUTION|>--- conflicted
+++ resolved
@@ -186,11 +186,11 @@
        * Cancel Nft sell order
        **/
       cancelBuyNow: AugmentedSubmittable<(ownerId: PalletContentPermissionsContentActor | { Curator: any } | { Member: any } | { Lead: any } | string | Uint8Array, videoId: u64 | AnyNumber | Uint8Array) => SubmittableExtrinsic<ApiType>, [PalletContentPermissionsContentActor, u64]>;
+      cancelEnglishAuction: AugmentedSubmittable<(ownerId: PalletContentPermissionsContentActor | { Curator: any } | { Member: any } | { Lead: any } | string | Uint8Array, videoId: u64 | AnyNumber | Uint8Array) => SubmittableExtrinsic<ApiType>, [PalletContentPermissionsContentActor, u64]>;
       /**
        * cancel channel transfer
        **/
       cancelChannelTransfer: AugmentedSubmittable<(channelId: u64 | AnyNumber | Uint8Array, actor: PalletContentPermissionsContentActor | { Curator: any } | { Member: any } | { Lead: any } | string | Uint8Array) => SubmittableExtrinsic<ApiType>, [u64, PalletContentPermissionsContentActor]>;
-      cancelEnglishAuction: AugmentedSubmittable<(ownerId: PalletContentPermissionsContentActor | { Curator: any } | { Member: any } | { Lead: any } | string | Uint8Array, videoId: u64 | AnyNumber | Uint8Array) => SubmittableExtrinsic<ApiType>, [PalletContentPermissionsContentActor, u64]>;
       /**
        * Cancel Nft offer
        **/
@@ -200,20 +200,7 @@
        * Cancel open auction bid
        **/
       cancelOpenAuctionBid: AugmentedSubmittable<(participantId: u64 | AnyNumber | Uint8Array, videoId: u64 | AnyNumber | Uint8Array) => SubmittableExtrinsic<ApiType>, [u64, u64]>;
-<<<<<<< HEAD
-      claimAndWithdrawChannelReward: AugmentedSubmittable<(actor: PalletContentPermissionsContentActor | { Curator: any } | { Member: any } | { Lead: any } | string | Uint8Array, proof: Vec<PalletContentProofElementRecord> | (PalletContentProofElementRecord | { hash_?: any; side?: any } | string | Uint8Array)[], item: PalletContentPullPaymentElement | { channelId?: any; cumulativeRewardEarned?: any; reason?: any } | string | Uint8Array, destination: AccountId32 | string | Uint8Array) => SubmittableExtrinsic<ApiType>, [PalletContentPermissionsContentActor, Vec<PalletContentProofElementRecord>, PalletContentPullPaymentElement, AccountId32]>;
-=======
-      /**
-       * Channel collaborator remark
-       **/
-      channelAgentRemark: AugmentedSubmittable<(actor: PalletContentPermissionsContentActor | { Curator: any } | { Member: any } | { Lead: any } | string | Uint8Array, channelId: u64 | AnyNumber | Uint8Array, msg: Bytes | string | Uint8Array) => SubmittableExtrinsic<ApiType>, [PalletContentPermissionsContentActor, u64, Bytes]>;
-      /**
-       * Channel owner remark
-       **/
-      channelOwnerRemark: AugmentedSubmittable<(channelId: u64 | AnyNumber | Uint8Array, msg: Bytes | string | Uint8Array) => SubmittableExtrinsic<ApiType>, [u64, Bytes]>;
       claimAndWithdrawChannelReward: AugmentedSubmittable<(actor: PalletContentPermissionsContentActor | { Curator: any } | { Member: any } | { Lead: any } | string | Uint8Array, proof: Vec<PalletContentProofElementRecord> | (PalletContentProofElementRecord | { hash_?: any; side?: any } | string | Uint8Array)[], item: PalletContentPullPaymentElement | { channelId?: any; cumulativeRewardEarned?: any; reason?: any } | string | Uint8Array) => SubmittableExtrinsic<ApiType>, [PalletContentPermissionsContentActor, Vec<PalletContentProofElementRecord>, PalletContentPullPaymentElement]>;
-      claimChannelReward: AugmentedSubmittable<(actor: PalletContentPermissionsContentActor | { Curator: any } | { Member: any } | { Lead: any } | string | Uint8Array, proof: Vec<PalletContentProofElementRecord> | (PalletContentProofElementRecord | { hash_?: any; side?: any } | string | Uint8Array)[], item: PalletContentPullPaymentElement | { channelId?: any; cumulativeRewardEarned?: any; reason?: any } | string | Uint8Array) => SubmittableExtrinsic<ApiType>, [PalletContentPermissionsContentActor, Vec<PalletContentProofElementRecord>, PalletContentPullPaymentElement]>;
->>>>>>> 9a37ad72
       /**
        * Claim channel's creator token patronage credit
        **/
@@ -368,20 +355,6 @@
        * Only lead can upload this value
        **/
       updateChannelStateBloatBond: AugmentedSubmittable<(newChannelStateBloatBond: u128 | AnyNumber | Uint8Array) => SubmittableExtrinsic<ApiType>, [u128]>;
-      /**
-<<<<<<< HEAD
-       * Updates channel transfer status to whatever the current owner wants.
-       **/
-      updateChannelTransferStatus: AugmentedSubmittable<(channelId: u64 | AnyNumber | Uint8Array, actor: PalletContentPermissionsContentActor | { Curator: any } | { Member: any } | { Lead: any } | string | Uint8Array, newTransferStatus: PalletContentChannelTransferStatus | { NoActiveTransfer: any } | { PendingTransfer: any } | string | Uint8Array) => SubmittableExtrinsic<ApiType>, [u64, PalletContentPermissionsContentActor, PalletContentChannelTransferStatus]>;
-=======
-       * Update existing curator group's permissions
-       **/
-      updateCuratorGroupPermissions: AugmentedSubmittable<(curatorGroupId: u64 | AnyNumber | Uint8Array, permissionsByLevel: BTreeMap<u8, BTreeSet<PalletContentPermissionsCuratorGroupContentModerationAction>>) => SubmittableExtrinsic<ApiType>, [u64, BTreeMap<u8, BTreeSet<PalletContentPermissionsCuratorGroupContentModerationAction>>]>;
-      /**
-       * Updates global NFT limit.
-       **/
-      updateGlobalNftLimit: AugmentedSubmittable<(nftLimitPeriod: PalletContentNftLimitPeriod | 'Daily' | 'Weekly' | number | Uint8Array, limit: u64 | AnyNumber | Uint8Array) => SubmittableExtrinsic<ApiType>, [PalletContentNftLimitPeriod, u64]>;
->>>>>>> 9a37ad72
       /**
        * Update upcoming creator token sale
        **/
