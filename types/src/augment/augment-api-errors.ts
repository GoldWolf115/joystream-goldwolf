// Auto-generated via `yarn polkadot-types-from-chain`, do not edit
/* eslint-disable */

import type { ApiTypes } from '@polkadot/api-base/types';

declare module '@polkadot/api-base/types/errors' {
  export interface AugmentedErrors<ApiType extends ApiTypes> {
    authorship: {
      /**
       * The uncle is genesis.
       **/
      GenesisUncle: AugmentedError<ApiType>;
      /**
       * The uncle parent not in the chain.
       **/
      InvalidUncleParent: AugmentedError<ApiType>;
      /**
       * The uncle isn't recent enough to be included.
       **/
      OldUncle: AugmentedError<ApiType>;
      /**
       * The uncle is too high in chain.
       **/
      TooHighUncle: AugmentedError<ApiType>;
      /**
       * Too many uncles.
       **/
      TooManyUncles: AugmentedError<ApiType>;
      /**
       * The uncle is already included.
       **/
      UncleAlreadyIncluded: AugmentedError<ApiType>;
      /**
       * Uncles already set in the block.
       **/
      UnclesAlreadySet: AugmentedError<ApiType>;
    };
    babe: {
      /**
       * A given equivocation report is valid but already previously reported.
       **/
      DuplicateOffenceReport: AugmentedError<ApiType>;
      /**
       * Submitted configuration is invalid.
       **/
      InvalidConfiguration: AugmentedError<ApiType>;
      /**
       * An equivocation proof provided as part of an equivocation report is invalid.
       **/
      InvalidEquivocationProof: AugmentedError<ApiType>;
      /**
       * A key ownership proof provided as part of an equivocation report is invalid.
       **/
      InvalidKeyOwnershipProof: AugmentedError<ApiType>;
    };
    bagsList: {
      /**
       * A error in the list interface implementation.
       **/
      List: AugmentedError<ApiType>;
    };
    balances: {
      /**
       * Beneficiary account must pre-exist
       **/
      DeadAccount: AugmentedError<ApiType>;
      /**
       * Value too low to create account due to existential deposit
       **/
      ExistentialDeposit: AugmentedError<ApiType>;
      /**
       * A vesting schedule already exists for this account
       **/
      ExistingVestingSchedule: AugmentedError<ApiType>;
      /**
       * Balance too low to send value
       **/
      InsufficientBalance: AugmentedError<ApiType>;
      /**
       * Transfer/payment would kill account
       **/
      KeepAlive: AugmentedError<ApiType>;
      /**
       * Account liquidity restrictions prevent withdrawal
       **/
      LiquidityRestrictions: AugmentedError<ApiType>;
      /**
       * Number of named reserves exceed MaxReserves
       **/
      TooManyReserves: AugmentedError<ApiType>;
      /**
       * Vesting balance too high to send value
       **/
      VestingBalance: AugmentedError<ApiType>;
    };
    content: {
      /**
       * Already active auction cannot be cancelled
       **/
      ActionHasBidsAlready: AugmentedError<ApiType>;
      /**
       * Actor cannot authorize as lead for given extrinsic
       **/
      ActorCannotBeLead: AugmentedError<ApiType>;
      /**
       * Actor cannot Own channel
       **/
      ActorCannotOwnChannel: AugmentedError<ApiType>;
      /**
       * Actor is not a last bidder
       **/
      ActorIsNotBidder: AugmentedError<ApiType>;
      /**
       * Actor is not A Member
       **/
      ActorNotAMember: AugmentedError<ApiType>;
      /**
       * Operation cannot be perfomed with this Actor
       **/
      ActorNotAuthorized: AugmentedError<ApiType>;
      /**
       * List of assets to remove provided for update_channel / update_video contains assets that don't belong to the specified entity
       **/
      AssetsToRemoveBeyondEntityAssetsSet: AugmentedError<ApiType>;
      /**
       * Auction bid step lower bound exceeded
       **/
      AuctionBidStepLowerBoundExceeded: AugmentedError<ApiType>;
      /**
       * Auction bid step upper bound exceeded
       **/
      AuctionBidStepUpperBoundExceeded: AugmentedError<ApiType>;
      /**
       * Auction cannot be completed
       **/
      AuctionCannotBeCompleted: AugmentedError<ApiType>;
      /**
       * Auction did not started
       **/
      AuctionDidNotStart: AugmentedError<ApiType>;
      /**
       * Auction duration lower bound exceeded
       **/
      AuctionDurationLowerBoundExceeded: AugmentedError<ApiType>;
      /**
       * Auction duration upper bound exceeded
       **/
      AuctionDurationUpperBoundExceeded: AugmentedError<ApiType>;
      /**
       * Expected root or signed origin
       **/
      BadOrigin: AugmentedError<ApiType>;
      /**
       * Auction does not have bids
       **/
      BidDoesNotExist: AugmentedError<ApiType>;
      /**
       * Selected Bid is for past open auction
       **/
      BidIsForPastAuction: AugmentedError<ApiType>;
      /**
       * Bid lock duration is not expired
       **/
      BidLockDurationIsNotExpired: AugmentedError<ApiType>;
      /**
       * Bid lock duration lower bound exceeded
       **/
      BidLockDurationLowerBoundExceeded: AugmentedError<ApiType>;
      /**
       * Bid lock duration upper bound exceeded
       **/
      BidLockDurationUpperBoundExceeded: AugmentedError<ApiType>;
      /**
       * Minimal auction bid step constraint violated.
       **/
      BidStepConstraintViolated: AugmentedError<ApiType>;
      /**
       * Auction buy now is less then starting price
       **/
      BuyNowIsLessThenStartingPrice: AugmentedError<ApiType>;
      /**
       * Cannot directly withdraw funds from a channel account when the channel has
       * a creator token issued
       **/
      CannotWithdrawFromChannelWithCreatorTokenIssued: AugmentedError<ApiType>;
      /**
       * Channel cashout amount is too low to be claimed
       **/
      CashoutAmountBelowMinimumAmount: AugmentedError<ApiType>;
      /**
       * Channel cashout amount is too high to be claimed
       **/
      CashoutAmountExceedsMaximumAmount: AugmentedError<ApiType>;
      /**
       * A Channel or Video Category does not exist.
       **/
      CategoryDoesNotExist: AugmentedError<ApiType>;
      ChannelAgentInsufficientPermissions: AugmentedError<ApiType>;
      /**
       * Unexpected runtime state: missing channel bag during delete_channel attempt
       **/
      ChannelBagMissing: AugmentedError<ApiType>;
      /**
       * Channel cashouts are currently disabled
       **/
      ChannelCashoutsDisabled: AugmentedError<ApiType>;
      /**
       * Channel Contains Assets
       **/
      ChannelContainsAssets: AugmentedError<ApiType>;
      /**
       * Channel Contains Video
       **/
      ChannelContainsVideos: AugmentedError<ApiType>;
      /**
       * Channel does not exist
       **/
      ChannelDoesNotExist: AugmentedError<ApiType>;
      /**
       * Operation cannot be executed, because this channel feature has been paused by a curator
       **/
      ChannelFeaturePaused: AugmentedError<ApiType>;
      ChannelNftDailyLimitExceeded: AugmentedError<ApiType>;
      ChannelNftWeeklyLimitExceeded: AugmentedError<ApiType>;
      /**
       * Invalid extrinsic call: Channel state bloat bond changed.
       **/
      ChannelStateBloatBondChanged: AugmentedError<ApiType>;
      /**
<<<<<<< HEAD
       * Channel Transfers are blocked during revenue splits
       **/
      ChannelTransfersBlockedDuringRevenueSplits: AugmentedError<ApiType>;
      /**
       * Channel Transfers are blocked during token sales
       **/
      ChannelTransfersBlockedDuringTokenSales: AugmentedError<ApiType>;
      /**
=======
>>>>>>> d70ae725
       * Creator token was already issued for this channel
       **/
      CreatorTokenAlreadyIssued: AugmentedError<ApiType>;
      /**
       * Creator token wasn't issued for this channel
       **/
      CreatorTokenNotIssued: AugmentedError<ApiType>;
      /**
       * Curator authentication failed
       **/
      CuratorAuthFailed: AugmentedError<ApiType>;
      /**
       * Given curator group does not exist
       **/
      CuratorGroupDoesNotExist: AugmentedError<ApiType>;
      /**
       * Curator group is not active
       **/
      CuratorGroupIsNotActive: AugmentedError<ApiType>;
      /**
       * Curator group's permissions by level map exceeded the maximum allowed size
       **/
      CuratorGroupMaxPermissionsByLevelMapSizeExceeded: AugmentedError<ApiType>;
      /**
       * Curator id is not a worker id in content working group
       **/
      CuratorIdInvalid: AugmentedError<ApiType>;
      /**
       * Curator under provided curator id is already a member of curaror group under given id
       **/
      CuratorIsAlreadyAMemberOfGivenCuratorGroup: AugmentedError<ApiType>;
      /**
       * Curator under provided curator id is not a member of curaror group under given id
       **/
      CuratorIsNotAMemberOfGivenCuratorGroup: AugmentedError<ApiType>;
      /**
       * Curator does not have permissions to perform given moderation action
       **/
      CuratorModerationActionNotAllowed: AugmentedError<ApiType>;
      /**
       * Max number of curators per group limit reached
       **/
      CuratorsPerGroupLimitReached: AugmentedError<ApiType>;
      /**
       * Given origin does not own nft
       **/
      DoesNotOwnNft: AugmentedError<ApiType>;
      /**
       * Extension period is greater then auction duration
       **/
      ExtensionPeriodIsGreaterThenAuctionDuration: AugmentedError<ApiType>;
      /**
       * Auction extension period lower bound exceeded
       **/
      ExtensionPeriodLowerBoundExceeded: AugmentedError<ApiType>;
      /**
       * Auction extension period upper bound exceeded
       **/
      ExtensionPeriodUpperBoundExceeded: AugmentedError<ApiType>;
      /**
       * Feature Not Implemented
       **/
      FeatureNotImplemented: AugmentedError<ApiType>;
      GlobalNftDailyLimitExceeded: AugmentedError<ApiType>;
      GlobalNftWeeklyLimitExceeded: AugmentedError<ApiType>;
      /**
       * Insufficient balance
       **/
      InsufficientBalance: AugmentedError<ApiType>;
      /**
       * Cannot create the channel: channel creator has insufficient balance
       * (budget for channel state bloat bond + channel data objs state bloat bonds + data objs storage fees)
       **/
      InsufficientBalanceForChannelCreation: AugmentedError<ApiType>;
      /**
       * Cannot transfer the channel: channel owner has insufficient balance (budget for WGs)
       **/
      InsufficientBalanceForTransfer: AugmentedError<ApiType>;
      /**
       * Cannot create the video: video creator has insufficient balance
       * (budget for video state bloat bond + video data objs state bloat bonds + data objs storage fees)
       **/
      InsufficientBalanceForVideoCreation: AugmentedError<ApiType>;
      InsufficientCouncilBudget: AugmentedError<ApiType>;
      /**
       * Insufficient treasury balance
       **/
      InsufficientTreasuryBalance: AugmentedError<ApiType>;
      /**
       * Channel assets feasibility
       **/
      InvalidAssetsProvided: AugmentedError<ApiType>;
      /**
       * Bag Size specified is not valid
       **/
      InvalidBagSizeSpecified: AugmentedError<ApiType>;
      /**
       * Commit verification for bid amount
       **/
      InvalidBidAmountSpecified: AugmentedError<ApiType>;
      /**
       * Invalid Buy Now price commit provided
       **/
      InvalidBuyNowPriceProvided: AugmentedError<ApiType>;
      /**
       * Incorrect channel owner for an operation.
       **/
      InvalidChannelOwner: AugmentedError<ApiType>;
      /**
       * Incorrect actor tries to accept the channel transfer.
       **/
      InvalidChannelTransferAcceptor: AugmentedError<ApiType>;
      /**
       * Cannot accept the channel transfer: provided commitment parameters doesn't match with
       * channel pending transfer parameters.
       **/
      InvalidChannelTransferCommitmentParams: AugmentedError<ApiType>;
      /**
       * Invalid channel transfer status for operations.
       **/
      InvalidChannelTransferStatus: AugmentedError<ApiType>;
      /**
       * Invalid member id  specified
       **/
      InvalidMemberProvided: AugmentedError<ApiType>;
      /**
       * Invalid number of objects to delete provided for delete_video
       **/
      InvalidVideoDataObjectsCountProvided: AugmentedError<ApiType>;
      /**
       * Auction type is not `English`
       **/
      IsNotEnglishAuctionType: AugmentedError<ApiType>;
      /**
       * Auction type is not `Open`
       **/
      IsNotOpenAuctionType: AugmentedError<ApiType>;
      /**
       * Lead authentication failed
       **/
      LeadAuthFailed: AugmentedError<ApiType>;
      /**
       * Max auction whitelist length upper bound exceeded
       **/
      MaxAuctionWhiteListLengthUpperBoundExceeded: AugmentedError<ApiType>;
      /**
       * Member authentication failed
       **/
      MemberAuthFailed: AugmentedError<ApiType>;
      /**
       * Member id could not be derived from the provided ContentActor context
       **/
      MemberIdCouldNotBeDerivedFromActor: AugmentedError<ApiType>;
      /**
       * Member is not allowed to participate in auction
       **/
      MemberIsNotAllowedToParticipate: AugmentedError<ApiType>;
      /**
       * Member profile not found
       **/
      MemberProfileNotFound: AugmentedError<ApiType>;
      /**
       * Migration not done yet
       **/
      MigrationNotFinished: AugmentedError<ApiType>;
      /**
       * New values for min_cashout_allowed/max_cashout_allowed are invalid
       * min_cashout_allowed cannot exceed max_cashout_allowed
       **/
      MinCashoutAllowedExceedsMaxCashoutAllowed: AugmentedError<ApiType>;
      /**
       * Nft for given video id already exists
       **/
      NftAlreadyExists: AugmentedError<ApiType>;
      /**
       * Nft auction is already expired
       **/
      NftAuctionIsAlreadyExpired: AugmentedError<ApiType>;
      /**
       * Nft for given video id does not exist
       **/
      NftDoesNotExist: AugmentedError<ApiType>;
      /**
       * Can not create auction for Nft, if auction have been already started or nft is locked for the transfer
       **/
      NftIsNotIdle: AugmentedError<ApiType>;
      /**
       * Given video nft is not in buy now state
       **/
      NftNotInBuyNowState: AugmentedError<ApiType>;
      /**
       * No assets to be removed have been specified
       **/
      NoAssetsSpecified: AugmentedError<ApiType>;
      /**
       * Nft is not in auction state
       **/
      NotInAuctionState: AugmentedError<ApiType>;
      /**
       * Overflow or underflow error happened
       **/
      OverflowOrUnderflowHappened: AugmentedError<ApiType>;
      /**
       * Patronage can only be claimed if channel is owned by a member
       **/
      PatronageCanOnlyBeClaimedForMemberOwnedChannels: AugmentedError<ApiType>;
      /**
       * Payment Proof verification failed
       **/
      PaymentProofVerificationFailed: AugmentedError<ApiType>;
      /**
       * No pending offers for given Nft
       **/
      PendingOfferDoesNotExist: AugmentedError<ApiType>;
      /**
       * Partecipant is not a member
       **/
      ReplyDoesNotExist: AugmentedError<ApiType>;
      /**
       * Creator royalty requires reward account to be set.
       **/
      RewardAccountIsNotSet: AugmentedError<ApiType>;
      /**
       * Royalty Lower Bound Exceeded
       **/
      RoyaltyLowerBoundExceeded: AugmentedError<ApiType>;
      /**
       * Royalty Upper Bound Exceeded
       **/
      RoyaltyUpperBoundExceeded: AugmentedError<ApiType>;
      /**
       * Auction starting price constraint violated.
       **/
      StartingPriceConstraintViolated: AugmentedError<ApiType>;
      /**
       * Starting price lower bound exceeded
       **/
      StartingPriceLowerBoundExceeded: AugmentedError<ApiType>;
      /**
       * Starting price upper bound exceeded
       **/
      StartingPriceUpperBoundExceeded: AugmentedError<ApiType>;
      /**
       * Auction starts at lower bound exceeded
       **/
      StartsAtLowerBoundExceeded: AugmentedError<ApiType>;
      /**
       * Auction starts at upper bound exceeded
       **/
      StartsAtUpperBoundExceeded: AugmentedError<ApiType>;
      /**
       * Insufficient balance
       **/
      UnsufficientBalance: AugmentedError<ApiType>;
      /**
       * Video does not exist
       **/
      VideoDoesNotExist: AugmentedError<ApiType>;
      /**
       * Vfdeo in season can`t be removed (because order is important)
       **/
      VideoInSeason: AugmentedError<ApiType>;
      /**
       * Invalid extrinsic call: video state bloat bond changed.
       **/
      VideoStateBloatBondChanged: AugmentedError<ApiType>;
      /**
       * Auction whitelist has only one member
       **/
      WhitelistHasOnlyOneMember: AugmentedError<ApiType>;
      /**
       * An attempt to withdraw funds from channel account failed, because the specified amount
       * exceeds the account's balance minus ExistantialDeposit
       **/
      WithdrawFromChannelAmountExceedsBalanceMinusExistentialDeposit: AugmentedError<ApiType>;
      /**
       * An attempt to withdraw funds from channel account failed, because the specified amount
       * is zero
       **/
      WithdrawFromChannelAmountIsZero: AugmentedError<ApiType>;
      /**
       * Cannot claim zero reward.
       **/
      ZeroReward: AugmentedError<ApiType>;
    };
    contentWorkingGroup: {
      /**
       * Trying to fill opening with an application for other opening
       **/
      ApplicationsNotForOpening: AugmentedError<ApiType>;
      /**
       * Application stake is less than required opening stake.
       **/
      ApplicationStakeDoesntMatchOpening: AugmentedError<ApiType>;
      /**
       * Staking less than the lower bound.
       **/
      BelowMinimumStakes: AugmentedError<ApiType>;
      /**
       * Cannot decrease stake - stake delta greater than initial stake.
       **/
      CannotDecreaseStakeDeltaGreaterThanStake: AugmentedError<ApiType>;
      /**
       * There is leader already, cannot hire another one.
       **/
      CannotHireLeaderWhenLeaderExists: AugmentedError<ApiType>;
      /**
       * Cannot fill opening with multiple applications.
       **/
      CannotHireMultipleLeaders: AugmentedError<ApiType>;
      /**
       * Reward could not be zero.
       **/
      CannotRewardWithZero: AugmentedError<ApiType>;
      /**
       * Invalid spending amount.
       **/
      CannotSpendZero: AugmentedError<ApiType>;
      /**
       * Staking account contains conflicting stakes.
       **/
      ConflictStakesOnAccount: AugmentedError<ApiType>;
      /**
       * Current lead is not set.
       **/
      CurrentLeadNotSet: AugmentedError<ApiType>;
      /**
       * Cannot withdraw: insufficient budget balance.
       **/
      InsufficientBalanceForTransfer: AugmentedError<ApiType>;
      /**
       * Insufficient balance to cover stake.
       **/
      InsufficientBalanceToCoverStake: AugmentedError<ApiType>;
      /**
       * It's not enough budget for this spending.
       **/
      InsufficientBudgetForSpending: AugmentedError<ApiType>;
      /**
       * Insufficient tokens for funding (on member controller account)
       **/
      InsufficientTokensForFunding: AugmentedError<ApiType>;
      /**
       * Invalid origin for a member.
       **/
      InvalidMemberOrigin: AugmentedError<ApiType>;
      /**
       * Staking account doesn't belong to a member.
       **/
      InvalidStakingAccountForMember: AugmentedError<ApiType>;
      /**
       * Not a lead account.
       **/
      IsNotLeadAccount: AugmentedError<ApiType>;
      /**
       * Working group size limit exceeded.
       **/
      MaxActiveWorkerNumberExceeded: AugmentedError<ApiType>;
      /**
       * Cannot fill opening - no applications provided.
       **/
      NoApplicationsProvided: AugmentedError<ApiType>;
      /**
       * Opening does not exist.
       **/
      OpeningDoesNotExist: AugmentedError<ApiType>;
      /**
       * Origin is not applicant.
       **/
      OriginIsNotApplicant: AugmentedError<ApiType>;
      /**
       * Signer is not worker role account.
       **/
      SignerIsNotWorkerRoleAccount: AugmentedError<ApiType>;
      /**
       * Provided stake balance cannot be zero.
       **/
      StakeBalanceCannotBeZero: AugmentedError<ApiType>;
      /**
       * Successful worker application does not exist.
       **/
      SuccessfulWorkerApplicationDoesNotExist: AugmentedError<ApiType>;
      /**
       * Specified unstaking period is less then minimum set for the group.
       **/
      UnstakingPeriodLessThanMinimum: AugmentedError<ApiType>;
      /**
       * Worker application does not exist.
       **/
      WorkerApplicationDoesNotExist: AugmentedError<ApiType>;
      /**
       * Worker does not exist.
       **/
      WorkerDoesNotExist: AugmentedError<ApiType>;
      /**
       * Worker has no recurring reward.
       **/
      WorkerHasNoReward: AugmentedError<ApiType>;
      /**
       * Invalid operation - worker is leaving.
       **/
      WorkerIsLeaving: AugmentedError<ApiType>;
      /**
       * Worker storage text is too long.
       **/
      WorkerStorageValueTooLong: AugmentedError<ApiType>;
      /**
       * Trying to fund with zero tokens
       **/
      ZeroTokensFunding: AugmentedError<ApiType>;
    };
    council: {
      /**
       * Origin is invalid.
       **/
      BadOrigin: AugmentedError<ApiType>;
      /**
       * Candidate haven't provided sufficient stake.
       **/
      CandidacyStakeTooLow: AugmentedError<ApiType>;
      /**
       * Candidate id not found
       **/
      CandidateDoesNotExist: AugmentedError<ApiType>;
      /**
       * User tried to announce candidacy outside of the candidacy announcement period.
       **/
      CantCandidateNow: AugmentedError<ApiType>;
      /**
       * User tried to announce candidacy twice in the same elections.
       **/
      CantCandidateTwice: AugmentedError<ApiType>;
      /**
       * User tried to release stake outside of the revealing period.
       **/
      CantReleaseStakeNow: AugmentedError<ApiType>;
      /**
       * Candidate can't vote for himself.
       **/
      CantVoteForYourself: AugmentedError<ApiType>;
      /**
       * Can't withdraw candidacy outside of the candidacy announcement period.
       **/
      CantWithdrawCandidacyNow: AugmentedError<ApiType>;
      /**
       * User tried to announce candidacy with an account that has the conflicting type of stake
       * with candidacy stake and has not enough balance for staking for both purposes.
       **/
      ConflictingStake: AugmentedError<ApiType>;
      /**
       * Funding requests without recieving accounts
       **/
      EmptyFundingRequests: AugmentedError<ApiType>;
      /**
       * Insufficient balance for candidacy staking.
       **/
      InsufficientBalanceForStaking: AugmentedError<ApiType>;
      /**
       * Cannot withdraw: insufficient budget balance.
       **/
      InsufficientBalanceForTransfer: AugmentedError<ApiType>;
      /**
       * Insufficent funds in council for executing 'Funding Request'
       **/
      InsufficientFundsForFundingRequest: AugmentedError<ApiType>;
      /**
       * Insufficient tokens for funding (on member controller account)
       **/
      InsufficientTokensForFunding: AugmentedError<ApiType>;
      /**
       * The combination of membership id and account id is invalid for unstaking an existing
       * candidacy stake.
       **/
      InvalidAccountToStakeReuse: AugmentedError<ApiType>;
      /**
       * Invalid membership.
       **/
      MemberIdNotMatchAccount: AugmentedError<ApiType>;
      /**
       * User tried to release stake when no stake exists.
       **/
      NoStake: AugmentedError<ApiType>;
      /**
       * User tried to withdraw candidacy when not candidating.
       **/
      NotCandidatingNow: AugmentedError<ApiType>;
      /**
       * The member is not a councilor.
       **/
      NotCouncilor: AugmentedError<ApiType>;
      /**
       * The same account is recieving funds from the same request twice
       **/
      RepeatedFundRequestAccount: AugmentedError<ApiType>;
      /**
       * Council member and candidates can't withdraw stake yet.
       **/
      StakeStillNeeded: AugmentedError<ApiType>;
      /**
       * Fund request no balance
       **/
      ZeroBalanceFundRequest: AugmentedError<ApiType>;
      /**
       * Trying to fund with zero tokens
       **/
      ZeroTokensFunding: AugmentedError<ApiType>;
    };
    distributionWorkingGroup: {
      /**
       * Trying to fill opening with an application for other opening
       **/
      ApplicationsNotForOpening: AugmentedError<ApiType>;
      /**
       * Application stake is less than required opening stake.
       **/
      ApplicationStakeDoesntMatchOpening: AugmentedError<ApiType>;
      /**
       * Staking less than the lower bound.
       **/
      BelowMinimumStakes: AugmentedError<ApiType>;
      /**
       * Cannot decrease stake - stake delta greater than initial stake.
       **/
      CannotDecreaseStakeDeltaGreaterThanStake: AugmentedError<ApiType>;
      /**
       * There is leader already, cannot hire another one.
       **/
      CannotHireLeaderWhenLeaderExists: AugmentedError<ApiType>;
      /**
       * Cannot fill opening with multiple applications.
       **/
      CannotHireMultipleLeaders: AugmentedError<ApiType>;
      /**
       * Reward could not be zero.
       **/
      CannotRewardWithZero: AugmentedError<ApiType>;
      /**
       * Invalid spending amount.
       **/
      CannotSpendZero: AugmentedError<ApiType>;
      /**
       * Staking account contains conflicting stakes.
       **/
      ConflictStakesOnAccount: AugmentedError<ApiType>;
      /**
       * Current lead is not set.
       **/
      CurrentLeadNotSet: AugmentedError<ApiType>;
      /**
       * Cannot withdraw: insufficient budget balance.
       **/
      InsufficientBalanceForTransfer: AugmentedError<ApiType>;
      /**
       * Insufficient balance to cover stake.
       **/
      InsufficientBalanceToCoverStake: AugmentedError<ApiType>;
      /**
       * It's not enough budget for this spending.
       **/
      InsufficientBudgetForSpending: AugmentedError<ApiType>;
      /**
       * Insufficient tokens for funding (on member controller account)
       **/
      InsufficientTokensForFunding: AugmentedError<ApiType>;
      /**
       * Invalid origin for a member.
       **/
      InvalidMemberOrigin: AugmentedError<ApiType>;
      /**
       * Staking account doesn't belong to a member.
       **/
      InvalidStakingAccountForMember: AugmentedError<ApiType>;
      /**
       * Not a lead account.
       **/
      IsNotLeadAccount: AugmentedError<ApiType>;
      /**
       * Working group size limit exceeded.
       **/
      MaxActiveWorkerNumberExceeded: AugmentedError<ApiType>;
      /**
       * Cannot fill opening - no applications provided.
       **/
      NoApplicationsProvided: AugmentedError<ApiType>;
      /**
       * Opening does not exist.
       **/
      OpeningDoesNotExist: AugmentedError<ApiType>;
      /**
       * Origin is not applicant.
       **/
      OriginIsNotApplicant: AugmentedError<ApiType>;
      /**
       * Signer is not worker role account.
       **/
      SignerIsNotWorkerRoleAccount: AugmentedError<ApiType>;
      /**
       * Provided stake balance cannot be zero.
       **/
      StakeBalanceCannotBeZero: AugmentedError<ApiType>;
      /**
       * Successful worker application does not exist.
       **/
      SuccessfulWorkerApplicationDoesNotExist: AugmentedError<ApiType>;
      /**
       * Specified unstaking period is less then minimum set for the group.
       **/
      UnstakingPeriodLessThanMinimum: AugmentedError<ApiType>;
      /**
       * Worker application does not exist.
       **/
      WorkerApplicationDoesNotExist: AugmentedError<ApiType>;
      /**
       * Worker does not exist.
       **/
      WorkerDoesNotExist: AugmentedError<ApiType>;
      /**
       * Worker has no recurring reward.
       **/
      WorkerHasNoReward: AugmentedError<ApiType>;
      /**
       * Invalid operation - worker is leaving.
       **/
      WorkerIsLeaving: AugmentedError<ApiType>;
      /**
       * Worker storage text is too long.
       **/
      WorkerStorageValueTooLong: AugmentedError<ApiType>;
      /**
       * Trying to fund with zero tokens
       **/
      ZeroTokensFunding: AugmentedError<ApiType>;
    };
    electionProviderMultiPhase: {
      /**
       * The call is not allowed at this point.
       **/
      CallNotAllowed: AugmentedError<ApiType>;
      /**
       * The fallback failed
       **/
      FallbackFailed: AugmentedError<ApiType>;
      /**
       * `Self::insert_submission` returned an invalid index.
       **/
      InvalidSubmissionIndex: AugmentedError<ApiType>;
      /**
       * Snapshot metadata should exist but didn't.
       **/
      MissingSnapshotMetadata: AugmentedError<ApiType>;
      /**
       * OCW submitted solution for wrong round
       **/
      OcwCallWrongEra: AugmentedError<ApiType>;
      /**
       * Submission was too early.
       **/
      PreDispatchEarlySubmission: AugmentedError<ApiType>;
      /**
       * Submission was too weak, score-wise.
       **/
      PreDispatchWeakSubmission: AugmentedError<ApiType>;
      /**
       * Wrong number of winners presented.
       **/
      PreDispatchWrongWinnerCount: AugmentedError<ApiType>;
      /**
       * The origin failed to pay the deposit.
       **/
      SignedCannotPayDeposit: AugmentedError<ApiType>;
      /**
       * Witness data to dispatchable is invalid.
       **/
      SignedInvalidWitness: AugmentedError<ApiType>;
      /**
       * The queue was full, and the solution was not better than any of the existing ones.
       **/
      SignedQueueFull: AugmentedError<ApiType>;
      /**
       * The signed submission consumes too much weight
       **/
      SignedTooMuchWeight: AugmentedError<ApiType>;
    };
    forum: {
      /**
       * Account does not match post author.
       **/
      AccountDoesNotMatchPostAuthor: AugmentedError<ApiType>;
      /**
       * Thread not authored by the given user.
       **/
      AccountDoesNotMatchThreadAuthor: AugmentedError<ApiType>;
      /**
       * Forum user has already voted.
       **/
      AlreadyVotedOnPoll: AugmentedError<ApiType>;
      /**
       * Ancestor category immutable, i.e. deleted or archived
       **/
      AncestorCategoryImmutable: AugmentedError<ApiType>;
      /**
       * Category does not exist.
       **/
      CategoryDoesNotExist: AugmentedError<ApiType>;
      /**
       * Provided moderator is not given category moderator
       **/
      CategoryModeratorDoesNotExist: AugmentedError<ApiType>;
      /**
       * Category not being updated.
       **/
      CategoryNotBeingUpdated: AugmentedError<ApiType>;
      /**
       * Category still contains some subcategories.
       **/
      CategoryNotEmptyCategories: AugmentedError<ApiType>;
      /**
       * Category still contains some threads.
       **/
      CategoryNotEmptyThreads: AugmentedError<ApiType>;
      /**
       * data migration not done yet.
       **/
      DataMigrationNotDone: AugmentedError<ApiType>;
      /**
       * Forum user id not match its account.
       **/
      ForumUserIdNotMatchAccount: AugmentedError<ApiType>;
      /**
       * Not enough balance to post
       **/
      InsufficientBalanceForPost: AugmentedError<ApiType>;
      /**
       * Not enough balance to create thread
       **/
      InsufficientBalanceForThreadCreation: AugmentedError<ApiType>;
      /**
       * Maximum size of storage map exceeded
       **/
      MapSizeLimit: AugmentedError<ApiType>;
      /**
       * Maximum valid category depth exceeded.
       **/
      MaxValidCategoryDepthExceeded: AugmentedError<ApiType>;
      /**
       * No permissions to delete category.
       **/
      ModeratorCantDeleteCategory: AugmentedError<ApiType>;
      /**
       * No permissions to update category.
       **/
      ModeratorCantUpdateCategory: AugmentedError<ApiType>;
      /**
       * Moderator id not match its account.
       **/
      ModeratorIdNotMatchAccount: AugmentedError<ApiType>;
      /**
       * Moderator can't moderate destination category.
       **/
      ModeratorModerateDestinationCategory: AugmentedError<ApiType>;
      /**
       * Moderator can't moderate category containing thread.
       **/
      ModeratorModerateOriginCategory: AugmentedError<ApiType>;
      /**
       * Origin doesn't correspond to any lead account
       **/
      OriginNotForumLead: AugmentedError<ApiType>;
      /**
       * Category path len should be greater than zero
       **/
      PathLengthShouldBeGreaterThanZero: AugmentedError<ApiType>;
      /**
       * Poll items number too short.
       **/
      PollAlternativesTooShort: AugmentedError<ApiType>;
      /**
       * Poll data committed after poll expired.
       **/
      PollCommitExpired: AugmentedError<ApiType>;
      /**
       * Poll data committed is wrong.
       **/
      PollData: AugmentedError<ApiType>;
      /**
       * Poll not exist.
       **/
      PollNotExist: AugmentedError<ApiType>;
      /**
       * Poll date setting is wrong.
       **/
      PollTimeSetting: AugmentedError<ApiType>;
      /**
       * Post does not exist.
       **/
      PostDoesNotExist: AugmentedError<ApiType>;
      /**
       * Duplicates for the stickied thread id collection.
       **/
      StickiedThreadIdsDuplicates: AugmentedError<ApiType>;
      /**
       * Thread does not exist
       **/
      ThreadDoesNotExist: AugmentedError<ApiType>;
      /**
       * Origin is the same as the destination.
       **/
      ThreadMoveInvalid: AugmentedError<ApiType>;
      /**
       * Thread not being updated.
       **/
      ThreadNotBeingUpdated: AugmentedError<ApiType>;
    };
    forumWorkingGroup: {
      /**
       * Trying to fill opening with an application for other opening
       **/
      ApplicationsNotForOpening: AugmentedError<ApiType>;
      /**
       * Application stake is less than required opening stake.
       **/
      ApplicationStakeDoesntMatchOpening: AugmentedError<ApiType>;
      /**
       * Staking less than the lower bound.
       **/
      BelowMinimumStakes: AugmentedError<ApiType>;
      /**
       * Cannot decrease stake - stake delta greater than initial stake.
       **/
      CannotDecreaseStakeDeltaGreaterThanStake: AugmentedError<ApiType>;
      /**
       * There is leader already, cannot hire another one.
       **/
      CannotHireLeaderWhenLeaderExists: AugmentedError<ApiType>;
      /**
       * Cannot fill opening with multiple applications.
       **/
      CannotHireMultipleLeaders: AugmentedError<ApiType>;
      /**
       * Reward could not be zero.
       **/
      CannotRewardWithZero: AugmentedError<ApiType>;
      /**
       * Invalid spending amount.
       **/
      CannotSpendZero: AugmentedError<ApiType>;
      /**
       * Staking account contains conflicting stakes.
       **/
      ConflictStakesOnAccount: AugmentedError<ApiType>;
      /**
       * Current lead is not set.
       **/
      CurrentLeadNotSet: AugmentedError<ApiType>;
      /**
       * Cannot withdraw: insufficient budget balance.
       **/
      InsufficientBalanceForTransfer: AugmentedError<ApiType>;
      /**
       * Insufficient balance to cover stake.
       **/
      InsufficientBalanceToCoverStake: AugmentedError<ApiType>;
      /**
       * It's not enough budget for this spending.
       **/
      InsufficientBudgetForSpending: AugmentedError<ApiType>;
      /**
       * Insufficient tokens for funding (on member controller account)
       **/
      InsufficientTokensForFunding: AugmentedError<ApiType>;
      /**
       * Invalid origin for a member.
       **/
      InvalidMemberOrigin: AugmentedError<ApiType>;
      /**
       * Staking account doesn't belong to a member.
       **/
      InvalidStakingAccountForMember: AugmentedError<ApiType>;
      /**
       * Not a lead account.
       **/
      IsNotLeadAccount: AugmentedError<ApiType>;
      /**
       * Working group size limit exceeded.
       **/
      MaxActiveWorkerNumberExceeded: AugmentedError<ApiType>;
      /**
       * Cannot fill opening - no applications provided.
       **/
      NoApplicationsProvided: AugmentedError<ApiType>;
      /**
       * Opening does not exist.
       **/
      OpeningDoesNotExist: AugmentedError<ApiType>;
      /**
       * Origin is not applicant.
       **/
      OriginIsNotApplicant: AugmentedError<ApiType>;
      /**
       * Signer is not worker role account.
       **/
      SignerIsNotWorkerRoleAccount: AugmentedError<ApiType>;
      /**
       * Provided stake balance cannot be zero.
       **/
      StakeBalanceCannotBeZero: AugmentedError<ApiType>;
      /**
       * Successful worker application does not exist.
       **/
      SuccessfulWorkerApplicationDoesNotExist: AugmentedError<ApiType>;
      /**
       * Specified unstaking period is less then minimum set for the group.
       **/
      UnstakingPeriodLessThanMinimum: AugmentedError<ApiType>;
      /**
       * Worker application does not exist.
       **/
      WorkerApplicationDoesNotExist: AugmentedError<ApiType>;
      /**
       * Worker does not exist.
       **/
      WorkerDoesNotExist: AugmentedError<ApiType>;
      /**
       * Worker has no recurring reward.
       **/
      WorkerHasNoReward: AugmentedError<ApiType>;
      /**
       * Invalid operation - worker is leaving.
       **/
      WorkerIsLeaving: AugmentedError<ApiType>;
      /**
       * Worker storage text is too long.
       **/
      WorkerStorageValueTooLong: AugmentedError<ApiType>;
      /**
       * Trying to fund with zero tokens
       **/
      ZeroTokensFunding: AugmentedError<ApiType>;
    };
    gatewayWorkingGroup: {
      /**
       * Trying to fill opening with an application for other opening
       **/
      ApplicationsNotForOpening: AugmentedError<ApiType>;
      /**
       * Application stake is less than required opening stake.
       **/
      ApplicationStakeDoesntMatchOpening: AugmentedError<ApiType>;
      /**
       * Staking less than the lower bound.
       **/
      BelowMinimumStakes: AugmentedError<ApiType>;
      /**
       * Cannot decrease stake - stake delta greater than initial stake.
       **/
      CannotDecreaseStakeDeltaGreaterThanStake: AugmentedError<ApiType>;
      /**
       * There is leader already, cannot hire another one.
       **/
      CannotHireLeaderWhenLeaderExists: AugmentedError<ApiType>;
      /**
       * Cannot fill opening with multiple applications.
       **/
      CannotHireMultipleLeaders: AugmentedError<ApiType>;
      /**
       * Reward could not be zero.
       **/
      CannotRewardWithZero: AugmentedError<ApiType>;
      /**
       * Invalid spending amount.
       **/
      CannotSpendZero: AugmentedError<ApiType>;
      /**
       * Staking account contains conflicting stakes.
       **/
      ConflictStakesOnAccount: AugmentedError<ApiType>;
      /**
       * Current lead is not set.
       **/
      CurrentLeadNotSet: AugmentedError<ApiType>;
      /**
       * Cannot withdraw: insufficient budget balance.
       **/
      InsufficientBalanceForTransfer: AugmentedError<ApiType>;
      /**
       * Insufficient balance to cover stake.
       **/
      InsufficientBalanceToCoverStake: AugmentedError<ApiType>;
      /**
       * It's not enough budget for this spending.
       **/
      InsufficientBudgetForSpending: AugmentedError<ApiType>;
      /**
       * Insufficient tokens for funding (on member controller account)
       **/
      InsufficientTokensForFunding: AugmentedError<ApiType>;
      /**
       * Invalid origin for a member.
       **/
      InvalidMemberOrigin: AugmentedError<ApiType>;
      /**
       * Staking account doesn't belong to a member.
       **/
      InvalidStakingAccountForMember: AugmentedError<ApiType>;
      /**
       * Not a lead account.
       **/
      IsNotLeadAccount: AugmentedError<ApiType>;
      /**
       * Working group size limit exceeded.
       **/
      MaxActiveWorkerNumberExceeded: AugmentedError<ApiType>;
      /**
       * Cannot fill opening - no applications provided.
       **/
      NoApplicationsProvided: AugmentedError<ApiType>;
      /**
       * Opening does not exist.
       **/
      OpeningDoesNotExist: AugmentedError<ApiType>;
      /**
       * Origin is not applicant.
       **/
      OriginIsNotApplicant: AugmentedError<ApiType>;
      /**
       * Signer is not worker role account.
       **/
      SignerIsNotWorkerRoleAccount: AugmentedError<ApiType>;
      /**
       * Provided stake balance cannot be zero.
       **/
      StakeBalanceCannotBeZero: AugmentedError<ApiType>;
      /**
       * Successful worker application does not exist.
       **/
      SuccessfulWorkerApplicationDoesNotExist: AugmentedError<ApiType>;
      /**
       * Specified unstaking period is less then minimum set for the group.
       **/
      UnstakingPeriodLessThanMinimum: AugmentedError<ApiType>;
      /**
       * Worker application does not exist.
       **/
      WorkerApplicationDoesNotExist: AugmentedError<ApiType>;
      /**
       * Worker does not exist.
       **/
      WorkerDoesNotExist: AugmentedError<ApiType>;
      /**
       * Worker has no recurring reward.
       **/
      WorkerHasNoReward: AugmentedError<ApiType>;
      /**
       * Invalid operation - worker is leaving.
       **/
      WorkerIsLeaving: AugmentedError<ApiType>;
      /**
       * Worker storage text is too long.
       **/
      WorkerStorageValueTooLong: AugmentedError<ApiType>;
      /**
       * Trying to fund with zero tokens
       **/
      ZeroTokensFunding: AugmentedError<ApiType>;
    };
    grandpa: {
      /**
       * Attempt to signal GRANDPA change with one already pending.
       **/
      ChangePending: AugmentedError<ApiType>;
      /**
       * A given equivocation report is valid but already previously reported.
       **/
      DuplicateOffenceReport: AugmentedError<ApiType>;
      /**
       * An equivocation proof provided as part of an equivocation report is invalid.
       **/
      InvalidEquivocationProof: AugmentedError<ApiType>;
      /**
       * A key ownership proof provided as part of an equivocation report is invalid.
       **/
      InvalidKeyOwnershipProof: AugmentedError<ApiType>;
      /**
       * Attempt to signal GRANDPA pause when the authority set isn't live
       * (either paused or already pending pause).
       **/
      PauseFailed: AugmentedError<ApiType>;
      /**
       * Attempt to signal GRANDPA resume when the authority set isn't paused
       * (either live or already pending resume).
       **/
      ResumeFailed: AugmentedError<ApiType>;
      /**
       * Cannot signal forced change so soon after last.
       **/
      TooSoon: AugmentedError<ApiType>;
    };
    imOnline: {
      /**
       * Duplicated heartbeat.
       **/
      DuplicatedHeartbeat: AugmentedError<ApiType>;
      /**
       * Non existent public key.
       **/
      InvalidKey: AugmentedError<ApiType>;
    };
    joystreamUtility: {
      /**
       * Insufficient funds for 'Update Working Group Budget' proposal execution
       **/
      InsufficientFundsForBudgetUpdate: AugmentedError<ApiType>;
      /**
       * Insufficient funds for burning
       **/
      InsufficientFundsForBurn: AugmentedError<ApiType>;
      /**
       * Trying to burn zero tokens
       **/
      ZeroTokensBurn: AugmentedError<ApiType>;
    };
    members: {
      /**
       * Cannot set a referral cut percent value. The limit was exceeded.
       **/
      CannotExceedReferralCutPercentLimit: AugmentedError<ApiType>;
      /**
       * Should be a member to receive invites.
       **/
      CannotTransferInvitesForNotMember: AugmentedError<ApiType>;
      /**
       * Cannot invite a member. The controller account has an existing conflicting lock.
       **/
      ConflictingLock: AugmentedError<ApiType>;
      /**
       * Staking account contains conflicting stakes.
       **/
      ConflictStakesOnAccount: AugmentedError<ApiType>;
      /**
       * Controller account required.
       **/
      ControllerAccountRequired: AugmentedError<ApiType>;
      /**
       * Handle already registered.
       **/
      HandleAlreadyRegistered: AugmentedError<ApiType>;
      /**
       * Handle must be provided during registration.
       **/
      HandleMustBeProvidedDuringRegistration: AugmentedError<ApiType>;
      /**
       * Insufficient balance to cover stake.
       **/
      InsufficientBalanceToCoverStake: AugmentedError<ApiType>;
      /**
       * Member profile not found (invalid member id).
       **/
      MemberProfileNotFound: AugmentedError<ApiType>;
      /**
       * Not enough balance to buy membership.
       **/
      NotEnoughBalanceToBuyMembership: AugmentedError<ApiType>;
      /**
       * Not enough invites to perform an operation.
       **/
      NotEnoughInvites: AugmentedError<ApiType>;
      /**
       * Cannot find a membership for a provided referrer id.
       **/
      ReferrerIsNotMember: AugmentedError<ApiType>;
      /**
       * Root account required.
       **/
      RootAccountRequired: AugmentedError<ApiType>;
      /**
       * Staking account has already been confirmed.
       **/
      StakingAccountAlreadyConfirmed: AugmentedError<ApiType>;
      /**
       * Staking account for membership doesn't exist.
       **/
      StakingAccountDoesntExist: AugmentedError<ApiType>;
      /**
       * Staking account is registered for some member.
       **/
      StakingAccountIsAlreadyRegistered: AugmentedError<ApiType>;
      /**
       * Invalid origin.
       **/
      UnsignedOrigin: AugmentedError<ApiType>;
      /**
       * Cannot invite a member. Working group balance is not sufficient to set the default
       * balance.
       **/
      WorkingGroupBudgetIsNotSufficientForInviting: AugmentedError<ApiType>;
      /**
       * Membership working group leader is not set.
       **/
      WorkingGroupLeaderNotSet: AugmentedError<ApiType>;
    };
    membershipWorkingGroup: {
      /**
       * Trying to fill opening with an application for other opening
       **/
      ApplicationsNotForOpening: AugmentedError<ApiType>;
      /**
       * Application stake is less than required opening stake.
       **/
      ApplicationStakeDoesntMatchOpening: AugmentedError<ApiType>;
      /**
       * Staking less than the lower bound.
       **/
      BelowMinimumStakes: AugmentedError<ApiType>;
      /**
       * Cannot decrease stake - stake delta greater than initial stake.
       **/
      CannotDecreaseStakeDeltaGreaterThanStake: AugmentedError<ApiType>;
      /**
       * There is leader already, cannot hire another one.
       **/
      CannotHireLeaderWhenLeaderExists: AugmentedError<ApiType>;
      /**
       * Cannot fill opening with multiple applications.
       **/
      CannotHireMultipleLeaders: AugmentedError<ApiType>;
      /**
       * Reward could not be zero.
       **/
      CannotRewardWithZero: AugmentedError<ApiType>;
      /**
       * Invalid spending amount.
       **/
      CannotSpendZero: AugmentedError<ApiType>;
      /**
       * Staking account contains conflicting stakes.
       **/
      ConflictStakesOnAccount: AugmentedError<ApiType>;
      /**
       * Current lead is not set.
       **/
      CurrentLeadNotSet: AugmentedError<ApiType>;
      /**
       * Cannot withdraw: insufficient budget balance.
       **/
      InsufficientBalanceForTransfer: AugmentedError<ApiType>;
      /**
       * Insufficient balance to cover stake.
       **/
      InsufficientBalanceToCoverStake: AugmentedError<ApiType>;
      /**
       * It's not enough budget for this spending.
       **/
      InsufficientBudgetForSpending: AugmentedError<ApiType>;
      /**
       * Insufficient tokens for funding (on member controller account)
       **/
      InsufficientTokensForFunding: AugmentedError<ApiType>;
      /**
       * Invalid origin for a member.
       **/
      InvalidMemberOrigin: AugmentedError<ApiType>;
      /**
       * Staking account doesn't belong to a member.
       **/
      InvalidStakingAccountForMember: AugmentedError<ApiType>;
      /**
       * Not a lead account.
       **/
      IsNotLeadAccount: AugmentedError<ApiType>;
      /**
       * Working group size limit exceeded.
       **/
      MaxActiveWorkerNumberExceeded: AugmentedError<ApiType>;
      /**
       * Cannot fill opening - no applications provided.
       **/
      NoApplicationsProvided: AugmentedError<ApiType>;
      /**
       * Opening does not exist.
       **/
      OpeningDoesNotExist: AugmentedError<ApiType>;
      /**
       * Origin is not applicant.
       **/
      OriginIsNotApplicant: AugmentedError<ApiType>;
      /**
       * Signer is not worker role account.
       **/
      SignerIsNotWorkerRoleAccount: AugmentedError<ApiType>;
      /**
       * Provided stake balance cannot be zero.
       **/
      StakeBalanceCannotBeZero: AugmentedError<ApiType>;
      /**
       * Successful worker application does not exist.
       **/
      SuccessfulWorkerApplicationDoesNotExist: AugmentedError<ApiType>;
      /**
       * Specified unstaking period is less then minimum set for the group.
       **/
      UnstakingPeriodLessThanMinimum: AugmentedError<ApiType>;
      /**
       * Worker application does not exist.
       **/
      WorkerApplicationDoesNotExist: AugmentedError<ApiType>;
      /**
       * Worker does not exist.
       **/
      WorkerDoesNotExist: AugmentedError<ApiType>;
      /**
       * Worker has no recurring reward.
       **/
      WorkerHasNoReward: AugmentedError<ApiType>;
      /**
       * Invalid operation - worker is leaving.
       **/
      WorkerIsLeaving: AugmentedError<ApiType>;
      /**
       * Worker storage text is too long.
       **/
      WorkerStorageValueTooLong: AugmentedError<ApiType>;
      /**
       * Trying to fund with zero tokens
       **/
      ZeroTokensFunding: AugmentedError<ApiType>;
    };
    operationsWorkingGroupAlpha: {
      /**
       * Trying to fill opening with an application for other opening
       **/
      ApplicationsNotForOpening: AugmentedError<ApiType>;
      /**
       * Application stake is less than required opening stake.
       **/
      ApplicationStakeDoesntMatchOpening: AugmentedError<ApiType>;
      /**
       * Staking less than the lower bound.
       **/
      BelowMinimumStakes: AugmentedError<ApiType>;
      /**
       * Cannot decrease stake - stake delta greater than initial stake.
       **/
      CannotDecreaseStakeDeltaGreaterThanStake: AugmentedError<ApiType>;
      /**
       * There is leader already, cannot hire another one.
       **/
      CannotHireLeaderWhenLeaderExists: AugmentedError<ApiType>;
      /**
       * Cannot fill opening with multiple applications.
       **/
      CannotHireMultipleLeaders: AugmentedError<ApiType>;
      /**
       * Reward could not be zero.
       **/
      CannotRewardWithZero: AugmentedError<ApiType>;
      /**
       * Invalid spending amount.
       **/
      CannotSpendZero: AugmentedError<ApiType>;
      /**
       * Staking account contains conflicting stakes.
       **/
      ConflictStakesOnAccount: AugmentedError<ApiType>;
      /**
       * Current lead is not set.
       **/
      CurrentLeadNotSet: AugmentedError<ApiType>;
      /**
       * Cannot withdraw: insufficient budget balance.
       **/
      InsufficientBalanceForTransfer: AugmentedError<ApiType>;
      /**
       * Insufficient balance to cover stake.
       **/
      InsufficientBalanceToCoverStake: AugmentedError<ApiType>;
      /**
       * It's not enough budget for this spending.
       **/
      InsufficientBudgetForSpending: AugmentedError<ApiType>;
      /**
       * Insufficient tokens for funding (on member controller account)
       **/
      InsufficientTokensForFunding: AugmentedError<ApiType>;
      /**
       * Invalid origin for a member.
       **/
      InvalidMemberOrigin: AugmentedError<ApiType>;
      /**
       * Staking account doesn't belong to a member.
       **/
      InvalidStakingAccountForMember: AugmentedError<ApiType>;
      /**
       * Not a lead account.
       **/
      IsNotLeadAccount: AugmentedError<ApiType>;
      /**
       * Working group size limit exceeded.
       **/
      MaxActiveWorkerNumberExceeded: AugmentedError<ApiType>;
      /**
       * Cannot fill opening - no applications provided.
       **/
      NoApplicationsProvided: AugmentedError<ApiType>;
      /**
       * Opening does not exist.
       **/
      OpeningDoesNotExist: AugmentedError<ApiType>;
      /**
       * Origin is not applicant.
       **/
      OriginIsNotApplicant: AugmentedError<ApiType>;
      /**
       * Signer is not worker role account.
       **/
      SignerIsNotWorkerRoleAccount: AugmentedError<ApiType>;
      /**
       * Provided stake balance cannot be zero.
       **/
      StakeBalanceCannotBeZero: AugmentedError<ApiType>;
      /**
       * Successful worker application does not exist.
       **/
      SuccessfulWorkerApplicationDoesNotExist: AugmentedError<ApiType>;
      /**
       * Specified unstaking period is less then minimum set for the group.
       **/
      UnstakingPeriodLessThanMinimum: AugmentedError<ApiType>;
      /**
       * Worker application does not exist.
       **/
      WorkerApplicationDoesNotExist: AugmentedError<ApiType>;
      /**
       * Worker does not exist.
       **/
      WorkerDoesNotExist: AugmentedError<ApiType>;
      /**
       * Worker has no recurring reward.
       **/
      WorkerHasNoReward: AugmentedError<ApiType>;
      /**
       * Invalid operation - worker is leaving.
       **/
      WorkerIsLeaving: AugmentedError<ApiType>;
      /**
       * Worker storage text is too long.
       **/
      WorkerStorageValueTooLong: AugmentedError<ApiType>;
      /**
       * Trying to fund with zero tokens
       **/
      ZeroTokensFunding: AugmentedError<ApiType>;
    };
    operationsWorkingGroupBeta: {
      /**
       * Trying to fill opening with an application for other opening
       **/
      ApplicationsNotForOpening: AugmentedError<ApiType>;
      /**
       * Application stake is less than required opening stake.
       **/
      ApplicationStakeDoesntMatchOpening: AugmentedError<ApiType>;
      /**
       * Staking less than the lower bound.
       **/
      BelowMinimumStakes: AugmentedError<ApiType>;
      /**
       * Cannot decrease stake - stake delta greater than initial stake.
       **/
      CannotDecreaseStakeDeltaGreaterThanStake: AugmentedError<ApiType>;
      /**
       * There is leader already, cannot hire another one.
       **/
      CannotHireLeaderWhenLeaderExists: AugmentedError<ApiType>;
      /**
       * Cannot fill opening with multiple applications.
       **/
      CannotHireMultipleLeaders: AugmentedError<ApiType>;
      /**
       * Reward could not be zero.
       **/
      CannotRewardWithZero: AugmentedError<ApiType>;
      /**
       * Invalid spending amount.
       **/
      CannotSpendZero: AugmentedError<ApiType>;
      /**
       * Staking account contains conflicting stakes.
       **/
      ConflictStakesOnAccount: AugmentedError<ApiType>;
      /**
       * Current lead is not set.
       **/
      CurrentLeadNotSet: AugmentedError<ApiType>;
      /**
       * Cannot withdraw: insufficient budget balance.
       **/
      InsufficientBalanceForTransfer: AugmentedError<ApiType>;
      /**
       * Insufficient balance to cover stake.
       **/
      InsufficientBalanceToCoverStake: AugmentedError<ApiType>;
      /**
       * It's not enough budget for this spending.
       **/
      InsufficientBudgetForSpending: AugmentedError<ApiType>;
      /**
       * Insufficient tokens for funding (on member controller account)
       **/
      InsufficientTokensForFunding: AugmentedError<ApiType>;
      /**
       * Invalid origin for a member.
       **/
      InvalidMemberOrigin: AugmentedError<ApiType>;
      /**
       * Staking account doesn't belong to a member.
       **/
      InvalidStakingAccountForMember: AugmentedError<ApiType>;
      /**
       * Not a lead account.
       **/
      IsNotLeadAccount: AugmentedError<ApiType>;
      /**
       * Working group size limit exceeded.
       **/
      MaxActiveWorkerNumberExceeded: AugmentedError<ApiType>;
      /**
       * Cannot fill opening - no applications provided.
       **/
      NoApplicationsProvided: AugmentedError<ApiType>;
      /**
       * Opening does not exist.
       **/
      OpeningDoesNotExist: AugmentedError<ApiType>;
      /**
       * Origin is not applicant.
       **/
      OriginIsNotApplicant: AugmentedError<ApiType>;
      /**
       * Signer is not worker role account.
       **/
      SignerIsNotWorkerRoleAccount: AugmentedError<ApiType>;
      /**
       * Provided stake balance cannot be zero.
       **/
      StakeBalanceCannotBeZero: AugmentedError<ApiType>;
      /**
       * Successful worker application does not exist.
       **/
      SuccessfulWorkerApplicationDoesNotExist: AugmentedError<ApiType>;
      /**
       * Specified unstaking period is less then minimum set for the group.
       **/
      UnstakingPeriodLessThanMinimum: AugmentedError<ApiType>;
      /**
       * Worker application does not exist.
       **/
      WorkerApplicationDoesNotExist: AugmentedError<ApiType>;
      /**
       * Worker does not exist.
       **/
      WorkerDoesNotExist: AugmentedError<ApiType>;
      /**
       * Worker has no recurring reward.
       **/
      WorkerHasNoReward: AugmentedError<ApiType>;
      /**
       * Invalid operation - worker is leaving.
       **/
      WorkerIsLeaving: AugmentedError<ApiType>;
      /**
       * Worker storage text is too long.
       **/
      WorkerStorageValueTooLong: AugmentedError<ApiType>;
      /**
       * Trying to fund with zero tokens
       **/
      ZeroTokensFunding: AugmentedError<ApiType>;
    };
    operationsWorkingGroupGamma: {
      /**
       * Trying to fill opening with an application for other opening
       **/
      ApplicationsNotForOpening: AugmentedError<ApiType>;
      /**
       * Application stake is less than required opening stake.
       **/
      ApplicationStakeDoesntMatchOpening: AugmentedError<ApiType>;
      /**
       * Staking less than the lower bound.
       **/
      BelowMinimumStakes: AugmentedError<ApiType>;
      /**
       * Cannot decrease stake - stake delta greater than initial stake.
       **/
      CannotDecreaseStakeDeltaGreaterThanStake: AugmentedError<ApiType>;
      /**
       * There is leader already, cannot hire another one.
       **/
      CannotHireLeaderWhenLeaderExists: AugmentedError<ApiType>;
      /**
       * Cannot fill opening with multiple applications.
       **/
      CannotHireMultipleLeaders: AugmentedError<ApiType>;
      /**
       * Reward could not be zero.
       **/
      CannotRewardWithZero: AugmentedError<ApiType>;
      /**
       * Invalid spending amount.
       **/
      CannotSpendZero: AugmentedError<ApiType>;
      /**
       * Staking account contains conflicting stakes.
       **/
      ConflictStakesOnAccount: AugmentedError<ApiType>;
      /**
       * Current lead is not set.
       **/
      CurrentLeadNotSet: AugmentedError<ApiType>;
      /**
       * Cannot withdraw: insufficient budget balance.
       **/
      InsufficientBalanceForTransfer: AugmentedError<ApiType>;
      /**
       * Insufficient balance to cover stake.
       **/
      InsufficientBalanceToCoverStake: AugmentedError<ApiType>;
      /**
       * It's not enough budget for this spending.
       **/
      InsufficientBudgetForSpending: AugmentedError<ApiType>;
      /**
       * Insufficient tokens for funding (on member controller account)
       **/
      InsufficientTokensForFunding: AugmentedError<ApiType>;
      /**
       * Invalid origin for a member.
       **/
      InvalidMemberOrigin: AugmentedError<ApiType>;
      /**
       * Staking account doesn't belong to a member.
       **/
      InvalidStakingAccountForMember: AugmentedError<ApiType>;
      /**
       * Not a lead account.
       **/
      IsNotLeadAccount: AugmentedError<ApiType>;
      /**
       * Working group size limit exceeded.
       **/
      MaxActiveWorkerNumberExceeded: AugmentedError<ApiType>;
      /**
       * Cannot fill opening - no applications provided.
       **/
      NoApplicationsProvided: AugmentedError<ApiType>;
      /**
       * Opening does not exist.
       **/
      OpeningDoesNotExist: AugmentedError<ApiType>;
      /**
       * Origin is not applicant.
       **/
      OriginIsNotApplicant: AugmentedError<ApiType>;
      /**
       * Signer is not worker role account.
       **/
      SignerIsNotWorkerRoleAccount: AugmentedError<ApiType>;
      /**
       * Provided stake balance cannot be zero.
       **/
      StakeBalanceCannotBeZero: AugmentedError<ApiType>;
      /**
       * Successful worker application does not exist.
       **/
      SuccessfulWorkerApplicationDoesNotExist: AugmentedError<ApiType>;
      /**
       * Specified unstaking period is less then minimum set for the group.
       **/
      UnstakingPeriodLessThanMinimum: AugmentedError<ApiType>;
      /**
       * Worker application does not exist.
       **/
      WorkerApplicationDoesNotExist: AugmentedError<ApiType>;
      /**
       * Worker does not exist.
       **/
      WorkerDoesNotExist: AugmentedError<ApiType>;
      /**
       * Worker has no recurring reward.
       **/
      WorkerHasNoReward: AugmentedError<ApiType>;
      /**
       * Invalid operation - worker is leaving.
       **/
      WorkerIsLeaving: AugmentedError<ApiType>;
      /**
       * Worker storage text is too long.
       **/
      WorkerStorageValueTooLong: AugmentedError<ApiType>;
      /**
       * Trying to fund with zero tokens
       **/
      ZeroTokensFunding: AugmentedError<ApiType>;
    };
    projectToken: {
      /**
       * Account Already exists
       **/
      AccountAlreadyExists: AugmentedError<ApiType>;
      /**
       * Requested account data does not exist
       **/
      AccountInformationDoesNotExist: AugmentedError<ApiType>;
      /**
       * Attempt to remove an account with some outstanding tokens
       **/
      AttemptToRemoveNonEmptyAccount: AugmentedError<ApiType>;
      /**
       * Attempt to remove non owned account under permissioned mode
       **/
      AttemptToRemoveNonOwnedAccountUnderPermissionedMode: AugmentedError<ApiType>;
      /**
       * Amount of tokens to burn exceeds total amount of tokens owned by the account
       **/
      BurnAmountGreaterThanAccountTokensAmount: AugmentedError<ApiType>;
      /**
       * Provided amount to burn is == 0
       **/
      BurnAmountIsZero: AugmentedError<ApiType>;
      /**
       * Cannot Deissue Token with outstanding accounts
       **/
      CannotDeissueTokenWithOutstandingAccounts: AugmentedError<ApiType>;
      /**
       * Attempt to issue in a split with zero allocation amount
       **/
      CannotIssueSplitWithZeroAllocationAmount: AugmentedError<ApiType>;
      /**
       * Cannot join whitelist in permissionless mode
       **/
      CannotJoinWhitelistInPermissionlessMode: AugmentedError<ApiType>;
      /**
       * Attempt to modify supply when revenue split is active
       **/
      CannotModifySupplyWhenRevenueSplitsAreActive: AugmentedError<ApiType>;
      /**
       * Attempt to participate in a split with zero token to stake
       **/
      CannotParticipateInSplitWithZeroAmount: AugmentedError<ApiType>;
      /**
       * User does not posses enough balance to participate in the revenue split
       **/
      InsufficientBalanceForSplitParticipation: AugmentedError<ApiType>;
      /**
       * Account's JOY balance is insufficient to make the token purchase
       **/
      InsufficientBalanceForTokenPurchase: AugmentedError<ApiType>;
      /**
       * Insufficient JOY Balance to cover the transaction costs
       **/
      InsufficientJoyBalance: AugmentedError<ApiType>;
      /**
       * Account's transferrable balance is insufficient to perform the transfer or initialize token sale
       **/
      InsufficientTransferrableBalance: AugmentedError<ApiType>;
      /**
       * The amount of JOY to be transferred is not enough to keep the destination account alive
       **/
      JoyTransferSubjectToDusting: AugmentedError<ApiType>;
      /**
       * Cannot add another vesting schedule to an account.
       * Maximum number of vesting schedules for this account-token pair was reached.
       **/
      MaxVestingSchedulesPerAccountPerTokenReached: AugmentedError<ApiType>;
      /**
       * Merkle proof verification failed
       **/
      MerkleProofVerificationFailure: AugmentedError<ApiType>;
      /**
       * The token has no active sale at the moment
       **/
      NoActiveSale: AugmentedError<ApiType>;
      /**
       * Amount of tokens to purchase on sale exceeds the quantity of tokens still available on the sale
       **/
      NotEnoughTokensOnSale: AugmentedError<ApiType>;
      /**
       * There are no remaining tokes to recover from the previous token sale.
       **/
      NoTokensToRecover: AugmentedError<ApiType>;
      /**
       * The token has no upcoming sale
       **/
      NoUpcomingSale: AugmentedError<ApiType>;
      /**
       * Previous sale was still not finalized, finalize it first.
       **/
      PreviousSaleNotFinalized: AugmentedError<ApiType>;
      /**
       * Attempt to activate split with one ongoing
       **/
      RevenueSplitAlreadyActiveForToken: AugmentedError<ApiType>;
      /**
       * Revenue Split has not ended yet
       **/
      RevenueSplitDidNotEnd: AugmentedError<ApiType>;
      /**
       * Revenue Split duration is too short
       **/
      RevenueSplitDurationTooShort: AugmentedError<ApiType>;
      /**
       * Attempt to make revenue split operations with token not in active split state
       **/
      RevenueSplitNotActiveForToken: AugmentedError<ApiType>;
      /**
       * Revenue Split for token active, but not ongoing
       **/
      RevenueSplitNotOngoing: AugmentedError<ApiType>;
      /**
       * Revenue split rate cannot be 0
       **/
      RevenueSplitRateIsZero: AugmentedError<ApiType>;
      /**
       * Specified revenue split starting block is in the past
       **/
      RevenueSplitTimeToStartTooShort: AugmentedError<ApiType>;
      /**
       * Participant in sale access proof provided during `purchase_tokens_on_sale`
       * does not match the sender account
       **/
      SaleAccessProofParticipantIsNotSender: AugmentedError<ApiType>;
      /**
       * Only whitelisted participants are allowed to access the sale, therefore access proof is required
       **/
      SaleAccessProofRequired: AugmentedError<ApiType>;
      /**
       * Purchase cap per member cannot be zero
       **/
      SaleCapPerMemberIsZero: AugmentedError<ApiType>;
      /**
       * Sale duration cannot be zero
       **/
      SaleDurationIsZero: AugmentedError<ApiType>;
      /**
       * Specified sale duration is shorter than MinSaleDuration
       **/
      SaleDurationTooShort: AugmentedError<ApiType>;
      /**
       * Amount of tokens to purchase on sale cannot be zero
       **/
      SalePurchaseAmountIsZero: AugmentedError<ApiType>;
      /**
       * Sale participant's cap (either cap_per_member or whitelisted participant's specific cap)
       * was exceeded with the purchase
       **/
      SalePurchaseCapExceeded: AugmentedError<ApiType>;
      /**
       * Specified sale starting block is in the past
       **/
      SaleStartingBlockInThePast: AugmentedError<ApiType>;
      /**
       * Token's unit price cannot be zero
       **/
      SaleUnitPriceIsZero: AugmentedError<ApiType>;
      /**
       * Upper bound quantity cannot be zero
       **/
      SaleUpperBoundQuantityIsZero: AugmentedError<ApiType>;
      /**
       * Target Rate is higher than current patronage rate
       **/
      TargetPatronageRateIsHigherThanCurrentRate: AugmentedError<ApiType>;
      /**
       * Requested token does not exist
       **/
      TokenDoesNotExist: AugmentedError<ApiType>;
      /**
       * Token's current offering state is not Idle
       **/
      TokenIssuanceNotInIdleState: AugmentedError<ApiType>;
      /**
       * Symbol already in use
       **/
      TokenSymbolAlreadyInUse: AugmentedError<ApiType>;
      /**
       * Transfer destination member id invalid
       **/
      TransferDestinationMemberDoesNotExist: AugmentedError<ApiType>;
      /**
       * User already participating in the revenue split
       **/
      UserAlreadyParticipating: AugmentedError<ApiType>;
      /**
       * User is not participating in any split
       **/
      UserNotParticipantingInAnySplit: AugmentedError<ApiType>;
    };
    proposalsCodex: {
      /**
       * Invalid 'decrease stake proposal' parameter - cannot decrease by zero balance.
       **/
      DecreasingStakeIsZero: AugmentedError<ApiType>;
      /**
       * Insufficient funds for 'Update Working Group Budget' proposal execution
       **/
      InsufficientFundsForBudgetUpdate: AugmentedError<ApiType>;
      InvalidChannelPayoutsProposalMinCashoutExceedsMaxCashout: AugmentedError<ApiType>;
      /**
       * Invalid council election parameter - announcing_period
       **/
      InvalidCouncilElectionParameterAnnouncingPeriod: AugmentedError<ApiType>;
      /**
       * Invalid council election parameter - candidacy-limit
       **/
      InvalidCouncilElectionParameterCandidacyLimit: AugmentedError<ApiType>;
      /**
       * Invalid council election parameter - council_size
       **/
      InvalidCouncilElectionParameterCouncilSize: AugmentedError<ApiType>;
      /**
       * Invalid council election parameter - min_council_stake
       **/
      InvalidCouncilElectionParameterMinCouncilStake: AugmentedError<ApiType>;
      /**
       * Invalid council election parameter - min-voting_stake
       **/
      InvalidCouncilElectionParameterMinVotingStake: AugmentedError<ApiType>;
      /**
       * Invalid council election parameter - new_term_duration
       **/
      InvalidCouncilElectionParameterNewTermDuration: AugmentedError<ApiType>;
      /**
       * Invalid council election parameter - revealing_period
       **/
      InvalidCouncilElectionParameterRevealingPeriod: AugmentedError<ApiType>;
      /**
       * Invalid council election parameter - voting_period
       **/
      InvalidCouncilElectionParameterVotingPeriod: AugmentedError<ApiType>;
      /**
       * Invalid balance value for the spending proposal
       **/
      InvalidFundingRequestProposalBalance: AugmentedError<ApiType>;
      /**
       * Invalid number of accounts recieving funding request for 'Funding Request' proposal.
       **/
      InvalidFundingRequestProposalNumberOfAccount: AugmentedError<ApiType>;
      /**
       * Repeated account in 'Funding Request' proposal.
       **/
      InvalidFundingRequestProposalRepeatedAccount: AugmentedError<ApiType>;
      /**
       * Invalid 'set lead proposal' parameter - proposed lead cannot be a councilor
       **/
      InvalidSetLeadParameterCannotBeCouncilor: AugmentedError<ApiType>;
      /**
       * Invalid validator count for the 'set validator count' proposal
       **/
      InvalidValidatorCount: AugmentedError<ApiType>;
      /**
       * Invalid working group budget capacity parameter
       **/
      InvalidWorkingGroupBudgetCapacity: AugmentedError<ApiType>;
      /**
       * Require root origin in extrinsics
       **/
      RequireRootOrigin: AugmentedError<ApiType>;
      /**
       * Provided WASM code for the runtime upgrade proposal is empty
       **/
      RuntimeProposalIsEmpty: AugmentedError<ApiType>;
      /**
       * Provided text for text proposal is empty
       **/
      SignalProposalIsEmpty: AugmentedError<ApiType>;
      /**
       * Invalid 'slash stake proposal' parameter - cannot slash by zero balance.
       **/
      SlashingStakeIsZero: AugmentedError<ApiType>;
    };
    proposalsDiscussion: {
      /**
       * Account can't delete post at the moment
       **/
      CannotDeletePost: AugmentedError<ApiType>;
      /**
       * The thread has Closed mode. And post author doesn't belong to council or allowed members.
       **/
      CannotPostOnClosedThread: AugmentedError<ApiType>;
      /**
       * Account has insufficient balance to create a post
       **/
      InsufficientBalanceForPost: AugmentedError<ApiType>;
      /**
       * Max allowed authors list limit exceeded.
       **/
      MaxWhiteListSizeExceeded: AugmentedError<ApiType>;
      /**
       * Should be thread author or councilor.
       **/
      NotAuthorOrCouncilor: AugmentedError<ApiType>;
      /**
       * Post doesn't exist
       **/
      PostDoesntExist: AugmentedError<ApiType>;
      /**
       * Require root origin in extrinsics
       **/
      RequireRootOrigin: AugmentedError<ApiType>;
      /**
       * Thread doesn't exist
       **/
      ThreadDoesntExist: AugmentedError<ApiType>;
    };
    proposalsEngine: {
      /**
       * The proposal have been already voted on
       **/
      AlreadyVoted: AugmentedError<ApiType>;
      /**
       * The conflicting stake discovered. Cannot stake.
       **/
      ConflictingStakes: AugmentedError<ApiType>;
      /**
       * Description is too long
       **/
      DescriptionIsTooLong: AugmentedError<ApiType>;
      /**
       * Proposal cannot have an empty body
       **/
      EmptyDescriptionProvided: AugmentedError<ApiType>;
      /**
       * Stake cannot be empty with this proposal
       **/
      EmptyStake: AugmentedError<ApiType>;
      /**
       * Proposal cannot have an empty title"
       **/
      EmptyTitleProvided: AugmentedError<ApiType>;
      /**
       * There is not enough balance for a stake.
       **/
      InsufficientBalanceForStake: AugmentedError<ApiType>;
      /**
       * Exact execution block cannot be less than current_block.
       **/
      InvalidExactExecutionBlock: AugmentedError<ApiType>;
      /**
       * Approval threshold cannot be zero
       **/
      InvalidParameterApprovalThreshold: AugmentedError<ApiType>;
      /**
       * Slashing threshold cannot be zero
       **/
      InvalidParameterSlashingThreshold: AugmentedError<ApiType>;
      /**
       * Staking account doesn't belong to a member.
       **/
      InvalidStakingAccountForMember: AugmentedError<ApiType>;
      /**
       * Max active proposals number exceeded
       **/
      MaxActiveProposalNumberExceeded: AugmentedError<ApiType>;
      /**
       * Not an author
       **/
      NotAuthor: AugmentedError<ApiType>;
      /**
       * Proposal is finalized already
       **/
      ProposalFinalized: AugmentedError<ApiType>;
      /**
       * Disallow to cancel the proposal if there are any votes on it.
       **/
      ProposalHasVotes: AugmentedError<ApiType>;
      /**
       * The proposal does not exist
       **/
      ProposalNotFound: AugmentedError<ApiType>;
      /**
       * Require root origin in extrinsics
       **/
      RequireRootOrigin: AugmentedError<ApiType>;
      /**
       * Stake differs from the proposal requirements
       **/
      StakeDiffersFromRequired: AugmentedError<ApiType>;
      /**
       * Stake should be empty for this proposal
       **/
      StakeShouldBeEmpty: AugmentedError<ApiType>;
      /**
       * Title is too long
       **/
      TitleIsTooLong: AugmentedError<ApiType>;
      /**
       * Exact execution block cannot be zero.
       **/
      ZeroExactExecutionBlock: AugmentedError<ApiType>;
    };
    referendum: {
      /**
       * Trying to vote multiple time in the same cycle
       **/
      AlreadyVotedThisCycle: AugmentedError<ApiType>;
      /**
       * Origin is invalid
       **/
      BadOrigin: AugmentedError<ApiType>;
      /**
       * Staking account contains conflicting stakes.
       **/
      ConflictStakesOnAccount: AugmentedError<ApiType>;
      /**
       * Account Insufficient Free Balance (now)
       **/
      InsufficientBalanceToStake: AugmentedError<ApiType>;
      /**
       * Insufficient stake provided to cast a vote
       **/
      InsufficientStake: AugmentedError<ApiType>;
      /**
       * Salt and referendum option provided don't correspond to the commitment
       **/
      InvalidReveal: AugmentedError<ApiType>;
      /**
       * Vote for not existing option was revealed
       **/
      InvalidVote: AugmentedError<ApiType>;
      /**
       * Referendum is not running when expected to
       **/
      ReferendumNotRunning: AugmentedError<ApiType>;
      /**
       * Revealing stage is not in progress right now
       **/
      RevealingNotInProgress: AugmentedError<ApiType>;
      /**
       * Salt is too long
       **/
      SaltTooLong: AugmentedError<ApiType>;
      /**
       * Unstaking has been forbidden for the user (at least for now)
       **/
      UnstakingForbidden: AugmentedError<ApiType>;
      /**
       * Invalid time to release the locked stake
       **/
      UnstakingVoteInSameCycle: AugmentedError<ApiType>;
      /**
       * Trying to reveal vote that was not cast
       **/
      VoteNotExisting: AugmentedError<ApiType>;
    };
    session: {
      /**
       * Registered duplicate key.
       **/
      DuplicatedKey: AugmentedError<ApiType>;
      /**
       * Invalid ownership proof.
       **/
      InvalidProof: AugmentedError<ApiType>;
      /**
       * Key setting account is not live, so it's impossible to associate keys.
       **/
      NoAccount: AugmentedError<ApiType>;
      /**
       * No associated validator ID for account.
       **/
      NoAssociatedValidatorId: AugmentedError<ApiType>;
      /**
       * No keys are associated with this account.
       **/
      NoKeys: AugmentedError<ApiType>;
    };
    staking: {
      /**
       * Stash is already bonded.
       **/
      AlreadyBonded: AugmentedError<ApiType>;
      /**
       * Rewards for this era have already been claimed for this validator.
       **/
      AlreadyClaimed: AugmentedError<ApiType>;
      /**
       * Controller is already paired.
       **/
      AlreadyPaired: AugmentedError<ApiType>;
      /**
       * Internal state has become somehow corrupted and the operation cannot continue.
       **/
      BadState: AugmentedError<ApiType>;
      /**
       * A nomination target was supplied that was blocked or otherwise not a validator.
       **/
      BadTarget: AugmentedError<ApiType>;
      /**
       * The user has enough bond and thus cannot be chilled forcefully by an external person.
       **/
      CannotChillOther: AugmentedError<ApiType>;
      /**
       * Commission is too low. Must be at least `MinCommission`.
       **/
      CommissionTooLow: AugmentedError<ApiType>;
      /**
       * Duplicate index.
       **/
      DuplicateIndex: AugmentedError<ApiType>;
      /**
       * Targets cannot be empty.
       **/
      EmptyTargets: AugmentedError<ApiType>;
      /**
       * Attempting to target a stash that still has funds.
       **/
      FundedTarget: AugmentedError<ApiType>;
      /**
       * Incorrect previous history depth input provided.
       **/
      IncorrectHistoryDepth: AugmentedError<ApiType>;
      /**
       * Incorrect number of slashing spans provided.
       **/
      IncorrectSlashingSpans: AugmentedError<ApiType>;
      /**
       * Cannot have a validator or nominator role, with value less than the minimum defined by
       * governance (see `MinValidatorBond` and `MinNominatorBond`). If unbonding is the
       * intention, `chill` first to remove one's role as validator/nominator.
       **/
      InsufficientBond: AugmentedError<ApiType>;
      /**
       * Invalid era to reward.
       **/
      InvalidEraToReward: AugmentedError<ApiType>;
      /**
       * Invalid number of nominations.
       **/
      InvalidNumberOfNominations: AugmentedError<ApiType>;
      /**
       * Slash record index out of bounds.
       **/
      InvalidSlashIndex: AugmentedError<ApiType>;
      /**
       * Can not schedule more unlock chunks.
       **/
      NoMoreChunks: AugmentedError<ApiType>;
      /**
       * Not a controller account.
       **/
      NotController: AugmentedError<ApiType>;
      /**
       * Items are not sorted and unique.
       **/
      NotSortedAndUnique: AugmentedError<ApiType>;
      /**
       * Not a stash account.
       **/
      NotStash: AugmentedError<ApiType>;
      /**
       * Can not rebond without unlocking chunks.
       **/
      NoUnlockChunk: AugmentedError<ApiType>;
      /**
       * There are too many nominators in the system. Governance needs to adjust the staking
       * settings to keep things safe for the runtime.
       **/
      TooManyNominators: AugmentedError<ApiType>;
      /**
       * Too many nomination targets supplied.
       **/
      TooManyTargets: AugmentedError<ApiType>;
      /**
       * There are too many validators in the system. Governance needs to adjust the staking
       * settings to keep things safe for the runtime.
       **/
      TooManyValidators: AugmentedError<ApiType>;
    };
    storage: {
      /**
       * Blacklist size limit exceeded.
       **/
      BlacklistSizeLimitExceeded: AugmentedError<ApiType>;
      /**
       * Cannot delete non empty dynamic bag.
       **/
      CannotDeleteNonEmptyDynamicBag: AugmentedError<ApiType>;
      /**
       * Cannot delete a non-empty storage bucket.
       **/
      CannotDeleteNonEmptyStorageBucket: AugmentedError<ApiType>;
      /**
       * Data object hash is part of the blacklist.
       **/
      DataObjectBlacklisted: AugmentedError<ApiType>;
      /**
       * Data object doesn't exist.
       **/
      DataObjectDoesntExist: AugmentedError<ApiType>;
      /**
       * Data object id collection is empty.
       **/
      DataObjectIdCollectionIsEmpty: AugmentedError<ApiType>;
      /**
       * The `data_object_ids` extrinsic parameter collection is empty.
       **/
      DataObjectIdParamsAreEmpty: AugmentedError<ApiType>;
      /**
       * Invalid extrinsic call: data object state bloat bond changed.
       **/
      DataObjectStateBloatBondChanged: AugmentedError<ApiType>;
      /**
       * Invalid extrinsic call: data size fee changed.
       **/
      DataSizeFeeChanged: AugmentedError<ApiType>;
      /**
       * Invalid operation with invites: another storage provider was invited.
       **/
      DifferentStorageProviderInvited: AugmentedError<ApiType>;
      /**
       * Distribution bucket doesn't accept new bags.
       **/
      DistributionBucketDoesntAcceptNewBags: AugmentedError<ApiType>;
      /**
       * Distribution bucket doesn't exist.
       **/
      DistributionBucketDoesntExist: AugmentedError<ApiType>;
      /**
       * Distribution bucket family doesn't exist.
       **/
      DistributionBucketFamilyDoesntExist: AugmentedError<ApiType>;
      /**
       * Distribution bucket id collections are empty.
       **/
      DistributionBucketIdCollectionsAreEmpty: AugmentedError<ApiType>;
      /**
       * Distribution bucket is bound to a bag.
       **/
      DistributionBucketIsBoundToBag: AugmentedError<ApiType>;
      /**
       * Distribution bucket is not bound to a bag.
       **/
      DistributionBucketIsNotBoundToBag: AugmentedError<ApiType>;
      /**
       * The new `DistributionBucketsPerBagLimit` number is too high.
       **/
      DistributionBucketsPerBagLimitTooHigh: AugmentedError<ApiType>;
      /**
       * The new `DistributionBucketsPerBagLimit` number is too low.
       **/
      DistributionBucketsPerBagLimitTooLow: AugmentedError<ApiType>;
      /**
       * Distribution bucket id collection provided contradicts the existing dynamic bag
       * creation policy.
       **/
      DistributionBucketsViolatesDynamicBagCreationPolicy: AugmentedError<ApiType>;
      /**
       * Distribution family bound to a bag creation policy.
       **/
      DistributionFamilyBoundToBagCreationPolicy: AugmentedError<ApiType>;
      /**
       * Distribution provider operator already invited.
       **/
      DistributionProviderOperatorAlreadyInvited: AugmentedError<ApiType>;
      /**
       * Distribution provider operator doesn't exist.
       **/
      DistributionProviderOperatorDoesntExist: AugmentedError<ApiType>;
      /**
       * Distribution provider operator already set.
       **/
      DistributionProviderOperatorSet: AugmentedError<ApiType>;
      /**
       * Dynamic bag doesn't exist.
       **/
      DynamicBagDoesntExist: AugmentedError<ApiType>;
      /**
       * Cannot create the dynamic bag: dynamic bag exists.
       **/
      DynamicBagExists: AugmentedError<ApiType>;
      /**
       * Upload data error: empty content ID provided.
       **/
      EmptyContentId: AugmentedError<ApiType>;
      /**
       * Insufficient balance for an operation.
       **/
      InsufficientBalance: AugmentedError<ApiType>;
      /**
       * Insufficient module treasury balance for an operation.
       **/
      InsufficientTreasuryBalance: AugmentedError<ApiType>;
      /**
       * Invalid CID length (must be 46 bytes)
       **/
      InvalidCidLength: AugmentedError<ApiType>;
      /**
       * Upload data error: invalid state bloat bond source account.
       **/
      InvalidStateBloatBondSourceAccount: AugmentedError<ApiType>;
      /**
       * Invalid storage provider for bucket.
       **/
      InvalidStorageProvider: AugmentedError<ApiType>;
      /**
       * Invalid transactor account ID for this bucket.
       **/
      InvalidTransactorAccount: AugmentedError<ApiType>;
      /**
       * Invalid operation with invites: storage provider was already invited.
       **/
      InvitedStorageProvider: AugmentedError<ApiType>;
      /**
       * Max data object size exceeded.
       **/
      MaxDataObjectSizeExceeded: AugmentedError<ApiType>;
      /**
       * Max distribution bucket family number limit exceeded.
       **/
      MaxDistributionBucketFamilyNumberLimitExceeded: AugmentedError<ApiType>;
      /**
       * Max distribution bucket number per bag limit exceeded.
       **/
      MaxDistributionBucketNumberPerBagLimitExceeded: AugmentedError<ApiType>;
      /**
       * Max number of pending invitations limit for a distribution bucket reached.
       **/
      MaxNumberOfPendingInvitationsLimitForDistributionBucketReached: AugmentedError<ApiType>;
      /**
       * Invalid operations: must be a distribution provider operator for a bucket.
       **/
      MustBeDistributionProviderOperatorForBucket: AugmentedError<ApiType>;
      /**
       * No distribution bucket invitation.
       **/
      NoDistributionBucketInvitation: AugmentedError<ApiType>;
      /**
       * Empty "data object creation" collection.
       **/
      NoObjectsOnUpload: AugmentedError<ApiType>;
      /**
       * Invalid operation with invites: there is no storage bucket invitation.
       **/
      NoStorageBucketInvitation: AugmentedError<ApiType>;
      /**
       * Not allowed 'number of distribution buckets'
       **/
      NumberOfDistributionBucketsOutsideOfAllowedContraints: AugmentedError<ApiType>;
      /**
       * Not allowed 'number of storage buckets'
       **/
      NumberOfStorageBucketsOutsideOfAllowedContraints: AugmentedError<ApiType>;
      /**
       * Cannot move objects within the same bag.
       **/
      SourceAndDestinationBagsAreEqual: AugmentedError<ApiType>;
      /**
       * The storage bucket doesn't accept new bags.
       **/
      StorageBucketDoesntAcceptNewBags: AugmentedError<ApiType>;
      /**
       * The requested storage bucket doesn't exist.
       **/
      StorageBucketDoesntExist: AugmentedError<ApiType>;
      /**
       * Storage bucket id collections are empty.
       **/
      StorageBucketIdCollectionsAreEmpty: AugmentedError<ApiType>;
      /**
       * The requested storage bucket is already bound to a bag.
       **/
      StorageBucketIsBoundToBag: AugmentedError<ApiType>;
      /**
       * The requested storage bucket is not bound to a bag.
       **/
      StorageBucketIsNotBoundToBag: AugmentedError<ApiType>;
      /**
       * Object number limit for the storage bucket reached.
       **/
      StorageBucketObjectNumberLimitReached: AugmentedError<ApiType>;
      /**
       * Objects total size limit for the storage bucket reached.
       **/
      StorageBucketObjectSizeLimitReached: AugmentedError<ApiType>;
      /**
       * `StorageBucketsPerBagLimit` was exceeded for a bag.
       **/
      StorageBucketPerBagLimitExceeded: AugmentedError<ApiType>;
      /**
       * Storage bucket id collection provided contradicts the existing dynamic bag
       * creation policy.
       **/
      StorageBucketsNumberViolatesDynamicBagCreationPolicy: AugmentedError<ApiType>;
      /**
       * The new `StorageBucketsPerBagLimit` number is too high.
       **/
      StorageBucketsPerBagLimitTooHigh: AugmentedError<ApiType>;
      /**
       * The new `StorageBucketsPerBagLimit` number is too low.
       **/
      StorageBucketsPerBagLimitTooLow: AugmentedError<ApiType>;
      /**
       * Invalid operation with invites: storage provider was already set.
       **/
      StorageProviderAlreadySet: AugmentedError<ApiType>;
      /**
       * Storage provider must be set.
       **/
      StorageProviderMustBeSet: AugmentedError<ApiType>;
      /**
       * Storage provider operator doesn't exist.
       **/
      StorageProviderOperatorDoesntExist: AugmentedError<ApiType>;
      /**
       * Uploading of the new object is blocked.
       **/
      UploadingBlocked: AugmentedError<ApiType>;
      /**
       * Max object number limit exceeded for voucher.
       **/
      VoucherMaxObjectNumberLimitExceeded: AugmentedError<ApiType>;
      /**
       * Max object size limit exceeded for voucher.
       **/
      VoucherMaxObjectSizeLimitExceeded: AugmentedError<ApiType>;
      /**
       * Upload data error: zero object size.
       **/
      ZeroObjectSize: AugmentedError<ApiType>;
    };
    storageWorkingGroup: {
      /**
       * Trying to fill opening with an application for other opening
       **/
      ApplicationsNotForOpening: AugmentedError<ApiType>;
      /**
       * Application stake is less than required opening stake.
       **/
      ApplicationStakeDoesntMatchOpening: AugmentedError<ApiType>;
      /**
       * Staking less than the lower bound.
       **/
      BelowMinimumStakes: AugmentedError<ApiType>;
      /**
       * Cannot decrease stake - stake delta greater than initial stake.
       **/
      CannotDecreaseStakeDeltaGreaterThanStake: AugmentedError<ApiType>;
      /**
       * There is leader already, cannot hire another one.
       **/
      CannotHireLeaderWhenLeaderExists: AugmentedError<ApiType>;
      /**
       * Cannot fill opening with multiple applications.
       **/
      CannotHireMultipleLeaders: AugmentedError<ApiType>;
      /**
       * Reward could not be zero.
       **/
      CannotRewardWithZero: AugmentedError<ApiType>;
      /**
       * Invalid spending amount.
       **/
      CannotSpendZero: AugmentedError<ApiType>;
      /**
       * Staking account contains conflicting stakes.
       **/
      ConflictStakesOnAccount: AugmentedError<ApiType>;
      /**
       * Current lead is not set.
       **/
      CurrentLeadNotSet: AugmentedError<ApiType>;
      /**
       * Cannot withdraw: insufficient budget balance.
       **/
      InsufficientBalanceForTransfer: AugmentedError<ApiType>;
      /**
       * Insufficient balance to cover stake.
       **/
      InsufficientBalanceToCoverStake: AugmentedError<ApiType>;
      /**
       * It's not enough budget for this spending.
       **/
      InsufficientBudgetForSpending: AugmentedError<ApiType>;
      /**
       * Insufficient tokens for funding (on member controller account)
       **/
      InsufficientTokensForFunding: AugmentedError<ApiType>;
      /**
       * Invalid origin for a member.
       **/
      InvalidMemberOrigin: AugmentedError<ApiType>;
      /**
       * Staking account doesn't belong to a member.
       **/
      InvalidStakingAccountForMember: AugmentedError<ApiType>;
      /**
       * Not a lead account.
       **/
      IsNotLeadAccount: AugmentedError<ApiType>;
      /**
       * Working group size limit exceeded.
       **/
      MaxActiveWorkerNumberExceeded: AugmentedError<ApiType>;
      /**
       * Cannot fill opening - no applications provided.
       **/
      NoApplicationsProvided: AugmentedError<ApiType>;
      /**
       * Opening does not exist.
       **/
      OpeningDoesNotExist: AugmentedError<ApiType>;
      /**
       * Origin is not applicant.
       **/
      OriginIsNotApplicant: AugmentedError<ApiType>;
      /**
       * Signer is not worker role account.
       **/
      SignerIsNotWorkerRoleAccount: AugmentedError<ApiType>;
      /**
       * Provided stake balance cannot be zero.
       **/
      StakeBalanceCannotBeZero: AugmentedError<ApiType>;
      /**
       * Successful worker application does not exist.
       **/
      SuccessfulWorkerApplicationDoesNotExist: AugmentedError<ApiType>;
      /**
       * Specified unstaking period is less then minimum set for the group.
       **/
      UnstakingPeriodLessThanMinimum: AugmentedError<ApiType>;
      /**
       * Worker application does not exist.
       **/
      WorkerApplicationDoesNotExist: AugmentedError<ApiType>;
      /**
       * Worker does not exist.
       **/
      WorkerDoesNotExist: AugmentedError<ApiType>;
      /**
       * Worker has no recurring reward.
       **/
      WorkerHasNoReward: AugmentedError<ApiType>;
      /**
       * Invalid operation - worker is leaving.
       **/
      WorkerIsLeaving: AugmentedError<ApiType>;
      /**
       * Worker storage text is too long.
       **/
      WorkerStorageValueTooLong: AugmentedError<ApiType>;
      /**
       * Trying to fund with zero tokens
       **/
      ZeroTokensFunding: AugmentedError<ApiType>;
    };
    sudo: {
      /**
       * Sender must be the Sudo account
       **/
      RequireSudo: AugmentedError<ApiType>;
    };
    system: {
      /**
       * The origin filter prevent the call to be dispatched.
       **/
      CallFiltered: AugmentedError<ApiType>;
      /**
       * Failed to extract the runtime version from the new runtime.
       * 
       * Either calling `Core_version` or decoding `RuntimeVersion` failed.
       **/
      FailedToExtractRuntimeVersion: AugmentedError<ApiType>;
      /**
       * The name of specification does not match between the current runtime
       * and the new runtime.
       **/
      InvalidSpecName: AugmentedError<ApiType>;
      /**
       * Suicide called when the account has non-default composite data.
       **/
      NonDefaultComposite: AugmentedError<ApiType>;
      /**
       * There is a non-zero reference count preventing the account from being purged.
       **/
      NonZeroRefCount: AugmentedError<ApiType>;
      /**
       * The specification version is not allowed to decrease between the current runtime
       * and the new runtime.
       **/
      SpecVersionNeedsToIncrease: AugmentedError<ApiType>;
    };
    utility: {
      /**
       * Too many calls batched.
       **/
      TooManyCalls: AugmentedError<ApiType>;
    };
    vesting: {
      /**
       * Amount being transferred is too low to create a vesting schedule.
       **/
      AmountLow: AugmentedError<ApiType>;
      /**
       * The account already has `MaxVestingSchedules` count of schedules and thus
       * cannot add another one. Consider merging existing schedules in order to add another.
       **/
      AtMaxVestingSchedules: AugmentedError<ApiType>;
      /**
       * Failed to create a new schedule because some parameter was invalid.
       **/
      InvalidScheduleParams: AugmentedError<ApiType>;
      /**
       * The account given is not vesting.
       **/
      NotVesting: AugmentedError<ApiType>;
      /**
       * An index was out of bounds of the vesting schedules.
       **/
      ScheduleIndexOutOfBounds: AugmentedError<ApiType>;
    };
  } // AugmentedErrors
} // declare module<|MERGE_RESOLUTION|>--- conflicted
+++ resolved
@@ -227,17 +227,6 @@
        **/
       ChannelStateBloatBondChanged: AugmentedError<ApiType>;
       /**
-<<<<<<< HEAD
-       * Channel Transfers are blocked during revenue splits
-       **/
-      ChannelTransfersBlockedDuringRevenueSplits: AugmentedError<ApiType>;
-      /**
-       * Channel Transfers are blocked during token sales
-       **/
-      ChannelTransfersBlockedDuringTokenSales: AugmentedError<ApiType>;
-      /**
-=======
->>>>>>> d70ae725
        * Creator token was already issued for this channel
        **/
       CreatorTokenAlreadyIssued: AugmentedError<ApiType>;
