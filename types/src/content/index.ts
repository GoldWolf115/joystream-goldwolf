--- conflicted
+++ resolved
@@ -1,6 +1,6 @@
 import { Vec, Option, Tuple, BTreeSet, UInt, BTreeMap } from '@polkadot/types'
 import { bool, u8, u32, u64, Null, Bytes } from '@polkadot/types/primitive'
-import { JoyStructDecorated, JoyEnum, ChannelId, MemberId, Balance, Hash, BlockNumber } from '../common'
+import { JoyStructDecorated, JoyEnum, ChannelId, MemberId, Balance, Hash, BlockNumber, AccountId } from '../common'
 import { DataObjectId, DataObjectCreationParameters } from '../storage'
 
 export class DistributionBucketId extends u64 {}
@@ -35,11 +35,7 @@
   buy_now_price: Option.with(Balance),
   whitelist: BTreeSet.with(MemberId),
   end: BlockNumber,
-<<<<<<< HEAD
-  auction_duration: BlockNumber,
-=======
   start: BlockNumber,
->>>>>>> bc20d0e9
   extension_period: BlockNumber,
   min_bid_step: Balance,
   top_bid: Option.with(EnglishAuctionBid),
@@ -51,10 +47,7 @@
   whitelist: BTreeSet.with(MemberId),
   bid_lock_duration: BlockNumber,
   auction_id: OpenAuctionId,
-<<<<<<< HEAD
-=======
   start: BlockNumber,
->>>>>>> bc20d0e9
 }) {}
 
 export class TransactionalStatus extends JoyEnum({
@@ -237,9 +230,8 @@
 export class Channel extends JoyStructDecorated({
   owner: ChannelOwner,
   num_videos: u64,
-<<<<<<< HEAD
   collaborators: BTreeMap.with(MemberId, ChannelAgentPermissions),
-  cumulative_payout_earned: Balance,
+  cumulative_reward_claimed: Balance,
   privilege_level: ChannelPrivilegeLevel,
   paused_features: BTreeSet.with(PausableChannelFeature),
   transfer_status: ChannelTransferStatus,
@@ -248,13 +240,6 @@
   weekly_nft_limit: LimitPerPeriod,
   daily_nft_counter: NftCounter,
   weekly_nft_counter: NftCounter,
-=======
-  is_censored: bool,
-  reward_account: Option.with(AccountId),
-  collaborators: BTreeSet.with(MemberId),
-  moderators: BTreeSet.with(MemberId),
-  cumulative_reward_claimed: Balance,
->>>>>>> bc20d0e9
 }) {}
 
 export class ChannelCreationParameters extends JoyStructDecorated({
@@ -343,23 +328,6 @@
   reason: Hash,
 }) {}
 
-<<<<<<< HEAD
-=======
-export class ModeratorSet extends BTreeSet.with(MemberId) {}
-
-export class NftMetadata extends Vec.with(u8) {}
-
-export class NFTOwner extends JoyEnum({
-  ChannelOwner: Null,
-  Member: MemberId,
-}) {}
-
-export class OwnedNFT extends JoyStructDecorated({
-  owner: NFTOwner,
-  transactional_status: TransactionalStatus,
-  creator_royalty: Option.with(Royalty),
-}) {}
-
 export class ChannelPayoutsPayloadParameters extends JoyStructDecorated({
   uploader_account: AccountId,
   object_creation_params: DataObjectCreationParameters,
@@ -374,7 +342,6 @@
   channel_cashouts_enabled: Option.with(bool),
 }) {}
 
->>>>>>> bc20d0e9
 export const contentTypes = {
   CuratorId,
   CuratorGroupId,
@@ -418,7 +385,6 @@
   NftIssuanceParameters,
   NftMetadata,
   OpenAuctionId,
-<<<<<<< HEAD
   // Moderation
   ChannelPrivilegeLevel,
   PausableChannelFeature,
@@ -437,11 +403,9 @@
   NftLimitId,
   LimitPerPeriod,
   NftCounter,
-=======
   // Channel payouts
   ChannelPayoutsPayloadParameters,
   UpdateChannelPayoutsParameters,
->>>>>>> bc20d0e9
 }
 
 export default contentTypes