--- conflicted
+++ resolved
@@ -1,8 +1,4 @@
-<<<<<<< HEAD
-import { Codec, ITuple, RegistryTypes } from '@polkadot/types/types'
-=======
-import { Codec, DetectCodec, RegistryTypes, Constructor } from '@polkadot/types/types'
->>>>>>> f62058ba
+import { Codec, DetectCodec, RegistryTypes, ITuple } from '@polkadot/types/types'
 import common from './common'
 import members from './members'
 import council from './council'
@@ -15,13 +11,7 @@
 import constitution from './constitution'
 import bounty from './bounty'
 import content from './content'
-<<<<<<< HEAD
-import { InterfaceTypes } from '@polkadot/types/types/registry'
 import { TypeRegistry, Text, UInt, Null, bool, Option, Vec, BTreeSet, BTreeMap, Tuple } from '@polkadot/types'
-=======
-import legacy from './legacy'
-import { TypeRegistry, Text, UInt, Null, bool, Option, Vec, BTreeSet, BTreeMap } from '@polkadot/types'
->>>>>>> f62058ba
 import { ExtendedEnum } from './JoyEnum'
 import { ExtendedStruct } from './JoyStruct'
 
@@ -98,10 +88,4 @@
   value: CreateInterface<T>
 ): DetectCodec<T, TN> {
   return registry.createType<T, TN>(typeName, value)
-}
-
-// FIXME: Backward-compatibility. Use only one createType in the future!
-export function createTypeFromConstructor<T extends Codec>(type: Constructor<T>, value: CreateInterface<T>): T {
-  const TypeConstructor = type
-  return new TypeConstructor(registry, value)
 }