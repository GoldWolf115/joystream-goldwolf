<<<<<<< HEAD
import { Option, bool, u32, Text, Bytes } from '@polkadot/types'
=======
import { Option, Null, bool, u32, u64, u128, Text } from '@polkadot/types'
import { BlockNumber, Moment } from '@polkadot/types/interfaces'
import { GenericAccountId as AccountId } from '@polkadot/types/generic/AccountId'
>>>>>>> b2765ec0
import { RegistryTypes } from '@polkadot/types/types'
import { AccountId, MemberId, JoyStructDecorated } from './common'

export type IMembership = {
  handle_hash: Bytes
  root_account: AccountId
  controller_account: AccountId
  verified: bool
  invites: u32
}

export class Membership
  extends JoyStructDecorated({
    handle_hash: Bytes,
    root_account: AccountId,
    controller_account: AccountId,
    verified: bool,
    invites: u32,
  })
  implements IMembership {}

export type IStakingAccountMemberBinding = {
  member_id: MemberId
  confirmed: bool
}

export class StakingAccountMemberBinding
  extends JoyStructDecorated({
    member_id: MemberId,
    confirmed: bool,
  })
  implements IStakingAccountMemberBinding {}

export type IBuyMembershipParameters = {
  root_account: AccountId
  controller_account: AccountId
  handle: Option<Text>
  metadata: Bytes
  referrer_id: Option<MemberId>
}

export class BuyMembershipParameters
  extends JoyStructDecorated({
    root_account: AccountId,
    controller_account: AccountId,
    handle: Option.with(Text),
    metadata: Bytes,
    referrer_id: Option.with(MemberId),
  })
  implements IBuyMembershipParameters {}

export type IInviteMembershipParameters = {
  inviting_member_id: MemberId
  root_account: AccountId
  controller_account: AccountId
  handle: Option<Text>
  metadata: Bytes
}

export class InviteMembershipParameters
  extends JoyStructDecorated({
    inviting_member_id: MemberId,
    root_account: AccountId,
    controller_account: AccountId,
    handle: Option.with(Text),
    metadata: Bytes,
  })
  implements IInviteMembershipParameters {}

export const membersTypes: RegistryTypes = {
  Membership,
  StakingAccountMemberBinding,
  BuyMembershipParameters,
  InviteMembershipParameters,
}

export default membersTypes<|MERGE_RESOLUTION|>--- conflicted
+++ resolved
@@ -1,12 +1,7 @@
-<<<<<<< HEAD
 import { Option, bool, u32, Text, Bytes } from '@polkadot/types'
-=======
-import { Option, Null, bool, u32, u64, u128, Text } from '@polkadot/types'
-import { BlockNumber, Moment } from '@polkadot/types/interfaces'
 import { GenericAccountId as AccountId } from '@polkadot/types/generic/AccountId'
->>>>>>> b2765ec0
 import { RegistryTypes } from '@polkadot/types/types'
-import { AccountId, MemberId, JoyStructDecorated } from './common'
+import { MemberId, JoyStructDecorated } from './common'
 
 export type IMembership = {
   handle_hash: Bytes
