import { Null, u128, u64, Text, Vec, bool, GenericAccountId as AccountId, BTreeSet, BTreeMap } from '@polkadot/types'
import { RegistryTypes } from '@polkadot/types/types'
import { JoyBTreeSet, JoyEnum, JoyStructDecorated, WorkingGroup } from './common'
<<<<<<< HEAD
import { ChannelId } from './content-working-group'
=======
>>>>>>> 012cb032
import { MemberId } from './members'

export class BalanceOf extends u128 {}
export class DataObjectId extends u64 {}
export class StorageBucketId extends u64 {}

export type StorageBucketsPerBagValueConstraintType = {
  min: u64
  max_min_diff: u64
}

export class StorageBucketsPerBagValueConstraint
  extends JoyStructDecorated({
    min: u64,
    max_min_diff: u64,
  })
  implements StorageBucketsPerBagValueConstraintType {}

<<<<<<< HEAD
export const DynamicBagIdDef = {
  Member: MemberId,
  Channel: ChannelId,
}
export type DynamicBagIdKey = keyof typeof DynamicBagIdDef
export class DynamicBagIdType extends JoyEnum(DynamicBagIdDef) {}

// Runtime alias
export class DynamicBagId extends DynamicBagIdType {}

// TODO: implement these types:
export class DynamicBag extends u64 {}
export class StaticBag extends u64 {}
export class StorageBucket extends u64 {}
//
=======
export type DataObjectType = {
  accepted: bool
  deletion_prize: BalanceOf
  size: u64
}

export class DataObject
  extends JoyStructDecorated({
    accepted: bool,
    deletion_prize: BalanceOf,
    size: u64,
  })
  implements DataObjectType {}

export class DataObjectIdSet extends JoyBTreeSet(DataObjectId) {}
export class DataObjectIdMap extends BTreeMap.with(DataObjectId, DataObject) {}
export class DistributionBucketId extends u64 {}
export class StorageBucketIdSet extends JoyBTreeSet(StorageBucketId) {}
export class DistributionBucketSet extends JoyBTreeSet(DistributionBucketId) {}

export type StaticBagType = {
  objects: DataObjectIdMap
  stored_by: StorageBucketIdSet
  distributed_by: DistributionBucketSet
}

export class StaticBag
  extends JoyStructDecorated({
    objects: DataObjectIdMap,
    stored_by: StorageBucketIdSet,
    distributed_by: DistributionBucketSet,
  })
  implements StaticBagType {}

export type DynamicBagTypeDef = {
  objects: DataObjectIdMap
  stored_by: StorageBucketIdSet
  distributed_by: DistributionBucketSet
  deletion_prize: BalanceOf
}

export class DynamicBag
  extends JoyStructDecorated({
    objects: DataObjectIdMap,
    stored_by: StorageBucketIdSet,
    distributed_by: DistributionBucketSet,
    deletion_prize: BalanceOf,
  })
  implements DynamicBagTypeDef {}
>>>>>>> 012cb032

export type DynamicBagCreationPolicyType = {
  numberOfStorageBuckets: u64
}

export class DynamicBagCreationPolicy
  extends JoyStructDecorated({
    numberOfStorageBuckets: u64,
  })
  implements DynamicBagCreationPolicyType {}

export const DynamicBagTypeDef = {
  Member: Null,
  Channel: Null,
} as const
export type DynamicBagTypeKey = keyof typeof DynamicBagTypeDef
export class DynamicBagType extends JoyEnum(DynamicBagTypeDef) {}

export const StaticBagIdDef = {
  Council: Null,
  WorkingGroup: WorkingGroup,
} as const
export type StaticBagIdKey = keyof typeof StaticBagIdDef
export class StaticBagId extends JoyEnum(StaticBagIdDef) {}

export class Static extends StaticBagId {}

export class ChannelId extends u64 {}
export const DynamicBagIdDef = {
  Member: MemberId,
  Channel: ChannelId,
} as const
export type DynamicBagIdKey = keyof typeof DynamicBagIdDef
export class DynamicBagId extends JoyEnum(DynamicBagIdDef) {}

export class Dynamic extends DynamicBagId {}

export const BagIdDef = {
  Static,
<<<<<<< HEAD
  Dynamic: DynamicBagIdType,
=======
  Dynamic,
>>>>>>> 012cb032
} as const
export type BagIdKey = keyof typeof BagIdDef
export class BagId extends JoyEnum(BagIdDef) {}

// Alias
export class BagIdType extends BagId {}

export type VoucherType = {
  sizeLimit: u64
  objectsLimit: u64
  sizeUsed: u64
  objectsUsed: u64
}

export class Voucher
  extends JoyStructDecorated({
    sizeLimit: u64,
    objectsLimit: u64,
    sizeUsed: u64,
    objectsUsed: u64,
  })
  implements VoucherType {}

export const StorageBucketOperatorStatusDef = {
  Missing: Null,
  InvitedStorageWorker: u64,
  StorageWorker: u64,
} as const
export type StorageBucketOperatorStatusKey = keyof typeof StorageBucketOperatorStatusDef
export class StorageBucketOperatorStatus extends JoyEnum(StorageBucketOperatorStatusDef) {}

export type StorageBucketType = {
  operator_status: StorageBucketOperatorStatus
  accepting_new_bags: bool
  voucher: Voucher
  metadata: Text
}

export class StorageBucket
  extends JoyStructDecorated({
    operator_status: StorageBucketOperatorStatus,
    accepting_new_bags: bool,
    voucher: Voucher,
    metadata: Text,
  })
  implements StorageBucketType {}

export type DataObjectCreationParametersType = {
  size: u64
  ipfsContentId: Text
}

export class DataObjectCreationParameters
  extends JoyStructDecorated({
    size: u64,
    ipfsContentId: Text,
  })
  implements DataObjectCreationParametersType {}

export type UploadParametersType = {
  authenticationKey: Text
  bagId: BagId
  objectCreationList: Vec<DataObjectCreationParameters>
  deletionPrizeSourceAccountId: AccountId
}

export class UploadParameters
  extends JoyStructDecorated({
    authenticationKey: Text,
    bagId: BagId,
    objectCreationList: Vec.with(DataObjectCreationParameters),
    deletionPrizeSourceAccountId: AccountId,
  })
  implements UploadParametersType {}

export class ContentId extends Text {}
export class ContentIdSet extends BTreeSet.with(ContentId) {}

export const storageTypes: RegistryTypes = {
  StorageBucketId,
  StorageBucketsPerBagValueConstraint,
  DataObjectId,
  DynamicBagIdType,
  DynamicBagId,
  Voucher,
  DynamicBagType,
  DynamicBagCreationPolicy,
  DynamicBag,
  StaticBag,
  StorageBucket,
  StaticBagId,
  Static,
  Dynamic,
  BagId,
  DataObjectCreationParameters,
  BagIdType,
  UploadParameters,
  StorageBucketIdSet,
  DataObjectIdSet,
  ContentIdSet,
  ContentId,
<<<<<<< HEAD
=======
  StorageBucketOperatorStatus,
>>>>>>> 012cb032
}
export default storageTypes<|MERGE_RESOLUTION|>--- conflicted
+++ resolved
@@ -1,11 +1,20 @@
-import { Null, u128, u64, Text, Vec, bool, GenericAccountId as AccountId, BTreeSet, BTreeMap } from '@polkadot/types'
+import {
+  Null,
+  u128,
+  u64,
+  Text,
+  Vec,
+  bool,
+  GenericAccountId as AccountId,
+  BTreeSet,
+  BTreeMap,
+  u32,
+} from '@polkadot/types'
 import { RegistryTypes } from '@polkadot/types/types'
 import { JoyBTreeSet, JoyEnum, JoyStructDecorated, WorkingGroup } from './common'
-<<<<<<< HEAD
 import { ChannelId } from './content-working-group'
-=======
->>>>>>> 012cb032
 import { MemberId } from './members'
+import { WorkerId } from './working-group'
 
 export class BalanceOf extends u128 {}
 export class DataObjectId extends u64 {}
@@ -23,23 +32,6 @@
   })
   implements StorageBucketsPerBagValueConstraintType {}
 
-<<<<<<< HEAD
-export const DynamicBagIdDef = {
-  Member: MemberId,
-  Channel: ChannelId,
-}
-export type DynamicBagIdKey = keyof typeof DynamicBagIdDef
-export class DynamicBagIdType extends JoyEnum(DynamicBagIdDef) {}
-
-// Runtime alias
-export class DynamicBagId extends DynamicBagIdType {}
-
-// TODO: implement these types:
-export class DynamicBag extends u64 {}
-export class StaticBag extends u64 {}
-export class StorageBucket extends u64 {}
-//
-=======
 export type DataObjectType = {
   accepted: bool
   deletion_prize: BalanceOf
@@ -57,6 +49,7 @@
 export class DataObjectIdSet extends JoyBTreeSet(DataObjectId) {}
 export class DataObjectIdMap extends BTreeMap.with(DataObjectId, DataObject) {}
 export class DistributionBucketId extends u64 {}
+export class DistributionBucketFamilyId extends u64 {}
 export class StorageBucketIdSet extends JoyBTreeSet(StorageBucketId) {}
 export class DistributionBucketSet extends JoyBTreeSet(DistributionBucketId) {}
 
@@ -89,15 +82,16 @@
     deletion_prize: BalanceOf,
   })
   implements DynamicBagTypeDef {}
->>>>>>> 012cb032
 
 export type DynamicBagCreationPolicyType = {
   numberOfStorageBuckets: u64
+  families: BTreeMap<DistributionBucketFamilyId, u32>
 }
 
 export class DynamicBagCreationPolicy
   extends JoyStructDecorated({
     numberOfStorageBuckets: u64,
+    families: BTreeMap.with(DistributionBucketFamilyId, u32),
   })
   implements DynamicBagCreationPolicyType {}
 
@@ -108,6 +102,16 @@
 export type DynamicBagTypeKey = keyof typeof DynamicBagTypeDef
 export class DynamicBagType extends JoyEnum(DynamicBagTypeDef) {}
 
+export const DynamicBagIdDef = {
+  Member: MemberId,
+  Channel: ChannelId,
+}
+export type DynamicBagIdKey = keyof typeof DynamicBagIdDef
+export class DynamicBagIdType extends JoyEnum(DynamicBagIdDef) {}
+
+// Runtime alias
+export class DynamicBagId extends DynamicBagIdType {}
+
 export const StaticBagIdDef = {
   Council: Null,
   WorkingGroup: WorkingGroup,
@@ -116,24 +120,11 @@
 export class StaticBagId extends JoyEnum(StaticBagIdDef) {}
 
 export class Static extends StaticBagId {}
-
-export class ChannelId extends u64 {}
-export const DynamicBagIdDef = {
-  Member: MemberId,
-  Channel: ChannelId,
-} as const
-export type DynamicBagIdKey = keyof typeof DynamicBagIdDef
-export class DynamicBagId extends JoyEnum(DynamicBagIdDef) {}
-
 export class Dynamic extends DynamicBagId {}
 
 export const BagIdDef = {
   Static,
-<<<<<<< HEAD
-  Dynamic: DynamicBagIdType,
-=======
   Dynamic,
->>>>>>> 012cb032
 } as const
 export type BagIdKey = keyof typeof BagIdDef
 export class BagId extends JoyEnum(BagIdDef) {}
@@ -211,6 +202,17 @@
 
 export class ContentId extends Text {}
 export class ContentIdSet extends BTreeSet.with(ContentId) {}
+
+export class DistributionBucket extends JoyStructDecorated({
+  acceptingNewBags: bool,
+  distributing: bool,
+  pendingInvitations: JoyBTreeSet(WorkerId),
+  operators: JoyBTreeSet(WorkerId),
+}) {}
+
+export class DistributionBucketFamily extends JoyStructDecorated({
+  distributionBuckets: BTreeMap.with(DistributionBucketId, DistributionBucket),
+}) {}
 
 export const storageTypes: RegistryTypes = {
   StorageBucketId,
@@ -235,9 +237,12 @@
   DataObjectIdSet,
   ContentIdSet,
   ContentId,
-<<<<<<< HEAD
-=======
   StorageBucketOperatorStatus,
->>>>>>> 012cb032
+  DistributionBucket,
+  DistributionBucketId,
+  DistributionBucketFamily,
+  DistributionBucketFamilyId,
+  DataObject,
+  DataObjectIdMap,
 }
 export default storageTypes