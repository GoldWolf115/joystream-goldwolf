<<<<<<< HEAD
import { Text, u32, Tuple, u8, u128, Vec, Option, Null, Bytes } from '@polkadot/types'
=======
import { u32, Tuple, u8, Vec, Option, Null, Bytes } from '@polkadot/types'
import { bool, u128 } from '@polkadot/types/primitive'
>>>>>>> f62058ba
import { BlockNumber, Balance } from '@polkadot/types/interfaces'
import { Constructor, ITuple } from '@polkadot/types/types'
import { MemberId, WorkingGroup, JoyEnum, JoyStructDecorated, BalanceKind, PostId, AccountId } from './common'
import { ApplicationId, OpeningId, StakePolicy, WorkerId } from './working-group'

export type IVotingResults = {
  abstensions: u32
  approvals: u32
  rejections: u32
  slashes: u32
}

export class VotingResults extends JoyStructDecorated({
  abstensions: u32,
  approvals: u32,
  rejections: u32,
  slashes: u32,
}) {}

export type ProposalParametersType = {
  // During this period, votes can be accepted
  votingPeriod: BlockNumber
  /* A pause before execution of the approved proposal. Zero means approved proposal would be
     executed immediately. */
  gracePeriod: BlockNumber
  // Quorum percentage of approving voters required to pass the proposal.
  approvalQuorumPercentage: u32
  // Approval votes percentage threshold to pass the proposal.
  approvalThresholdPercentage: u32
  // Quorum percentage of voters required to slash the proposal.
  slashingQuorumPercentage: u32
  // Slashing votes percentage threshold to slash the proposal.
  slashingThresholdPercentage: u32
  // Proposal stake
  requiredStake: Option<Balance>
  // The number of councils in that must approve the proposal in a row before it has its
  // intended effect. Integer no less than 1.
  constitutionality: u32
}

export class ProposalParameters
  extends JoyStructDecorated({
    votingPeriod: u32,
    gracePeriod: u32,
    approvalQuorumPercentage: u32,
    approvalThresholdPercentage: u32,
    slashingQuorumPercentage: u32,
    slashingThresholdPercentage: u32,
    requiredStake: Option.with(u128),
    constitutionality: u32,
  })
  implements ProposalParametersType {}

export type IProposal = {
  parameters: ProposalParameters
  proposerId: MemberId
<<<<<<< HEAD
  activatedAt: BlockNumber
=======
  title: Bytes
  description: Bytes
  createdAt: BlockNumber
>>>>>>> f62058ba
  status: ProposalStatus
  votingResults: VotingResults
  exactExecutionBlock: Option<BlockNumber>
  nrOfCouncilConfirmations: u32
  stakingAccountId: Option<AccountId>
}

export const IProposalStatus: { [key: string]: string } = {
  Active: 'Active',
  Canceled: 'Canceled',
  Expired: 'Expired',
  Approved: 'Approved',
  Rejected: 'Rejected',
  Vetoed: 'Vetoed',
  PendingExecution: 'PendingExecution',
  Executed: 'Executed',
  ExecutionFailed: 'ExecutionFailed',
  Finalized: 'Finalized',
  Slashed: 'Slashed',
}

export class ExecutionFailedStatus extends JoyStructDecorated({
  error: Bytes,
}) {}

export class ExecutionFailed extends ExecutionFailedStatus {}

export const ApprovedProposalDecisionDef = {
  PendingExecution: Null,
  PendingConstitutionality: Null,
} as const
export type ApprovedProposalDecisions = keyof typeof ApprovedProposalDecisionDef
export class ApprovedProposalDecision extends JoyEnum(ApprovedProposalDecisionDef) {}

export class Approved extends ApprovedProposalDecision {}

export const ProposalDecisionDef = {
  Canceled: Null,
  CanceledByRuntime: Null,
  Vetoed: Null,
  Rejected: Null,
  Slashed: Null,
  Expired: Null,
  Approved,
} as const
export type ProposalDecisions = keyof typeof ProposalDecisionDef
export class ProposalDecision extends JoyEnum(ProposalDecisionDef) {}

export class Active extends Null {}
export class PendingExecution extends u32 {}
export class PendingConstitutionality extends Null {}

export class ProposalStatus extends JoyEnum({
  Active,
  PendingExecution,
  PendingConstitutionality,
} as const) {}

export class ExecutionStatus extends JoyEnum({
  Executed: Null,
  ExecutionFailed,
} as const) {}

export const VoteKinds = ['Approve', 'Reject', 'Slash', 'Abstain'] as const
export type VoteKindKey = typeof VoteKinds[number]
export const VoteKindDef = {
  Approve: Null,
  Reject: Null,
  Slash: Null,
  Abstain: Null,
} as const
export class VoteKind extends JoyEnum(VoteKindDef) {}

export type ProposalVotes = [MemberId, VoteKind][]

export class ProposalId extends u32 {}

export class SpendingParams extends Tuple.with(['Balance', 'AccountId']) {}

export class SetLeadParams extends Tuple.with([MemberId, AccountId]) {}

export class SetLead extends Option.with(SetLeadParams) {}

export class Proposal
  // FIXME: Snake case for consistency?
  extends JoyStructDecorated({
    parameters: ProposalParameters,
    proposerId: MemberId,
<<<<<<< HEAD
    activatedAt: u32,
=======
    // Proposal description
    title: Bytes,
    // Proposal body
    description: Bytes,
    // When it was created.
    createdAt: u32, // BlockNumber
    /// Current proposal status
>>>>>>> f62058ba
    status: ProposalStatus,
    votingResults: VotingResults,
    exactExecutionBlock: Option.with(u32),
    nrOfCouncilConfirmations: u32,
    stakingAccountId: Option.with(AccountId),
  })
  implements IProposal {}

export type IProposalCreationParameters = {
  account_id: AccountId
  proposer_id: MemberId
  proposal_parameters: ProposalParameters
  title: Text
  description: Text
  staking_account_id: Option<AccountId>
  encoded_dispatchable_call_code: Vec<u8>
  exact_execution_block: Option<u32>
}

export class ProposalCreationParameters extends JoyStructDecorated({
  account_id: AccountId,
  proposer_id: MemberId,
  proposal_parameters: ProposalParameters,
  title: Text,
  description: Text,
  staking_account_id: Option.with(AccountId),
  encoded_dispatchable_call_code: Vec.with(u8),
  exact_execution_block: Option.with(u32),
}) {}

export type IGeneralProposalParameters = {
  member_id: MemberId
  title: Text
  description: Text
  staking_account_id: Option<AccountId>
  exact_execution_block: Option<BlockNumber>
}

export class GeneralProposalParameters
  extends JoyStructDecorated({
    member_id: MemberId,
    title: Text,
    description: Text,
    staking_account_id: Option.with(AccountId),
    exact_execution_block: Option.with(u32),
  })
  implements IGeneralProposalParameters {}

export type ICreateOpeningParameters = {
  description: Bytes
  stake_policy: StakePolicy
  reward_per_block: Option<Balance>
  working_group: WorkingGroup
}

export class CreateOpeningParameters
  extends JoyStructDecorated({
    description: Bytes,
    stake_policy: StakePolicy,
    reward_per_block: Option.with(u128),
    working_group: WorkingGroup,
  })
  implements ICreateOpeningParameters {}

export type IFillOpeningParameters = {
  opening_id: OpeningId
  successful_application_id: ApplicationId
  working_group: WorkingGroup
}

export class FillOpeningParameters
  extends JoyStructDecorated({
    opening_id: OpeningId,
    successful_application_id: ApplicationId,
    working_group: WorkingGroup,
  })
  implements IFillOpeningParameters {}

export type ITerminateRoleParameters = {
  worker_id: WorkerId
  slashing_amount: Option<Balance>
  working_group: WorkingGroup
}

export class TerminateRoleParameters
  extends JoyStructDecorated({
    worker_id: WorkerId,
    slashing_amount: Option.with(u128),
    working_group: WorkingGroup,
  })
  implements ITerminateRoleParameters {}

export type IFundingRequestParameters = {
  account: AccountId
  amount: Balance
}

export class FundingRequestParameters
  extends JoyStructDecorated({
    account: AccountId,
    amount: u128,
  })
  implements IFundingRequestParameters {}

// Typesafe tuple workarounds
const UpdateWorkingGroupBudget = (Tuple.with(['Balance', WorkingGroup, BalanceKind]) as unknown) as Constructor<
  ITuple<[Balance, WorkingGroup, BalanceKind]>
>
const DecreaseWorkingGroupLeadStake = (Tuple.with([WorkerId, 'Balance', WorkingGroup]) as unknown) as Constructor<
  ITuple<[WorkerId, Balance, WorkingGroup]>
>
const SlashWorkingGroupLead = (Tuple.with([WorkerId, 'Balance', WorkingGroup]) as unknown) as Constructor<
  ITuple<[WorkerId, Balance, WorkingGroup]>
>
const SetWorkingGroupLeadReward = (Tuple.with([WorkerId, 'Option<Balance>', WorkingGroup]) as unknown) as Constructor<
  ITuple<[WorkerId, Option<Balance>, WorkingGroup]>
>
const CancelWorkingGroupLeadOpening = (Tuple.with([OpeningId, WorkingGroup]) as unknown) as Constructor<
  ITuple<[OpeningId, WorkingGroup]>
>
const CreateBlogPost = (Tuple.with([Text, Text]) as unknown) as Constructor<ITuple<[Text, Text]>>
const EditBlogPost = (Tuple.with([PostId, 'Option<Text>', 'Option<Text>']) as unknown) as Constructor<
  ITuple<[PostId, Option<Text>, Option<Text>]>
>

export class ProposalDetails extends JoyEnum({
<<<<<<< HEAD
  Signal: Text,
=======
  Text: Bytes,
>>>>>>> f62058ba
  RuntimeUpgrade: Bytes,
  FundingRequest: Vec.with(FundingRequestParameters),
  SetMaxValidatorCount: u32,
  CreateWorkingGroupLeadOpening: CreateOpeningParameters,
  FillWorkingGroupLeadOpening: FillOpeningParameters,
  UpdateWorkingGroupBudget,
  DecreaseWorkingGroupLeadStake,
  SlashWorkingGroupLead,
  SetWorkingGroupLeadReward,
  TerminateWorkingGroupLead: TerminateRoleParameters,
  AmendConstitution: Text,
  CancelWorkingGroupLeadOpening,
  SetMembershipPrice: u128,
  SetCouncilBudgetIncrement: u128,
  SetCouncilorReward: u128,
  SetInitialInvitationBalance: u128,
  SetInitialInvitationCount: u32,
  SetMembershipLeadInvitationQuota: u32,
  SetReferralCut: u8,
  CreateBlogPost,
  EditBlogPost,
  LockBlogPost: PostId,
  UnlockBlogPost: PostId,
  VetoProposal: ProposalId,
} as const) {}

// Discussions

export class ThreadAuthorId extends MemberId {}
export class PostAuthorId extends MemberId {}

export class ThreadMode extends JoyEnum({
  Open: Null,
  Closed: Vec.with(MemberId),
} as const) {}

export class DiscussionThread extends JoyStructDecorated({
  activated_at: u32, // BlockNumber
  author_id: ThreadAuthorId,
  mode: ThreadMode,
}) {}

export class DiscussionPost extends JoyStructDecorated({
  author_id: PostAuthorId,
}) {}

// export default proposalTypes;
export const proposalsTypes = {
  ProposalId,
  ProposalStatus,
  ProposalOf: Proposal,
  ProposalDetails,
  ProposalDetailsOf: ProposalDetails, // Runtime alias
  VotingResults,
  ProposalParameters,
  GeneralProposalParameters,
  VoteKind,
  DiscussionThread,
  DiscussionPost,
  CreateOpeningParameters,
  FillOpeningParameters,
  TerminateRoleParameters,
  ProposalDecision,
  ExecutionFailed,
  Approved,
  SetLeadParams,
  ThreadMode,
  ExecutionStatus,
  FundingRequestParameters,
}

export default proposalsTypes<|MERGE_RESOLUTION|>--- conflicted
+++ resolved
@@ -1,9 +1,6 @@
-<<<<<<< HEAD
+// TODO: FIXME: Use Bytes instead of Text to avoid issues with type decoding (ie. 0x909090)
+// (or investigate ways of mitigating this by creating a PR to @polkadot/api library)
 import { Text, u32, Tuple, u8, u128, Vec, Option, Null, Bytes } from '@polkadot/types'
-=======
-import { u32, Tuple, u8, Vec, Option, Null, Bytes } from '@polkadot/types'
-import { bool, u128 } from '@polkadot/types/primitive'
->>>>>>> f62058ba
 import { BlockNumber, Balance } from '@polkadot/types/interfaces'
 import { Constructor, ITuple } from '@polkadot/types/types'
 import { MemberId, WorkingGroup, JoyEnum, JoyStructDecorated, BalanceKind, PostId, AccountId } from './common'
@@ -60,13 +57,7 @@
 export type IProposal = {
   parameters: ProposalParameters
   proposerId: MemberId
-<<<<<<< HEAD
   activatedAt: BlockNumber
-=======
-  title: Bytes
-  description: Bytes
-  createdAt: BlockNumber
->>>>>>> f62058ba
   status: ProposalStatus
   votingResults: VotingResults
   exactExecutionBlock: Option<BlockNumber>
@@ -89,7 +80,7 @@
 }
 
 export class ExecutionFailedStatus extends JoyStructDecorated({
-  error: Bytes,
+  error: Text,
 }) {}
 
 export class ExecutionFailed extends ExecutionFailedStatus {}
@@ -155,17 +146,7 @@
   extends JoyStructDecorated({
     parameters: ProposalParameters,
     proposerId: MemberId,
-<<<<<<< HEAD
     activatedAt: u32,
-=======
-    // Proposal description
-    title: Bytes,
-    // Proposal body
-    description: Bytes,
-    // When it was created.
-    createdAt: u32, // BlockNumber
-    /// Current proposal status
->>>>>>> f62058ba
     status: ProposalStatus,
     votingResults: VotingResults,
     exactExecutionBlock: Option.with(u32),
@@ -292,11 +273,7 @@
 >
 
 export class ProposalDetails extends JoyEnum({
-<<<<<<< HEAD
   Signal: Text,
-=======
-  Text: Bytes,
->>>>>>> f62058ba
   RuntimeUpgrade: Bytes,
   FundingRequest: Vec.with(FundingRequestParameters),
   SetMaxValidatorCount: u32,
