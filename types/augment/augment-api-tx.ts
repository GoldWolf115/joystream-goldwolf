--- conflicted
+++ resolved
@@ -3,13 +3,8 @@
 
 import { AnyNumber, ITuple } from '@polkadot/types/types';
 import { BTreeMap, BTreeSet, Compact, Option, Vec } from '@polkadot/types/codec';
-<<<<<<< HEAD
-import { Bytes, bool, u16, u32, u64 } from '@polkadot/types/primitive';
-import { Actor, ActorId, ApplicationId, ApplyOnOpeningParameters, BalanceKind, BuyMembershipParameters, CategoryId, ClassId, ClassPermissions, ContentId, CuratorGroupId, CuratorId, DataObjectStorageRelationshipId, DataObjectType, DataObjectTypeId, DataObjectsMap, EntityController, EntityId, ForumUserId, FundingRequestParameters, GeneralProposalParameters, InputPropertyValue, InputValue, InviteMembershipParameters, MemberId, MemoText, ModeratorId, Nonce, OpeningId, OpeningType, OperationType, ParticipantId, Poll, PostId, PostReactionId, PrivilegedActor, Property, PropertyId, ProposalDetailsOf, ProposalId, ReplyId, SchemaId, StakePolicy, StorageProviderId, ThreadId, ThreadMode, Url, VecMaxLength, VoteKind, WorkerId, WorkingGroup } from './all';
-=======
 import { Bytes, bool, u16, u32, u64, u8 } from '@polkadot/types/primitive';
 import { Actor, ActorId, ApplicationId, ApplyOnOpeningParameters, BalanceKind, BountyActor, BountyCreationParameters, BountyId, BuyMembershipParameters, CategoryId, ClassId, ClassPermissions, ContentId, CuratorGroupId, CuratorId, DataObjectStorageRelationshipId, DataObjectType, DataObjectTypeId, DataObjectsMap, EntityController, EntityId, EntryId, ForumUserId, FundingRequestParameters, GeneralProposalParameters, InputPropertyValue, InputValue, InviteMembershipParameters, MemberId, MemoText, ModeratorId, Nonce, OpeningId, OpeningType, OperationType, OracleJudgment, ParticipantId, Poll, PostId, PostReactionId, PrivilegedActor, Property, PropertyId, ProposalDetailsOf, ProposalId, ReplyId, ReplyToDelete, SchemaId, StakePolicy, StorageProviderId, ThreadId, ThreadMode, Url, VecMaxLength, VoteKind, WorkerId, WorkingGroup } from './all';
->>>>>>> 723336ca
 import { BabeEquivocationProof } from '@polkadot/types/interfaces/babe';
 import { Extrinsic, Signature } from '@polkadot/types/interfaces/extrinsics';
 import { GrandpaEquivocationProof, KeyOwnerProof } from '@polkadot/types/interfaces/grandpa';
@@ -151,9 +146,6 @@
        * - O(1) doesn't depend on the state or parameters
        * # </weight>
        **/
-<<<<<<< HEAD
-      createReply: AugmentedSubmittable<(participantId: ParticipantId | AnyNumber | Uint8Array, postId: PostId | AnyNumber | Uint8Array, replyId: Option<ReplyId> | null | object | string | Uint8Array, text: Bytes | string | Uint8Array) => SubmittableExtrinsic<ApiType>>;
-=======
       createReply: AugmentedSubmittable<(participantId: ParticipantId | AnyNumber | Uint8Array, postId: PostId | AnyNumber | Uint8Array, replyId: Option<ReplyId> | null | object | string | Uint8Array, text: Bytes | string | Uint8Array, editable: bool | boolean | Uint8Array) => SubmittableExtrinsic<ApiType>>;
       /**
        * Remove reply from storage
@@ -168,7 +160,6 @@
        * # </weight>
        **/
       deleteReplies: AugmentedSubmittable<(participantId: ParticipantId | AnyNumber | Uint8Array, replies: Vec<ReplyToDelete> | (ReplyToDelete | { post_id?: any; reply_id?: any; hide?: any } | string | Uint8Array)[]) => SubmittableExtrinsic<ApiType>>;
->>>>>>> 723336ca
       /**
        * Blog owner can edit post, related to a given blog (if unlocked)
        * with a new title and/or body
@@ -224,8 +215,6 @@
        **/
       unlockPost: AugmentedSubmittable<(postId: PostId | AnyNumber | Uint8Array) => SubmittableExtrinsic<ApiType>>;
     };
-<<<<<<< HEAD
-=======
     bounty: {
       /**
        * Announce work entry for a successful bounty.
@@ -346,7 +335,6 @@
        **/
       withdrawWorkEntry: AugmentedSubmittable<(memberId: MemberId | AnyNumber | Uint8Array, bountyId: BountyId | AnyNumber | Uint8Array, entryId: EntryId | AnyNumber | Uint8Array) => SubmittableExtrinsic<ApiType>>;
     };
->>>>>>> 723336ca
     constitution: {
       /**
        * Sets the current constitution hash. Requires root origin.
@@ -929,8 +917,6 @@
        **/
       deleteCategory: AugmentedSubmittable<(actor: PrivilegedActor | { Lead: any } | { Moderator: any } | string | Uint8Array, categoryId: CategoryId | AnyNumber | Uint8Array) => SubmittableExtrinsic<ApiType>>;
       /**
-<<<<<<< HEAD
-=======
        * Delete post from storage.
        * You need to provide a vector of posts to delete in the form
        * (T::CategoryId, T::ThreadId, T::PostId, bool)
@@ -947,7 +933,6 @@
        **/
       deletePosts: AugmentedSubmittable<(forumUserId: ForumUserId | AnyNumber | Uint8Array, posts: Vec<ITuple<[CategoryId, ThreadId, PostId, bool]>> | ([CategoryId | AnyNumber | Uint8Array, ThreadId | AnyNumber | Uint8Array, PostId | AnyNumber | Uint8Array, bool | boolean | Uint8Array])[], rationale: Bytes | string | Uint8Array) => SubmittableExtrinsic<ApiType>>;
       /**
->>>>>>> 723336ca
        * Delete thread
        * 
        * <weight>
@@ -959,11 +944,7 @@
        * - O(W)
        * # </weight>
        **/
-<<<<<<< HEAD
-      deleteThread: AugmentedSubmittable<(actor: PrivilegedActor | { Lead: any } | { Moderator: any } | string | Uint8Array, categoryId: CategoryId | AnyNumber | Uint8Array, threadId: ThreadId | AnyNumber | Uint8Array) => SubmittableExtrinsic<ApiType>>;
-=======
       deleteThread: AugmentedSubmittable<(forumUserId: ForumUserId | AnyNumber | Uint8Array, categoryId: CategoryId | AnyNumber | Uint8Array, threadId: ThreadId | AnyNumber | Uint8Array, hide: bool | boolean | Uint8Array) => SubmittableExtrinsic<ApiType>>;
->>>>>>> 723336ca
       /**
        * Edit post text
        * 
@@ -1087,22 +1068,6 @@
        **/
       updateCategoryMembershipOfModerator: AugmentedSubmittable<(moderatorId: ModeratorId | AnyNumber | Uint8Array, categoryId: CategoryId | AnyNumber | Uint8Array, newValue: bool | boolean | Uint8Array) => SubmittableExtrinsic<ApiType>>;
       /**
-<<<<<<< HEAD
-       * Update thread archival status
-       * 
-       * <weight>
-       * 
-       * ## Weight
-       * `O (W)` where:
-       * - `W` is the category depth
-       * - DB:
-       * - O(W)
-       * # </weight>
-       **/
-      updateThreadArchivalStatus: AugmentedSubmittable<(actor: PrivilegedActor | { Lead: any } | { Moderator: any } | string | Uint8Array, categoryId: CategoryId | AnyNumber | Uint8Array, threadId: ThreadId | AnyNumber | Uint8Array, newArchivalStatus: bool | boolean | Uint8Array) => SubmittableExtrinsic<ApiType>>;
-      /**
-=======
->>>>>>> 723336ca
        * Submit a poll
        * 
        * <weight>
@@ -1541,11 +1506,7 @@
        **/
       setMembershipPrice: AugmentedSubmittable<(newPrice: BalanceOf | AnyNumber | Uint8Array) => SubmittableExtrinsic<ApiType>>;
       /**
-<<<<<<< HEAD
-       * Updates membership referral cut. Requires root origin.
-=======
        * Updates membership referral cut percent value. Requires root origin.
->>>>>>> 723336ca
        * 
        * <weight>
        * 
