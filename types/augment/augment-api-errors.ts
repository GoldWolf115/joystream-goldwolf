--- conflicted
+++ resolved
@@ -139,13 +139,10 @@
        **/
       InvalidAssetsProvided: AugmentedError<ApiType>;
       /**
-<<<<<<< HEAD
-=======
        * Bag Size specified is not valid
        **/
       InvalidBagSizeSpecified: AugmentedError<ApiType>;
       /**
->>>>>>> 471e7ec0
        * Lead authentication failed
        **/
       LeadAuthFailed: AugmentedError<ApiType>;
@@ -1445,1309 +1442,6 @@
        * Member profile not found (invalid member id).
        **/
       MemberProfileNotFound: AugmentedError<ApiType>;
-<<<<<<< HEAD
-=======
-      /**
-       * New memberships not allowed.
-       **/
-      NewMembershipsNotAllowed: AugmentedError<ApiType>;
-      /**
-       * A screening authority is not defined.
-       **/
-      NoScreeningAuthorityDefined: AugmentedError<ApiType>;
-      /**
-       * Not enough balance to buy membership.
-       **/
-      NotEnoughBalanceToBuyMembership: AugmentedError<ApiType>;
-      /**
-       * Origin is not the screeing authority.
-       **/
-      NotScreeningAuthority: AugmentedError<ApiType>;
-      /**
-       * Only new accounts can be used for screened members.
-       **/
-      OnlyNewAccountsCanBeUsedForScreenedMembers: AugmentedError<ApiType>;
-      /**
-       * Paid term id not active.
-       **/
-      PaidTermIdNotActive: AugmentedError<ApiType>;
-      /**
-       * Paid term id not found.
-       **/
-      PaidTermIdNotFound: AugmentedError<ApiType>;
-      /**
-       * Root account required.
-       **/
-      RootAccountRequired: AugmentedError<ApiType>;
-      /**
-       * Invalid origin.
-       **/
-      UnsignedOrigin: AugmentedError<ApiType>;
-    };
-    operationsWorkingGroupAlpha: {
-      /**
-       * Opening does not exist.
-       **/
-      AcceptWorkerApplicationsOpeningDoesNotExist: AugmentedError<ApiType>;
-      /**
-       * Opening Is Not in Waiting to begin.
-       **/
-      AcceptWorkerApplicationsOpeningIsNotWaitingToBegin: AugmentedError<ApiType>;
-      /**
-       * Opening does not activate in the future.
-       **/
-      AddWorkerOpeningActivatesInThePast: AugmentedError<ApiType>;
-      /**
-       * Add worker opening application stake cannot be zero.
-       **/
-      AddWorkerOpeningApplicationStakeCannotBeZero: AugmentedError<ApiType>;
-      /**
-       * Application stake amount less than minimum currency balance.
-       **/
-      AddWorkerOpeningAppliicationStakeLessThanMinimum: AugmentedError<ApiType>;
-      /**
-       * New application was crowded out.
-       **/
-      AddWorkerOpeningNewApplicationWasCrowdedOut: AugmentedError<ApiType>;
-      /**
-       * Opening does not exist.
-       **/
-      AddWorkerOpeningOpeningDoesNotExist: AugmentedError<ApiType>;
-      /**
-       * Opening is not in accepting applications stage.
-       **/
-      AddWorkerOpeningOpeningNotInAcceptingApplicationStage: AugmentedError<ApiType>;
-      /**
-       * Add worker opening role stake cannot be zero.
-       **/
-      AddWorkerOpeningRoleStakeCannotBeZero: AugmentedError<ApiType>;
-      /**
-       * Role stake amount less than minimum currency balance.
-       **/
-      AddWorkerOpeningRoleStakeLessThanMinimum: AugmentedError<ApiType>;
-      /**
-       * Stake amount too low.
-       **/
-      AddWorkerOpeningStakeAmountTooLow: AugmentedError<ApiType>;
-      /**
-       * Stake missing when required.
-       **/
-      AddWorkerOpeningStakeMissingWhenRequired: AugmentedError<ApiType>;
-      /**
-       * Stake provided when redundant.
-       **/
-      AddWorkerOpeningStakeProvidedWhenRedundant: AugmentedError<ApiType>;
-      /**
-       * Application rationing has zero max active applicants.
-       **/
-      AddWorkerOpeningZeroMaxApplicantCount: AugmentedError<ApiType>;
-      /**
-       * Invalid OpeningPolicyCommitment parameter (application_rationing_policy):
-       * max_active_applicants should be non-zero.
-       **/
-      ApplicationRationingPolicyMaxActiveApplicantsIsZero: AugmentedError<ApiType>;
-      /**
-       * Invalid OpeningPolicyCommitment parameter (application_staking_policy):
-       * crowded_out_unstaking_period_length should be non-zero.
-       **/
-      ApplicationStakingPolicyCrowdedOutUnstakingPeriodIsZero: AugmentedError<ApiType>;
-      /**
-       * Invalid OpeningPolicyCommitment parameter (application_staking_policy):
-       * review_period_expired_unstaking_period_length should be non-zero.
-       **/
-      ApplicationStakingPolicyReviewPeriodUnstakingPeriodIsZero: AugmentedError<ApiType>;
-      /**
-       * Signer does not match controller account.
-       **/
-      ApplyOnWorkerOpeningSignerNotControllerAccount: AugmentedError<ApiType>;
-      /**
-       * Opening does not exist.
-       **/
-      BeginWorkerApplicantReviewOpeningDoesNotExist: AugmentedError<ApiType>;
-      /**
-       * Opening Is Not in Waiting.
-       **/
-      BeginWorkerApplicantReviewOpeningOpeningIsNotWaitingToBegin: AugmentedError<ApiType>;
-      /**
-       * Cannot find mint in the minting module.
-       **/
-      CannotFindMint: AugmentedError<ApiType>;
-      /**
-       * There is leader already, cannot hire another one.
-       **/
-      CannotHireLeaderWhenLeaderExists: AugmentedError<ApiType>;
-      /**
-       * Cannot fill opening with multiple applications.
-       **/
-      CannotHireMultipleLeaders: AugmentedError<ApiType>;
-      /**
-       * Current lead is not set.
-       **/
-      CurrentLeadNotSet: AugmentedError<ApiType>;
-      /**
-       * Invalid OpeningPolicyCommitment parameter:
-       * exit_role_application_stake_unstaking_period should be non-zero.
-       **/
-      ExitRoleApplicationStakeUnstakingPeriodIsZero: AugmentedError<ApiType>;
-      /**
-       * Invalid OpeningPolicyCommitment parameter:
-       * exit_role_stake_unstaking_period should be non-zero.
-       **/
-      ExitRoleStakeUnstakingPeriodIsZero: AugmentedError<ApiType>;
-      /**
-       * Invalid OpeningPolicyCommitment parameter:
-       * fill_opening_failed_applicant_application_stake_unstaking_period should be non-zero.
-       **/
-      FillOpeningFailedApplicantApplicationStakeUnstakingPeriodIsZero: AugmentedError<ApiType>;
-      /**
-       * Invalid OpeningPolicyCommitment parameter:
-       * fill_opening_failed_applicant_role_stake_unstaking_period should be non-zero.
-       **/
-      FillOpeningFailedApplicantRoleStakeUnstakingPeriodIsZero: AugmentedError<ApiType>;
-      /**
-       * Reward policy has invalid next payment block number.
-       **/
-      FillOpeningInvalidNextPaymentBlock: AugmentedError<ApiType>;
-      /**
-       * Working group mint does not exist.
-       **/
-      FillOpeningMintDoesNotExist: AugmentedError<ApiType>;
-      /**
-       * Invalid OpeningPolicyCommitment parameter:
-       * fill_opening_successful_applicant_application_stake_unstaking_period should be non-zero.
-       **/
-      FillOpeningSuccessfulApplicantApplicationStakeUnstakingPeriodIsZero: AugmentedError<ApiType>;
-      /**
-       * Applications not for opening.
-       **/
-      FillWorkerOpeningApplicationForWrongOpening: AugmentedError<ApiType>;
-      /**
-       * Application does not exist.
-       **/
-      FullWorkerOpeningApplicationDoesNotExist: AugmentedError<ApiType>;
-      /**
-       * Application not in active stage.
-       **/
-      FullWorkerOpeningApplicationNotActive: AugmentedError<ApiType>;
-      /**
-       * OpeningDoesNotExist.
-       **/
-      FullWorkerOpeningOpeningDoesNotExist: AugmentedError<ApiType>;
-      /**
-       * Opening not in review period stage.
-       **/
-      FullWorkerOpeningOpeningNotInReviewPeriodStage: AugmentedError<ApiType>;
-      /**
-       * Application stake unstaking period for successful applicants redundant.
-       **/
-      FullWorkerOpeningSuccessfulApplicationStakeUnstakingPeriodRedundant: AugmentedError<ApiType>;
-      /**
-       * Application stake unstaking period for failed applicants too short.
-       **/
-      FullWorkerOpeningSuccessfulApplicationStakeUnstakingPeriodTooShort: AugmentedError<ApiType>;
-      /**
-       * Role stake unstaking period for successful applicants redundant.
-       **/
-      FullWorkerOpeningSuccessfulRoleStakeUnstakingPeriodRedundant: AugmentedError<ApiType>;
-      /**
-       * Role stake unstaking period for successful applicants too short.
-       **/
-      FullWorkerOpeningSuccessfulRoleStakeUnstakingPeriodTooShort: AugmentedError<ApiType>;
-      /**
-       * Application stake unstaking period for failed applicants redundant.
-       **/
-      FullWorkerOpeningUnsuccessfulApplicationStakeUnstakingPeriodRedundant: AugmentedError<ApiType>;
-      /**
-       * Application stake unstaking period for successful applicants too short.
-       **/
-      FullWorkerOpeningUnsuccessfulApplicationStakeUnstakingPeriodTooShort: AugmentedError<ApiType>;
-      /**
-       * Role stake unstaking period for failed applicants redundant.
-       **/
-      FullWorkerOpeningUnsuccessfulRoleStakeUnstakingPeriodRedundant: AugmentedError<ApiType>;
-      /**
-       * Role stake unstaking period for failed applicants too short.
-       **/
-      FullWorkerOpeningUnsuccessfulRoleStakeUnstakingPeriodTooShort: AugmentedError<ApiType>;
-      /**
-       * Insufficient balance to apply.
-       **/
-      InsufficientBalanceToApply: AugmentedError<ApiType>;
-      /**
-       * Insufficient balance to cover stake.
-       **/
-      InsufficientBalanceToCoverStake: AugmentedError<ApiType>;
-      /**
-       * Not a lead account.
-       **/
-      IsNotLeadAccount: AugmentedError<ApiType>;
-      /**
-       * Working group size limit exceeded.
-       **/
-      MaxActiveWorkerNumberExceeded: AugmentedError<ApiType>;
-      /**
-       * Member already has an active application on the opening.
-       **/
-      MemberHasActiveApplicationOnOpening: AugmentedError<ApiType>;
-      /**
-       * Member id is invalid.
-       **/
-      MembershipInvalidMemberId: AugmentedError<ApiType>;
-      /**
-       * Unsigned origin.
-       **/
-      MembershipUnsignedOrigin: AugmentedError<ApiType>;
-      /**
-       * Minting error: NextAdjustmentInPast
-       **/
-      MintingErrorNextAdjustmentInPast: AugmentedError<ApiType>;
-      /**
-       * Cannot get the worker stake profile.
-       **/
-      NoWorkerStakeProfile: AugmentedError<ApiType>;
-      /**
-       * Opening does not exist.
-       **/
-      OpeningDoesNotExist: AugmentedError<ApiType>;
-      /**
-       * Opening text too long.
-       **/
-      OpeningTextTooLong: AugmentedError<ApiType>;
-      /**
-       * Opening text too short.
-       **/
-      OpeningTextTooShort: AugmentedError<ApiType>;
-      /**
-       * Origin must be controller or root account of member.
-       **/
-      OriginIsNeitherMemberControllerOrRoot: AugmentedError<ApiType>;
-      /**
-       * Origin is not applicant.
-       **/
-      OriginIsNotApplicant: AugmentedError<ApiType>;
-      /**
-       * Next payment is not in the future.
-       **/
-      RecurringRewardsNextPaymentNotInFuture: AugmentedError<ApiType>;
-      /**
-       * Recipient not found.
-       **/
-      RecurringRewardsRecipientNotFound: AugmentedError<ApiType>;
-      /**
-       * Reward relationship not found.
-       **/
-      RecurringRewardsRewardRelationshipNotFound: AugmentedError<ApiType>;
-      /**
-       * Recipient reward source not found.
-       **/
-      RecurringRewardsRewardSourceNotFound: AugmentedError<ApiType>;
-      /**
-       * Relationship must exist.
-       **/
-      RelationshipMustExist: AugmentedError<ApiType>;
-      /**
-       * Require root origin in extrinsics.
-       **/
-      RequireRootOrigin: AugmentedError<ApiType>;
-      /**
-       * Require signed origin in extrinsics.
-       **/
-      RequireSignedOrigin: AugmentedError<ApiType>;
-      /**
-       * Invalid OpeningPolicyCommitment parameter (role_staking_policy):
-       * crowded_out_unstaking_period_length should be non-zero.
-       **/
-      RoleStakingPolicyCrowdedOutUnstakingPeriodIsZero: AugmentedError<ApiType>;
-      /**
-       * Invalid OpeningPolicyCommitment parameter (role_staking_policy):
-       * review_period_expired_unstaking_period_length should be non-zero.
-       **/
-      RoleStakingPolicyReviewPeriodUnstakingPeriodIsZero: AugmentedError<ApiType>;
-      /**
-       * Signer is not worker role account.
-       **/
-      SignerIsNotWorkerRoleAccount: AugmentedError<ApiType>;
-      /**
-       * Provided stake balance cannot be zero.
-       **/
-      StakeBalanceCannotBeZero: AugmentedError<ApiType>;
-      /**
-       * Already unstaking.
-       **/
-      StakingErrorAlreadyUnstaking: AugmentedError<ApiType>;
-      /**
-       * Cannot change stake by zero.
-       **/
-      StakingErrorCannotChangeStakeByZero: AugmentedError<ApiType>;
-      /**
-       * Cannot decrease stake while slashes ongoing.
-       **/
-      StakingErrorCannotDecreaseWhileSlashesOngoing: AugmentedError<ApiType>;
-      /**
-       * Cannot increase stake while unstaking.
-       **/
-      StakingErrorCannotIncreaseStakeWhileUnstaking: AugmentedError<ApiType>;
-      /**
-       * Cannot unstake while slashes ongoing.
-       **/
-      StakingErrorCannotUnstakeWhileSlashesOngoing: AugmentedError<ApiType>;
-      /**
-       * Insufficient balance in source account.
-       **/
-      StakingErrorInsufficientBalanceInSourceAccount: AugmentedError<ApiType>;
-      /**
-       * Insufficient stake to decrease.
-       **/
-      StakingErrorInsufficientStake: AugmentedError<ApiType>;
-      /**
-       * Not staked.
-       **/
-      StakingErrorNotStaked: AugmentedError<ApiType>;
-      /**
-       * Slash amount should be greater than zero.
-       **/
-      StakingErrorSlashAmountShouldBeGreaterThanZero: AugmentedError<ApiType>;
-      /**
-       * Stake not found.
-       **/
-      StakingErrorStakeNotFound: AugmentedError<ApiType>;
-      /**
-       * Unstaking period should be greater than zero.
-       **/
-      StakingErrorUnstakingPeriodShouldBeGreaterThanZero: AugmentedError<ApiType>;
-      /**
-       * Successful worker application does not exist.
-       **/
-      SuccessfulWorkerApplicationDoesNotExist: AugmentedError<ApiType>;
-      /**
-       * Invalid OpeningPolicyCommitment parameter:
-       * terminate_application_stake_unstaking_period should be non-zero.
-       **/
-      TerminateApplicationStakeUnstakingPeriodIsZero: AugmentedError<ApiType>;
-      /**
-       * Invalid OpeningPolicyCommitment parameter:
-       * terminate_role_stake_unstaking_period should be non-zero.
-       **/
-      TerminateRoleStakeUnstakingPeriodIsZero: AugmentedError<ApiType>;
-      /**
-       * Application does not exist.
-       **/
-      WithdrawWorkerApplicationApplicationDoesNotExist: AugmentedError<ApiType>;
-      /**
-       * Application is not active.
-       **/
-      WithdrawWorkerApplicationApplicationNotActive: AugmentedError<ApiType>;
-      /**
-       * Opening not accepting applications.
-       **/
-      WithdrawWorkerApplicationOpeningNotAcceptingApplications: AugmentedError<ApiType>;
-      /**
-       * Redundant unstaking period provided
-       **/
-      WithdrawWorkerApplicationRedundantUnstakingPeriod: AugmentedError<ApiType>;
-      /**
-       * UnstakingPeriodTooShort .... // <== SHOULD REALLY BE TWO SEPARATE, ONE FOR EACH STAKING PURPOSE
-       **/
-      WithdrawWorkerApplicationUnstakingPeriodTooShort: AugmentedError<ApiType>;
-      /**
-       * Worker application does not exist.
-       **/
-      WorkerApplicationDoesNotExist: AugmentedError<ApiType>;
-      /**
-       * Worker application text too long.
-       **/
-      WorkerApplicationTextTooLong: AugmentedError<ApiType>;
-      /**
-       * Worker application text too short.
-       **/
-      WorkerApplicationTextTooShort: AugmentedError<ApiType>;
-      /**
-       * Worker does not exist.
-       **/
-      WorkerDoesNotExist: AugmentedError<ApiType>;
-      /**
-       * Worker exit rationale text is too long.
-       **/
-      WorkerExitRationaleTextTooLong: AugmentedError<ApiType>;
-      /**
-       * Worker exit rationale text is too short.
-       **/
-      WorkerExitRationaleTextTooShort: AugmentedError<ApiType>;
-      /**
-       * Worker has no recurring reward.
-       **/
-      WorkerHasNoReward: AugmentedError<ApiType>;
-      /**
-       * Worker storage text is too long.
-       **/
-      WorkerStorageValueTooLong: AugmentedError<ApiType>;
-    };
-    operationsWorkingGroupBeta: {
-      /**
-       * Opening does not exist.
-       **/
-      AcceptWorkerApplicationsOpeningDoesNotExist: AugmentedError<ApiType>;
-      /**
-       * Opening Is Not in Waiting to begin.
-       **/
-      AcceptWorkerApplicationsOpeningIsNotWaitingToBegin: AugmentedError<ApiType>;
-      /**
-       * Opening does not activate in the future.
-       **/
-      AddWorkerOpeningActivatesInThePast: AugmentedError<ApiType>;
-      /**
-       * Add worker opening application stake cannot be zero.
-       **/
-      AddWorkerOpeningApplicationStakeCannotBeZero: AugmentedError<ApiType>;
-      /**
-       * Application stake amount less than minimum currency balance.
-       **/
-      AddWorkerOpeningAppliicationStakeLessThanMinimum: AugmentedError<ApiType>;
-      /**
-       * New application was crowded out.
-       **/
-      AddWorkerOpeningNewApplicationWasCrowdedOut: AugmentedError<ApiType>;
-      /**
-       * Opening does not exist.
-       **/
-      AddWorkerOpeningOpeningDoesNotExist: AugmentedError<ApiType>;
-      /**
-       * Opening is not in accepting applications stage.
-       **/
-      AddWorkerOpeningOpeningNotInAcceptingApplicationStage: AugmentedError<ApiType>;
-      /**
-       * Add worker opening role stake cannot be zero.
-       **/
-      AddWorkerOpeningRoleStakeCannotBeZero: AugmentedError<ApiType>;
-      /**
-       * Role stake amount less than minimum currency balance.
-       **/
-      AddWorkerOpeningRoleStakeLessThanMinimum: AugmentedError<ApiType>;
-      /**
-       * Stake amount too low.
-       **/
-      AddWorkerOpeningStakeAmountTooLow: AugmentedError<ApiType>;
-      /**
-       * Stake missing when required.
-       **/
-      AddWorkerOpeningStakeMissingWhenRequired: AugmentedError<ApiType>;
-      /**
-       * Stake provided when redundant.
-       **/
-      AddWorkerOpeningStakeProvidedWhenRedundant: AugmentedError<ApiType>;
-      /**
-       * Application rationing has zero max active applicants.
-       **/
-      AddWorkerOpeningZeroMaxApplicantCount: AugmentedError<ApiType>;
-      /**
-       * Invalid OpeningPolicyCommitment parameter (application_rationing_policy):
-       * max_active_applicants should be non-zero.
-       **/
-      ApplicationRationingPolicyMaxActiveApplicantsIsZero: AugmentedError<ApiType>;
-      /**
-       * Invalid OpeningPolicyCommitment parameter (application_staking_policy):
-       * crowded_out_unstaking_period_length should be non-zero.
-       **/
-      ApplicationStakingPolicyCrowdedOutUnstakingPeriodIsZero: AugmentedError<ApiType>;
-      /**
-       * Invalid OpeningPolicyCommitment parameter (application_staking_policy):
-       * review_period_expired_unstaking_period_length should be non-zero.
-       **/
-      ApplicationStakingPolicyReviewPeriodUnstakingPeriodIsZero: AugmentedError<ApiType>;
-      /**
-       * Signer does not match controller account.
-       **/
-      ApplyOnWorkerOpeningSignerNotControllerAccount: AugmentedError<ApiType>;
-      /**
-       * Opening does not exist.
-       **/
-      BeginWorkerApplicantReviewOpeningDoesNotExist: AugmentedError<ApiType>;
-      /**
-       * Opening Is Not in Waiting.
-       **/
-      BeginWorkerApplicantReviewOpeningOpeningIsNotWaitingToBegin: AugmentedError<ApiType>;
-      /**
-       * Cannot find mint in the minting module.
-       **/
-      CannotFindMint: AugmentedError<ApiType>;
-      /**
-       * There is leader already, cannot hire another one.
-       **/
-      CannotHireLeaderWhenLeaderExists: AugmentedError<ApiType>;
-      /**
-       * Cannot fill opening with multiple applications.
-       **/
-      CannotHireMultipleLeaders: AugmentedError<ApiType>;
-      /**
-       * Current lead is not set.
-       **/
-      CurrentLeadNotSet: AugmentedError<ApiType>;
-      /**
-       * Invalid OpeningPolicyCommitment parameter:
-       * exit_role_application_stake_unstaking_period should be non-zero.
-       **/
-      ExitRoleApplicationStakeUnstakingPeriodIsZero: AugmentedError<ApiType>;
-      /**
-       * Invalid OpeningPolicyCommitment parameter:
-       * exit_role_stake_unstaking_period should be non-zero.
-       **/
-      ExitRoleStakeUnstakingPeriodIsZero: AugmentedError<ApiType>;
-      /**
-       * Invalid OpeningPolicyCommitment parameter:
-       * fill_opening_failed_applicant_application_stake_unstaking_period should be non-zero.
-       **/
-      FillOpeningFailedApplicantApplicationStakeUnstakingPeriodIsZero: AugmentedError<ApiType>;
-      /**
-       * Invalid OpeningPolicyCommitment parameter:
-       * fill_opening_failed_applicant_role_stake_unstaking_period should be non-zero.
-       **/
-      FillOpeningFailedApplicantRoleStakeUnstakingPeriodIsZero: AugmentedError<ApiType>;
-      /**
-       * Reward policy has invalid next payment block number.
-       **/
-      FillOpeningInvalidNextPaymentBlock: AugmentedError<ApiType>;
-      /**
-       * Working group mint does not exist.
-       **/
-      FillOpeningMintDoesNotExist: AugmentedError<ApiType>;
-      /**
-       * Invalid OpeningPolicyCommitment parameter:
-       * fill_opening_successful_applicant_application_stake_unstaking_period should be non-zero.
-       **/
-      FillOpeningSuccessfulApplicantApplicationStakeUnstakingPeriodIsZero: AugmentedError<ApiType>;
-      /**
-       * Applications not for opening.
-       **/
-      FillWorkerOpeningApplicationForWrongOpening: AugmentedError<ApiType>;
-      /**
-       * Application does not exist.
-       **/
-      FullWorkerOpeningApplicationDoesNotExist: AugmentedError<ApiType>;
-      /**
-       * Application not in active stage.
-       **/
-      FullWorkerOpeningApplicationNotActive: AugmentedError<ApiType>;
-      /**
-       * OpeningDoesNotExist.
-       **/
-      FullWorkerOpeningOpeningDoesNotExist: AugmentedError<ApiType>;
-      /**
-       * Opening not in review period stage.
-       **/
-      FullWorkerOpeningOpeningNotInReviewPeriodStage: AugmentedError<ApiType>;
-      /**
-       * Application stake unstaking period for successful applicants redundant.
-       **/
-      FullWorkerOpeningSuccessfulApplicationStakeUnstakingPeriodRedundant: AugmentedError<ApiType>;
-      /**
-       * Application stake unstaking period for failed applicants too short.
-       **/
-      FullWorkerOpeningSuccessfulApplicationStakeUnstakingPeriodTooShort: AugmentedError<ApiType>;
-      /**
-       * Role stake unstaking period for successful applicants redundant.
-       **/
-      FullWorkerOpeningSuccessfulRoleStakeUnstakingPeriodRedundant: AugmentedError<ApiType>;
-      /**
-       * Role stake unstaking period for successful applicants too short.
-       **/
-      FullWorkerOpeningSuccessfulRoleStakeUnstakingPeriodTooShort: AugmentedError<ApiType>;
-      /**
-       * Application stake unstaking period for failed applicants redundant.
-       **/
-      FullWorkerOpeningUnsuccessfulApplicationStakeUnstakingPeriodRedundant: AugmentedError<ApiType>;
-      /**
-       * Application stake unstaking period for successful applicants too short.
-       **/
-      FullWorkerOpeningUnsuccessfulApplicationStakeUnstakingPeriodTooShort: AugmentedError<ApiType>;
-      /**
-       * Role stake unstaking period for failed applicants redundant.
-       **/
-      FullWorkerOpeningUnsuccessfulRoleStakeUnstakingPeriodRedundant: AugmentedError<ApiType>;
-      /**
-       * Role stake unstaking period for failed applicants too short.
-       **/
-      FullWorkerOpeningUnsuccessfulRoleStakeUnstakingPeriodTooShort: AugmentedError<ApiType>;
-      /**
-       * Insufficient balance to apply.
-       **/
-      InsufficientBalanceToApply: AugmentedError<ApiType>;
-      /**
-       * Insufficient balance to cover stake.
-       **/
-      InsufficientBalanceToCoverStake: AugmentedError<ApiType>;
-      /**
-       * Not a lead account.
-       **/
-      IsNotLeadAccount: AugmentedError<ApiType>;
-      /**
-       * Working group size limit exceeded.
-       **/
-      MaxActiveWorkerNumberExceeded: AugmentedError<ApiType>;
-      /**
-       * Member already has an active application on the opening.
-       **/
-      MemberHasActiveApplicationOnOpening: AugmentedError<ApiType>;
-      /**
-       * Member id is invalid.
-       **/
-      MembershipInvalidMemberId: AugmentedError<ApiType>;
-      /**
-       * Unsigned origin.
-       **/
-      MembershipUnsignedOrigin: AugmentedError<ApiType>;
-      /**
-       * Minting error: NextAdjustmentInPast
-       **/
-      MintingErrorNextAdjustmentInPast: AugmentedError<ApiType>;
-      /**
-       * Cannot get the worker stake profile.
-       **/
-      NoWorkerStakeProfile: AugmentedError<ApiType>;
-      /**
-       * Opening does not exist.
-       **/
-      OpeningDoesNotExist: AugmentedError<ApiType>;
-      /**
-       * Opening text too long.
-       **/
-      OpeningTextTooLong: AugmentedError<ApiType>;
-      /**
-       * Opening text too short.
-       **/
-      OpeningTextTooShort: AugmentedError<ApiType>;
-      /**
-       * Origin must be controller or root account of member.
-       **/
-      OriginIsNeitherMemberControllerOrRoot: AugmentedError<ApiType>;
-      /**
-       * Origin is not applicant.
-       **/
-      OriginIsNotApplicant: AugmentedError<ApiType>;
-      /**
-       * Next payment is not in the future.
-       **/
-      RecurringRewardsNextPaymentNotInFuture: AugmentedError<ApiType>;
-      /**
-       * Recipient not found.
-       **/
-      RecurringRewardsRecipientNotFound: AugmentedError<ApiType>;
-      /**
-       * Reward relationship not found.
-       **/
-      RecurringRewardsRewardRelationshipNotFound: AugmentedError<ApiType>;
-      /**
-       * Recipient reward source not found.
-       **/
-      RecurringRewardsRewardSourceNotFound: AugmentedError<ApiType>;
-      /**
-       * Relationship must exist.
-       **/
-      RelationshipMustExist: AugmentedError<ApiType>;
-      /**
-       * Require root origin in extrinsics.
-       **/
-      RequireRootOrigin: AugmentedError<ApiType>;
-      /**
-       * Require signed origin in extrinsics.
-       **/
-      RequireSignedOrigin: AugmentedError<ApiType>;
-      /**
-       * Invalid OpeningPolicyCommitment parameter (role_staking_policy):
-       * crowded_out_unstaking_period_length should be non-zero.
-       **/
-      RoleStakingPolicyCrowdedOutUnstakingPeriodIsZero: AugmentedError<ApiType>;
-      /**
-       * Invalid OpeningPolicyCommitment parameter (role_staking_policy):
-       * review_period_expired_unstaking_period_length should be non-zero.
-       **/
-      RoleStakingPolicyReviewPeriodUnstakingPeriodIsZero: AugmentedError<ApiType>;
-      /**
-       * Signer is not worker role account.
-       **/
-      SignerIsNotWorkerRoleAccount: AugmentedError<ApiType>;
-      /**
-       * Provided stake balance cannot be zero.
-       **/
-      StakeBalanceCannotBeZero: AugmentedError<ApiType>;
-      /**
-       * Already unstaking.
-       **/
-      StakingErrorAlreadyUnstaking: AugmentedError<ApiType>;
-      /**
-       * Cannot change stake by zero.
-       **/
-      StakingErrorCannotChangeStakeByZero: AugmentedError<ApiType>;
-      /**
-       * Cannot decrease stake while slashes ongoing.
-       **/
-      StakingErrorCannotDecreaseWhileSlashesOngoing: AugmentedError<ApiType>;
-      /**
-       * Cannot increase stake while unstaking.
-       **/
-      StakingErrorCannotIncreaseStakeWhileUnstaking: AugmentedError<ApiType>;
-      /**
-       * Cannot unstake while slashes ongoing.
-       **/
-      StakingErrorCannotUnstakeWhileSlashesOngoing: AugmentedError<ApiType>;
-      /**
-       * Insufficient balance in source account.
-       **/
-      StakingErrorInsufficientBalanceInSourceAccount: AugmentedError<ApiType>;
-      /**
-       * Insufficient stake to decrease.
-       **/
-      StakingErrorInsufficientStake: AugmentedError<ApiType>;
-      /**
-       * Not staked.
-       **/
-      StakingErrorNotStaked: AugmentedError<ApiType>;
-      /**
-       * Slash amount should be greater than zero.
-       **/
-      StakingErrorSlashAmountShouldBeGreaterThanZero: AugmentedError<ApiType>;
-      /**
-       * Stake not found.
-       **/
-      StakingErrorStakeNotFound: AugmentedError<ApiType>;
-      /**
-       * Unstaking period should be greater than zero.
-       **/
-      StakingErrorUnstakingPeriodShouldBeGreaterThanZero: AugmentedError<ApiType>;
-      /**
-       * Successful worker application does not exist.
-       **/
-      SuccessfulWorkerApplicationDoesNotExist: AugmentedError<ApiType>;
-      /**
-       * Invalid OpeningPolicyCommitment parameter:
-       * terminate_application_stake_unstaking_period should be non-zero.
-       **/
-      TerminateApplicationStakeUnstakingPeriodIsZero: AugmentedError<ApiType>;
-      /**
-       * Invalid OpeningPolicyCommitment parameter:
-       * terminate_role_stake_unstaking_period should be non-zero.
-       **/
-      TerminateRoleStakeUnstakingPeriodIsZero: AugmentedError<ApiType>;
-      /**
-       * Application does not exist.
-       **/
-      WithdrawWorkerApplicationApplicationDoesNotExist: AugmentedError<ApiType>;
-      /**
-       * Application is not active.
-       **/
-      WithdrawWorkerApplicationApplicationNotActive: AugmentedError<ApiType>;
-      /**
-       * Opening not accepting applications.
-       **/
-      WithdrawWorkerApplicationOpeningNotAcceptingApplications: AugmentedError<ApiType>;
-      /**
-       * Redundant unstaking period provided
-       **/
-      WithdrawWorkerApplicationRedundantUnstakingPeriod: AugmentedError<ApiType>;
-      /**
-       * UnstakingPeriodTooShort .... // <== SHOULD REALLY BE TWO SEPARATE, ONE FOR EACH STAKING PURPOSE
-       **/
-      WithdrawWorkerApplicationUnstakingPeriodTooShort: AugmentedError<ApiType>;
-      /**
-       * Worker application does not exist.
-       **/
-      WorkerApplicationDoesNotExist: AugmentedError<ApiType>;
-      /**
-       * Worker application text too long.
-       **/
-      WorkerApplicationTextTooLong: AugmentedError<ApiType>;
-      /**
-       * Worker application text too short.
-       **/
-      WorkerApplicationTextTooShort: AugmentedError<ApiType>;
-      /**
-       * Worker does not exist.
-       **/
-      WorkerDoesNotExist: AugmentedError<ApiType>;
-      /**
-       * Worker exit rationale text is too long.
-       **/
-      WorkerExitRationaleTextTooLong: AugmentedError<ApiType>;
-      /**
-       * Worker exit rationale text is too short.
-       **/
-      WorkerExitRationaleTextTooShort: AugmentedError<ApiType>;
-      /**
-       * Worker has no recurring reward.
-       **/
-      WorkerHasNoReward: AugmentedError<ApiType>;
-      /**
-       * Worker storage text is too long.
-       **/
-      WorkerStorageValueTooLong: AugmentedError<ApiType>;
-    };
-    operationsWorkingGroupGamma: {
-      /**
-       * Opening does not exist.
-       **/
-      AcceptWorkerApplicationsOpeningDoesNotExist: AugmentedError<ApiType>;
-      /**
-       * Opening Is Not in Waiting to begin.
-       **/
-      AcceptWorkerApplicationsOpeningIsNotWaitingToBegin: AugmentedError<ApiType>;
-      /**
-       * Opening does not activate in the future.
-       **/
-      AddWorkerOpeningActivatesInThePast: AugmentedError<ApiType>;
-      /**
-       * Add worker opening application stake cannot be zero.
-       **/
-      AddWorkerOpeningApplicationStakeCannotBeZero: AugmentedError<ApiType>;
-      /**
-       * Application stake amount less than minimum currency balance.
-       **/
-      AddWorkerOpeningAppliicationStakeLessThanMinimum: AugmentedError<ApiType>;
-      /**
-       * New application was crowded out.
-       **/
-      AddWorkerOpeningNewApplicationWasCrowdedOut: AugmentedError<ApiType>;
-      /**
-       * Opening does not exist.
-       **/
-      AddWorkerOpeningOpeningDoesNotExist: AugmentedError<ApiType>;
-      /**
-       * Opening is not in accepting applications stage.
-       **/
-      AddWorkerOpeningOpeningNotInAcceptingApplicationStage: AugmentedError<ApiType>;
-      /**
-       * Add worker opening role stake cannot be zero.
-       **/
-      AddWorkerOpeningRoleStakeCannotBeZero: AugmentedError<ApiType>;
-      /**
-       * Role stake amount less than minimum currency balance.
-       **/
-      AddWorkerOpeningRoleStakeLessThanMinimum: AugmentedError<ApiType>;
-      /**
-       * Stake amount too low.
-       **/
-      AddWorkerOpeningStakeAmountTooLow: AugmentedError<ApiType>;
-      /**
-       * Stake missing when required.
-       **/
-      AddWorkerOpeningStakeMissingWhenRequired: AugmentedError<ApiType>;
-      /**
-       * Stake provided when redundant.
-       **/
-      AddWorkerOpeningStakeProvidedWhenRedundant: AugmentedError<ApiType>;
-      /**
-       * Application rationing has zero max active applicants.
-       **/
-      AddWorkerOpeningZeroMaxApplicantCount: AugmentedError<ApiType>;
-      /**
-       * Invalid OpeningPolicyCommitment parameter (application_rationing_policy):
-       * max_active_applicants should be non-zero.
-       **/
-      ApplicationRationingPolicyMaxActiveApplicantsIsZero: AugmentedError<ApiType>;
-      /**
-       * Invalid OpeningPolicyCommitment parameter (application_staking_policy):
-       * crowded_out_unstaking_period_length should be non-zero.
-       **/
-      ApplicationStakingPolicyCrowdedOutUnstakingPeriodIsZero: AugmentedError<ApiType>;
-      /**
-       * Invalid OpeningPolicyCommitment parameter (application_staking_policy):
-       * review_period_expired_unstaking_period_length should be non-zero.
-       **/
-      ApplicationStakingPolicyReviewPeriodUnstakingPeriodIsZero: AugmentedError<ApiType>;
-      /**
-       * Signer does not match controller account.
-       **/
-      ApplyOnWorkerOpeningSignerNotControllerAccount: AugmentedError<ApiType>;
-      /**
-       * Opening does not exist.
-       **/
-      BeginWorkerApplicantReviewOpeningDoesNotExist: AugmentedError<ApiType>;
-      /**
-       * Opening Is Not in Waiting.
-       **/
-      BeginWorkerApplicantReviewOpeningOpeningIsNotWaitingToBegin: AugmentedError<ApiType>;
-      /**
-       * Cannot find mint in the minting module.
-       **/
-      CannotFindMint: AugmentedError<ApiType>;
-      /**
-       * There is leader already, cannot hire another one.
-       **/
-      CannotHireLeaderWhenLeaderExists: AugmentedError<ApiType>;
-      /**
-       * Cannot fill opening with multiple applications.
-       **/
-      CannotHireMultipleLeaders: AugmentedError<ApiType>;
-      /**
-       * Current lead is not set.
-       **/
-      CurrentLeadNotSet: AugmentedError<ApiType>;
-      /**
-       * Invalid OpeningPolicyCommitment parameter:
-       * exit_role_application_stake_unstaking_period should be non-zero.
-       **/
-      ExitRoleApplicationStakeUnstakingPeriodIsZero: AugmentedError<ApiType>;
-      /**
-       * Invalid OpeningPolicyCommitment parameter:
-       * exit_role_stake_unstaking_period should be non-zero.
-       **/
-      ExitRoleStakeUnstakingPeriodIsZero: AugmentedError<ApiType>;
-      /**
-       * Invalid OpeningPolicyCommitment parameter:
-       * fill_opening_failed_applicant_application_stake_unstaking_period should be non-zero.
-       **/
-      FillOpeningFailedApplicantApplicationStakeUnstakingPeriodIsZero: AugmentedError<ApiType>;
-      /**
-       * Invalid OpeningPolicyCommitment parameter:
-       * fill_opening_failed_applicant_role_stake_unstaking_period should be non-zero.
-       **/
-      FillOpeningFailedApplicantRoleStakeUnstakingPeriodIsZero: AugmentedError<ApiType>;
-      /**
-       * Reward policy has invalid next payment block number.
-       **/
-      FillOpeningInvalidNextPaymentBlock: AugmentedError<ApiType>;
-      /**
-       * Working group mint does not exist.
-       **/
-      FillOpeningMintDoesNotExist: AugmentedError<ApiType>;
-      /**
-       * Invalid OpeningPolicyCommitment parameter:
-       * fill_opening_successful_applicant_application_stake_unstaking_period should be non-zero.
-       **/
-      FillOpeningSuccessfulApplicantApplicationStakeUnstakingPeriodIsZero: AugmentedError<ApiType>;
-      /**
-       * Applications not for opening.
-       **/
-      FillWorkerOpeningApplicationForWrongOpening: AugmentedError<ApiType>;
-      /**
-       * Application does not exist.
-       **/
-      FullWorkerOpeningApplicationDoesNotExist: AugmentedError<ApiType>;
-      /**
-       * Application not in active stage.
-       **/
-      FullWorkerOpeningApplicationNotActive: AugmentedError<ApiType>;
-      /**
-       * OpeningDoesNotExist.
-       **/
-      FullWorkerOpeningOpeningDoesNotExist: AugmentedError<ApiType>;
-      /**
-       * Opening not in review period stage.
-       **/
-      FullWorkerOpeningOpeningNotInReviewPeriodStage: AugmentedError<ApiType>;
-      /**
-       * Application stake unstaking period for successful applicants redundant.
-       **/
-      FullWorkerOpeningSuccessfulApplicationStakeUnstakingPeriodRedundant: AugmentedError<ApiType>;
-      /**
-       * Application stake unstaking period for failed applicants too short.
-       **/
-      FullWorkerOpeningSuccessfulApplicationStakeUnstakingPeriodTooShort: AugmentedError<ApiType>;
-      /**
-       * Role stake unstaking period for successful applicants redundant.
-       **/
-      FullWorkerOpeningSuccessfulRoleStakeUnstakingPeriodRedundant: AugmentedError<ApiType>;
-      /**
-       * Role stake unstaking period for successful applicants too short.
-       **/
-      FullWorkerOpeningSuccessfulRoleStakeUnstakingPeriodTooShort: AugmentedError<ApiType>;
-      /**
-       * Application stake unstaking period for failed applicants redundant.
-       **/
-      FullWorkerOpeningUnsuccessfulApplicationStakeUnstakingPeriodRedundant: AugmentedError<ApiType>;
-      /**
-       * Application stake unstaking period for successful applicants too short.
-       **/
-      FullWorkerOpeningUnsuccessfulApplicationStakeUnstakingPeriodTooShort: AugmentedError<ApiType>;
-      /**
-       * Role stake unstaking period for failed applicants redundant.
-       **/
-      FullWorkerOpeningUnsuccessfulRoleStakeUnstakingPeriodRedundant: AugmentedError<ApiType>;
-      /**
-       * Role stake unstaking period for failed applicants too short.
-       **/
-      FullWorkerOpeningUnsuccessfulRoleStakeUnstakingPeriodTooShort: AugmentedError<ApiType>;
-      /**
-       * Insufficient balance to apply.
-       **/
-      InsufficientBalanceToApply: AugmentedError<ApiType>;
-      /**
-       * Insufficient balance to cover stake.
-       **/
-      InsufficientBalanceToCoverStake: AugmentedError<ApiType>;
-      /**
-       * Not a lead account.
-       **/
-      IsNotLeadAccount: AugmentedError<ApiType>;
-      /**
-       * Working group size limit exceeded.
-       **/
-      MaxActiveWorkerNumberExceeded: AugmentedError<ApiType>;
-      /**
-       * Member already has an active application on the opening.
-       **/
-      MemberHasActiveApplicationOnOpening: AugmentedError<ApiType>;
-      /**
-       * Member id is invalid.
-       **/
-      MembershipInvalidMemberId: AugmentedError<ApiType>;
-      /**
-       * Unsigned origin.
-       **/
-      MembershipUnsignedOrigin: AugmentedError<ApiType>;
-      /**
-       * Minting error: NextAdjustmentInPast
-       **/
-      MintingErrorNextAdjustmentInPast: AugmentedError<ApiType>;
-      /**
-       * Cannot get the worker stake profile.
-       **/
-      NoWorkerStakeProfile: AugmentedError<ApiType>;
-      /**
-       * Opening does not exist.
-       **/
-      OpeningDoesNotExist: AugmentedError<ApiType>;
-      /**
-       * Opening text too long.
-       **/
-      OpeningTextTooLong: AugmentedError<ApiType>;
-      /**
-       * Opening text too short.
-       **/
-      OpeningTextTooShort: AugmentedError<ApiType>;
-      /**
-       * Origin must be controller or root account of member.
-       **/
-      OriginIsNeitherMemberControllerOrRoot: AugmentedError<ApiType>;
-      /**
-       * Origin is not applicant.
-       **/
-      OriginIsNotApplicant: AugmentedError<ApiType>;
-      /**
-       * Next payment is not in the future.
-       **/
-      RecurringRewardsNextPaymentNotInFuture: AugmentedError<ApiType>;
-      /**
-       * Recipient not found.
-       **/
-      RecurringRewardsRecipientNotFound: AugmentedError<ApiType>;
-      /**
-       * Reward relationship not found.
-       **/
-      RecurringRewardsRewardRelationshipNotFound: AugmentedError<ApiType>;
-      /**
-       * Recipient reward source not found.
-       **/
-      RecurringRewardsRewardSourceNotFound: AugmentedError<ApiType>;
-      /**
-       * Relationship must exist.
-       **/
-      RelationshipMustExist: AugmentedError<ApiType>;
-      /**
-       * Require root origin in extrinsics.
-       **/
-      RequireRootOrigin: AugmentedError<ApiType>;
-      /**
-       * Require signed origin in extrinsics.
-       **/
-      RequireSignedOrigin: AugmentedError<ApiType>;
-      /**
-       * Invalid OpeningPolicyCommitment parameter (role_staking_policy):
-       * crowded_out_unstaking_period_length should be non-zero.
-       **/
-      RoleStakingPolicyCrowdedOutUnstakingPeriodIsZero: AugmentedError<ApiType>;
-      /**
-       * Invalid OpeningPolicyCommitment parameter (role_staking_policy):
-       * review_period_expired_unstaking_period_length should be non-zero.
-       **/
-      RoleStakingPolicyReviewPeriodUnstakingPeriodIsZero: AugmentedError<ApiType>;
-      /**
-       * Signer is not worker role account.
-       **/
-      SignerIsNotWorkerRoleAccount: AugmentedError<ApiType>;
-      /**
-       * Provided stake balance cannot be zero.
-       **/
-      StakeBalanceCannotBeZero: AugmentedError<ApiType>;
-      /**
-       * Already unstaking.
-       **/
-      StakingErrorAlreadyUnstaking: AugmentedError<ApiType>;
-      /**
-       * Cannot change stake by zero.
-       **/
-      StakingErrorCannotChangeStakeByZero: AugmentedError<ApiType>;
-      /**
-       * Cannot decrease stake while slashes ongoing.
-       **/
-      StakingErrorCannotDecreaseWhileSlashesOngoing: AugmentedError<ApiType>;
-      /**
-       * Cannot increase stake while unstaking.
-       **/
-      StakingErrorCannotIncreaseStakeWhileUnstaking: AugmentedError<ApiType>;
-      /**
-       * Cannot unstake while slashes ongoing.
-       **/
-      StakingErrorCannotUnstakeWhileSlashesOngoing: AugmentedError<ApiType>;
-      /**
-       * Insufficient balance in source account.
-       **/
-      StakingErrorInsufficientBalanceInSourceAccount: AugmentedError<ApiType>;
-      /**
-       * Insufficient stake to decrease.
-       **/
-      StakingErrorInsufficientStake: AugmentedError<ApiType>;
-      /**
-       * Not staked.
-       **/
-      StakingErrorNotStaked: AugmentedError<ApiType>;
-      /**
-       * Slash amount should be greater than zero.
-       **/
-      StakingErrorSlashAmountShouldBeGreaterThanZero: AugmentedError<ApiType>;
-      /**
-       * Stake not found.
-       **/
-      StakingErrorStakeNotFound: AugmentedError<ApiType>;
-      /**
-       * Unstaking period should be greater than zero.
-       **/
-      StakingErrorUnstakingPeriodShouldBeGreaterThanZero: AugmentedError<ApiType>;
-      /**
-       * Successful worker application does not exist.
-       **/
-      SuccessfulWorkerApplicationDoesNotExist: AugmentedError<ApiType>;
-      /**
-       * Invalid OpeningPolicyCommitment parameter:
-       * terminate_application_stake_unstaking_period should be non-zero.
-       **/
-      TerminateApplicationStakeUnstakingPeriodIsZero: AugmentedError<ApiType>;
-      /**
-       * Invalid OpeningPolicyCommitment parameter:
-       * terminate_role_stake_unstaking_period should be non-zero.
-       **/
-      TerminateRoleStakeUnstakingPeriodIsZero: AugmentedError<ApiType>;
-      /**
-       * Application does not exist.
-       **/
-      WithdrawWorkerApplicationApplicationDoesNotExist: AugmentedError<ApiType>;
-      /**
-       * Application is not active.
-       **/
-      WithdrawWorkerApplicationApplicationNotActive: AugmentedError<ApiType>;
-      /**
-       * Opening not accepting applications.
-       **/
-      WithdrawWorkerApplicationOpeningNotAcceptingApplications: AugmentedError<ApiType>;
-      /**
-       * Redundant unstaking period provided
-       **/
-      WithdrawWorkerApplicationRedundantUnstakingPeriod: AugmentedError<ApiType>;
-      /**
-       * UnstakingPeriodTooShort .... // <== SHOULD REALLY BE TWO SEPARATE, ONE FOR EACH STAKING PURPOSE
-       **/
-      WithdrawWorkerApplicationUnstakingPeriodTooShort: AugmentedError<ApiType>;
-      /**
-       * Worker application does not exist.
-       **/
-      WorkerApplicationDoesNotExist: AugmentedError<ApiType>;
-      /**
-       * Worker application text too long.
-       **/
-      WorkerApplicationTextTooLong: AugmentedError<ApiType>;
-      /**
-       * Worker application text too short.
-       **/
-      WorkerApplicationTextTooShort: AugmentedError<ApiType>;
-      /**
-       * Worker does not exist.
-       **/
-      WorkerDoesNotExist: AugmentedError<ApiType>;
-      /**
-       * Worker exit rationale text is too long.
-       **/
-      WorkerExitRationaleTextTooLong: AugmentedError<ApiType>;
-      /**
-       * Worker exit rationale text is too short.
-       **/
-      WorkerExitRationaleTextTooShort: AugmentedError<ApiType>;
-      /**
-       * Worker has no recurring reward.
-       **/
-      WorkerHasNoReward: AugmentedError<ApiType>;
-      /**
-       * Worker storage text is too long.
-       **/
-      WorkerStorageValueTooLong: AugmentedError<ApiType>;
-    };
-    proposalsCodex: {
-      /**
-       * Invalid 'decrease stake proposal' parameter - cannot decrease by zero balance.
-       **/
-      DecreasingStakeIsZero: AugmentedError<ApiType>;
-      /**
-       * Invalid content working group mint capacity parameter
-       **/
-      InvalidContentWorkingGroupMintCapacity: AugmentedError<ApiType>;
-      /**
-       * Invalid council election parameter - announcing_period
-       **/
-      InvalidCouncilElectionParameterAnnouncingPeriod: AugmentedError<ApiType>;
-      /**
-       * Invalid council election parameter - candidacy-limit
-       **/
-      InvalidCouncilElectionParameterCandidacyLimit: AugmentedError<ApiType>;
-      /**
-       * Invalid council election parameter - council_size
-       **/
-      InvalidCouncilElectionParameterCouncilSize: AugmentedError<ApiType>;
-      /**
-       * Invalid council election parameter - min_council_stake
-       **/
-      InvalidCouncilElectionParameterMinCouncilStake: AugmentedError<ApiType>;
-      /**
-       * Invalid council election parameter - min-voting_stake
-       **/
-      InvalidCouncilElectionParameterMinVotingStake: AugmentedError<ApiType>;
-      /**
-       * Invalid council election parameter - new_term_duration
-       **/
-      InvalidCouncilElectionParameterNewTermDuration: AugmentedError<ApiType>;
-      /**
-       * Invalid council election parameter - revealing_period
-       **/
-      InvalidCouncilElectionParameterRevealingPeriod: AugmentedError<ApiType>;
-      /**
-       * Invalid council election parameter - voting_period
-       **/
-      InvalidCouncilElectionParameterVotingPeriod: AugmentedError<ApiType>;
-      /**
-       * Invalid 'set lead proposal' parameter - proposed lead cannot be a councilor
-       **/
-      InvalidSetLeadParameterCannotBeCouncilor: AugmentedError<ApiType>;
-      /**
-       * Invalid balance value for the spending proposal
-       **/
-      InvalidSpendingProposalBalance: AugmentedError<ApiType>;
-      /**
-       * Invalid validator count for the 'set validator count' proposal
-       **/
-      InvalidValidatorCount: AugmentedError<ApiType>;
-      /**
-       * Invalid working group mint capacity parameter
-       **/
-      InvalidWorkingGroupMintCapacity: AugmentedError<ApiType>;
-      /**
-       * Require root origin in extrinsics
-       **/
-      RequireRootOrigin: AugmentedError<ApiType>;
-      /**
-       * Provided WASM code for the runtime upgrade proposal is empty
-       **/
-      RuntimeProposalIsEmpty: AugmentedError<ApiType>;
-      /**
-       * The size of the provided WASM code for the runtime upgrade proposal exceeded the limit
-       **/
-      RuntimeProposalSizeExceeded: AugmentedError<ApiType>;
->>>>>>> 471e7ec0
       /**
        * New memberships not allowed.
        **/
