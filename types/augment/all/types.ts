--- conflicted
+++ resolved
@@ -1,11 +1,7 @@
 // Auto-generated via `yarn polkadot-types-from-defs`, do not edit
 /* eslint-disable */
 
-<<<<<<< HEAD
-import type { BTreeMap, BTreeSet, Bytes, Enum, GenericAccountId, Null, Option, Struct, Text, Vec, bool, i16, i32, i64, u128, u16, u32, u64 } from '@polkadot/types';
-=======
-import type { BTreeMap, BTreeSet, Bytes, Enum, GenericAccountId, Null, Option, Struct, Text, U8aFixed, Vec, bool, u128, u16, u32, u64 } from '@polkadot/types';
->>>>>>> 8b1f4a5d
+import type { BTreeMap, BTreeSet, Bytes, Enum, GenericAccountId, Null, Option, Struct, Text, Vec, bool, u128, u16, u32, u64 } from '@polkadot/types';
 import type { ITuple } from '@polkadot/types/types';
 import type { AccountId, Balance, Hash } from '@polkadot/types/interfaces/runtime';
 
@@ -303,10 +299,6 @@
 /** @name ClassPropertyValue */
 export interface ClassPropertyValue extends Null {}
 
-<<<<<<< HEAD
-/** @name ContentIdSet */
-export interface ContentIdSet extends BTreeSet<Cid> {}
-=======
 /** @name ContentActor */
 export interface ContentActor extends Enum {
   readonly isCurator: boolean;
@@ -317,15 +309,10 @@
 }
 
 /** @name ContentId */
-export interface ContentId extends U8aFixed {}
->>>>>>> 8b1f4a5d
-
-/** @name ContentParameters */
-export interface ContentParameters extends Struct {
-  readonly content_id: ContentId;
-  readonly type_id: DataObjectTypeId;
-  readonly ipfs_content_id: Bytes;
-}
+export interface ContentId extends u64 {}
+
+/** @name ContentIdSet */
+export interface ContentIdSet extends BTreeSet<Cid> {}
 
 /** @name CreateEntityOperation */
 export interface CreateEntityOperation extends Null {}
@@ -377,17 +364,8 @@
 
 /** @name DataObject */
 export interface DataObject extends Struct {
-<<<<<<< HEAD
   readonly accepted: bool;
   readonly deletion_prize: u128;
-=======
-  readonly owner: StorageObjectOwner;
-  readonly added_at: BlockAndTime;
-  readonly type_id: DataObjectTypeId;
-  readonly liaison: Option<StorageProviderId>;
-  readonly liaison_judgement: LiaisonJudgement;
-  readonly ipfs_content_id: Text;
->>>>>>> 8b1f4a5d
 }
 
 /** @name DataObjectCreationParameters */
@@ -618,15 +596,6 @@
 /** @name LeadId */
 export interface LeadId extends Null {}
 
-<<<<<<< HEAD
-=======
-/** @name LiaisonJudgement */
-export interface LiaisonJudgement extends Enum {
-  readonly isPending: boolean;
-  readonly isAccepted: boolean;
-}
-
->>>>>>> 8b1f4a5d
 /** @name LookupSource */
 export interface LookupSource extends AccountId {}
 
@@ -677,7 +646,7 @@
 /** @name NewAsset */
 export interface NewAsset extends Enum {
   readonly isUpload: boolean;
-  readonly asUpload: ContentParameters;
+  readonly asUpload: u64;
   readonly isUrls: boolean;
   readonly asUrls: Vec<Url>;
 }
@@ -690,19 +659,6 @@
 
 /** @name Nonce */
 export interface Nonce extends Null {}
-
-/** @name ObjectOwner */
-export interface ObjectOwner extends Enum {
-  readonly isMember: boolean;
-  readonly asMember: MemberId;
-  readonly isChannel: boolean;
-  readonly asChannel: ChannelId;
-  readonly isDao: boolean;
-  readonly asDao: DAOId;
-  readonly isCouncil: boolean;
-  readonly isWorkingGroup: boolean;
-  readonly asWorkingGroup: WorkingGroup;
-}
 
 /** @name Opening */
 export interface Opening extends Struct {
@@ -1238,19 +1194,6 @@
 /** @name Status */
 export interface Status extends Null {}
 
-/** @name StorageObjectOwner */
-export interface StorageObjectOwner extends Enum {
-  readonly isMember: boolean;
-  readonly asMember: MemberId;
-  readonly isChannel: boolean;
-  readonly asChannel: ChannelId;
-  readonly isDao: boolean;
-  readonly asDao: DAOId;
-  readonly isCouncil: boolean;
-  readonly isWorkingGroup: boolean;
-  readonly asWorkingGroup: WorkingGroup;
-}
-
 /** @name StorageBucket */
 export interface StorageBucket extends Struct {
   readonly operator_status: StorageBucketOperatorStatus;
@@ -1347,9 +1290,6 @@
 /** @name UpdatePropertyValuesOperation */
 export interface UpdatePropertyValuesOperation extends Null {}
 
-/** @name UploadingStatus */
-export interface UploadingStatus extends bool {}
-
 /** @name UploadParameters */
 export interface UploadParameters extends Struct {
   readonly authenticationKey: Bytes;
@@ -1430,24 +1370,12 @@
 
 /** @name Voucher */
 export interface Voucher extends Struct {
-<<<<<<< HEAD
   readonly sizeLimit: u64;
   readonly objectsLimit: u64;
   readonly sizeUsed: u64;
   readonly objectsUsed: u64;
 }
 
-=======
-  readonly size_limit: u64;
-  readonly objects_limit: u64;
-  readonly size_used: u64;
-  readonly objects_used: u64;
-}
-
-/** @name VoucherLimit */
-export interface VoucherLimit extends u64 {}
-
->>>>>>> 8b1f4a5d
 /** @name WaitingToBeingOpeningStageVariant */
 export interface WaitingToBeingOpeningStageVariant extends Struct {
   readonly begins_at_block: u32;
