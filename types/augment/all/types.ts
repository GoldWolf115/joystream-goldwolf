// Auto-generated via `yarn polkadot-types-from-defs`, do not edit
/* eslint-disable */

import type { BTreeMap, BTreeSet, Bytes, Enum, GenericAccountId, Option, Struct, Text, Vec, bool, u128, u16, u32, u64, u8 } from '@polkadot/types';
import type { ITuple } from '@polkadot/types/types';
import type { AccountId, Balance, Hash, Perbill } from '@polkadot/types/interfaces/runtime';
import type { AccountInfoWithRefCount } from '@polkadot/types/interfaces/system';

/** @name AccountInfo */
export interface AccountInfo extends AccountInfoWithRefCount {}

/** @name ActorId */
export interface ActorId extends u64 {}

/** @name Address */
export interface Address extends AccountId {}

/** @name Application */
export interface Application extends Struct {
  readonly role_account_id: AccountId;
  readonly reward_account_id: AccountId;
  readonly staking_account_id: AccountId;
  readonly member_id: MemberId;
  readonly description_hash: Bytes;
  readonly opening_id: OpeningId;
}

/** @name ApplicationId */
export interface ApplicationId extends u64 {}

/** @name ApplicationIdSet */
export interface ApplicationIdSet extends BTreeSet<ApplicationId> {}

/** @name ApplicationIdToWorkerIdMap */
export interface ApplicationIdToWorkerIdMap extends BTreeMap<ApplicationId, WorkerId> {}

/** @name ApplicationInfo */
export interface ApplicationInfo extends Struct {
  readonly application_id: ApplicationId;
  readonly application: Application;
}

/** @name ApplyOnOpeningParameters */
export interface ApplyOnOpeningParameters extends Struct {
  readonly member_id: MemberId;
  readonly opening_id: OpeningId;
  readonly role_account_id: AccountId;
  readonly reward_account_id: AccountId;
  readonly description: Bytes;
  readonly stake_parameters: StakeParameters;
}

/** @name Approved */
export interface Approved extends Enum {
  readonly isPendingExecution: boolean;
  readonly isPendingConstitutionality: boolean;
}

/** @name AssuranceContractType */
export interface AssuranceContractType extends Enum {
  readonly isOpen: boolean;
  readonly isClosed: boolean;
  readonly asClosed: AssuranceContractType_Closed;
}

/** @name AssuranceContractType_Closed */
export interface AssuranceContractType_Closed extends BTreeSet<MemberId> {}

/** @name Bag */
export interface Bag extends Struct {
  readonly stored_by: BTreeSet<StorageBucketId>;
  readonly distributed_by: BTreeSet<DistributionBucketId>;
  readonly deletion_prize: Option<u128>;
  readonly objects_total_size: u64;
  readonly objects_number: u64;
}

/** @name BagId */
export interface BagId extends Enum {
  readonly isStatic: boolean;
  readonly asStatic: Static;
  readonly isDynamic: boolean;
  readonly asDynamic: Dynamic;
}

/** @name BagIdType */
export interface BagIdType extends Enum {
  readonly isStatic: boolean;
  readonly asStatic: Static;
  readonly isDynamic: boolean;
  readonly asDynamic: Dynamic;
}

/** @name BalanceKind */
export interface BalanceKind extends Enum {
  readonly isPositive: boolean;
  readonly isNegative: boolean;
}

/** @name BlockAndTime */
export interface BlockAndTime extends Struct {
  readonly block: u32;
  readonly time: u64;
}

/** @name Bounty */
export interface Bounty extends Struct {
  readonly creation_params: BountyCreationParameters;
  readonly total_funding: u128;
  readonly milestone: BountyMilestone;
  readonly active_work_entry_count: u32;
}

/** @name BountyActor */
export interface BountyActor extends Enum {
  readonly isCouncil: boolean;
  readonly isMember: boolean;
  readonly asMember: MemberId;
}

/** @name BountyCreationParameters */
export interface BountyCreationParameters extends Struct {
  readonly oracle: BountyActor;
  readonly contract_type: AssuranceContractType;
  readonly creator: BountyActor;
  readonly cherry: u128;
  readonly entrant_stake: u128;
  readonly funding_type: FundingType;
  readonly work_period: u32;
  readonly judging_period: u32;
}

/** @name BountyId */
export interface BountyId extends u64 {}

/** @name BountyMilestone */
export interface BountyMilestone extends Enum {
  readonly isCreated: boolean;
  readonly asCreated: BountyMilestone_Created;
  readonly isBountyMaxFundingReached: boolean;
  readonly asBountyMaxFundingReached: BountyMilestone_BountyMaxFundingReached;
  readonly isWorkSubmitted: boolean;
  readonly asWorkSubmitted: BountyMilestone_WorkSubmitted;
  readonly isJudgmentSubmitted: boolean;
  readonly asJudgmentSubmitted: BountyMilestone_JudgmentSubmitted;
}

/** @name BountyMilestone_BountyMaxFundingReached */
export interface BountyMilestone_BountyMaxFundingReached extends Struct {
  readonly max_funding_reached_at: u32;
}

/** @name BountyMilestone_Created */
export interface BountyMilestone_Created extends Struct {
  readonly created_at: u32;
  readonly has_contributions: bool;
}

/** @name BountyMilestone_JudgmentSubmitted */
export interface BountyMilestone_JudgmentSubmitted extends Struct {
  readonly successful_bounty: bool;
}

/** @name BountyMilestone_WorkSubmitted */
export interface BountyMilestone_WorkSubmitted extends Struct {
  readonly work_period_started_at: u32;
}

/** @name BuyMembershipParameters */
export interface BuyMembershipParameters extends Struct {
  readonly root_account: AccountId;
  readonly controller_account: AccountId;
  readonly handle: Option<Text>;
  readonly metadata: Bytes;
  readonly referrer_id: Option<MemberId>;
}

/** @name Candidate */
export interface Candidate extends Struct {
  readonly staking_account_id: AccountId;
  readonly reward_account_id: AccountId;
  readonly cycle_id: u64;
  readonly stake: u32;
  readonly vote_power: VotePower;
  readonly note_hash: Option<Hash>;
}

/** @name CastVoteOf */
export interface CastVoteOf extends Struct {
  readonly commitment: Hash;
  readonly cycle_id: u64;
  readonly stake: u128;
  readonly vote_for: Option<MemberId>;
}

/** @name Category */
export interface Category extends Struct {
  readonly title_hash: Hash;
  readonly description_hash: Hash;
  readonly archived: bool;
  readonly num_direct_subcategories: u32;
  readonly num_direct_threads: u32;
  readonly num_direct_moderators: u32;
  readonly parent_category_id: Option<CategoryId>;
  readonly sticky_thread_ids: Vec<ThreadId>;
}

/** @name CategoryId */
export interface CategoryId extends u64 {}

/** @name Channel */
export interface Channel extends Struct {
  readonly owner: ChannelOwner;
  readonly num_videos: u64;
  readonly is_censored: bool;
  readonly reward_account: Option<GenericAccountId>;
  readonly collaborators: BTreeSet<MemberId>;
  readonly moderators: BTreeSet<MemberId>;
  readonly cumulative_payout_earned: u128;
}

/** @name ChannelCategory */
export interface ChannelCategory extends Struct {}

/** @name ChannelCategoryCreationParameters */
export interface ChannelCategoryCreationParameters extends Struct {
  readonly meta: Bytes;
}

/** @name ChannelCategoryId */
export interface ChannelCategoryId extends u64 {}

/** @name ChannelCategoryUpdateParameters */
export interface ChannelCategoryUpdateParameters extends Struct {
  readonly new_meta: Bytes;
}

/** @name ChannelCreationParameters */
export interface ChannelCreationParameters extends Struct {
  readonly assets: Option<StorageAssets>;
  readonly meta: Option<Bytes>;
  readonly reward_account: Option<GenericAccountId>;
  readonly collaborators: BTreeSet<MemberId>;
  readonly moderators: BTreeSet<MemberId>;
}

/** @name ChannelFeature */
export interface ChannelFeature extends Enum {
  readonly isChannelFundsTransfer: boolean;
  readonly isCreatorCashout: boolean;
  readonly isVideoNftIssuance: boolean;
  readonly isVideoCreation: boolean;
  readonly isVideoUpdate: boolean;
  readonly isChannelUpdate: boolean;
  readonly isCreatorTokenIssuance: boolean;
}

<<<<<<< HEAD
/** @name ChannelFeatureStatus */
export interface ChannelFeatureStatus extends Enum {
  readonly isPaused: boolean;
  readonly isActive: boolean;
}

/** @name ChannelFeatureStatusChanges */
export interface ChannelFeatureStatusChanges extends BTreeMap<ChannelFeature, ChannelFeatureStatus> {}

/** @name ChannelId */
export interface ChannelId extends u64 {}

=======
>>>>>>> dadce54b
/** @name ChannelOwner */
export interface ChannelOwner extends Enum {
  readonly isMember: boolean;
  readonly asMember: MemberId;
  readonly isCurators: boolean;
  readonly asCurators: CuratorGroupId;
}

<<<<<<< HEAD
/** @name ChannelPrivilegeLevel */
export interface ChannelPrivilegeLevel extends u8 {}

=======
>>>>>>> dadce54b
/** @name ChannelUpdateParameters */
export interface ChannelUpdateParameters extends Struct {
  readonly assets_to_upload: Option<StorageAssets>;
  readonly new_meta: Option<Bytes>;
  readonly reward_account: Option<Option<GenericAccountId>>;
  readonly assets_to_remove: BTreeSet<DataObjectId>;
  readonly collaborators: Option<BTreeSet<MemberId>>;
}

/** @name Cid */
export interface Cid extends Bytes {}

/** @name ConstitutionInfo */
export interface ConstitutionInfo extends Struct {
  readonly text_hash: Hash;
}

/** @name ContentActor */
export interface ContentActor extends Enum {
  readonly isCurator: boolean;
  readonly asCurator: ITuple<[CuratorGroupId, CuratorId]>;
  readonly isMember: boolean;
  readonly asMember: MemberId;
  readonly isLead: boolean;
}

/** @name ContentIdSet */
export interface ContentIdSet extends BTreeSet<Cid> {}

/** @name ContentModerationAction */
export interface ContentModerationAction extends Enum {
  readonly isHideVideo: boolean;
  readonly isHideChannel: boolean;
  readonly isChangeChannelFeatureStatus: boolean;
  readonly asChangeChannelFeatureStatus: ChannelFeature;
  readonly isDeleteVideo: boolean;
  readonly isDeleteChannel: boolean;
}

/** @name ContentModerationActionsSet */
export interface ContentModerationActionsSet extends BTreeSet<ContentModerationAction> {}

/** @name CouncilMemberOf */
export interface CouncilMemberOf extends Struct {
  readonly staking_account_id: AccountId;
  readonly reward_account_id: AccountId;
  readonly membership_id: MemberId;
  readonly stake: u128;
  readonly last_payment_block: u32;
  readonly unpaid_reward: u128;
}

/** @name CouncilStage */
export interface CouncilStage extends Enum {
  readonly isAnnouncing: boolean;
  readonly asAnnouncing: CouncilStageAnnouncing;
  readonly isElection: boolean;
  readonly asElection: CouncilStageElection;
  readonly isIdle: boolean;
}

/** @name CouncilStageAnnouncing */
export interface CouncilStageAnnouncing extends Struct {
  readonly candidatesCount: u64;
}

/** @name CouncilStageElection */
export interface CouncilStageElection extends Struct {
  readonly candidatesCount: u64;
}

/** @name CouncilStageUpdate */
export interface CouncilStageUpdate extends Struct {
  readonly stage: CouncilStage;
  readonly changed_at: u32;
}

/** @name CreateOpeningParameters */
export interface CreateOpeningParameters extends Struct {
  readonly description: Bytes;
  readonly stake_policy: StakePolicy;
  readonly reward_per_block: Option<u128>;
  readonly working_group: WorkingGroup;
}

/** @name CuratorGroup */
export interface CuratorGroup extends Struct {
  readonly curators: BTreeSet<CuratorId>;
  readonly active: bool;
}

/** @name CuratorGroupId */
export interface CuratorGroupId extends u64 {}

/** @name CuratorId */
export interface CuratorId extends u64 {}

/** @name DataObject */
export interface DataObject extends Struct {
  readonly accepted: bool;
  readonly deletion_prize: u128;
  readonly ipfsContentId: Bytes;
}

/** @name DataObjectCreationParameters */
export interface DataObjectCreationParameters extends Struct {
  readonly ipfsContentId: Bytes;
}

/** @name DataObjectId */
export interface DataObjectId extends u64 {}

/** @name DataObjectIdMap */
export interface DataObjectIdMap extends BTreeMap<DataObjectId, DataObject> {}

/** @name DataObjectIdSet */
export interface DataObjectIdSet extends BTreeSet<DataObjectId> {}

/** @name DiscussionPost */
export interface DiscussionPost extends Struct {
  readonly author_id: u64;
}

/** @name DiscussionThread */
export interface DiscussionThread extends Struct {
  readonly activated_at: u32;
  readonly author_id: u64;
  readonly mode: ThreadMode;
}

/** @name DistributionBucket */
export interface DistributionBucket extends Struct {
  readonly accepting_new_bags: bool;
  readonly distributing: bool;
  readonly pending_invitations: BTreeSet<WorkerId>;
  readonly operators: BTreeSet<WorkerId>;
  readonly assigned_bags: u64;
}

/** @name DistributionBucketFamily */
export interface DistributionBucketFamily extends Struct {
  readonly next_distribution_bucket_index: DistributionBucketIndex;
}

/** @name DistributionBucketFamilyId */
export interface DistributionBucketFamilyId extends u64 {}

/** @name DistributionBucketId */
export interface DistributionBucketId extends Struct {
  readonly distribution_bucket_family_id: DistributionBucketFamilyId;
  readonly distribution_bucket_index: DistributionBucketIndex;
}

/** @name DistributionBucketIndex */
export interface DistributionBucketIndex extends u64 {}

/** @name DistributionBucketIndexSet */
export interface DistributionBucketIndexSet extends BTreeSet<DistributionBucketIndex> {}

/** @name Dynamic */
export interface Dynamic extends Enum {
  readonly isMember: boolean;
  readonly asMember: MemberId;
  readonly isChannel: boolean;
  readonly asChannel: u64;
}

/** @name DynamicBagCreationPolicy */
export interface DynamicBagCreationPolicy extends Struct {
  readonly numberOfStorageBuckets: u64;
  readonly families: BTreeMap<DistributionBucketFamilyId, u32>;
}

/** @name DynamicBagCreationPolicyDistributorFamiliesMap */
export interface DynamicBagCreationPolicyDistributorFamiliesMap extends BTreeMap<DistributionBucketFamilyId, u32> {}

/** @name DynamicBagDeletionPrize */
export interface DynamicBagDeletionPrize extends Struct {
  readonly account_id: GenericAccountId;
  readonly prize: u128;
}

/** @name DynamicBagDeletionPrizeRecord */
export interface DynamicBagDeletionPrizeRecord extends Struct {
  readonly account_id: GenericAccountId;
  readonly prize: u128;
}

/** @name DynamicBagId */
export interface DynamicBagId extends Enum {
  readonly isMember: boolean;
  readonly asMember: MemberId;
  readonly isChannel: boolean;
  readonly asChannel: u64;
}

/** @name DynamicBagType */
export interface DynamicBagType extends Enum {
  readonly isMember: boolean;
  readonly isChannel: boolean;
}

/** @name DynBagCreationParameters */
export interface DynBagCreationParameters extends Struct {
  readonly bagId: DynamicBagId;
  readonly objectCreationList: Vec<DataObjectCreationParameters>;
  readonly deletionPrizeSourceAccountId: GenericAccountId;
  readonly expectedDataSizeFee: u128;
}

/** @name EnglishAuction */
export interface EnglishAuction extends Struct {
  readonly starting_price: u128;
  readonly buy_now_price: Option<u128>;
  readonly top_bid: Option<EnglishAuctionBid>;
  readonly whitelist: BTreeSet<MemberId>;
  readonly extension_period: u32;
  readonly auction_duration: u32;
  readonly min_bid_step: u128;
  readonly end: u32;
}

/** @name EnglishAuctionBid */
export interface EnglishAuctionBid extends Struct {
  readonly amount: u128;
  readonly bidder_id: MemberId;
}

/** @name EnglishAuctionParams */
export interface EnglishAuctionParams extends Struct {
  readonly starting_price: u128;
  readonly buy_now_price: Option<u128>;
  readonly whitelist: BTreeSet<MemberId>;
  readonly end: u32;
  readonly auction_duration: u32;
  readonly extension_period: u32;
  readonly min_bid_step: u128;
}

/** @name Entry */
export interface Entry extends Struct {
  readonly member_id: MemberId;
  readonly staking_account_id: AccountId;
  readonly submitted_at: u32;
  readonly work_submitted: bool;
  readonly oracle_judgment_result: Option<OracleWorkEntryJudgment>;
}

/** @name EntryId */
export interface EntryId extends u64 {}

/** @name ExecutionFailed */
export interface ExecutionFailed extends Struct {
  readonly error: Text;
}

/** @name ExecutionStatus */
export interface ExecutionStatus extends Enum {
  readonly isExecuted: boolean;
  readonly isExecutionFailed: boolean;
  readonly asExecutionFailed: ExecutionFailed;
}

/** @name ExtendedPostId */
export interface ExtendedPostId extends Struct {
  readonly category_id: CategoryId;
  readonly thread_id: ThreadId;
  readonly post_id: PostId;
}

/** @name FillOpeningParameters */
export interface FillOpeningParameters extends Struct {
  readonly opening_id: OpeningId;
  readonly successful_application_id: ApplicationId;
  readonly working_group: WorkingGroup;
}

/** @name ForumUserId */
export interface ForumUserId extends u64 {}

/** @name FundingRequestParameters */
export interface FundingRequestParameters extends Struct {
  readonly account: AccountId;
  readonly amount: u128;
}

/** @name FundingType */
export interface FundingType extends Enum {
  readonly isPerpetual: boolean;
  readonly asPerpetual: FundingType_Perpetual;
  readonly isLimited: boolean;
  readonly asLimited: FundingType_Limited;
}

/** @name FundingType_Limited */
export interface FundingType_Limited extends Struct {
  readonly min_funding_amount: u128;
  readonly max_funding_amount: u128;
  readonly funding_period: u32;
}

/** @name FundingType_Perpetual */
export interface FundingType_Perpetual extends Struct {
  readonly target: u128;
}

/** @name GeneralProposalParameters */
export interface GeneralProposalParameters extends Struct {
  readonly member_id: MemberId;
  readonly title: Text;
  readonly description: Text;
  readonly staking_account_id: Option<AccountId>;
  readonly exact_execution_block: Option<u32>;
}

/** @name InitTransactionalStatus */
export interface InitTransactionalStatus extends Enum {
  readonly isIdle: boolean;
  readonly isBuyNow: boolean;
  readonly asBuyNow: u128;
  readonly isInitiatedOfferToMember: boolean;
  readonly asInitiatedOfferToMember: ITuple<[MemberId, Option<u128>]>;
  readonly isEnglishAuction: boolean;
  readonly asEnglishAuction: EnglishAuctionParams;
  readonly isOpenAuction: boolean;
  readonly asOpenAuction: OpenAuctionParams;
}

/** @name InputValidationLengthConstraint */
export interface InputValidationLengthConstraint extends Struct {
  readonly min: u16;
  readonly max_min_diff: u16;
}

/** @name InviteMembershipParameters */
export interface InviteMembershipParameters extends Struct {
  readonly inviting_member_id: MemberId;
  readonly root_account: AccountId;
  readonly controller_account: AccountId;
  readonly handle: Option<Text>;
  readonly metadata: Bytes;
}

/** @name IsCensored */
export interface IsCensored extends bool {}

/** @name LookupSource */
export interface LookupSource extends AccountId {}

/** @name MaxNumber */
export interface MaxNumber extends u32 {}

/** @name MemberId */
export interface MemberId extends u64 {}

/** @name Membership */
export interface Membership extends Struct {
  readonly handle_hash: Bytes;
  readonly root_account: AccountId;
  readonly controller_account: AccountId;
  readonly verified: bool;
  readonly invites: u32;
}

<<<<<<< HEAD
/** @name ModerationPermissionsByLevel */
export interface ModerationPermissionsByLevel extends BTreeMap<ChannelPrivilegeLevel, ContentModerationActionsSet> {}

=======
>>>>>>> dadce54b
/** @name ModeratorId */
export interface ModeratorId extends u64 {}

/** @name ModeratorSet */
export interface ModeratorSet extends BTreeSet<MemberId> {}

/** @name NftIssuanceParameters */
export interface NftIssuanceParameters extends Struct {
  readonly royalty: Option<Royalty>;
  readonly nft_metadata: Bytes;
  readonly non_channel_owner: Option<MemberId>;
  readonly init_transactional_status: InitTransactionalStatus;
}

/** @name NftMetadata */
export interface NftMetadata extends Bytes {}

/** @name NftOwner */
export interface NftOwner extends Enum {
  readonly isChannelOwner: boolean;
  readonly isMember: boolean;
  readonly asMember: MemberId;
}

/** @name OpenAuction */
export interface OpenAuction extends Struct {
  readonly starting_price: u128;
  readonly buy_now_price: Option<u128>;
  readonly whitelist: BTreeSet<MemberId>;
  readonly bid_lock_duration: u32;
}

/** @name OpenAuctionBid */
export interface OpenAuctionBid extends Struct {
  readonly amount: u128;
  readonly made_at_block: u32;
  readonly auction_id: OpenAuctionId;
}

/** @name OpenAuctionId */
export interface OpenAuctionId extends u64 {}

/** @name OpenAuctionParams */
export interface OpenAuctionParams extends Struct {
  readonly starting_price: u128;
  readonly buy_now_price: Option<u128>;
  readonly whitelist: BTreeSet<MemberId>;
  readonly bid_lock_duration: u32;
}

/** @name Opening */
export interface Opening extends Struct {
  readonly opening_type: OpeningType;
  readonly created: u32;
  readonly description_hash: Bytes;
  readonly stake_policy: StakePolicy;
  readonly reward_per_block: Option<u128>;
  readonly creation_stake: u128;
}

/** @name OpeningId */
export interface OpeningId extends u64 {}

/** @name OpeningType */
export interface OpeningType extends Enum {
  readonly isLeader: boolean;
  readonly isRegular: boolean;
}

/** @name OptionResult */
export interface OptionResult extends Struct {
  readonly option_id: MemberId;
  readonly vote_power: VotePower;
}

/** @name OracleJudgment */
export interface OracleJudgment extends BTreeMap<EntryId, OracleWorkEntryJudgment> {}

/** @name OracleWorkEntryJudgment */
export interface OracleWorkEntryJudgment extends Enum {
  readonly isWinner: boolean;
  readonly asWinner: OracleWorkEntryJudgment_Winner;
  readonly isRejected: boolean;
}

/** @name OracleWorkEntryJudgment_Winner */
export interface OracleWorkEntryJudgment_Winner extends Struct {
  readonly reward: u128;
}

/** @name OwnedNft */
export interface OwnedNft extends Struct {
  readonly owner: NftOwner;
  readonly transactional_status: TransactionalStatus;
  readonly creator_royalty: Option<Royalty>;
  readonly open_auctions_nonce: OpenAuctionId;
}

/** @name ParticipantId */
export interface ParticipantId extends u64 {}

/** @name Penalty */
export interface Penalty extends Struct {
  readonly slashing_text: Text;
  readonly slashing_amount: u128;
}

/** @name Poll */
export interface Poll extends Struct {
  readonly description_hash: Hash;
  readonly end_time: u64;
  readonly poll_alternatives: Vec<PollAlternative>;
}

/** @name PollAlternative */
export interface PollAlternative extends Struct {
  readonly alternative_text_hash: Hash;
  readonly vote_count: u32;
}

/** @name PollInput */
export interface PollInput extends Struct {
  readonly description: Bytes;
  readonly end_time: u64;
  readonly poll_alternatives: Vec<Bytes>;
}

/** @name Post */
export interface Post extends Struct {
  readonly thread_id: ThreadId;
  readonly text_hash: Hash;
  readonly author_id: ForumUserId;
  readonly cleanup_pay_off: u128;
  readonly last_edited: u32;
}

/** @name PostId */
export interface PostId extends u64 {}

/** @name PostReactionId */
export interface PostReactionId extends u64 {}

/** @name PrivilegedActor */
export interface PrivilegedActor extends Enum {
  readonly isLead: boolean;
  readonly isModerator: boolean;
  readonly asModerator: ModeratorId;
}

/** @name ProofElement */
export interface ProofElement extends Struct {
  readonly side: Side;
}

/** @name ProposalDecision */
export interface ProposalDecision extends Enum {
  readonly isCanceled: boolean;
  readonly isCanceledByRuntime: boolean;
  readonly isVetoed: boolean;
  readonly isRejected: boolean;
  readonly isSlashed: boolean;
  readonly isExpired: boolean;
  readonly isApproved: boolean;
  readonly asApproved: Approved;
}

/** @name ProposalDetails */
export interface ProposalDetails extends Enum {
  readonly isSignal: boolean;
  readonly asSignal: Text;
  readonly isRuntimeUpgrade: boolean;
  readonly asRuntimeUpgrade: Bytes;
  readonly isFundingRequest: boolean;
  readonly asFundingRequest: Vec<FundingRequestParameters>;
  readonly isSetMaxValidatorCount: boolean;
  readonly asSetMaxValidatorCount: u32;
  readonly isCreateWorkingGroupLeadOpening: boolean;
  readonly asCreateWorkingGroupLeadOpening: CreateOpeningParameters;
  readonly isFillWorkingGroupLeadOpening: boolean;
  readonly asFillWorkingGroupLeadOpening: FillOpeningParameters;
  readonly isUpdateWorkingGroupBudget: boolean;
  readonly asUpdateWorkingGroupBudget: ITuple<[Balance, WorkingGroup, BalanceKind]>;
  readonly isDecreaseWorkingGroupLeadStake: boolean;
  readonly asDecreaseWorkingGroupLeadStake: ITuple<[WorkerId, Balance, WorkingGroup]>;
  readonly isSlashWorkingGroupLead: boolean;
  readonly asSlashWorkingGroupLead: ITuple<[WorkerId, Balance, WorkingGroup]>;
  readonly isSetWorkingGroupLeadReward: boolean;
  readonly asSetWorkingGroupLeadReward: ITuple<[WorkerId, Option<Balance>, WorkingGroup]>;
  readonly isTerminateWorkingGroupLead: boolean;
  readonly asTerminateWorkingGroupLead: TerminateRoleParameters;
  readonly isAmendConstitution: boolean;
  readonly asAmendConstitution: Text;
  readonly isCancelWorkingGroupLeadOpening: boolean;
  readonly asCancelWorkingGroupLeadOpening: ITuple<[OpeningId, WorkingGroup]>;
  readonly isSetMembershipPrice: boolean;
  readonly asSetMembershipPrice: u128;
  readonly isSetCouncilBudgetIncrement: boolean;
  readonly asSetCouncilBudgetIncrement: u128;
  readonly isSetCouncilorReward: boolean;
  readonly asSetCouncilorReward: u128;
  readonly isSetInitialInvitationBalance: boolean;
  readonly asSetInitialInvitationBalance: u128;
  readonly isSetInitialInvitationCount: boolean;
  readonly asSetInitialInvitationCount: u32;
  readonly isSetMembershipLeadInvitationQuota: boolean;
  readonly asSetMembershipLeadInvitationQuota: u32;
  readonly isSetReferralCut: boolean;
  readonly asSetReferralCut: u8;
  readonly isCreateBlogPost: boolean;
  readonly asCreateBlogPost: ITuple<[Text, Text]>;
  readonly isEditBlogPost: boolean;
  readonly asEditBlogPost: ITuple<[PostId, Option<Text>, Option<Text>]>;
  readonly isLockBlogPost: boolean;
  readonly asLockBlogPost: PostId;
  readonly isUnlockBlogPost: boolean;
  readonly asUnlockBlogPost: PostId;
  readonly isVetoProposal: boolean;
  readonly asVetoProposal: ProposalId;
}

/** @name ProposalDetailsOf */
export interface ProposalDetailsOf extends Enum {
  readonly isSignal: boolean;
  readonly asSignal: Text;
  readonly isRuntimeUpgrade: boolean;
  readonly asRuntimeUpgrade: Bytes;
  readonly isFundingRequest: boolean;
  readonly asFundingRequest: Vec<FundingRequestParameters>;
  readonly isSetMaxValidatorCount: boolean;
  readonly asSetMaxValidatorCount: u32;
  readonly isCreateWorkingGroupLeadOpening: boolean;
  readonly asCreateWorkingGroupLeadOpening: CreateOpeningParameters;
  readonly isFillWorkingGroupLeadOpening: boolean;
  readonly asFillWorkingGroupLeadOpening: FillOpeningParameters;
  readonly isUpdateWorkingGroupBudget: boolean;
  readonly asUpdateWorkingGroupBudget: ITuple<[Balance, WorkingGroup, BalanceKind]>;
  readonly isDecreaseWorkingGroupLeadStake: boolean;
  readonly asDecreaseWorkingGroupLeadStake: ITuple<[WorkerId, Balance, WorkingGroup]>;
  readonly isSlashWorkingGroupLead: boolean;
  readonly asSlashWorkingGroupLead: ITuple<[WorkerId, Balance, WorkingGroup]>;
  readonly isSetWorkingGroupLeadReward: boolean;
  readonly asSetWorkingGroupLeadReward: ITuple<[WorkerId, Option<Balance>, WorkingGroup]>;
  readonly isTerminateWorkingGroupLead: boolean;
  readonly asTerminateWorkingGroupLead: TerminateRoleParameters;
  readonly isAmendConstitution: boolean;
  readonly asAmendConstitution: Text;
  readonly isCancelWorkingGroupLeadOpening: boolean;
  readonly asCancelWorkingGroupLeadOpening: ITuple<[OpeningId, WorkingGroup]>;
  readonly isSetMembershipPrice: boolean;
  readonly asSetMembershipPrice: u128;
  readonly isSetCouncilBudgetIncrement: boolean;
  readonly asSetCouncilBudgetIncrement: u128;
  readonly isSetCouncilorReward: boolean;
  readonly asSetCouncilorReward: u128;
  readonly isSetInitialInvitationBalance: boolean;
  readonly asSetInitialInvitationBalance: u128;
  readonly isSetInitialInvitationCount: boolean;
  readonly asSetInitialInvitationCount: u32;
  readonly isSetMembershipLeadInvitationQuota: boolean;
  readonly asSetMembershipLeadInvitationQuota: u32;
  readonly isSetReferralCut: boolean;
  readonly asSetReferralCut: u8;
  readonly isCreateBlogPost: boolean;
  readonly asCreateBlogPost: ITuple<[Text, Text]>;
  readonly isEditBlogPost: boolean;
  readonly asEditBlogPost: ITuple<[PostId, Option<Text>, Option<Text>]>;
  readonly isLockBlogPost: boolean;
  readonly asLockBlogPost: PostId;
  readonly isUnlockBlogPost: boolean;
  readonly asUnlockBlogPost: PostId;
  readonly isVetoProposal: boolean;
  readonly asVetoProposal: ProposalId;
}

/** @name ProposalId */
export interface ProposalId extends u32 {}

/** @name ProposalOf */
export interface ProposalOf extends Struct {
  readonly parameters: ProposalParameters;
  readonly proposerId: MemberId;
  readonly activatedAt: u32;
  readonly status: ProposalStatus;
  readonly votingResults: VotingResults;
  readonly exactExecutionBlock: Option<u32>;
  readonly nrOfCouncilConfirmations: u32;
  readonly stakingAccountId: Option<AccountId>;
}

/** @name ProposalParameters */
export interface ProposalParameters extends Struct {
  readonly votingPeriod: u32;
  readonly gracePeriod: u32;
  readonly approvalQuorumPercentage: u32;
  readonly approvalThresholdPercentage: u32;
  readonly slashingQuorumPercentage: u32;
  readonly slashingThresholdPercentage: u32;
  readonly requiredStake: Option<u128>;
  readonly constitutionality: u32;
}

/** @name ProposalStatus */
export interface ProposalStatus extends Enum {
  readonly isActive: boolean;
  readonly isPendingExecution: boolean;
  readonly asPendingExecution: u32;
  readonly isPendingConstitutionality: boolean;
}

/** @name PullPayment */
export interface PullPayment extends Struct {
  readonly channel_id: ChannelId;
  readonly cumulative_payout_claimed: u128;
  readonly reason: Hash;
}

/** @name ReactionId */
export interface ReactionId extends u64 {}

/** @name ReferendumStage */
export interface ReferendumStage extends Enum {
  readonly isInactive: boolean;
  readonly isVoting: boolean;
  readonly asVoting: ReferendumStageVoting;
  readonly isRevealing: boolean;
  readonly asRevealing: ReferendumStageRevealing;
}

/** @name ReferendumStageRevealing */
export interface ReferendumStageRevealing extends Struct {
  readonly started: u32;
  readonly winning_target_count: u64;
  readonly intermediate_winners: Vec<OptionResult>;
  readonly current_cycle_id: u64;
}

/** @name ReferendumStageVoting */
export interface ReferendumStageVoting extends Struct {
  readonly started: u32;
  readonly winning_target_count: u64;
  readonly current_cycle_id: u64;
}

/** @name Reply */
export interface Reply extends Struct {
  readonly text_hash: Hash;
  readonly owner: ParticipantId;
  readonly parent_id: PostId;
}

/** @name ReplyId */
export interface ReplyId extends u64 {}

/** @name ReplyToDelete */
export interface ReplyToDelete extends Struct {
  readonly post_id: PostId;
  readonly reply_id: ReplyId;
  readonly hide: bool;
}

/** @name RewardPaymentType */
export interface RewardPaymentType extends Enum {
  readonly isMissedReward: boolean;
  readonly isRegularReward: boolean;
}

/** @name Royalty */
export interface Royalty extends Perbill {}

/** @name SetLeadParams */
export interface SetLeadParams extends ITuple<[MemberId, AccountId]> {}

/** @name Side */
export interface Side extends Enum {
  readonly isLeft: boolean;
  readonly isRight: boolean;
}

/** @name StakeParameters */
export interface StakeParameters extends Struct {
  readonly stake: u128;
  readonly staking_account_id: AccountId;
}

/** @name StakePolicy */
export interface StakePolicy extends Struct {
  readonly stake_amount: u128;
  readonly leaving_unstaking_period: u32;
}

/** @name StakingAccountMemberBinding */
export interface StakingAccountMemberBinding extends Struct {
  readonly member_id: MemberId;
  readonly confirmed: bool;
}

/** @name Static */
export interface Static extends Enum {
  readonly isCouncil: boolean;
  readonly isWorkingGroup: boolean;
  readonly asWorkingGroup: WorkingGroup;
}

/** @name StaticBagId */
export interface StaticBagId extends Enum {
  readonly isCouncil: boolean;
  readonly isWorkingGroup: boolean;
  readonly asWorkingGroup: WorkingGroup;
}

/** @name StorageAssets */
export interface StorageAssets extends Struct {
  readonly object_creation_list: Vec<DataObjectCreationParameters>;
  readonly expected_data_size_fee: u128;
}

/** @name StorageBucket */
export interface StorageBucket extends Struct {
  readonly operator_status: StorageBucketOperatorStatus;
  readonly accepting_new_bags: bool;
  readonly voucher: Voucher;
  readonly assigned_bags: u64;
}

/** @name StorageBucketId */
export interface StorageBucketId extends u64 {}

/** @name StorageBucketIdSet */
export interface StorageBucketIdSet extends BTreeSet<StorageBucketId> {}

/** @name StorageBucketOperatorStatus */
export interface StorageBucketOperatorStatus extends Enum {
  readonly isMissing: boolean;
  readonly isInvitedStorageWorker: boolean;
  readonly asInvitedStorageWorker: WorkerId;
  readonly isStorageWorker: boolean;
  readonly asStorageWorker: ITuple<[WorkerId, GenericAccountId]>;
}

/** @name StorageBucketsPerBagValueConstraint */
export interface StorageBucketsPerBagValueConstraint extends Struct {
  readonly min: u64;
  readonly max_min_diff: u64;
}

/** @name StorageProviderId */
export interface StorageProviderId extends u64 {}

/** @name TerminateRoleParameters */
export interface TerminateRoleParameters extends Struct {
  readonly worker_id: WorkerId;
  readonly slashing_amount: Option<u128>;
  readonly working_group: WorkingGroup;
}

/** @name Thread */
export interface Thread extends Struct {
  readonly category_id: CategoryId;
  readonly author_id: ForumUserId;
  readonly poll: Option<Poll>;
  readonly cleanup_pay_off: u128;
  readonly number_of_posts: u64;
}

/** @name ThreadId */
export interface ThreadId extends u64 {}

/** @name ThreadMode */
export interface ThreadMode extends Enum {
  readonly isOpen: boolean;
  readonly isClosed: boolean;
  readonly asClosed: Vec<MemberId>;
}

/** @name ThreadOf */
export interface ThreadOf extends Struct {
  readonly category_id: CategoryId;
  readonly author_id: ForumUserId;
  readonly poll: Option<Poll>;
  readonly cleanup_pay_off: u128;
  readonly number_of_posts: u64;
}

/** @name Title */
export interface Title extends Text {}

/** @name TransactionalStatus */
export interface TransactionalStatus extends Enum {
  readonly isIdle: boolean;
  readonly isInitiatedOfferToMember: boolean;
  readonly asInitiatedOfferToMember: ITuple<[MemberId, Option<u128>]>;
  readonly isEnglishAuction: boolean;
  readonly asEnglishAuction: EnglishAuction;
  readonly isOpenAuction: boolean;
  readonly asOpenAuction: OpenAuction;
  readonly isBuyNow: boolean;
  readonly asBuyNow: u128;
}

/** @name UpdatedBody */
export interface UpdatedBody extends Option<Text> {}

/** @name UpdatedTitle */
export interface UpdatedTitle extends Option<Text> {}

/** @name UploadParameters */
export interface UploadParameters extends Struct {
  readonly bagId: BagId;
  readonly objectCreationList: Vec<DataObjectCreationParameters>;
  readonly deletionPrizeSourceAccountId: GenericAccountId;
  readonly expectedDataSizeFee: u128;
}

/** @name Url */
export interface Url extends Text {}

/** @name Video */
export interface Video extends Struct {
  readonly in_channel: ChannelId;
  readonly is_censored: bool;
  readonly enable_comments: bool;
  readonly video_post_id: Option<VideoPostId>;
  readonly nft_status: Option<OwnedNft>;
}

/** @name VideoCategory */
export interface VideoCategory extends Struct {}

/** @name VideoCategoryCreationParameters */
export interface VideoCategoryCreationParameters extends Struct {
  readonly meta: Bytes;
}

/** @name VideoCategoryId */
export interface VideoCategoryId extends u64 {}

/** @name VideoCategoryUpdateParameters */
export interface VideoCategoryUpdateParameters extends Struct {
  readonly new_meta: Bytes;
}

/** @name VideoCreationParameters */
export interface VideoCreationParameters extends Struct {
  readonly assets: Option<StorageAssets>;
  readonly meta: Option<Bytes>;
  readonly enable_comments: bool;
  readonly auto_issue_nft: Option<NftIssuanceParameters>;
}

/** @name VideoId */
export interface VideoId extends u64 {}

/** @name VideoPost */
export interface VideoPost extends Struct {
  readonly author: ContentActor;
  readonly bloat_bond: u128;
  readonly replies_count: VideoPostId;
  readonly post_type: VideoPostType;
  readonly video_reference: VideoId;
}

/** @name VideoPostCreationParameters */
export interface VideoPostCreationParameters extends Struct {
  readonly post_type: VideoPostType;
  readonly video_reference: VideoId;
}

/** @name VideoPostDeletionParameters */
export interface VideoPostDeletionParameters extends Struct {
  readonly witness: Option<Hash>;
  readonly rationale: Option<Bytes>;
}

/** @name VideoPostId */
export interface VideoPostId extends u64 {}

/** @name VideoPostType */
export interface VideoPostType extends Enum {
  readonly isDescription: boolean;
  readonly isComment: boolean;
  readonly asComment: VideoPostId;
}

/** @name VideoUpdateParameters */
export interface VideoUpdateParameters extends Struct {
  readonly assets_to_upload: Option<StorageAssets>;
  readonly new_meta: Option<Bytes>;
  readonly assets_to_remove: BTreeSet<DataObjectId>;
  readonly enable_comments: Option<bool>;
  readonly auto_issue_nft: Option<NftIssuanceParameters>;
}

/** @name VoteKind */
export interface VoteKind extends Enum {
  readonly isApprove: boolean;
  readonly isReject: boolean;
  readonly isSlash: boolean;
  readonly isAbstain: boolean;
}

/** @name VotePower */
export interface VotePower extends u128 {}

/** @name VotingResults */
export interface VotingResults extends Struct {
  readonly abstensions: u32;
  readonly approvals: u32;
  readonly rejections: u32;
  readonly slashes: u32;
}

/** @name Voucher */
export interface Voucher extends Struct {
  readonly sizeLimit: u64;
  readonly objectsLimit: u64;
  readonly sizeUsed: u64;
  readonly objectsUsed: u64;
}

/** @name Worker */
export interface Worker extends Struct {
  readonly member_id: MemberId;
  readonly role_account_id: AccountId;
  readonly staking_account_id: AccountId;
  readonly reward_account_id: AccountId;
  readonly started_leaving_at: Option<u32>;
  readonly job_unstaking_period: u32;
  readonly reward_per_block: Option<u128>;
  readonly missed_reward: Option<u128>;
  readonly created_at: u32;
}

/** @name WorkerId */
export interface WorkerId extends u64 {}

/** @name WorkerInfo */
export interface WorkerInfo extends Struct {
  readonly worker_id: WorkerId;
  readonly worker: Worker;
}

/** @name WorkingGroup */
export interface WorkingGroup extends Enum {
  readonly isForum: boolean;
  readonly isStorage: boolean;
  readonly isContent: boolean;
  readonly isOperationsAlpha: boolean;
  readonly isGateway: boolean;
  readonly isDistribution: boolean;
  readonly isOperationsBeta: boolean;
  readonly isOperationsGamma: boolean;
  readonly isMembership: boolean;
}

export type PHANTOM_ALL = 'all';<|MERGE_RESOLUTION|>--- conflicted
+++ resolved
@@ -255,7 +255,6 @@
   readonly isCreatorTokenIssuance: boolean;
 }
 
-<<<<<<< HEAD
 /** @name ChannelFeatureStatus */
 export interface ChannelFeatureStatus extends Enum {
   readonly isPaused: boolean;
@@ -268,8 +267,6 @@
 /** @name ChannelId */
 export interface ChannelId extends u64 {}
 
-=======
->>>>>>> dadce54b
 /** @name ChannelOwner */
 export interface ChannelOwner extends Enum {
   readonly isMember: boolean;
@@ -278,12 +275,9 @@
   readonly asCurators: CuratorGroupId;
 }
 
-<<<<<<< HEAD
 /** @name ChannelPrivilegeLevel */
 export interface ChannelPrivilegeLevel extends u8 {}
 
-=======
->>>>>>> dadce54b
 /** @name ChannelUpdateParameters */
 export interface ChannelUpdateParameters extends Struct {
   readonly assets_to_upload: Option<StorageAssets>;
@@ -648,12 +642,9 @@
   readonly invites: u32;
 }
 
-<<<<<<< HEAD
 /** @name ModerationPermissionsByLevel */
 export interface ModerationPermissionsByLevel extends BTreeMap<ChannelPrivilegeLevel, ContentModerationActionsSet> {}
 
-=======
->>>>>>> dadce54b
 /** @name ModeratorId */
 export interface ModeratorId extends u64 {}
 
