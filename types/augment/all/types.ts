// Auto-generated via `yarn polkadot-types-from-defs`, do not edit
/* eslint-disable */

import type { BTreeMap, BTreeSet, Bytes, Enum, GenericAccountId, Option, Struct, Text, Vec, bool, u128, u16, u32, u64, u8 } from '@polkadot/types';
import type { ITuple } from '@polkadot/types/types';
import type { AccountId, Balance, Hash } from '@polkadot/types/interfaces/runtime';
import type { AccountInfoWithRefCount } from '@polkadot/types/interfaces/system';

/** @name AccountInfo */
export interface AccountInfo extends AccountInfoWithRefCount {}

/** @name ActorId */
export interface ActorId extends u64 {}

/** @name Address */
export interface Address extends AccountId {}

/** @name Application */
export interface Application extends Struct {
  readonly role_account_id: AccountId;
  readonly reward_account_id: AccountId;
  readonly staking_account_id: AccountId;
  readonly member_id: MemberId;
  readonly description_hash: Bytes;
  readonly opening_id: OpeningId;
}

/** @name ApplicationId */
export interface ApplicationId extends u64 {}

/** @name ApplicationIdSet */
export interface ApplicationIdSet extends BTreeSet<ApplicationId> {}

/** @name ApplicationIdToWorkerIdMap */
export interface ApplicationIdToWorkerIdMap extends BTreeMap<ApplicationId, WorkerId> {}

/** @name ApplicationInfo */
export interface ApplicationInfo extends Struct {
  readonly application_id: ApplicationId;
  readonly application: Application;
}

/** @name ApplyOnOpeningParameters */
export interface ApplyOnOpeningParameters extends Struct {
  readonly member_id: MemberId;
  readonly opening_id: OpeningId;
  readonly role_account_id: AccountId;
  readonly reward_account_id: AccountId;
  readonly description: Bytes;
  readonly stake_parameters: StakeParameters;
}

/** @name Approved */
export interface Approved extends Enum {
  readonly isPendingExecution: boolean;
  readonly isPendingConstitutionality: boolean;
}

/** @name AssuranceContractType */
export interface AssuranceContractType extends Enum {
  readonly isOpen: boolean;
  readonly isClosed: boolean;
  readonly asClosed: Vec<MemberId>;
}

/** @name Auction */
export interface Auction extends Struct {
  readonly starting_price: u128;
  readonly buy_now_price: Option<u128>;
  readonly auction_type: AuctionType;
  readonly minimal_bid_step: u128;
  readonly last_bid: Option<Bid>;
  readonly starts_at: u32;
  readonly whitelist: BTreeSet<MemberId>;
}

/** @name AuctionParams */
export interface AuctionParams extends Struct {
  readonly auction_type: AuctionType;
  readonly starting_price: u128;
  readonly minimal_bid_step: u128;
  readonly buy_now_price: Option<u128>;
  readonly starts_at: Option<u32>;
  readonly whitelist: BTreeSet<MemberId>;
}

/** @name AuctionRecord */
export interface AuctionRecord extends Struct {
  readonly starting_price: u128;
  readonly buy_now_price: u128;
  readonly auction_type: AuctionType;
  readonly minimal_bid_step: u128;
  readonly last_bid: Option<Bid>;
  readonly starts_at: Option<u32>;
  readonly whitelist: BTreeSet<MemberId>;
}

/** @name AuctionType */
export interface AuctionType extends Enum {
  readonly isEnglish: boolean;
  readonly asEnglish: EnglishAuctionDetails;
  readonly isOpen: boolean;
  readonly asOpen: OpenAuctionDetails;
}

/** @name Bag */
export interface Bag extends Struct {
  readonly stored_by: BTreeSet<StorageBucketId>;
  readonly distributed_by: BTreeSet<DistributionBucketId>;
  readonly deletion_prize: Option<u128>;
  readonly objects_total_size: u64;
  readonly objects_number: u64;
}

/** @name BagId */
export interface BagId extends Enum {
  readonly isStatic: boolean;
  readonly asStatic: Static;
  readonly isDynamic: boolean;
  readonly asDynamic: Dynamic;
}

/** @name BagIdType */
export interface BagIdType extends Enum {
  readonly isStatic: boolean;
  readonly asStatic: Static;
  readonly isDynamic: boolean;
  readonly asDynamic: Dynamic;
}

/** @name BalanceKind */
export interface BalanceKind extends Enum {
  readonly isPositive: boolean;
  readonly isNegative: boolean;
}

/** @name Bid */
export interface Bid extends Struct {
  readonly bidder: MemberId;
  readonly bidder_account_id: GenericAccountId;
  readonly amount: u128;
  readonly made_at_block: u32;
}

/** @name BlockAndTime */
export interface BlockAndTime extends Struct {
  readonly block: u32;
  readonly time: u64;
}

/** @name BountyActor */
export interface BountyActor extends Enum {
  readonly isCouncil: boolean;
  readonly isMember: boolean;
  readonly asMember: MemberId;
}

/** @name BountyCreationParameters */
export interface BountyCreationParameters extends Struct {
  readonly oracle: BountyActor;
  readonly contract_type: AssuranceContractType;
  readonly creator: BountyActor;
  readonly cherry: u128;
  readonly entrant_stake: u128;
  readonly funding_type: FundingType;
  readonly work_period: u32;
  readonly judging_period: u32;
}

/** @name BountyId */
export interface BountyId extends u32 {}

/** @name BuyMembershipParameters */
export interface BuyMembershipParameters extends Struct {
  readonly root_account: AccountId;
  readonly controller_account: AccountId;
  readonly handle: Option<Text>;
  readonly metadata: Bytes;
  readonly referrer_id: Option<MemberId>;
}

/** @name Candidate */
export interface Candidate extends Struct {
  readonly staking_account_id: AccountId;
  readonly reward_account_id: AccountId;
  readonly cycle_id: u64;
  readonly stake: u32;
  readonly vote_power: VotePower;
  readonly note_hash: Option<Hash>;
}

/** @name CastVoteOf */
export interface CastVoteOf extends Struct {
  readonly commitment: Hash;
  readonly cycle_id: u64;
  readonly stake: u128;
  readonly vote_for: Option<MemberId>;
}

/** @name Category */
export interface Category extends Struct {
  readonly title_hash: Hash;
  readonly description_hash: Hash;
  readonly archived: bool;
  readonly num_direct_subcategories: u32;
  readonly num_direct_threads: u32;
  readonly num_direct_moderators: u32;
  readonly parent_category_id: Option<CategoryId>;
  readonly sticky_thread_ids: Vec<ThreadId>;
}

/** @name CategoryId */
export interface CategoryId extends u64 {}

<<<<<<< HEAD
=======
/** @name Channel */
export interface Channel extends Struct {
  readonly owner: ChannelOwner;
  readonly num_videos: u64;
  readonly is_censored: bool;
  readonly reward_account: Option<GenericAccountId>;
  readonly collaborators: BTreeSet<MemberId>;
  readonly moderators: BTreeSet<MemberId>;
  readonly cumulative_payout_earned: u128;
}

/** @name ChannelCategory */
export interface ChannelCategory extends Struct {}

/** @name ChannelCategoryCreationParameters */
export interface ChannelCategoryCreationParameters extends Struct {
  readonly meta: Bytes;
}

/** @name ChannelCategoryId */
export interface ChannelCategoryId extends u64 {}

/** @name ChannelCategoryUpdateParameters */
export interface ChannelCategoryUpdateParameters extends Struct {
  readonly new_meta: Bytes;
}

/** @name ChannelCreationParameters */
export interface ChannelCreationParameters extends Struct {
  readonly assets: Option<StorageAssets>;
  readonly meta: Option<Bytes>;
  readonly reward_account: Option<GenericAccountId>;
  readonly collaborators: BTreeSet<MemberId>;
  readonly moderators: BTreeSet<MemberId>;
}

/** @name ChannelId */
export interface ChannelId extends u64 {}

/** @name ChannelOwner */
export interface ChannelOwner extends Enum {
  readonly isMember: boolean;
  readonly asMember: MemberId;
  readonly isCurators: boolean;
  readonly asCurators: CuratorGroupId;
}

/** @name ChannelUpdateParameters */
export interface ChannelUpdateParameters extends Struct {
  readonly assets_to_upload: Option<StorageAssets>;
  readonly new_meta: Option<Bytes>;
  readonly reward_account: Option<Option<GenericAccountId>>;
  readonly assets_to_remove: BTreeSet<DataObjectId>;
  readonly collaborators: Option<BTreeSet<MemberId>>;
}

>>>>>>> 0d14c489
/** @name Cid */
export interface Cid extends Bytes {}

/** @name ConstitutionInfo */
export interface ConstitutionInfo extends Struct {
  readonly text_hash: Hash;
}

/** @name ContentActor */
export interface ContentActor extends Enum {
  readonly isCurator: boolean;
  readonly asCurator: ITuple<[CuratorGroupId, CuratorId]>;
  readonly isMember: boolean;
  readonly asMember: MemberId;
  readonly isLead: boolean;
}

/** @name ContentIdSet */
export interface ContentIdSet extends BTreeSet<Cid> {}

/** @name CouncilMemberOf */
export interface CouncilMemberOf extends Struct {
  readonly staking_account_id: AccountId;
  readonly reward_account_id: AccountId;
  readonly membership_id: MemberId;
  readonly stake: u128;
  readonly last_payment_block: u32;
  readonly unpaid_reward: u128;
}

/** @name CouncilStage */
export interface CouncilStage extends Enum {
  readonly isAnnouncing: boolean;
  readonly asAnnouncing: CouncilStageAnnouncing;
  readonly isElection: boolean;
  readonly asElection: CouncilStageElection;
  readonly isIdle: boolean;
}

/** @name CouncilStageAnnouncing */
export interface CouncilStageAnnouncing extends Struct {
  readonly candidatesCount: u64;
}

/** @name CouncilStageElection */
export interface CouncilStageElection extends Struct {
  readonly candidatesCount: u64;
}

/** @name CouncilStageUpdate */
export interface CouncilStageUpdate extends Struct {
  readonly stage: CouncilStage;
  readonly changed_at: u32;
}

/** @name CreateOpeningParameters */
export interface CreateOpeningParameters extends Struct {
  readonly description: Bytes;
  readonly stake_policy: StakePolicy;
  readonly reward_per_block: Option<u128>;
  readonly working_group: WorkingGroup;
}

/** @name CuratorGroup */
export interface CuratorGroup extends Struct {
  readonly curators: BTreeSet<CuratorId>;
  readonly active: bool;
}

/** @name CuratorGroupId */
export interface CuratorGroupId extends u64 {}

/** @name CuratorId */
export interface CuratorId extends u64 {}

/** @name CurrencyAmount */
export interface CurrencyAmount extends u128 {}

/** @name CurrencyOf */
export interface CurrencyOf extends u128 {}

/** @name DataObject */
export interface DataObject extends Struct {
  readonly accepted: bool;
  readonly deletion_prize: u128;
  readonly ipfsContentId: Bytes;
}

/** @name DataObjectCreationParameters */
export interface DataObjectCreationParameters extends Struct {
  readonly ipfsContentId: Bytes;
}

/** @name DataObjectId */
export interface DataObjectId extends u64 {}

/** @name DataObjectIdMap */
export interface DataObjectIdMap extends BTreeMap<DataObjectId, DataObject> {}

/** @name DataObjectIdSet */
export interface DataObjectIdSet extends BTreeSet<DataObjectId> {}

/** @name DiscussionPost */
export interface DiscussionPost extends Struct {
  readonly author_id: u64;
}

/** @name DiscussionThread */
export interface DiscussionThread extends Struct {
  readonly activated_at: u32;
  readonly author_id: u64;
  readonly mode: ThreadMode;
}

/** @name DistributionBucket */
export interface DistributionBucket extends Struct {
  readonly accepting_new_bags: bool;
  readonly distributing: bool;
  readonly pending_invitations: BTreeSet<WorkerId>;
  readonly operators: BTreeSet<WorkerId>;
  readonly assigned_bags: u64;
}

/** @name DistributionBucketFamily */
export interface DistributionBucketFamily extends Struct {
  readonly next_distribution_bucket_index: DistributionBucketIndex;
}

/** @name DistributionBucketFamilyId */
export interface DistributionBucketFamilyId extends u64 {}

/** @name DistributionBucketId */
export interface DistributionBucketId extends Struct {
  readonly distribution_bucket_family_id: DistributionBucketFamilyId;
  readonly distribution_bucket_index: DistributionBucketIndex;
}

/** @name DistributionBucketIndex */
export interface DistributionBucketIndex extends u64 {}

/** @name DistributionBucketIndexSet */
export interface DistributionBucketIndexSet extends BTreeSet<DistributionBucketIndex> {}

/** @name Dynamic */
export interface Dynamic extends Enum {
  readonly isMember: boolean;
  readonly asMember: MemberId;
  readonly isChannel: boolean;
  readonly asChannel: u64;
}

/** @name DynamicBagCreationPolicy */
export interface DynamicBagCreationPolicy extends Struct {
  readonly numberOfStorageBuckets: u64;
  readonly families: BTreeMap<DistributionBucketFamilyId, u32>;
}

/** @name DynamicBagCreationPolicyDistributorFamiliesMap */
export interface DynamicBagCreationPolicyDistributorFamiliesMap extends BTreeMap<DistributionBucketFamilyId, u32> {}

/** @name DynamicBagDeletionPrize */
export interface DynamicBagDeletionPrize extends Struct {
  readonly account_id: GenericAccountId;
  readonly prize: u128;
}

/** @name DynamicBagDeletionPrizeRecord */
export interface DynamicBagDeletionPrizeRecord extends Struct {
  readonly account_id: GenericAccountId;
  readonly prize: u128;
}

/** @name DynamicBagId */
export interface DynamicBagId extends Enum {
  readonly isMember: boolean;
  readonly asMember: MemberId;
  readonly isChannel: boolean;
  readonly asChannel: u64;
}

/** @name DynamicBagType */
export interface DynamicBagType extends Enum {
  readonly isMember: boolean;
  readonly isChannel: boolean;
}

/** @name EnglishAuctionDetails */
export interface EnglishAuctionDetails extends Struct {
  readonly extension_period: u32;
  readonly auction_duration: u32;
}

/** @name Entry */
export interface Entry extends Struct {
  readonly member_id: MemberId;
  readonly staking_account_id: AccountId;
  readonly submitted_at: u32;
  readonly work_submitted: bool;
  readonly oracle_judgment_result: Option<OracleJudgment>;
}

/** @name EntryId */
export interface EntryId extends u32 {}

/** @name ExecutionFailed */
export interface ExecutionFailed extends Struct {
  readonly error: Text;
}

/** @name ExecutionStatus */
export interface ExecutionStatus extends Enum {
  readonly isExecuted: boolean;
  readonly isExecutionFailed: boolean;
  readonly asExecutionFailed: ExecutionFailed;
}

/** @name ExtendedPostId */
export interface ExtendedPostId extends Struct {
  readonly category_id: CategoryId;
  readonly thread_id: ThreadId;
  readonly post_id: PostId;
}

/** @name FillOpeningParameters */
export interface FillOpeningParameters extends Struct {
  readonly opening_id: OpeningId;
  readonly successful_application_id: ApplicationId;
  readonly working_group: WorkingGroup;
}

/** @name ForumUserId */
export interface ForumUserId extends u64 {}

/** @name FundingRequestParameters */
export interface FundingRequestParameters extends Struct {
  readonly account: AccountId;
  readonly amount: u128;
}

/** @name FundingType */
export interface FundingType extends Enum {
  readonly isPerpetual: boolean;
  readonly asPerpetual: FundingType_Perpetual;
  readonly isLimited: boolean;
  readonly asLimited: FundingType_Limited;
}

/** @name FundingType_Limited */
export interface FundingType_Limited extends Struct {
  readonly min_funding_amount: u128;
  readonly max_funding_amount: u128;
  readonly funding_period: u32;
}

/** @name FundingType_Perpetual */
export interface FundingType_Perpetual extends Struct {
  readonly target: u128;
}

/** @name GeneralProposalParameters */
export interface GeneralProposalParameters extends Struct {
  readonly member_id: MemberId;
  readonly title: Text;
  readonly description: Text;
  readonly staking_account_id: Option<AccountId>;
  readonly exact_execution_block: Option<u32>;
}

/** @name Channel */
export interface Channel extends Struct {
  readonly owner: ChannelOwner;
  readonly num_videos: u64;
  readonly is_censored: bool;
  readonly reward_account: Option<GenericAccountId>;
  readonly collaborators: BTreeSet<MemberId>;
  readonly moderators: BTreeSet<MemberId>;
  readonly cumulative_payout_earned: u128;
}

/** @name ChannelCategory */
export interface ChannelCategory extends Struct {}

/** @name ChannelCategoryCreationParameters */
export interface ChannelCategoryCreationParameters extends Struct {
  readonly meta: Bytes;
}

/** @name ChannelCategoryId */
export interface ChannelCategoryId extends u64 {}

/** @name ChannelCategoryUpdateParameters */
export interface ChannelCategoryUpdateParameters extends Struct {
  readonly new_meta: Bytes;
}

/** @name ChannelCreationParameters */
export interface ChannelCreationParameters extends Struct {
  readonly assets: Option<StorageAssets>;
  readonly meta: Option<Bytes>;
  readonly reward_account: Option<GenericAccountId>;
  readonly collaborators: BTreeSet<MemberId>;
  readonly moderators: BTreeSet<MemberId>;
}

/** @name ChannelId */
export interface ChannelId extends u64 {}

/** @name ChannelMigrationConfig */
export interface ChannelMigrationConfig extends Struct {
  readonly current_id: ChannelId;
  readonly final_id: ChannelId;
}

/** @name ChannelOwner */
export interface ChannelOwner extends Enum {
  readonly isMember: boolean;
  readonly asMember: MemberId;
  readonly isCurators: boolean;
  readonly asCurators: CuratorGroupId;
}

/** @name ChannelUpdateParameters */
export interface ChannelUpdateParameters extends Struct {
  readonly assets_to_upload: Option<StorageAssets>;
  readonly new_meta: Option<Bytes>;
  readonly reward_account: Option<Option<GenericAccountId>>;
  readonly assets_to_remove: BTreeSet<DataObjectId>;
  readonly collaborators: Option<BTreeSet<MemberId>>;
}

/** @name InitTransactionalStatus */
export interface InitTransactionalStatus extends Enum {
  readonly isIdle: boolean;
  readonly isInitiatedOfferToMember: boolean;
  readonly asInitiatedOfferToMember: ITuple<[MemberId, Option<u128>]>;
  readonly isAuction: boolean;
  readonly asAuction: AuctionParams;
}

/** @name InputValidationLengthConstraint */
export interface InputValidationLengthConstraint extends Struct {
  readonly min: u16;
  readonly max_min_diff: u16;
}

/** @name InviteMembershipParameters */
export interface InviteMembershipParameters extends Struct {
  readonly inviting_member_id: MemberId;
  readonly root_account: AccountId;
  readonly controller_account: AccountId;
  readonly handle: Option<Text>;
  readonly metadata: Bytes;
}

/** @name IsCensored */
export interface IsCensored extends bool {}

/** @name IsExtended */
export interface IsExtended extends bool {}

/** @name LookupSource */
export interface LookupSource extends AccountId {}

/** @name MaxNumber */
export interface MaxNumber extends u32 {}

/** @name MemberId */
export interface MemberId extends u64 {}

/** @name Membership */
export interface Membership extends Struct {
  readonly handle_hash: Bytes;
  readonly root_account: AccountId;
  readonly controller_account: AccountId;
  readonly verified: bool;
  readonly invites: u32;
}

/** @name ModeratorId */
export interface ModeratorId extends u64 {}

/** @name ModeratorSet */
export interface ModeratorSet extends BTreeSet<MemberId> {}

/** @name NftIssuanceParameters */
export interface NftIssuanceParameters extends Struct {
  readonly royalty: Option<Royalty>;
  readonly nft_metadata: Bytes;
  readonly non_channel_owner: Option<MemberId>;
  readonly init_transactional_status: InitTransactionalStatus;
}

/** @name NftMetadata */
export interface NftMetadata extends Bytes {}

/** @name NftOwner */
export interface NftOwner extends Enum {
  readonly isChannelOwner: boolean;
  readonly isMember: boolean;
  readonly asMember: MemberId;
}

/** @name NFTOwner */
export interface NFTOwner extends Enum {
  readonly isChannelOwner: boolean;
  readonly isMember: boolean;
  readonly asMember: MemberId;
}

/** @name OpenAuctionDetails */
export interface OpenAuctionDetails extends Struct {
  readonly bid_lock_duration: u32;
}

/** @name Opening */
export interface Opening extends Struct {
  readonly opening_type: OpeningType;
  readonly created: u32;
  readonly description_hash: Bytes;
  readonly stake_policy: StakePolicy;
  readonly reward_per_block: Option<u128>;
  readonly creation_stake: u128;
}

/** @name OpeningId */
export interface OpeningId extends u64 {}

/** @name OpeningType */
export interface OpeningType extends Enum {
  readonly isLeader: boolean;
  readonly isRegular: boolean;
}

/** @name OptionResult */
export interface OptionResult extends Struct {
  readonly option_id: MemberId;
  readonly vote_power: VotePower;
}

/** @name OracleJudgment */
export interface OracleJudgment extends BTreeMap<EntryId, OracleWorkEntryJudgment> {}

/** @name OracleWorkEntryJudgment */
export interface OracleWorkEntryJudgment extends Enum {
  readonly isWinner: boolean;
  readonly asWinner: OracleWorkEntryJudgment_Winner;
  readonly isRejected: boolean;
}

/** @name OracleWorkEntryJudgment_Winner */
export interface OracleWorkEntryJudgment_Winner extends Struct {
  readonly reward: u128;
}

/** @name OwnedNft */
export interface OwnedNft extends Struct {
  readonly owner: NftOwner;
  readonly transactional_status: TransactionalStatus;
  readonly creator_royalty: Option<Royalty>;
}

/** @name OwnedNFT */
export interface OwnedNFT extends Struct {
  readonly owner: NFTOwner;
  readonly transactional_status: TransactionalStatus;
  readonly creator_royalty: Option<Royalty>;
}

/** @name ParticipantId */
export interface ParticipantId extends u64 {}

/** @name Penalty */
export interface Penalty extends Struct {
  readonly slashing_text: Text;
  readonly slashing_amount: u128;
}

/** @name Poll */
export interface Poll extends Struct {
  readonly description_hash: Hash;
  readonly end_time: u64;
  readonly poll_alternatives: Vec<PollAlternative>;
}

/** @name PollAlternative */
export interface PollAlternative extends Struct {
  readonly alternative_text_hash: Hash;
  readonly vote_count: u32;
}

/** @name PollInput */
export interface PollInput extends Struct {
  readonly description: Bytes;
  readonly end_time: u64;
  readonly poll_alternatives: Vec<Bytes>;
}

/** @name Post */
export interface Post extends Struct {
  readonly thread_id: ThreadId;
  readonly text_hash: Hash;
  readonly author_id: ForumUserId;
  readonly cleanup_pay_off: u128;
  readonly last_edited: u32;
}

/** @name PostId */
export interface PostId extends u64 {}

/** @name PostReactionId */
export interface PostReactionId extends u64 {}

/** @name PrivilegedActor */
export interface PrivilegedActor extends Enum {
  readonly isLead: boolean;
  readonly isModerator: boolean;
  readonly asModerator: ModeratorId;
}

/** @name ProofElement */
export interface ProofElement extends Struct {
  readonly side: Side;
}

/** @name ProposalDecision */
export interface ProposalDecision extends Enum {
  readonly isCanceled: boolean;
  readonly isCanceledByRuntime: boolean;
  readonly isVetoed: boolean;
  readonly isRejected: boolean;
  readonly isSlashed: boolean;
  readonly isExpired: boolean;
  readonly isApproved: boolean;
  readonly asApproved: Approved;
}

/** @name ProposalDetails */
export interface ProposalDetails extends Enum {
  readonly isSignal: boolean;
  readonly asSignal: Text;
  readonly isRuntimeUpgrade: boolean;
  readonly asRuntimeUpgrade: Bytes;
  readonly isFundingRequest: boolean;
  readonly asFundingRequest: Vec<FundingRequestParameters>;
  readonly isSetMaxValidatorCount: boolean;
  readonly asSetMaxValidatorCount: u32;
  readonly isCreateWorkingGroupLeadOpening: boolean;
  readonly asCreateWorkingGroupLeadOpening: CreateOpeningParameters;
  readonly isFillWorkingGroupLeadOpening: boolean;
  readonly asFillWorkingGroupLeadOpening: FillOpeningParameters;
  readonly isUpdateWorkingGroupBudget: boolean;
  readonly asUpdateWorkingGroupBudget: ITuple<[Balance, WorkingGroup, BalanceKind]>;
  readonly isDecreaseWorkingGroupLeadStake: boolean;
  readonly asDecreaseWorkingGroupLeadStake: ITuple<[WorkerId, Balance, WorkingGroup]>;
  readonly isSlashWorkingGroupLead: boolean;
  readonly asSlashWorkingGroupLead: ITuple<[WorkerId, Balance, WorkingGroup]>;
  readonly isSetWorkingGroupLeadReward: boolean;
  readonly asSetWorkingGroupLeadReward: ITuple<[WorkerId, Option<Balance>, WorkingGroup]>;
  readonly isTerminateWorkingGroupLead: boolean;
  readonly asTerminateWorkingGroupLead: TerminateRoleParameters;
  readonly isAmendConstitution: boolean;
  readonly asAmendConstitution: Text;
  readonly isCancelWorkingGroupLeadOpening: boolean;
  readonly asCancelWorkingGroupLeadOpening: ITuple<[OpeningId, WorkingGroup]>;
  readonly isSetMembershipPrice: boolean;
  readonly asSetMembershipPrice: u128;
  readonly isSetCouncilBudgetIncrement: boolean;
  readonly asSetCouncilBudgetIncrement: u128;
  readonly isSetCouncilorReward: boolean;
  readonly asSetCouncilorReward: u128;
  readonly isSetInitialInvitationBalance: boolean;
  readonly asSetInitialInvitationBalance: u128;
  readonly isSetInitialInvitationCount: boolean;
  readonly asSetInitialInvitationCount: u32;
  readonly isSetMembershipLeadInvitationQuota: boolean;
  readonly asSetMembershipLeadInvitationQuota: u32;
  readonly isSetReferralCut: boolean;
  readonly asSetReferralCut: u8;
  readonly isCreateBlogPost: boolean;
  readonly asCreateBlogPost: ITuple<[Text, Text]>;
  readonly isEditBlogPost: boolean;
  readonly asEditBlogPost: ITuple<[PostId, Option<Text>, Option<Text>]>;
  readonly isLockBlogPost: boolean;
  readonly asLockBlogPost: PostId;
  readonly isUnlockBlogPost: boolean;
  readonly asUnlockBlogPost: PostId;
  readonly isVetoProposal: boolean;
  readonly asVetoProposal: ProposalId;
}

/** @name ProposalDetailsOf */
export interface ProposalDetailsOf extends Enum {
  readonly isSignal: boolean;
  readonly asSignal: Text;
  readonly isRuntimeUpgrade: boolean;
  readonly asRuntimeUpgrade: Bytes;
  readonly isFundingRequest: boolean;
  readonly asFundingRequest: Vec<FundingRequestParameters>;
  readonly isSetMaxValidatorCount: boolean;
  readonly asSetMaxValidatorCount: u32;
  readonly isCreateWorkingGroupLeadOpening: boolean;
  readonly asCreateWorkingGroupLeadOpening: CreateOpeningParameters;
  readonly isFillWorkingGroupLeadOpening: boolean;
  readonly asFillWorkingGroupLeadOpening: FillOpeningParameters;
  readonly isUpdateWorkingGroupBudget: boolean;
  readonly asUpdateWorkingGroupBudget: ITuple<[Balance, WorkingGroup, BalanceKind]>;
  readonly isDecreaseWorkingGroupLeadStake: boolean;
  readonly asDecreaseWorkingGroupLeadStake: ITuple<[WorkerId, Balance, WorkingGroup]>;
  readonly isSlashWorkingGroupLead: boolean;
  readonly asSlashWorkingGroupLead: ITuple<[WorkerId, Balance, WorkingGroup]>;
  readonly isSetWorkingGroupLeadReward: boolean;
  readonly asSetWorkingGroupLeadReward: ITuple<[WorkerId, Option<Balance>, WorkingGroup]>;
  readonly isTerminateWorkingGroupLead: boolean;
  readonly asTerminateWorkingGroupLead: TerminateRoleParameters;
  readonly isAmendConstitution: boolean;
  readonly asAmendConstitution: Text;
  readonly isCancelWorkingGroupLeadOpening: boolean;
  readonly asCancelWorkingGroupLeadOpening: ITuple<[OpeningId, WorkingGroup]>;
  readonly isSetMembershipPrice: boolean;
  readonly asSetMembershipPrice: u128;
  readonly isSetCouncilBudgetIncrement: boolean;
  readonly asSetCouncilBudgetIncrement: u128;
  readonly isSetCouncilorReward: boolean;
  readonly asSetCouncilorReward: u128;
  readonly isSetInitialInvitationBalance: boolean;
  readonly asSetInitialInvitationBalance: u128;
  readonly isSetInitialInvitationCount: boolean;
  readonly asSetInitialInvitationCount: u32;
  readonly isSetMembershipLeadInvitationQuota: boolean;
  readonly asSetMembershipLeadInvitationQuota: u32;
  readonly isSetReferralCut: boolean;
  readonly asSetReferralCut: u8;
  readonly isCreateBlogPost: boolean;
  readonly asCreateBlogPost: ITuple<[Text, Text]>;
  readonly isEditBlogPost: boolean;
  readonly asEditBlogPost: ITuple<[PostId, Option<Text>, Option<Text>]>;
  readonly isLockBlogPost: boolean;
  readonly asLockBlogPost: PostId;
  readonly isUnlockBlogPost: boolean;
  readonly asUnlockBlogPost: PostId;
  readonly isVetoProposal: boolean;
  readonly asVetoProposal: ProposalId;
}

/** @name ProposalId */
export interface ProposalId extends u32 {}

/** @name ProposalOf */
export interface ProposalOf extends Struct {
  readonly parameters: ProposalParameters;
  readonly proposerId: MemberId;
  readonly activatedAt: u32;
  readonly status: ProposalStatus;
  readonly votingResults: VotingResults;
  readonly exactExecutionBlock: Option<u32>;
  readonly nrOfCouncilConfirmations: u32;
  readonly stakingAccountId: Option<AccountId>;
}

/** @name ProposalParameters */
export interface ProposalParameters extends Struct {
  readonly votingPeriod: u32;
  readonly gracePeriod: u32;
  readonly approvalQuorumPercentage: u32;
  readonly approvalThresholdPercentage: u32;
  readonly slashingQuorumPercentage: u32;
  readonly slashingThresholdPercentage: u32;
  readonly requiredStake: Option<u128>;
  readonly constitutionality: u32;
}

/** @name ProposalStatus */
export interface ProposalStatus extends Enum {
  readonly isActive: boolean;
  readonly isPendingExecution: boolean;
  readonly asPendingExecution: u32;
  readonly isPendingConstitutionality: boolean;
}

/** @name PullPayment */
export interface PullPayment extends Struct {
  readonly channel_id: ChannelId;
  readonly cumulative_payout_claimed: u128;
  readonly reason: Hash;
}

/** @name ReactionId */
export interface ReactionId extends u64 {}

/** @name ReferendumStage */
export interface ReferendumStage extends Enum {
  readonly isInactive: boolean;
  readonly isVoting: boolean;
  readonly asVoting: ReferendumStageVoting;
  readonly isRevealing: boolean;
  readonly asRevealing: ReferendumStageRevealing;
}

/** @name ReferendumStageRevealing */
export interface ReferendumStageRevealing extends Struct {
  readonly started: u32;
  readonly winning_target_count: u64;
  readonly intermediate_winners: Vec<OptionResult>;
  readonly current_cycle_id: u64;
}

/** @name ReferendumStageVoting */
export interface ReferendumStageVoting extends Struct {
  readonly started: u32;
  readonly winning_target_count: u64;
  readonly current_cycle_id: u64;
}

/** @name Reply */
export interface Reply extends Struct {
  readonly text_hash: Hash;
  readonly owner: ParticipantId;
  readonly parent_id: PostId;
}

/** @name ReplyId */
export interface ReplyId extends u64 {}

/** @name ReplyToDelete */
export interface ReplyToDelete extends Struct {
  readonly post_id: PostId;
  readonly reply_id: ReplyId;
  readonly hide: bool;
}

/** @name RewardPaymentType */
export interface RewardPaymentType extends Enum {
  readonly isMissedReward: boolean;
  readonly isRegularReward: boolean;
}

/** @name Royalty */
export interface Royalty extends u64 {}

/** @name SetLeadParams */
export interface SetLeadParams extends ITuple<[MemberId, AccountId]> {}

/** @name Side */
export interface Side extends Enum {
  readonly isLeft: boolean;
  readonly isRight: boolean;
}

/** @name StakeParameters */
export interface StakeParameters extends Struct {
  readonly stake: u128;
  readonly staking_account_id: AccountId;
}

/** @name StakePolicy */
export interface StakePolicy extends Struct {
  readonly stake_amount: u128;
  readonly leaving_unstaking_period: u32;
}

/** @name StakingAccountMemberBinding */
export interface StakingAccountMemberBinding extends Struct {
  readonly member_id: MemberId;
  readonly confirmed: bool;
}

/** @name Static */
export interface Static extends Enum {
  readonly isCouncil: boolean;
  readonly isWorkingGroup: boolean;
  readonly asWorkingGroup: WorkingGroup;
}

/** @name StaticBagId */
export interface StaticBagId extends Enum {
  readonly isCouncil: boolean;
  readonly isWorkingGroup: boolean;
  readonly asWorkingGroup: WorkingGroup;
}

/** @name StorageAssets */
export interface StorageAssets extends Struct {
  readonly object_creation_list: Vec<DataObjectCreationParameters>;
  readonly expected_data_size_fee: u128;
}

/** @name StorageBucket */
export interface StorageBucket extends Struct {
  readonly operator_status: StorageBucketOperatorStatus;
  readonly accepting_new_bags: bool;
  readonly voucher: Voucher;
  readonly assigned_bags: u64;
}

/** @name StorageBucketId */
export interface StorageBucketId extends u64 {}

/** @name StorageBucketIdSet */
export interface StorageBucketIdSet extends BTreeSet<StorageBucketId> {}

/** @name StorageBucketOperatorStatus */
export interface StorageBucketOperatorStatus extends Enum {
  readonly isMissing: boolean;
  readonly isInvitedStorageWorker: boolean;
  readonly asInvitedStorageWorker: WorkerId;
  readonly isStorageWorker: boolean;
  readonly asStorageWorker: ITuple<[WorkerId, GenericAccountId]>;
}

/** @name StorageBucketsPerBagValueConstraint */
export interface StorageBucketsPerBagValueConstraint extends Struct {
  readonly min: u64;
  readonly max_min_diff: u64;
}

/** @name StorageProviderId */
export interface StorageProviderId extends u64 {}

/** @name TerminateRoleParameters */
export interface TerminateRoleParameters extends Struct {
  readonly worker_id: WorkerId;
  readonly slashing_amount: Option<u128>;
  readonly working_group: WorkingGroup;
}

/** @name Thread */
export interface Thread extends Struct {
  readonly category_id: CategoryId;
  readonly author_id: ForumUserId;
  readonly poll: Option<Poll>;
  readonly cleanup_pay_off: u128;
  readonly number_of_posts: u64;
}

/** @name ThreadId */
export interface ThreadId extends u64 {}

/** @name ThreadMode */
export interface ThreadMode extends Enum {
  readonly isOpen: boolean;
  readonly isClosed: boolean;
  readonly asClosed: Vec<MemberId>;
}

/** @name ThreadOf */
export interface ThreadOf extends Struct {
  readonly category_id: CategoryId;
  readonly author_id: ForumUserId;
  readonly poll: Option<Poll>;
  readonly cleanup_pay_off: u128;
  readonly number_of_posts: u64;
}

/** @name Title */
export interface Title extends Text {}

/** @name TransactionalStatus */
export interface TransactionalStatus extends Enum {
  readonly isIdle: boolean;
  readonly isInitiatedOfferToMember: boolean;
  readonly asInitiatedOfferToMember: ITuple<[MemberId, Option<u128>]>;
  readonly isAuction: boolean;
  readonly asAuction: Auction;
  readonly isBuyNow: boolean;
  readonly asBuyNow: u128;
}

/** @name UpdatedBody */
export interface UpdatedBody extends Option<Text> {}

/** @name UpdatedTitle */
export interface UpdatedTitle extends Option<Text> {}

/** @name UploadParameters */
export interface UploadParameters extends Struct {
  readonly bagId: BagId;
  readonly objectCreationList: Vec<DataObjectCreationParameters>;
  readonly deletionPrizeSourceAccountId: GenericAccountId;
  readonly expectedDataSizeFee: u128;
}

/** @name Url */
export interface Url extends Text {}

/** @name Video */
export interface Video extends Struct {
  readonly in_channel: ChannelId;
  readonly is_censored: bool;
  readonly enable_comments: bool;
  readonly video_post_id: Option<VideoPostId>;
  readonly nft_status: Option<OwnedNft>;
}

/** @name VideoCategory */
export interface VideoCategory extends Struct {}

/** @name VideoCategoryCreationParameters */
export interface VideoCategoryCreationParameters extends Struct {
  readonly meta: Bytes;
}

/** @name VideoCategoryId */
export interface VideoCategoryId extends u64 {}

/** @name VideoCategoryUpdateParameters */
export interface VideoCategoryUpdateParameters extends Struct {
  readonly new_meta: Bytes;
}

/** @name VideoCreationParameters */
export interface VideoCreationParameters extends Struct {
  readonly assets: Option<StorageAssets>;
  readonly meta: Option<Bytes>;
  readonly enable_comments: bool;
  readonly auto_issue_nft: Option<NftIssuanceParameters>;
}

/** @name VideoId */
export interface VideoId extends u64 {}

/** @name VideoPost */
export interface VideoPost extends Struct {
  readonly author: ContentActor;
  readonly bloat_bond: u128;
  readonly replies_count: VideoPostId;
  readonly post_type: VideoPostType;
  readonly video_reference: VideoId;
}

/** @name VideoPostCreationParameters */
export interface VideoPostCreationParameters extends Struct {
  readonly post_type: VideoPostType;
  readonly video_reference: VideoId;
}

/** @name VideoPostDeletionParameters */
export interface VideoPostDeletionParameters extends Struct {
  readonly witness: Option<Hash>;
  readonly rationale: Option<Bytes>;
}

/** @name VideoPostId */
export interface VideoPostId extends u64 {}

/** @name VideoPostType */
export interface VideoPostType extends Enum {
  readonly isDescription: boolean;
  readonly isComment: boolean;
  readonly asComment: VideoPostId;
}

/** @name VideoUpdateParameters */
export interface VideoUpdateParameters extends Struct {
  readonly assets_to_upload: Option<StorageAssets>;
  readonly new_meta: Option<Bytes>;
  readonly assets_to_remove: BTreeSet<DataObjectId>;
  readonly enable_comments: Option<bool>;
}

/** @name VoteKind */
export interface VoteKind extends Enum {
  readonly isApprove: boolean;
  readonly isReject: boolean;
  readonly isSlash: boolean;
  readonly isAbstain: boolean;
}

/** @name VotePower */
export interface VotePower extends u128 {}

/** @name VotingResults */
export interface VotingResults extends Struct {
  readonly abstensions: u32;
  readonly approvals: u32;
  readonly rejections: u32;
  readonly slashes: u32;
}

/** @name Voucher */
export interface Voucher extends Struct {
  readonly sizeLimit: u64;
  readonly objectsLimit: u64;
  readonly sizeUsed: u64;
  readonly objectsUsed: u64;
}

/** @name Worker */
export interface Worker extends Struct {
  readonly member_id: MemberId;
  readonly role_account_id: AccountId;
  readonly staking_account_id: AccountId;
  readonly reward_account_id: AccountId;
  readonly started_leaving_at: Option<u32>;
  readonly job_unstaking_period: u32;
  readonly reward_per_block: Option<u128>;
  readonly missed_reward: Option<u128>;
  readonly created_at: u32;
}

/** @name WorkerId */
export interface WorkerId extends u64 {}

/** @name WorkerInfo */
export interface WorkerInfo extends Struct {
  readonly worker_id: WorkerId;
  readonly worker: Worker;
}

/** @name WorkingGroup */
export interface WorkingGroup extends Enum {
  readonly isForum: boolean;
  readonly isStorage: boolean;
  readonly isContent: boolean;
  readonly isOperationsAlpha: boolean;
  readonly isGateway: boolean;
  readonly isDistribution: boolean;
  readonly isOperationsBeta: boolean;
  readonly isOperationsGamma: boolean;
  readonly isMembership: boolean;
}

export type PHANTOM_ALL = 'all';<|MERGE_RESOLUTION|>--- conflicted
+++ resolved
@@ -212,8 +212,274 @@
 /** @name CategoryId */
 export interface CategoryId extends u64 {}
 
-<<<<<<< HEAD
-=======
+/** @name Cid */
+export interface Cid extends Bytes {}
+
+/** @name ConstitutionInfo */
+export interface ConstitutionInfo extends Struct {
+  readonly text_hash: Hash;
+}
+
+/** @name ContentActor */
+export interface ContentActor extends Enum {
+  readonly isCurator: boolean;
+  readonly asCurator: ITuple<[CuratorGroupId, CuratorId]>;
+  readonly isMember: boolean;
+  readonly asMember: MemberId;
+  readonly isLead: boolean;
+}
+
+/** @name ContentIdSet */
+export interface ContentIdSet extends BTreeSet<Cid> {}
+
+/** @name CouncilMemberOf */
+export interface CouncilMemberOf extends Struct {
+  readonly staking_account_id: AccountId;
+  readonly reward_account_id: AccountId;
+  readonly membership_id: MemberId;
+  readonly stake: u128;
+  readonly last_payment_block: u32;
+  readonly unpaid_reward: u128;
+}
+
+/** @name CouncilStage */
+export interface CouncilStage extends Enum {
+  readonly isAnnouncing: boolean;
+  readonly asAnnouncing: CouncilStageAnnouncing;
+  readonly isElection: boolean;
+  readonly asElection: CouncilStageElection;
+  readonly isIdle: boolean;
+}
+
+/** @name CouncilStageAnnouncing */
+export interface CouncilStageAnnouncing extends Struct {
+  readonly candidatesCount: u64;
+}
+
+/** @name CouncilStageElection */
+export interface CouncilStageElection extends Struct {
+  readonly candidatesCount: u64;
+}
+
+/** @name CouncilStageUpdate */
+export interface CouncilStageUpdate extends Struct {
+  readonly stage: CouncilStage;
+  readonly changed_at: u32;
+}
+
+/** @name CreateOpeningParameters */
+export interface CreateOpeningParameters extends Struct {
+  readonly description: Bytes;
+  readonly stake_policy: StakePolicy;
+  readonly reward_per_block: Option<u128>;
+  readonly working_group: WorkingGroup;
+}
+
+/** @name CuratorGroup */
+export interface CuratorGroup extends Struct {
+  readonly curators: BTreeSet<CuratorId>;
+  readonly active: bool;
+}
+
+/** @name CuratorGroupId */
+export interface CuratorGroupId extends u64 {}
+
+/** @name CuratorId */
+export interface CuratorId extends u64 {}
+
+/** @name CurrencyAmount */
+export interface CurrencyAmount extends u128 {}
+
+/** @name CurrencyOf */
+export interface CurrencyOf extends u128 {}
+
+/** @name DataObject */
+export interface DataObject extends Struct {
+  readonly accepted: bool;
+  readonly deletion_prize: u128;
+  readonly ipfsContentId: Bytes;
+}
+
+/** @name DataObjectCreationParameters */
+export interface DataObjectCreationParameters extends Struct {
+  readonly ipfsContentId: Bytes;
+}
+
+/** @name DataObjectId */
+export interface DataObjectId extends u64 {}
+
+/** @name DataObjectIdMap */
+export interface DataObjectIdMap extends BTreeMap<DataObjectId, DataObject> {}
+
+/** @name DataObjectIdSet */
+export interface DataObjectIdSet extends BTreeSet<DataObjectId> {}
+
+/** @name DiscussionPost */
+export interface DiscussionPost extends Struct {
+  readonly author_id: u64;
+}
+
+/** @name DiscussionThread */
+export interface DiscussionThread extends Struct {
+  readonly activated_at: u32;
+  readonly author_id: u64;
+  readonly mode: ThreadMode;
+}
+
+/** @name DistributionBucket */
+export interface DistributionBucket extends Struct {
+  readonly accepting_new_bags: bool;
+  readonly distributing: bool;
+  readonly pending_invitations: BTreeSet<WorkerId>;
+  readonly operators: BTreeSet<WorkerId>;
+  readonly assigned_bags: u64;
+}
+
+/** @name DistributionBucketFamily */
+export interface DistributionBucketFamily extends Struct {
+  readonly next_distribution_bucket_index: DistributionBucketIndex;
+}
+
+/** @name DistributionBucketFamilyId */
+export interface DistributionBucketFamilyId extends u64 {}
+
+/** @name DistributionBucketId */
+export interface DistributionBucketId extends Struct {
+  readonly distribution_bucket_family_id: DistributionBucketFamilyId;
+  readonly distribution_bucket_index: DistributionBucketIndex;
+}
+
+/** @name DistributionBucketIndex */
+export interface DistributionBucketIndex extends u64 {}
+
+/** @name DistributionBucketIndexSet */
+export interface DistributionBucketIndexSet extends BTreeSet<DistributionBucketIndex> {}
+
+/** @name Dynamic */
+export interface Dynamic extends Enum {
+  readonly isMember: boolean;
+  readonly asMember: MemberId;
+  readonly isChannel: boolean;
+  readonly asChannel: u64;
+}
+
+/** @name DynamicBagCreationPolicy */
+export interface DynamicBagCreationPolicy extends Struct {
+  readonly numberOfStorageBuckets: u64;
+  readonly families: BTreeMap<DistributionBucketFamilyId, u32>;
+}
+
+/** @name DynamicBagCreationPolicyDistributorFamiliesMap */
+export interface DynamicBagCreationPolicyDistributorFamiliesMap extends BTreeMap<DistributionBucketFamilyId, u32> {}
+
+/** @name DynamicBagDeletionPrize */
+export interface DynamicBagDeletionPrize extends Struct {
+  readonly account_id: GenericAccountId;
+  readonly prize: u128;
+}
+
+/** @name DynamicBagDeletionPrizeRecord */
+export interface DynamicBagDeletionPrizeRecord extends Struct {
+  readonly account_id: GenericAccountId;
+  readonly prize: u128;
+}
+
+/** @name DynamicBagId */
+export interface DynamicBagId extends Enum {
+  readonly isMember: boolean;
+  readonly asMember: MemberId;
+  readonly isChannel: boolean;
+  readonly asChannel: u64;
+}
+
+/** @name DynamicBagType */
+export interface DynamicBagType extends Enum {
+  readonly isMember: boolean;
+  readonly isChannel: boolean;
+}
+
+/** @name EnglishAuctionDetails */
+export interface EnglishAuctionDetails extends Struct {
+  readonly extension_period: u32;
+  readonly auction_duration: u32;
+}
+
+/** @name Entry */
+export interface Entry extends Struct {
+  readonly member_id: MemberId;
+  readonly staking_account_id: AccountId;
+  readonly submitted_at: u32;
+  readonly work_submitted: bool;
+  readonly oracle_judgment_result: Option<OracleJudgment>;
+}
+
+/** @name EntryId */
+export interface EntryId extends u32 {}
+
+/** @name ExecutionFailed */
+export interface ExecutionFailed extends Struct {
+  readonly error: Text;
+}
+
+/** @name ExecutionStatus */
+export interface ExecutionStatus extends Enum {
+  readonly isExecuted: boolean;
+  readonly isExecutionFailed: boolean;
+  readonly asExecutionFailed: ExecutionFailed;
+}
+
+/** @name ExtendedPostId */
+export interface ExtendedPostId extends Struct {
+  readonly category_id: CategoryId;
+  readonly thread_id: ThreadId;
+  readonly post_id: PostId;
+}
+
+/** @name FillOpeningParameters */
+export interface FillOpeningParameters extends Struct {
+  readonly opening_id: OpeningId;
+  readonly successful_application_id: ApplicationId;
+  readonly working_group: WorkingGroup;
+}
+
+/** @name ForumUserId */
+export interface ForumUserId extends u64 {}
+
+/** @name FundingRequestParameters */
+export interface FundingRequestParameters extends Struct {
+  readonly account: AccountId;
+  readonly amount: u128;
+}
+
+/** @name FundingType */
+export interface FundingType extends Enum {
+  readonly isPerpetual: boolean;
+  readonly asPerpetual: FundingType_Perpetual;
+  readonly isLimited: boolean;
+  readonly asLimited: FundingType_Limited;
+}
+
+/** @name FundingType_Limited */
+export interface FundingType_Limited extends Struct {
+  readonly min_funding_amount: u128;
+  readonly max_funding_amount: u128;
+  readonly funding_period: u32;
+}
+
+/** @name FundingType_Perpetual */
+export interface FundingType_Perpetual extends Struct {
+  readonly target: u128;
+}
+
+/** @name GeneralProposalParameters */
+export interface GeneralProposalParameters extends Struct {
+  readonly member_id: MemberId;
+  readonly title: Text;
+  readonly description: Text;
+  readonly staking_account_id: Option<AccountId>;
+  readonly exact_execution_block: Option<u32>;
+}
+
 /** @name Channel */
 export interface Channel extends Struct {
   readonly owner: ChannelOwner;
@@ -252,337 +518,6 @@
 
 /** @name ChannelId */
 export interface ChannelId extends u64 {}
-
-/** @name ChannelOwner */
-export interface ChannelOwner extends Enum {
-  readonly isMember: boolean;
-  readonly asMember: MemberId;
-  readonly isCurators: boolean;
-  readonly asCurators: CuratorGroupId;
-}
-
-/** @name ChannelUpdateParameters */
-export interface ChannelUpdateParameters extends Struct {
-  readonly assets_to_upload: Option<StorageAssets>;
-  readonly new_meta: Option<Bytes>;
-  readonly reward_account: Option<Option<GenericAccountId>>;
-  readonly assets_to_remove: BTreeSet<DataObjectId>;
-  readonly collaborators: Option<BTreeSet<MemberId>>;
-}
-
->>>>>>> 0d14c489
-/** @name Cid */
-export interface Cid extends Bytes {}
-
-/** @name ConstitutionInfo */
-export interface ConstitutionInfo extends Struct {
-  readonly text_hash: Hash;
-}
-
-/** @name ContentActor */
-export interface ContentActor extends Enum {
-  readonly isCurator: boolean;
-  readonly asCurator: ITuple<[CuratorGroupId, CuratorId]>;
-  readonly isMember: boolean;
-  readonly asMember: MemberId;
-  readonly isLead: boolean;
-}
-
-/** @name ContentIdSet */
-export interface ContentIdSet extends BTreeSet<Cid> {}
-
-/** @name CouncilMemberOf */
-export interface CouncilMemberOf extends Struct {
-  readonly staking_account_id: AccountId;
-  readonly reward_account_id: AccountId;
-  readonly membership_id: MemberId;
-  readonly stake: u128;
-  readonly last_payment_block: u32;
-  readonly unpaid_reward: u128;
-}
-
-/** @name CouncilStage */
-export interface CouncilStage extends Enum {
-  readonly isAnnouncing: boolean;
-  readonly asAnnouncing: CouncilStageAnnouncing;
-  readonly isElection: boolean;
-  readonly asElection: CouncilStageElection;
-  readonly isIdle: boolean;
-}
-
-/** @name CouncilStageAnnouncing */
-export interface CouncilStageAnnouncing extends Struct {
-  readonly candidatesCount: u64;
-}
-
-/** @name CouncilStageElection */
-export interface CouncilStageElection extends Struct {
-  readonly candidatesCount: u64;
-}
-
-/** @name CouncilStageUpdate */
-export interface CouncilStageUpdate extends Struct {
-  readonly stage: CouncilStage;
-  readonly changed_at: u32;
-}
-
-/** @name CreateOpeningParameters */
-export interface CreateOpeningParameters extends Struct {
-  readonly description: Bytes;
-  readonly stake_policy: StakePolicy;
-  readonly reward_per_block: Option<u128>;
-  readonly working_group: WorkingGroup;
-}
-
-/** @name CuratorGroup */
-export interface CuratorGroup extends Struct {
-  readonly curators: BTreeSet<CuratorId>;
-  readonly active: bool;
-}
-
-/** @name CuratorGroupId */
-export interface CuratorGroupId extends u64 {}
-
-/** @name CuratorId */
-export interface CuratorId extends u64 {}
-
-/** @name CurrencyAmount */
-export interface CurrencyAmount extends u128 {}
-
-/** @name CurrencyOf */
-export interface CurrencyOf extends u128 {}
-
-/** @name DataObject */
-export interface DataObject extends Struct {
-  readonly accepted: bool;
-  readonly deletion_prize: u128;
-  readonly ipfsContentId: Bytes;
-}
-
-/** @name DataObjectCreationParameters */
-export interface DataObjectCreationParameters extends Struct {
-  readonly ipfsContentId: Bytes;
-}
-
-/** @name DataObjectId */
-export interface DataObjectId extends u64 {}
-
-/** @name DataObjectIdMap */
-export interface DataObjectIdMap extends BTreeMap<DataObjectId, DataObject> {}
-
-/** @name DataObjectIdSet */
-export interface DataObjectIdSet extends BTreeSet<DataObjectId> {}
-
-/** @name DiscussionPost */
-export interface DiscussionPost extends Struct {
-  readonly author_id: u64;
-}
-
-/** @name DiscussionThread */
-export interface DiscussionThread extends Struct {
-  readonly activated_at: u32;
-  readonly author_id: u64;
-  readonly mode: ThreadMode;
-}
-
-/** @name DistributionBucket */
-export interface DistributionBucket extends Struct {
-  readonly accepting_new_bags: bool;
-  readonly distributing: bool;
-  readonly pending_invitations: BTreeSet<WorkerId>;
-  readonly operators: BTreeSet<WorkerId>;
-  readonly assigned_bags: u64;
-}
-
-/** @name DistributionBucketFamily */
-export interface DistributionBucketFamily extends Struct {
-  readonly next_distribution_bucket_index: DistributionBucketIndex;
-}
-
-/** @name DistributionBucketFamilyId */
-export interface DistributionBucketFamilyId extends u64 {}
-
-/** @name DistributionBucketId */
-export interface DistributionBucketId extends Struct {
-  readonly distribution_bucket_family_id: DistributionBucketFamilyId;
-  readonly distribution_bucket_index: DistributionBucketIndex;
-}
-
-/** @name DistributionBucketIndex */
-export interface DistributionBucketIndex extends u64 {}
-
-/** @name DistributionBucketIndexSet */
-export interface DistributionBucketIndexSet extends BTreeSet<DistributionBucketIndex> {}
-
-/** @name Dynamic */
-export interface Dynamic extends Enum {
-  readonly isMember: boolean;
-  readonly asMember: MemberId;
-  readonly isChannel: boolean;
-  readonly asChannel: u64;
-}
-
-/** @name DynamicBagCreationPolicy */
-export interface DynamicBagCreationPolicy extends Struct {
-  readonly numberOfStorageBuckets: u64;
-  readonly families: BTreeMap<DistributionBucketFamilyId, u32>;
-}
-
-/** @name DynamicBagCreationPolicyDistributorFamiliesMap */
-export interface DynamicBagCreationPolicyDistributorFamiliesMap extends BTreeMap<DistributionBucketFamilyId, u32> {}
-
-/** @name DynamicBagDeletionPrize */
-export interface DynamicBagDeletionPrize extends Struct {
-  readonly account_id: GenericAccountId;
-  readonly prize: u128;
-}
-
-/** @name DynamicBagDeletionPrizeRecord */
-export interface DynamicBagDeletionPrizeRecord extends Struct {
-  readonly account_id: GenericAccountId;
-  readonly prize: u128;
-}
-
-/** @name DynamicBagId */
-export interface DynamicBagId extends Enum {
-  readonly isMember: boolean;
-  readonly asMember: MemberId;
-  readonly isChannel: boolean;
-  readonly asChannel: u64;
-}
-
-/** @name DynamicBagType */
-export interface DynamicBagType extends Enum {
-  readonly isMember: boolean;
-  readonly isChannel: boolean;
-}
-
-/** @name EnglishAuctionDetails */
-export interface EnglishAuctionDetails extends Struct {
-  readonly extension_period: u32;
-  readonly auction_duration: u32;
-}
-
-/** @name Entry */
-export interface Entry extends Struct {
-  readonly member_id: MemberId;
-  readonly staking_account_id: AccountId;
-  readonly submitted_at: u32;
-  readonly work_submitted: bool;
-  readonly oracle_judgment_result: Option<OracleJudgment>;
-}
-
-/** @name EntryId */
-export interface EntryId extends u32 {}
-
-/** @name ExecutionFailed */
-export interface ExecutionFailed extends Struct {
-  readonly error: Text;
-}
-
-/** @name ExecutionStatus */
-export interface ExecutionStatus extends Enum {
-  readonly isExecuted: boolean;
-  readonly isExecutionFailed: boolean;
-  readonly asExecutionFailed: ExecutionFailed;
-}
-
-/** @name ExtendedPostId */
-export interface ExtendedPostId extends Struct {
-  readonly category_id: CategoryId;
-  readonly thread_id: ThreadId;
-  readonly post_id: PostId;
-}
-
-/** @name FillOpeningParameters */
-export interface FillOpeningParameters extends Struct {
-  readonly opening_id: OpeningId;
-  readonly successful_application_id: ApplicationId;
-  readonly working_group: WorkingGroup;
-}
-
-/** @name ForumUserId */
-export interface ForumUserId extends u64 {}
-
-/** @name FundingRequestParameters */
-export interface FundingRequestParameters extends Struct {
-  readonly account: AccountId;
-  readonly amount: u128;
-}
-
-/** @name FundingType */
-export interface FundingType extends Enum {
-  readonly isPerpetual: boolean;
-  readonly asPerpetual: FundingType_Perpetual;
-  readonly isLimited: boolean;
-  readonly asLimited: FundingType_Limited;
-}
-
-/** @name FundingType_Limited */
-export interface FundingType_Limited extends Struct {
-  readonly min_funding_amount: u128;
-  readonly max_funding_amount: u128;
-  readonly funding_period: u32;
-}
-
-/** @name FundingType_Perpetual */
-export interface FundingType_Perpetual extends Struct {
-  readonly target: u128;
-}
-
-/** @name GeneralProposalParameters */
-export interface GeneralProposalParameters extends Struct {
-  readonly member_id: MemberId;
-  readonly title: Text;
-  readonly description: Text;
-  readonly staking_account_id: Option<AccountId>;
-  readonly exact_execution_block: Option<u32>;
-}
-
-/** @name Channel */
-export interface Channel extends Struct {
-  readonly owner: ChannelOwner;
-  readonly num_videos: u64;
-  readonly is_censored: bool;
-  readonly reward_account: Option<GenericAccountId>;
-  readonly collaborators: BTreeSet<MemberId>;
-  readonly moderators: BTreeSet<MemberId>;
-  readonly cumulative_payout_earned: u128;
-}
-
-/** @name ChannelCategory */
-export interface ChannelCategory extends Struct {}
-
-/** @name ChannelCategoryCreationParameters */
-export interface ChannelCategoryCreationParameters extends Struct {
-  readonly meta: Bytes;
-}
-
-/** @name ChannelCategoryId */
-export interface ChannelCategoryId extends u64 {}
-
-/** @name ChannelCategoryUpdateParameters */
-export interface ChannelCategoryUpdateParameters extends Struct {
-  readonly new_meta: Bytes;
-}
-
-/** @name ChannelCreationParameters */
-export interface ChannelCreationParameters extends Struct {
-  readonly assets: Option<StorageAssets>;
-  readonly meta: Option<Bytes>;
-  readonly reward_account: Option<GenericAccountId>;
-  readonly collaborators: BTreeSet<MemberId>;
-  readonly moderators: BTreeSet<MemberId>;
-}
-
-/** @name ChannelId */
-export interface ChannelId extends u64 {}
-
-/** @name ChannelMigrationConfig */
-export interface ChannelMigrationConfig extends Struct {
-  readonly current_id: ChannelId;
-  readonly final_id: ChannelId;
-}
 
 /** @name ChannelOwner */
 export interface ChannelOwner extends Enum {
