// Auto-generated via `yarn polkadot-types-from-defs`, do not edit
/* eslint-disable */

import { ITuple } from '@polkadot/types/types';
import { BTreeMap, BTreeSet, Enum, Option, Struct, U8aFixed, Vec } from '@polkadot/types/codec';
import { GenericAccountId } from '@polkadot/types/generic';
import { Bytes, Text, bool, i16, i32, i64, u128, u16, u32, u64 } from '@polkadot/types/primitive';
import { AccountId, Balance, Hash } from '@polkadot/types/interfaces/runtime';

/** @name Actor */
export interface Actor extends Enum {
  readonly isCurator: boolean;
  readonly asCurator: ITuple<[CuratorGroupId, CuratorId]>;
  readonly isMember: boolean;
  readonly asMember: MemberId;
  readonly isLead: boolean;
}

/** @name ActorId */
export interface ActorId extends u64 {}

/** @name Address */
export interface Address extends AccountId {}

/** @name AddSchemaSupportToEntityOperation */
export interface AddSchemaSupportToEntityOperation extends Struct {
  readonly entity_id: ParameterizedEntity;
  readonly schema_id: SchemaId;
  readonly parametrized_property_values: Vec<ParametrizedClassPropertyValue>;
}

/** @name Application */
export interface Application extends Struct {
  readonly role_account_id: AccountId;
  readonly reward_account_id: AccountId;
  readonly staking_account_id: AccountId;
  readonly member_id: MemberId;
  readonly description_hash: Bytes;
  readonly opening_id: OpeningId;
}

/** @name ApplicationId */
export interface ApplicationId extends u64 {}

/** @name ApplicationIdSet */
export interface ApplicationIdSet extends BTreeSet<ApplicationId> {}

/** @name ApplicationIdToWorkerIdMap */
export interface ApplicationIdToWorkerIdMap extends BTreeMap<ApplicationId, WorkerId> {}

/** @name ApplicationInfo */
export interface ApplicationInfo extends Struct {
  readonly application_id: ApplicationId;
  readonly application: Application;
}

/** @name ApplyOnOpeningParameters */
export interface ApplyOnOpeningParameters extends Struct {
  readonly member_id: MemberId;
  readonly opening_id: OpeningId;
  readonly role_account_id: AccountId;
  readonly reward_account_id: AccountId;
<<<<<<< HEAD
  readonly description: Text;
=======
  readonly description: Bytes;
>>>>>>> 723336ca
  readonly stake_parameters: StakeParameters;
}

/** @name Approved */
export interface Approved extends Enum {
  readonly isPendingExecution: boolean;
  readonly isPendingConstitutionality: boolean;
}

<<<<<<< HEAD
=======
/** @name AssuranceContractType */
export interface AssuranceContractType extends Enum {
  readonly isOpen: boolean;
  readonly isClosed: boolean;
  readonly asClosed: Vec<MemberId>;
}

>>>>>>> 723336ca
/** @name BalanceKind */
export interface BalanceKind extends Enum {
  readonly isPositive: boolean;
  readonly isNegative: boolean;
}

/** @name BlockAndTime */
export interface BlockAndTime extends Struct {
  readonly block: u32;
  readonly time: u64;
}

/** @name BountyActor */
export interface BountyActor extends Enum {
  readonly isCouncil: boolean;
  readonly isMember: boolean;
  readonly asMember: MemberId;
}

/** @name BountyCreationParameters */
export interface BountyCreationParameters extends Struct {
  readonly oracle: BountyActor;
  readonly contract_type: AssuranceContractType;
  readonly creator: BountyActor;
  readonly cherry: u128;
  readonly entrant_stake: u128;
  readonly funding_type: FundingType;
  readonly work_period: u32;
  readonly judging_period: u32;
}

/** @name BountyId */
export interface BountyId extends u32 {}

/** @name BuyMembershipParameters */
export interface BuyMembershipParameters extends Struct {
  readonly root_account: AccountId;
  readonly controller_account: AccountId;
  readonly handle: Option<Text>;
  readonly metadata: Bytes;
  readonly referrer_id: Option<MemberId>;
}

/** @name Candidate */
export interface Candidate extends Struct {
  readonly staking_account_id: AccountId;
  readonly reward_account_id: AccountId;
  readonly cycle_id: u64;
  readonly stake: u32;
  readonly vote_power: VotePower;
  readonly note_hash: Option<Hash>;
}

/** @name CastVoteOf */
export interface CastVoteOf extends Struct {
  readonly commitment: Hash;
  readonly cycle_id: u64;
  readonly stake: u128;
  readonly vote_for: Option<MemberId>;
}

/** @name Category */
export interface Category extends Struct {
  readonly title_hash: Hash;
  readonly description_hash: Hash;
  readonly archived: bool;
  readonly num_direct_subcategories: u32;
  readonly num_direct_threads: u32;
  readonly num_direct_moderators: u32;
  readonly parent_category_id: Option<CategoryId>;
  readonly sticky_thread_ids: Vec<ThreadId>;
}

/** @name CategoryId */
export interface CategoryId extends u64 {}

/** @name Class */
export interface Class extends Struct {
  readonly class_permissions: ClassPermissions;
  readonly properties: Vec<Property>;
  readonly schemas: Vec<Schema>;
  readonly name: Text;
  readonly description: Text;
  readonly maximum_entities_count: EntityId;
  readonly current_number_of_entities: EntityId;
  readonly default_entity_creation_voucher_upper_bound: EntityId;
}

/** @name ClassId */
export interface ClassId extends u64 {}

/** @name ClassOf */
export interface ClassOf extends Struct {
  readonly class_permissions: ClassPermissions;
  readonly properties: Vec<Property>;
  readonly schemas: Vec<Schema>;
  readonly name: Text;
  readonly description: Text;
  readonly maximum_entities_count: EntityId;
  readonly current_number_of_entities: EntityId;
  readonly default_entity_creation_voucher_upper_bound: EntityId;
}

/** @name ClassPermissions */
export interface ClassPermissions extends Struct {
  readonly any_member: bool;
  readonly entity_creation_blocked: bool;
  readonly all_entity_property_values_locked: bool;
  readonly maintainers: Vec<CuratorGroupId>;
}

/** @name ConstitutionInfo */
export interface ConstitutionInfo extends Struct {
  readonly text_hash: Hash;
}

/** @name ContentId */
export interface ContentId extends U8aFixed {}

/** @name CouncilMemberOf */
export interface CouncilMemberOf extends Struct {
  readonly staking_account_id: AccountId;
  readonly reward_account_id: AccountId;
  readonly membership_id: MemberId;
  readonly stake: u128;
  readonly last_payment_block: u32;
  readonly unpaid_reward: u128;
}

/** @name CouncilStage */
export interface CouncilStage extends Enum {
  readonly isAnnouncing: boolean;
  readonly asAnnouncing: CouncilStageAnnouncing;
  readonly isElection: boolean;
  readonly asElection: CouncilStageElection;
  readonly isIdle: boolean;
  readonly asIdle: u32;
}

/** @name CouncilStageAnnouncing */
export interface CouncilStageAnnouncing extends Struct {
  readonly candidatesCount: u64;
}

/** @name CouncilStageElection */
export interface CouncilStageElection extends Struct {
  readonly candidatesCount: u64;
}

/** @name CouncilStageUpdate */
export interface CouncilStageUpdate extends Struct {
  readonly stage: CouncilStage;
  readonly changed_at: u32;
}

/** @name CreateEntityOperation */
export interface CreateEntityOperation extends Struct {
  readonly class_id: ClassId;
}

/** @name CreateOpeningParameters */
export interface CreateOpeningParameters extends Struct {
  readonly description: Text;
  readonly stake_policy: StakePolicy;
  readonly reward_per_block: Option<u128>;
  readonly working_group: WorkingGroup;
}

/** @name CuratorGroup */
export interface CuratorGroup extends Struct {
  readonly curators: Vec<CuratorId>;
  readonly active: bool;
  readonly number_of_classes_maintained: u32;
}

/** @name CuratorGroupId */
export interface CuratorGroupId extends u64 {}

/** @name CuratorId */
export interface CuratorId extends u64 {}

/** @name DataObject */
export interface DataObject extends Struct {
  readonly owner: MemberId;
  readonly added_at: BlockAndTime;
  readonly type_id: DataObjectTypeId;
  readonly liaison: StorageProviderId;
  readonly liaison_judgement: LiaisonJudgement;
  readonly ipfs_content_id: Text;
}

/** @name DataObjectsMap */
export interface DataObjectsMap extends BTreeMap<ContentId, DataObject> {}

/** @name DataObjectStorageRelationship */
export interface DataObjectStorageRelationship extends Struct {
  readonly content_id: ContentId;
  readonly storage_provider: StorageProviderId;
  readonly ready: bool;
}

/** @name DataObjectStorageRelationshipId */
export interface DataObjectStorageRelationshipId extends u64 {}

/** @name DataObjectType */
export interface DataObjectType extends Struct {
  readonly description: Text;
  readonly active: bool;
}

/** @name DataObjectTypeId */
export interface DataObjectTypeId extends u64 {}

/** @name DiscussionPost */
export interface DiscussionPost extends Struct {
  readonly author_id: u64;
}

/** @name DiscussionThread */
export interface DiscussionThread extends Struct {
  readonly activated_at: u32;
  readonly author_id: u64;
  readonly mode: ThreadMode;
}

/** @name Entity */
export interface Entity extends Struct {
  readonly entity_permissions: EntityPermissions;
  readonly class_id: ClassId;
  readonly supported_schemas: Vec<SchemaId>;
  readonly reference_counter: InboundReferenceCounter;
}

/** @name EntityController */
export interface EntityController extends Enum {
  readonly isMaintainers: boolean;
  readonly isMember: boolean;
  readonly asMember: MemberId;
  readonly isLead: boolean;
}

/** @name EntityCreationVoucher */
export interface EntityCreationVoucher extends Struct {
  readonly maximum_entities_count: EntityId;
  readonly entities_created: EntityId;
}

/** @name EntityId */
export interface EntityId extends u64 {}

/** @name EntityOf */
export interface EntityOf extends Struct {
  readonly entity_permissions: EntityPermissions;
  readonly class_id: ClassId;
  readonly supported_schemas: Vec<SchemaId>;
  readonly reference_counter: InboundReferenceCounter;
}

/** @name EntityPermissions */
export interface EntityPermissions extends Struct {
  readonly controller: EntityController;
  readonly frozen: bool;
  readonly referenceable: bool;
}

/** @name EntityReferenceCounterSideEffect */
export interface EntityReferenceCounterSideEffect extends Struct {
  readonly total: i32;
  readonly same_owner: i32;
}

/** @name Entry */
export interface Entry extends Struct {
  readonly member_id: MemberId;
  readonly staking_account_id: GenericAccountId;
  readonly submitted_at: u32;
  readonly work_submitted: bool;
  readonly oracle_judgment_result: Option<OracleJudgment>;
}

/** @name EntryId */
export interface EntryId extends u32 {}

/** @name ExecutionFailed */
export interface ExecutionFailed extends Struct {
  readonly error: Text;
}

/** @name ExecutionStatus */
export interface ExecutionStatus extends Enum {
  readonly isExecuted: boolean;
  readonly isExecutionFailed: boolean;
  readonly asExecutionFailed: ExecutionFailed;
}

/** @name FailedAt */
export interface FailedAt extends u32 {}

/** @name FillOpeningParameters */
export interface FillOpeningParameters extends Struct {
  readonly opening_id: OpeningId;
  readonly successful_application_id: ApplicationId;
  readonly working_group: WorkingGroup;
}

/** @name ForumUserId */
export interface ForumUserId extends u64 {}

/** @name FundingRequestParameters */
export interface FundingRequestParameters extends Struct {
  readonly account: AccountId;
  readonly amount: u128;
}

<<<<<<< HEAD
=======
/** @name FundingType */
export interface FundingType extends Enum {
  readonly isPerpetual: boolean;
  readonly asPerpetual: FundingType_Perpetual;
  readonly isLimited: boolean;
  readonly asLimited: FundingType_Limited;
}

/** @name FundingType_Limited */
export interface FundingType_Limited extends Struct {
  readonly min_funding_amount: u128;
  readonly max_funding_amount: u128;
  readonly funding_period: u32;
}

/** @name FundingType_Perpetual */
export interface FundingType_Perpetual extends Struct {
  readonly target: u128;
}

>>>>>>> 723336ca
/** @name GeneralProposalParameters */
export interface GeneralProposalParameters extends Struct {
  readonly member_id: MemberId;
  readonly title: Text;
  readonly description: Text;
  readonly staking_account_id: Option<AccountId>;
  readonly exact_execution_block: Option<u32>;
}

/** @name HashedTextMaxLength */
export interface HashedTextMaxLength extends Option<u16> {}

/** @name InboundReferenceCounter */
export interface InboundReferenceCounter extends Struct {
  readonly total: u32;
  readonly same_owner: u32;
}

/** @name InputEntityValuesMap */
export interface InputEntityValuesMap extends BTreeMap<PropertyId, InputPropertyValue> {}

/** @name InputPropertyValue */
export interface InputPropertyValue extends Enum {
  readonly isSingle: boolean;
  readonly asSingle: InputValue;
  readonly isVector: boolean;
  readonly asVector: VecInputValue;
}

/** @name InputValidationLengthConstraint */
export interface InputValidationLengthConstraint extends Struct {
  readonly min: u16;
  readonly max_min_diff: u16;
}

/** @name InputValue */
export interface InputValue extends Enum {
  readonly isBool: boolean;
  readonly asBool: bool;
  readonly isUint16: boolean;
  readonly asUint16: u16;
  readonly isUint32: boolean;
  readonly asUint32: u32;
  readonly isUint64: boolean;
  readonly asUint64: u64;
  readonly isInt16: boolean;
  readonly asInt16: i16;
  readonly isInt32: boolean;
  readonly asInt32: i32;
  readonly isInt64: boolean;
  readonly asInt64: i64;
  readonly isText: boolean;
  readonly asText: Text;
  readonly isTextToHash: boolean;
  readonly asTextToHash: Text;
  readonly isReference: boolean;
  readonly asReference: EntityId;
}

/** @name InviteMembershipParameters */
export interface InviteMembershipParameters extends Struct {
  readonly inviting_member_id: MemberId;
  readonly root_account: AccountId;
  readonly controller_account: AccountId;
  readonly handle: Option<Text>;
  readonly metadata: Bytes;
}

/** @name IPNSIdentity */
export interface IPNSIdentity extends Text {}

/** @name LiaisonJudgement */
export interface LiaisonJudgement extends Enum {
  readonly isPending: boolean;
  readonly isAccepted: boolean;
  readonly isRejected: boolean;
}

/** @name LookupSource */
export interface LookupSource extends AccountId {}

/** @name MemberId */
export interface MemberId extends u64 {}

/** @name Membership */
export interface Membership extends Struct {
  readonly handle_hash: Bytes;
  readonly root_account: AccountId;
  readonly controller_account: AccountId;
  readonly verified: bool;
  readonly invites: u32;
}

/** @name MemoText */
export interface MemoText extends Text {}

/** @name ModeratorId */
export interface ModeratorId extends u64 {}

/** @name Nonce */
export interface Nonce extends u64 {}

/** @name Opening */
export interface Opening extends Struct {
  readonly opening_type: OpeningType;
  readonly created: u32;
  readonly description_hash: Bytes;
  readonly stake_policy: StakePolicy;
  readonly reward_per_block: Option<u128>;
}

/** @name OpeningId */
export interface OpeningId extends u64 {}

/** @name OpeningType */
export interface OpeningType extends Enum {
  readonly isLeader: boolean;
  readonly isRegular: boolean;
}

/** @name OperationType */
export interface OperationType extends Enum {
  readonly isCreateEntity: boolean;
  readonly asCreateEntity: CreateEntityOperation;
  readonly isUpdatePropertyValues: boolean;
  readonly asUpdatePropertyValues: UpdatePropertyValuesOperation;
  readonly isAddSchemaSupportToEntity: boolean;
  readonly asAddSchemaSupportToEntity: AddSchemaSupportToEntityOperation;
}

/** @name OptionResult */
export interface OptionResult extends Struct {
  readonly option_id: MemberId;
  readonly vote_power: VotePower;
}

/** @name OracleJudgment */
export interface OracleJudgment extends Enum {
  readonly isWinner: boolean;
  readonly asWinner: OracleJudgment_Winner;
  readonly isRejected: boolean;
}

/** @name OracleJudgment_Winner */
export interface OracleJudgment_Winner extends Struct {
  readonly reward: u128;
}

/** @name ParameterizedEntity */
export interface ParameterizedEntity extends Enum {
  readonly isInternalEntityJustAdded: boolean;
  readonly asInternalEntityJustAdded: u32;
  readonly isExistingEntity: boolean;
  readonly asExistingEntity: EntityId;
}

/** @name ParametrizedClassPropertyValue */
export interface ParametrizedClassPropertyValue extends Struct {
  readonly in_class_index: PropertyId;
  readonly value: ParametrizedPropertyValue;
}

/** @name ParametrizedPropertyValue */
export interface ParametrizedPropertyValue extends Enum {
  readonly isInputPropertyValue: boolean;
  readonly asInputPropertyValue: InputPropertyValue;
  readonly isInternalEntityJustAdded: boolean;
  readonly asInternalEntityJustAdded: u32;
  readonly isInternalEntityVec: boolean;
  readonly asInternalEntityVec: Vec<ParameterizedEntity>;
}

/** @name ParticipantId */
export interface ParticipantId extends u64 {}

/** @name Penalty */
export interface Penalty extends Struct {
  readonly slashing_text: Text;
  readonly slashing_amount: u128;
}

/** @name Poll */
export interface Poll extends Struct {
  readonly description_hash: Hash;
  readonly end_time: u64;
  readonly poll_alternatives: Vec<PollAlternative>;
}

/** @name PollAlternative */
export interface PollAlternative extends Struct {
  readonly alternative_text_hash: Hash;
  readonly vote_count: u32;
}

/** @name Post */
export interface Post extends Struct {
  readonly thread_id: ThreadId;
  readonly text_hash: Hash;
  readonly author_id: ForumUserId;
}

/** @name PostId */
export interface PostId extends u64 {}

/** @name PostReactionId */
export interface PostReactionId extends u64 {}

/** @name PrivilegedActor */
export interface PrivilegedActor extends Enum {
  readonly isLead: boolean;
  readonly isModerator: boolean;
  readonly asModerator: ModeratorId;
}

/** @name Property */
export interface Property extends Struct {
  readonly property_type: PropertyType;
  readonly required: bool;
  readonly unique: bool;
  readonly name: Text;
  readonly description: Text;
  readonly locking_policy: PropertyLockingPolicy;
}

/** @name PropertyId */
export interface PropertyId extends u16 {}

/** @name PropertyLockingPolicy */
export interface PropertyLockingPolicy extends Struct {
  readonly is_locked_from_maintainer: bool;
  readonly is_locked_from_controller: bool;
}

/** @name PropertyType */
export interface PropertyType extends Enum {
  readonly isSingle: boolean;
  readonly asSingle: PropertyTypeSingle;
  readonly isVector: boolean;
  readonly asVector: PropertyTypeVector;
}

/** @name PropertyTypeSingle */
export interface PropertyTypeSingle extends Enum {
  readonly isBool: boolean;
  readonly isUint16: boolean;
  readonly isUint32: boolean;
  readonly isUint64: boolean;
  readonly isInt16: boolean;
  readonly isInt32: boolean;
  readonly isInt64: boolean;
  readonly isText: boolean;
  readonly asText: TextMaxLength;
  readonly isHash: boolean;
  readonly asHash: HashedTextMaxLength;
  readonly isReference: boolean;
  readonly asReference: ITuple<[ClassId, SameController]>;
}

/** @name PropertyTypeVector */
export interface PropertyTypeVector extends Struct {
  readonly vec_type: PropertyTypeSingle;
  readonly max_length: VecMaxLength;
}

/** @name ProposalDecision */
export interface ProposalDecision extends Enum {
  readonly isCanceled: boolean;
  readonly isVetoed: boolean;
  readonly isRejected: boolean;
  readonly isSlashed: boolean;
  readonly isExpired: boolean;
  readonly isApproved: boolean;
  readonly asApproved: Approved;
}

/** @name ProposalDetails */
export interface ProposalDetails extends Enum {
  readonly isSignal: boolean;
  readonly asSignal: Text;
  readonly isRuntimeUpgrade: boolean;
  readonly asRuntimeUpgrade: Bytes;
  readonly isFundingRequest: boolean;
  readonly asFundingRequest: Vec<FundingRequestParameters>;
  readonly isSetMaxValidatorCount: boolean;
  readonly asSetMaxValidatorCount: u32;
  readonly isCreateWorkingGroupLeadOpening: boolean;
  readonly asCreateWorkingGroupLeadOpening: CreateOpeningParameters;
  readonly isFillWorkingGroupLeadOpening: boolean;
  readonly asFillWorkingGroupLeadOpening: FillOpeningParameters;
  readonly isUpdateWorkingGroupBudget: boolean;
  readonly asUpdateWorkingGroupBudget: ITuple<[Balance, WorkingGroup, BalanceKind]>;
  readonly isDecreaseWorkingGroupLeadStake: boolean;
  readonly asDecreaseWorkingGroupLeadStake: ITuple<[WorkerId, Balance, WorkingGroup]>;
  readonly isSlashWorkingGroupLead: boolean;
  readonly asSlashWorkingGroupLead: ITuple<[WorkerId, Balance, WorkingGroup]>;
  readonly isSetWorkingGroupLeadReward: boolean;
  readonly asSetWorkingGroupLeadReward: ITuple<[WorkerId, Option<Balance>, WorkingGroup]>;
  readonly isTerminateWorkingGroupLead: boolean;
  readonly asTerminateWorkingGroupLead: TerminateRoleParameters;
  readonly isAmendConstitution: boolean;
  readonly asAmendConstitution: Text;
  readonly isCancelWorkingGroupLeadOpening: boolean;
  readonly asCancelWorkingGroupLeadOpening: ITuple<[OpeningId, WorkingGroup]>;
  readonly isSetMembershipPrice: boolean;
  readonly asSetMembershipPrice: u128;
  readonly isSetCouncilBudgetIncrement: boolean;
  readonly asSetCouncilBudgetIncrement: u128;
  readonly isSetCouncilorReward: boolean;
  readonly asSetCouncilorReward: u128;
  readonly isSetInitialInvitationBalance: boolean;
  readonly asSetInitialInvitationBalance: u128;
  readonly isSetInitialInvitationCount: boolean;
  readonly asSetInitialInvitationCount: u32;
  readonly isSetMembershipLeadInvitationQuota: boolean;
  readonly asSetMembershipLeadInvitationQuota: u32;
  readonly isSetReferralCut: boolean;
  readonly asSetReferralCut: u128;
  readonly isCreateBlogPost: boolean;
  readonly asCreateBlogPost: ITuple<[Text, Text]>;
  readonly isEditBlogPost: boolean;
  readonly asEditBlogPost: ITuple<[PostId, Option<Text>, Option<Text>]>;
  readonly isLockBlogPost: boolean;
  readonly asLockBlogPost: PostId;
  readonly isUnlockBlogPost: boolean;
  readonly asUnlockBlogPost: PostId;
  readonly isVetoProposal: boolean;
  readonly asVetoProposal: ProposalId;
}

/** @name ProposalDetailsOf */
export interface ProposalDetailsOf extends Enum {
  readonly isSignal: boolean;
  readonly asSignal: Text;
  readonly isRuntimeUpgrade: boolean;
  readonly asRuntimeUpgrade: Bytes;
  readonly isFundingRequest: boolean;
  readonly asFundingRequest: Vec<FundingRequestParameters>;
  readonly isSetMaxValidatorCount: boolean;
  readonly asSetMaxValidatorCount: u32;
  readonly isCreateWorkingGroupLeadOpening: boolean;
  readonly asCreateWorkingGroupLeadOpening: CreateOpeningParameters;
  readonly isFillWorkingGroupLeadOpening: boolean;
  readonly asFillWorkingGroupLeadOpening: FillOpeningParameters;
  readonly isUpdateWorkingGroupBudget: boolean;
  readonly asUpdateWorkingGroupBudget: ITuple<[Balance, WorkingGroup, BalanceKind]>;
  readonly isDecreaseWorkingGroupLeadStake: boolean;
  readonly asDecreaseWorkingGroupLeadStake: ITuple<[WorkerId, Balance, WorkingGroup]>;
  readonly isSlashWorkingGroupLead: boolean;
  readonly asSlashWorkingGroupLead: ITuple<[WorkerId, Balance, WorkingGroup]>;
  readonly isSetWorkingGroupLeadReward: boolean;
  readonly asSetWorkingGroupLeadReward: ITuple<[WorkerId, Option<Balance>, WorkingGroup]>;
  readonly isTerminateWorkingGroupLead: boolean;
  readonly asTerminateWorkingGroupLead: TerminateRoleParameters;
  readonly isAmendConstitution: boolean;
  readonly asAmendConstitution: Text;
  readonly isCancelWorkingGroupLeadOpening: boolean;
  readonly asCancelWorkingGroupLeadOpening: ITuple<[OpeningId, WorkingGroup]>;
  readonly isSetMembershipPrice: boolean;
  readonly asSetMembershipPrice: u128;
  readonly isSetCouncilBudgetIncrement: boolean;
  readonly asSetCouncilBudgetIncrement: u128;
  readonly isSetCouncilorReward: boolean;
  readonly asSetCouncilorReward: u128;
  readonly isSetInitialInvitationBalance: boolean;
  readonly asSetInitialInvitationBalance: u128;
  readonly isSetInitialInvitationCount: boolean;
  readonly asSetInitialInvitationCount: u32;
  readonly isSetMembershipLeadInvitationQuota: boolean;
  readonly asSetMembershipLeadInvitationQuota: u32;
  readonly isSetReferralCut: boolean;
  readonly asSetReferralCut: u128;
  readonly isCreateBlogPost: boolean;
  readonly asCreateBlogPost: ITuple<[Text, Text]>;
  readonly isEditBlogPost: boolean;
  readonly asEditBlogPost: ITuple<[PostId, Option<Text>, Option<Text>]>;
  readonly isLockBlogPost: boolean;
  readonly asLockBlogPost: PostId;
  readonly isUnlockBlogPost: boolean;
  readonly asUnlockBlogPost: PostId;
  readonly isVetoProposal: boolean;
  readonly asVetoProposal: ProposalId;
}

/** @name ProposalId */
export interface ProposalId extends u32 {}

/** @name ProposalOf */
export interface ProposalOf extends Struct {
  readonly parameters: ProposalParameters;
  readonly proposerId: MemberId;
  readonly activatedAt: u32;
  readonly status: ProposalStatus;
  readonly votingResults: VotingResults;
  readonly exactExecutionBlock: Option<u32>;
  readonly nrOfCouncilConfirmations: u32;
  readonly stakingAccountId: Option<AccountId>;
}

/** @name ProposalParameters */
export interface ProposalParameters extends Struct {
  readonly votingPeriod: u32;
  readonly gracePeriod: u32;
  readonly approvalQuorumPercentage: u32;
  readonly approvalThresholdPercentage: u32;
  readonly slashingQuorumPercentage: u32;
  readonly slashingThresholdPercentage: u32;
  readonly requiredStake: Option<u128>;
  readonly constitutionality: u32;
}

/** @name ProposalStatus */
export interface ProposalStatus extends Enum {
  readonly isActive: boolean;
  readonly isPendingExecution: boolean;
  readonly asPendingExecution: u32;
  readonly isPendingConstitutionality: boolean;
}

/** @name ReferenceCounterSideEffects */
export interface ReferenceCounterSideEffects extends BTreeMap<EntityId, EntityReferenceCounterSideEffect> {}

/** @name ReferendumStage */
export interface ReferendumStage extends Enum {
  readonly isInactive: boolean;
  readonly isVoting: boolean;
  readonly asVoting: ReferendumStageVoting;
  readonly isRevealing: boolean;
  readonly asRevealing: ReferendumStageRevealing;
}

/** @name ReferendumStageRevealing */
export interface ReferendumStageRevealing extends Struct {
  readonly started: u32;
  readonly winning_target_count: u64;
  readonly intermediate_winners: Vec<OptionResult>;
  readonly current_cycle_id: u64;
}

/** @name ReferendumStageVoting */
export interface ReferendumStageVoting extends Struct {
  readonly started: u32;
  readonly winning_target_count: u64;
  readonly current_cycle_id: u64;
}

/** @name Reply */
export interface Reply extends Struct {
  readonly text_hash: Hash;
  readonly owner: ParticipantId;
  readonly parent_id: PostId;
}

/** @name ReplyId */
export interface ReplyId extends u64 {}

<<<<<<< HEAD
=======
/** @name ReplyToDelete */
export interface ReplyToDelete extends Struct {
  readonly post_id: PostId;
  readonly reply_id: ReplyId;
  readonly hide: bool;
}

/** @name RewardPaymentType */
export interface RewardPaymentType extends Enum {
  readonly isMissedReward: boolean;
  readonly isRegularReward: boolean;
}

>>>>>>> 723336ca
/** @name SameController */
export interface SameController extends bool {}

/** @name Schema */
export interface Schema extends Struct {
  readonly properties: Vec<PropertyId>;
  readonly is_active: bool;
}

/** @name SchemaId */
export interface SchemaId extends u16 {}

/** @name ServiceProviderRecord */
export interface ServiceProviderRecord extends Struct {
  readonly identity: IPNSIdentity;
  readonly expires_at: u32;
}

/** @name SetLeadParams */
export interface SetLeadParams extends ITuple<[MemberId, AccountId]> {}

/** @name SideEffect */
export interface SideEffect extends Option<ITuple<[EntityId, EntityReferenceCounterSideEffect]>> {}

/** @name SideEffects */
export interface SideEffects extends Option<ReferenceCounterSideEffects> {}

/** @name StakeParameters */
export interface StakeParameters extends Struct {
  readonly stake: u128;
  readonly staking_account_id: AccountId;
}

/** @name StakePolicy */
export interface StakePolicy extends Struct {
  readonly stake_amount: u128;
  readonly leaving_unstaking_period: u32;
}

/** @name StakingAccountMemberBinding */
export interface StakingAccountMemberBinding extends Struct {
  readonly member_id: MemberId;
  readonly confirmed: bool;
}

/** @name Status */
export interface Status extends bool {}

/** @name StorageProviderId */
export interface StorageProviderId extends u64 {}

/** @name StoredPropertyValue */
export interface StoredPropertyValue extends Enum {
  readonly isSingle: boolean;
  readonly asSingle: StoredValue;
  readonly isVector: boolean;
  readonly asVector: VecStoredPropertyValue;
}

/** @name StoredValue */
export interface StoredValue extends Enum {
  readonly isBool: boolean;
  readonly asBool: bool;
  readonly isUint16: boolean;
  readonly asUint16: u16;
  readonly isUint32: boolean;
  readonly asUint32: u32;
  readonly isUint64: boolean;
  readonly asUint64: u64;
  readonly isInt16: boolean;
  readonly asInt16: i16;
  readonly isInt32: boolean;
  readonly asInt32: i32;
  readonly isInt64: boolean;
  readonly asInt64: i64;
  readonly isText: boolean;
  readonly asText: Text;
  readonly isHash: boolean;
  readonly asHash: Hash;
  readonly isReference: boolean;
  readonly asReference: EntityId;
}

/** @name TerminateRoleParameters */
export interface TerminateRoleParameters extends Struct {
  readonly worker_id: WorkerId;
  readonly slashing_amount: Option<u128>;
  readonly working_group: WorkingGroup;
}

/** @name TextMaxLength */
export interface TextMaxLength extends u16 {}

/** @name Thread */
export interface Thread extends Struct {
  readonly title_hash: Hash;
  readonly category_id: CategoryId;
  readonly author_id: ForumUserId;
  readonly archived: bool;
  readonly poll: Option<Poll>;
  readonly num_direct_posts: u32;
}

/** @name ThreadId */
export interface ThreadId extends u64 {}

/** @name ThreadMode */
export interface ThreadMode extends Enum {
  readonly isOpen: boolean;
  readonly isClosed: boolean;
  readonly asClosed: Vec<MemberId>;
}

/** @name ThreadOf */
export interface ThreadOf extends Struct {
  readonly title_hash: Hash;
  readonly category_id: CategoryId;
  readonly author_id: ForumUserId;
  readonly archived: bool;
  readonly poll: Option<Poll>;
  readonly num_direct_posts: u32;
}

/** @name Title */
export interface Title extends Text {}

/** @name UpdatedBody */
export interface UpdatedBody extends Option<Text> {}

/** @name UpdatedTitle */
export interface UpdatedTitle extends Option<Text> {}

/** @name UpdatePropertyValuesOperation */
export interface UpdatePropertyValuesOperation extends Struct {
  readonly entity_id: ParameterizedEntity;
  readonly new_parametrized_property_values: Vec<ParametrizedClassPropertyValue>;
}

/** @name Url */
export interface Url extends Text {}

/** @name VecInputValue */
export interface VecInputValue extends Enum {
  readonly isBool: boolean;
  readonly asBool: Vec<bool>;
  readonly isUint16: boolean;
  readonly asUint16: Vec<u16>;
  readonly isUint32: boolean;
  readonly asUint32: Vec<u32>;
  readonly isUint64: boolean;
  readonly asUint64: Vec<u64>;
  readonly isInt16: boolean;
  readonly asInt16: Vec<i16>;
  readonly isInt32: boolean;
  readonly asInt32: Vec<i32>;
  readonly isInt64: boolean;
  readonly asInt64: Vec<i64>;
  readonly isTextToHash: boolean;
  readonly asTextToHash: Vec<Text>;
  readonly isText: boolean;
  readonly asText: Vec<Text>;
  readonly isReference: boolean;
  readonly asReference: Vec<EntityId>;
}

/** @name VecMaxLength */
export interface VecMaxLength extends u16 {}

/** @name VecStoredPropertyValue */
export interface VecStoredPropertyValue extends Struct {
  readonly vec_value: VecStoredValue;
  readonly nonce: Nonce;
}

/** @name VecStoredValue */
export interface VecStoredValue extends Enum {
  readonly isBool: boolean;
  readonly asBool: Vec<bool>;
  readonly isUint16: boolean;
  readonly asUint16: Vec<u16>;
  readonly isUint32: boolean;
  readonly asUint32: Vec<u32>;
  readonly isUint64: boolean;
  readonly asUint64: Vec<u64>;
  readonly isInt16: boolean;
  readonly asInt16: Vec<i16>;
  readonly isInt32: boolean;
  readonly asInt32: Vec<i32>;
  readonly isInt64: boolean;
  readonly asInt64: Vec<i64>;
  readonly isHash: boolean;
  readonly asHash: Vec<Hash>;
  readonly isText: boolean;
  readonly asText: Vec<Text>;
  readonly isReference: boolean;
  readonly asReference: Vec<EntityId>;
}

/** @name VoteKind */
export interface VoteKind extends Enum {
  readonly isApprove: boolean;
  readonly isReject: boolean;
  readonly isSlash: boolean;
  readonly isAbstain: boolean;
}

/** @name VotePower */
export interface VotePower extends u128 {}

/** @name VotingResults */
export interface VotingResults extends Struct {
  readonly abstensions: u32;
  readonly approvals: u32;
  readonly rejections: u32;
  readonly slashes: u32;
}

/** @name Worker */
export interface Worker extends Struct {
  readonly member_id: MemberId;
  readonly role_account_id: AccountId;
  readonly staking_account_id: AccountId;
  readonly reward_account_id: AccountId;
  readonly started_leaving_at: Option<u32>;
  readonly job_unstaking_period: u32;
  readonly reward_per_block: Option<u128>;
  readonly missed_reward: Option<u128>;
  readonly created_at: u32;
}

/** @name WorkerId */
export interface WorkerId extends u64 {}

/** @name WorkerInfo */
export interface WorkerInfo extends Struct {
  readonly worker_id: WorkerId;
  readonly worker: Worker;
}

/** @name WorkingGroup */
export interface WorkingGroup extends Enum {
  readonly isForum: boolean;
  readonly isStorage: boolean;
  readonly isContent: boolean;
  readonly isMembership: boolean;
}

export type PHANTOM_ALL = 'all';<|MERGE_RESOLUTION|>--- conflicted
+++ resolved
@@ -60,11 +60,7 @@
   readonly opening_id: OpeningId;
   readonly role_account_id: AccountId;
   readonly reward_account_id: AccountId;
-<<<<<<< HEAD
-  readonly description: Text;
-=======
   readonly description: Bytes;
->>>>>>> 723336ca
   readonly stake_parameters: StakeParameters;
 }
 
@@ -74,8 +70,6 @@
   readonly isPendingConstitutionality: boolean;
 }
 
-<<<<<<< HEAD
-=======
 /** @name AssuranceContractType */
 export interface AssuranceContractType extends Enum {
   readonly isOpen: boolean;
@@ -83,7 +77,6 @@
   readonly asClosed: Vec<MemberId>;
 }
 
->>>>>>> 723336ca
 /** @name BalanceKind */
 export interface BalanceKind extends Enum {
   readonly isPositive: boolean;
@@ -398,8 +391,6 @@
   readonly amount: u128;
 }
 
-<<<<<<< HEAD
-=======
 /** @name FundingType */
 export interface FundingType extends Enum {
   readonly isPerpetual: boolean;
@@ -420,7 +411,6 @@
   readonly target: u128;
 }
 
->>>>>>> 723336ca
 /** @name GeneralProposalParameters */
 export interface GeneralProposalParameters extends Struct {
   readonly member_id: MemberId;
@@ -876,8 +866,6 @@
 /** @name ReplyId */
 export interface ReplyId extends u64 {}
 
-<<<<<<< HEAD
-=======
 /** @name ReplyToDelete */
 export interface ReplyToDelete extends Struct {
   readonly post_id: PostId;
@@ -891,7 +879,6 @@
   readonly isRegularReward: boolean;
 }
 
->>>>>>> 723336ca
 /** @name SameController */
 export interface SameController extends bool {}
 
