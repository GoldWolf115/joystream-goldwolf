--- conflicted
+++ resolved
@@ -3,12 +3,8 @@
 
 import type { BTreeMap, BTreeSet, Bytes, Enum, GenericAccountId, Option, Struct, Text, Vec, bool, u128, u16, u32, u64, u8 } from '@polkadot/types';
 import type { ITuple } from '@polkadot/types/types';
-<<<<<<< HEAD
 import type { AccountId, Balance, Hash, Perbill } from '@polkadot/types/interfaces/runtime';
-=======
-import type { AccountId, Balance, Hash } from '@polkadot/types/interfaces/runtime';
 import type { ValidatorPrefsWithCommission } from '@polkadot/types/interfaces/staking';
->>>>>>> c57054ee
 import type { AccountInfoWithRefCount } from '@polkadot/types/interfaces/system';
 
 /** @name AccountInfo */
