// Auto-generated via `yarn polkadot-types-from-defs`, do not edit
/* eslint-disable */

import { ITuple } from '@polkadot/types/types';
import { BTreeMap, BTreeSet, Enum, Option, Struct, U8aFixed, Vec } from '@polkadot/types/codec';
import { GenericAccountId } from '@polkadot/types/generic';
import { Bytes, Text, bool, i16, i32, i64, u128, u16, u32, u64 } from '@polkadot/types/primitive';
import { AccountId, Balance, Hash } from '@polkadot/types/interfaces/runtime';

/** @name Actor */
export interface Actor extends Enum {
  readonly isCurator: boolean;
  readonly asCurator: ITuple<[CuratorGroupId, CuratorId]>;
  readonly isMember: boolean;
  readonly asMember: MemberId;
  readonly isLead: boolean;
}

/** @name ActorId */
export interface ActorId extends u64 {}

/** @name Address */
export interface Address extends AccountId {}

/** @name AddSchemaSupportToEntityOperation */
export interface AddSchemaSupportToEntityOperation extends Struct {
  readonly entity_id: ParameterizedEntity;
  readonly schema_id: SchemaId;
  readonly parametrized_property_values: Vec<ParametrizedClassPropertyValue>;
}

/** @name Application */
export interface Application extends Struct {
  readonly role_account_id: AccountId;
  readonly reward_account_id: AccountId;
  readonly staking_account_id: AccountId;
  readonly member_id: MemberId;
  readonly description_hash: Bytes;
  readonly opening_id: OpeningId;
}

/** @name ApplicationId */
export interface ApplicationId extends u64 {}

/** @name ApplicationIdSet */
export interface ApplicationIdSet extends BTreeSet<ApplicationId> {}

/** @name ApplicationIdToWorkerIdMap */
export interface ApplicationIdToWorkerIdMap extends BTreeMap<ApplicationId, WorkerId> {}

/** @name ApplicationInfo */
export interface ApplicationInfo extends Struct {
  readonly application_id: ApplicationId;
  readonly application: Application;
}

/** @name ApplyOnOpeningParameters */
export interface ApplyOnOpeningParameters extends Struct {
  readonly member_id: MemberId;
  readonly opening_id: OpeningId;
  readonly role_account_id: AccountId;
  readonly reward_account_id: AccountId;
  readonly description: Bytes;
  readonly stake_parameters: StakeParameters;
}

/** @name Approved */
export interface Approved extends Enum {
  readonly isPendingExecution: boolean;
  readonly isPendingConstitutionality: boolean;
}

/** @name AssuranceContractType */
export interface AssuranceContractType extends Enum {
  readonly isOpen: boolean;
  readonly isClosed: boolean;
  readonly asClosed: Vec<MemberId>;
}

/** @name BalanceKind */
export interface BalanceKind extends Enum {
  readonly isPositive: boolean;
  readonly isNegative: boolean;
}

/** @name BlockAndTime */
export interface BlockAndTime extends Struct {
  readonly block: u32;
  readonly time: u64;
}

/** @name BountyActor */
export interface BountyActor extends Enum {
  readonly isCouncil: boolean;
  readonly isMember: boolean;
  readonly asMember: MemberId;
}

/** @name BountyCreationParameters */
export interface BountyCreationParameters extends Struct {
  readonly oracle: BountyActor;
  readonly contract_type: AssuranceContractType;
  readonly creator: BountyActor;
  readonly cherry: u128;
  readonly entrant_stake: u128;
  readonly funding_type: FundingType;
  readonly work_period: u32;
  readonly judging_period: u32;
}

/** @name BountyId */
export interface BountyId extends u32 {}

/** @name BuyMembershipParameters */
export interface BuyMembershipParameters extends Struct {
  readonly root_account: AccountId;
  readonly controller_account: AccountId;
  readonly handle: Option<Text>;
  readonly metadata: Bytes;
  readonly referrer_id: Option<MemberId>;
}

/** @name Candidate */
export interface Candidate extends Struct {
  readonly staking_account_id: AccountId;
  readonly reward_account_id: AccountId;
  readonly cycle_id: u64;
  readonly stake: u32;
  readonly vote_power: VotePower;
  readonly note_hash: Option<Hash>;
}

/** @name CastVoteOf */
export interface CastVoteOf extends Struct {
  readonly commitment: Hash;
  readonly cycle_id: u64;
  readonly stake: u128;
  readonly vote_for: Option<MemberId>;
}

/** @name Category */
export interface Category extends Struct {
  readonly title_hash: Hash;
  readonly description_hash: Hash;
  readonly archived: bool;
  readonly num_direct_subcategories: u32;
  readonly num_direct_threads: u32;
  readonly num_direct_moderators: u32;
  readonly parent_category_id: Option<CategoryId>;
  readonly sticky_thread_ids: Vec<ThreadId>;
}

/** @name CategoryId */
export interface CategoryId extends u64 {}

/** @name Class */
export interface Class extends Struct {
  readonly class_permissions: ClassPermissions;
  readonly properties: Vec<Property>;
  readonly schemas: Vec<Schema>;
  readonly name: Text;
  readonly description: Text;
  readonly maximum_entities_count: EntityId;
  readonly current_number_of_entities: EntityId;
  readonly default_entity_creation_voucher_upper_bound: EntityId;
}

/** @name ClassId */
export interface ClassId extends u64 {}

/** @name ClassOf */
export interface ClassOf extends Struct {
  readonly class_permissions: ClassPermissions;
  readonly properties: Vec<Property>;
  readonly schemas: Vec<Schema>;
  readonly name: Text;
  readonly description: Text;
  readonly maximum_entities_count: EntityId;
  readonly current_number_of_entities: EntityId;
  readonly default_entity_creation_voucher_upper_bound: EntityId;
}

/** @name ClassPermissions */
export interface ClassPermissions extends Struct {
  readonly any_member: bool;
  readonly entity_creation_blocked: bool;
  readonly all_entity_property_values_locked: bool;
  readonly maintainers: Vec<CuratorGroupId>;
}

/** @name ConstitutionInfo */
export interface ConstitutionInfo extends Struct {
  readonly text_hash: Hash;
}

/** @name ContentId */
export interface ContentId extends U8aFixed {}

/** @name CouncilMemberOf */
export interface CouncilMemberOf extends Struct {
  readonly staking_account_id: AccountId;
  readonly reward_account_id: AccountId;
  readonly membership_id: MemberId;
  readonly stake: u128;
  readonly last_payment_block: u32;
  readonly unpaid_reward: u128;
}

/** @name CouncilStage */
export interface CouncilStage extends Enum {
  readonly isAnnouncing: boolean;
  readonly asAnnouncing: CouncilStageAnnouncing;
  readonly isElection: boolean;
  readonly asElection: CouncilStageElection;
  readonly isIdle: boolean;
  readonly asIdle: u32;
}

/** @name CouncilStageAnnouncing */
export interface CouncilStageAnnouncing extends Struct {
  readonly candidatesCount: u64;
}

/** @name CouncilStageElection */
export interface CouncilStageElection extends Struct {
  readonly candidatesCount: u64;
}

/** @name CouncilStageUpdate */
export interface CouncilStageUpdate extends Struct {
  readonly stage: CouncilStage;
  readonly changed_at: u32;
}

/** @name CreateEntityOperation */
export interface CreateEntityOperation extends Struct {
  readonly class_id: ClassId;
}

/** @name CreateOpeningParameters */
export interface CreateOpeningParameters extends Struct {
  readonly description: Text;
  readonly stake_policy: StakePolicy;
  readonly reward_per_block: Option<u128>;
  readonly working_group: WorkingGroup;
}

/** @name CuratorGroup */
export interface CuratorGroup extends Struct {
  readonly curators: Vec<CuratorId>;
  readonly active: bool;
  readonly number_of_classes_maintained: u32;
}

/** @name CuratorGroupId */
export interface CuratorGroupId extends u64 {}

/** @name CuratorId */
export interface CuratorId extends u64 {}

/** @name DataObject */
export interface DataObject extends Struct {
  readonly owner: MemberId;
  readonly added_at: BlockAndTime;
  readonly type_id: DataObjectTypeId;
  readonly liaison: StorageProviderId;
  readonly liaison_judgement: LiaisonJudgement;
  readonly ipfs_content_id: Text;
}

/** @name DataObjectsMap */
export interface DataObjectsMap extends BTreeMap<ContentId, DataObject> {}

/** @name DataObjectStorageRelationship */
export interface DataObjectStorageRelationship extends Struct {
  readonly content_id: ContentId;
  readonly storage_provider: StorageProviderId;
  readonly ready: bool;
}

/** @name DataObjectStorageRelationshipId */
export interface DataObjectStorageRelationshipId extends u64 {}

/** @name DataObjectType */
export interface DataObjectType extends Struct {
  readonly description: Text;
  readonly active: bool;
}

/** @name DataObjectTypeId */
export interface DataObjectTypeId extends u64 {}

/** @name DiscussionPost */
export interface DiscussionPost extends Struct {
  readonly author_id: u64;
}

/** @name DiscussionThread */
export interface DiscussionThread extends Struct {
  readonly activated_at: u32;
  readonly author_id: u64;
  readonly mode: ThreadMode;
}

/** @name Entity */
export interface Entity extends Struct {
  readonly entity_permissions: EntityPermissions;
  readonly class_id: ClassId;
  readonly supported_schemas: Vec<SchemaId>;
  readonly reference_counter: InboundReferenceCounter;
}

/** @name EntityController */
export interface EntityController extends Enum {
  readonly isMaintainers: boolean;
  readonly isMember: boolean;
  readonly asMember: MemberId;
  readonly isLead: boolean;
}

/** @name EntityCreationVoucher */
export interface EntityCreationVoucher extends Struct {
  readonly maximum_entities_count: EntityId;
  readonly entities_created: EntityId;
}

/** @name EntityId */
export interface EntityId extends u64 {}

/** @name EntityOf */
export interface EntityOf extends Struct {
  readonly entity_permissions: EntityPermissions;
  readonly class_id: ClassId;
  readonly supported_schemas: Vec<SchemaId>;
  readonly reference_counter: InboundReferenceCounter;
}

/** @name EntityPermissions */
export interface EntityPermissions extends Struct {
  readonly controller: EntityController;
  readonly frozen: bool;
  readonly referenceable: bool;
}

/** @name EntityReferenceCounterSideEffect */
export interface EntityReferenceCounterSideEffect extends Struct {
  readonly total: i32;
  readonly same_owner: i32;
}

/** @name Entry */
export interface Entry extends Struct {
  readonly member_id: MemberId;
  readonly staking_account_id: GenericAccountId;
  readonly submitted_at: u32;
  readonly work_submitted: bool;
  readonly oracle_judgment_result: Option<OracleJudgment>;
}

/** @name EntryId */
export interface EntryId extends u32 {}

/** @name ExecutionFailed */
export interface ExecutionFailed extends Struct {
  readonly error: Text;
}

/** @name ExecutionStatus */
export interface ExecutionStatus extends Enum {
  readonly isExecuted: boolean;
  readonly isExecutionFailed: boolean;
  readonly asExecutionFailed: ExecutionFailed;
}

/** @name FailedAt */
export interface FailedAt extends u32 {}

/** @name FillOpeningParameters */
export interface FillOpeningParameters extends Struct {
  readonly opening_id: OpeningId;
  readonly successful_application_id: ApplicationId;
  readonly working_group: WorkingGroup;
}

/** @name ForumUserId */
export interface ForumUserId extends u64 {}

/** @name FundingRequestParameters */
export interface FundingRequestParameters extends Struct {
  readonly account: AccountId;
  readonly amount: u128;
}

/** @name FundingType */
export interface FundingType extends Enum {
  readonly isPerpetual: boolean;
  readonly asPerpetual: FundingType_Perpetual;
  readonly isLimited: boolean;
  readonly asLimited: FundingType_Limited;
}

/** @name FundingType_Limited */
export interface FundingType_Limited extends Struct {
  readonly min_funding_amount: u128;
  readonly max_funding_amount: u128;
  readonly funding_period: u32;
}

/** @name FundingType_Perpetual */
export interface FundingType_Perpetual extends Struct {
  readonly target: u128;
}

/** @name GeneralProposalParameters */
export interface GeneralProposalParameters extends Struct {
  readonly member_id: MemberId;
  readonly title: Text;
  readonly description: Text;
  readonly staking_account_id: Option<AccountId>;
  readonly exact_execution_block: Option<u32>;
}

/** @name HashedTextMaxLength */
export interface HashedTextMaxLength extends Option<u16> {}

/** @name InboundReferenceCounter */
export interface InboundReferenceCounter extends Struct {
  readonly total: u32;
  readonly same_owner: u32;
}

/** @name InputEntityValuesMap */
export interface InputEntityValuesMap extends BTreeMap<PropertyId, InputPropertyValue> {}

/** @name InputPropertyValue */
export interface InputPropertyValue extends Enum {
  readonly isSingle: boolean;
  readonly asSingle: InputValue;
  readonly isVector: boolean;
  readonly asVector: VecInputValue;
}

/** @name InputValidationLengthConstraint */
export interface InputValidationLengthConstraint extends Struct {
  readonly min: u16;
  readonly max_min_diff: u16;
}

/** @name InputValue */
export interface InputValue extends Enum {
  readonly isBool: boolean;
  readonly asBool: bool;
  readonly isUint16: boolean;
  readonly asUint16: u16;
  readonly isUint32: boolean;
  readonly asUint32: u32;
  readonly isUint64: boolean;
  readonly asUint64: u64;
  readonly isInt16: boolean;
  readonly asInt16: i16;
  readonly isInt32: boolean;
  readonly asInt32: i32;
  readonly isInt64: boolean;
  readonly asInt64: i64;
  readonly isText: boolean;
  readonly asText: Text;
  readonly isTextToHash: boolean;
  readonly asTextToHash: Text;
  readonly isReference: boolean;
  readonly asReference: EntityId;
}

/** @name InviteMembershipParameters */
export interface InviteMembershipParameters extends Struct {
  readonly inviting_member_id: MemberId;
  readonly root_account: AccountId;
  readonly controller_account: AccountId;
  readonly handle: Option<Text>;
  readonly metadata: Bytes;
}

/** @name IPNSIdentity */
export interface IPNSIdentity extends Text {}

/** @name LiaisonJudgement */
export interface LiaisonJudgement extends Enum {
  readonly isPending: boolean;
  readonly isAccepted: boolean;
  readonly isRejected: boolean;
}

/** @name LookupSource */
export interface LookupSource extends AccountId {}

/** @name MemberId */
export interface MemberId extends u64 {}

/** @name Membership */
export interface Membership extends Struct {
  readonly handle_hash: Bytes;
  readonly root_account: AccountId;
  readonly controller_account: AccountId;
  readonly verified: bool;
  readonly invites: u32;
}

/** @name MemoText */
export interface MemoText extends Text {}

/** @name ModeratorId */
export interface ModeratorId extends u64 {}

/** @name Nonce */
export interface Nonce extends u64 {}

/** @name Opening */
export interface Opening extends Struct {
  readonly opening_type: OpeningType;
  readonly created: u32;
  readonly description_hash: Bytes;
  readonly stake_policy: StakePolicy;
  readonly reward_per_block: Option<u128>;
}

/** @name OpeningId */
export interface OpeningId extends u64 {}

/** @name OpeningType */
export interface OpeningType extends Enum {
  readonly isLeader: boolean;
  readonly isRegular: boolean;
}

/** @name OperationType */
export interface OperationType extends Enum {
  readonly isCreateEntity: boolean;
  readonly asCreateEntity: CreateEntityOperation;
  readonly isUpdatePropertyValues: boolean;
  readonly asUpdatePropertyValues: UpdatePropertyValuesOperation;
  readonly isAddSchemaSupportToEntity: boolean;
  readonly asAddSchemaSupportToEntity: AddSchemaSupportToEntityOperation;
}

/** @name OptionResult */
export interface OptionResult extends Struct {
  readonly option_id: MemberId;
  readonly vote_power: VotePower;
}

/** @name OracleJudgment */
export interface OracleJudgment extends Enum {
  readonly isWinner: boolean;
  readonly asWinner: OracleJudgment_Winner;
  readonly isRejected: boolean;
}

/** @name OracleJudgment_Winner */
export interface OracleJudgment_Winner extends Struct {
  readonly reward: u128;
}

/** @name ParameterizedEntity */
export interface ParameterizedEntity extends Enum {
  readonly isInternalEntityJustAdded: boolean;
  readonly asInternalEntityJustAdded: u32;
  readonly isExistingEntity: boolean;
  readonly asExistingEntity: EntityId;
}

/** @name ParametrizedClassPropertyValue */
export interface ParametrizedClassPropertyValue extends Struct {
  readonly in_class_index: PropertyId;
  readonly value: ParametrizedPropertyValue;
}

/** @name ParametrizedPropertyValue */
export interface ParametrizedPropertyValue extends Enum {
  readonly isInputPropertyValue: boolean;
  readonly asInputPropertyValue: InputPropertyValue;
  readonly isInternalEntityJustAdded: boolean;
  readonly asInternalEntityJustAdded: u32;
  readonly isInternalEntityVec: boolean;
  readonly asInternalEntityVec: Vec<ParameterizedEntity>;
}

/** @name ParticipantId */
export interface ParticipantId extends u64 {}

/** @name Penalty */
export interface Penalty extends Struct {
  readonly slashing_text: Text;
  readonly slashing_amount: u128;
}

/** @name Poll */
export interface Poll extends Struct {
  readonly description_hash: Hash;
  readonly end_time: u64;
  readonly poll_alternatives: Vec<PollAlternative>;
}

/** @name PollAlternative */
export interface PollAlternative extends Struct {
  readonly alternative_text_hash: Hash;
  readonly vote_count: u32;
}

/** @name Post */
export interface Post extends Struct {
  readonly thread_id: ThreadId;
  readonly text_hash: Hash;
  readonly author_id: ForumUserId;
}

/** @name PostId */
export interface PostId extends u64 {}

/** @name PostReactionId */
export interface PostReactionId extends u64 {}

/** @name PrivilegedActor */
export interface PrivilegedActor extends Enum {
  readonly isLead: boolean;
  readonly isModerator: boolean;
  readonly asModerator: ModeratorId;
}

/** @name Property */
export interface Property extends Struct {
  readonly property_type: PropertyType;
  readonly required: bool;
  readonly unique: bool;
  readonly name: Text;
  readonly description: Text;
  readonly locking_policy: PropertyLockingPolicy;
}

/** @name PropertyId */
export interface PropertyId extends u16 {}

/** @name PropertyLockingPolicy */
export interface PropertyLockingPolicy extends Struct {
  readonly is_locked_from_maintainer: bool;
  readonly is_locked_from_controller: bool;
}

/** @name PropertyType */
export interface PropertyType extends Enum {
  readonly isSingle: boolean;
  readonly asSingle: PropertyTypeSingle;
  readonly isVector: boolean;
  readonly asVector: PropertyTypeVector;
}

/** @name PropertyTypeSingle */
export interface PropertyTypeSingle extends Enum {
  readonly isBool: boolean;
  readonly isUint16: boolean;
  readonly isUint32: boolean;
  readonly isUint64: boolean;
  readonly isInt16: boolean;
  readonly isInt32: boolean;
  readonly isInt64: boolean;
  readonly isText: boolean;
  readonly asText: TextMaxLength;
  readonly isHash: boolean;
  readonly asHash: HashedTextMaxLength;
  readonly isReference: boolean;
  readonly asReference: ITuple<[ClassId, SameController]>;
}

/** @name PropertyTypeVector */
export interface PropertyTypeVector extends Struct {
  readonly vec_type: PropertyTypeSingle;
  readonly max_length: VecMaxLength;
}

/** @name ProposalDecision */
export interface ProposalDecision extends Enum {
  readonly isCanceled: boolean;
  readonly isVetoed: boolean;
  readonly isRejected: boolean;
  readonly isSlashed: boolean;
  readonly isExpired: boolean;
  readonly isApproved: boolean;
  readonly asApproved: Approved;
}

/** @name ProposalDetails */
export interface ProposalDetails extends Enum {
  readonly isSignal: boolean;
  readonly asSignal: Text;
  readonly isRuntimeUpgrade: boolean;
  readonly asRuntimeUpgrade: Bytes;
  readonly isFundingRequest: boolean;
  readonly asFundingRequest: Vec<FundingRequestParameters>;
  readonly isSetMaxValidatorCount: boolean;
  readonly asSetMaxValidatorCount: u32;
  readonly isCreateWorkingGroupLeadOpening: boolean;
  readonly asCreateWorkingGroupLeadOpening: CreateOpeningParameters;
  readonly isFillWorkingGroupLeadOpening: boolean;
  readonly asFillWorkingGroupLeadOpening: FillOpeningParameters;
  readonly isUpdateWorkingGroupBudget: boolean;
  readonly asUpdateWorkingGroupBudget: ITuple<[Balance, WorkingGroup, BalanceKind]>;
  readonly isDecreaseWorkingGroupLeadStake: boolean;
  readonly asDecreaseWorkingGroupLeadStake: ITuple<[WorkerId, Balance, WorkingGroup]>;
  readonly isSlashWorkingGroupLead: boolean;
  readonly asSlashWorkingGroupLead: ITuple<[WorkerId, Balance, WorkingGroup]>;
  readonly isSetWorkingGroupLeadReward: boolean;
  readonly asSetWorkingGroupLeadReward: ITuple<[WorkerId, Option<Balance>, WorkingGroup]>;
  readonly isTerminateWorkingGroupLead: boolean;
  readonly asTerminateWorkingGroupLead: TerminateRoleParameters;
  readonly isAmendConstitution: boolean;
  readonly asAmendConstitution: Text;
  readonly isCancelWorkingGroupLeadOpening: boolean;
  readonly asCancelWorkingGroupLeadOpening: ITuple<[OpeningId, WorkingGroup]>;
  readonly isSetMembershipPrice: boolean;
  readonly asSetMembershipPrice: u128;
  readonly isSetCouncilBudgetIncrement: boolean;
  readonly asSetCouncilBudgetIncrement: u128;
  readonly isSetCouncilorReward: boolean;
  readonly asSetCouncilorReward: u128;
  readonly isSetInitialInvitationBalance: boolean;
  readonly asSetInitialInvitationBalance: u128;
  readonly isSetInitialInvitationCount: boolean;
  readonly asSetInitialInvitationCount: u32;
  readonly isSetMembershipLeadInvitationQuota: boolean;
  readonly asSetMembershipLeadInvitationQuota: u32;
  readonly isSetReferralCut: boolean;
  readonly asSetReferralCut: u128;
  readonly isCreateBlogPost: boolean;
  readonly asCreateBlogPost: ITuple<[Text, Text]>;
  readonly isEditBlogPost: boolean;
  readonly asEditBlogPost: ITuple<[PostId, Option<Text>, Option<Text>]>;
  readonly isLockBlogPost: boolean;
  readonly asLockBlogPost: PostId;
  readonly isUnlockBlogPost: boolean;
  readonly asUnlockBlogPost: PostId;
  readonly isVetoProposal: boolean;
  readonly asVetoProposal: ProposalId;
}

/** @name ProposalDetailsOf */
export interface ProposalDetailsOf extends Enum {
  readonly isSignal: boolean;
  readonly asSignal: Text;
  readonly isRuntimeUpgrade: boolean;
  readonly asRuntimeUpgrade: Bytes;
  readonly isFundingRequest: boolean;
  readonly asFundingRequest: Vec<FundingRequestParameters>;
  readonly isSetMaxValidatorCount: boolean;
  readonly asSetMaxValidatorCount: u32;
  readonly isCreateWorkingGroupLeadOpening: boolean;
  readonly asCreateWorkingGroupLeadOpening: CreateOpeningParameters;
  readonly isFillWorkingGroupLeadOpening: boolean;
  readonly asFillWorkingGroupLeadOpening: FillOpeningParameters;
  readonly isUpdateWorkingGroupBudget: boolean;
  readonly asUpdateWorkingGroupBudget: ITuple<[Balance, WorkingGroup, BalanceKind]>;
  readonly isDecreaseWorkingGroupLeadStake: boolean;
  readonly asDecreaseWorkingGroupLeadStake: ITuple<[WorkerId, Balance, WorkingGroup]>;
  readonly isSlashWorkingGroupLead: boolean;
  readonly asSlashWorkingGroupLead: ITuple<[WorkerId, Balance, WorkingGroup]>;
  readonly isSetWorkingGroupLeadReward: boolean;
  readonly asSetWorkingGroupLeadReward: ITuple<[WorkerId, Option<Balance>, WorkingGroup]>;
  readonly isTerminateWorkingGroupLead: boolean;
  readonly asTerminateWorkingGroupLead: TerminateRoleParameters;
  readonly isAmendConstitution: boolean;
  readonly asAmendConstitution: Text;
  readonly isCancelWorkingGroupLeadOpening: boolean;
  readonly asCancelWorkingGroupLeadOpening: ITuple<[OpeningId, WorkingGroup]>;
  readonly isSetMembershipPrice: boolean;
  readonly asSetMembershipPrice: u128;
  readonly isSetCouncilBudgetIncrement: boolean;
  readonly asSetCouncilBudgetIncrement: u128;
  readonly isSetCouncilorReward: boolean;
  readonly asSetCouncilorReward: u128;
  readonly isSetInitialInvitationBalance: boolean;
  readonly asSetInitialInvitationBalance: u128;
  readonly isSetInitialInvitationCount: boolean;
  readonly asSetInitialInvitationCount: u32;
  readonly isSetMembershipLeadInvitationQuota: boolean;
  readonly asSetMembershipLeadInvitationQuota: u32;
  readonly isSetReferralCut: boolean;
  readonly asSetReferralCut: u128;
  readonly isCreateBlogPost: boolean;
  readonly asCreateBlogPost: ITuple<[Text, Text]>;
  readonly isEditBlogPost: boolean;
  readonly asEditBlogPost: ITuple<[PostId, Option<Text>, Option<Text>]>;
  readonly isLockBlogPost: boolean;
  readonly asLockBlogPost: PostId;
  readonly isUnlockBlogPost: boolean;
  readonly asUnlockBlogPost: PostId;
  readonly isVetoProposal: boolean;
  readonly asVetoProposal: ProposalId;
}

/** @name ProposalId */
export interface ProposalId extends u32 {}

/** @name ProposalOf */
export interface ProposalOf extends Struct {
  readonly parameters: ProposalParameters;
  readonly proposerId: MemberId;
  readonly activatedAt: u32;
  readonly status: ProposalStatus;
  readonly votingResults: VotingResults;
  readonly exactExecutionBlock: Option<u32>;
  readonly nrOfCouncilConfirmations: u32;
  readonly stakingAccountId: Option<AccountId>;
}

/** @name ProposalParameters */
export interface ProposalParameters extends Struct {
  readonly votingPeriod: u32;
  readonly gracePeriod: u32;
  readonly approvalQuorumPercentage: u32;
  readonly approvalThresholdPercentage: u32;
  readonly slashingQuorumPercentage: u32;
  readonly slashingThresholdPercentage: u32;
  readonly requiredStake: Option<u128>;
  readonly constitutionality: u32;
}

/** @name ProposalStatus */
export interface ProposalStatus extends Enum {
  readonly isActive: boolean;
  readonly isPendingExecution: boolean;
  readonly asPendingExecution: u32;
  readonly isPendingConstitutionality: boolean;
}

/** @name ReferenceCounterSideEffects */
export interface ReferenceCounterSideEffects extends BTreeMap<EntityId, EntityReferenceCounterSideEffect> {}

/** @name ReferendumStage */
export interface ReferendumStage extends Enum {
  readonly isInactive: boolean;
  readonly isVoting: boolean;
  readonly asVoting: ReferendumStageVoting;
  readonly isRevealing: boolean;
  readonly asRevealing: ReferendumStageRevealing;
}

/** @name ReferendumStageRevealing */
export interface ReferendumStageRevealing extends Struct {
  readonly started: u32;
  readonly winning_target_count: u64;
  readonly intermediate_winners: Vec<OptionResult>;
  readonly current_cycle_id: u64;
}

/** @name ReferendumStageVoting */
export interface ReferendumStageVoting extends Struct {
  readonly started: u32;
  readonly winning_target_count: u64;
  readonly current_cycle_id: u64;
}

/** @name Reply */
export interface Reply extends Struct {
  readonly text_hash: Hash;
  readonly owner: ParticipantId;
  readonly parent_id: PostId;
}

/** @name ReplyId */
export interface ReplyId extends u64 {}

<<<<<<< HEAD
=======
/** @name ReplyToDelete */
export interface ReplyToDelete extends Struct {
  readonly post_id: PostId;
  readonly reply_id: ReplyId;
  readonly hide: bool;
}

/** @name RewardPaymentType */
export interface RewardPaymentType extends Enum {
  readonly isMissedReward: boolean;
  readonly isRegularReward: boolean;
}

>>>>>>> 7b9654f4
/** @name SameController */
export interface SameController extends bool {}

/** @name Schema */
export interface Schema extends Struct {
  readonly properties: Vec<PropertyId>;
  readonly is_active: bool;
}

/** @name SchemaId */
export interface SchemaId extends u16 {}

/** @name ServiceProviderRecord */
export interface ServiceProviderRecord extends Struct {
  readonly identity: IPNSIdentity;
  readonly expires_at: u32;
}

/** @name SetLeadParams */
export interface SetLeadParams extends ITuple<[MemberId, AccountId]> {}

/** @name SideEffect */
export interface SideEffect extends Option<ITuple<[EntityId, EntityReferenceCounterSideEffect]>> {}

/** @name SideEffects */
export interface SideEffects extends Option<ReferenceCounterSideEffects> {}

/** @name StakeParameters */
export interface StakeParameters extends Struct {
  readonly stake: u128;
  readonly staking_account_id: AccountId;
}

/** @name StakePolicy */
export interface StakePolicy extends Struct {
  readonly stake_amount: u128;
  readonly leaving_unstaking_period: u32;
}

/** @name StakingAccountMemberBinding */
export interface StakingAccountMemberBinding extends Struct {
  readonly member_id: MemberId;
  readonly confirmed: bool;
}

/** @name Status */
export interface Status extends bool {}

/** @name StorageProviderId */
export interface StorageProviderId extends u64 {}

/** @name StoredPropertyValue */
export interface StoredPropertyValue extends Enum {
  readonly isSingle: boolean;
  readonly asSingle: StoredValue;
  readonly isVector: boolean;
  readonly asVector: VecStoredPropertyValue;
}

/** @name StoredValue */
export interface StoredValue extends Enum {
  readonly isBool: boolean;
  readonly asBool: bool;
  readonly isUint16: boolean;
  readonly asUint16: u16;
  readonly isUint32: boolean;
  readonly asUint32: u32;
  readonly isUint64: boolean;
  readonly asUint64: u64;
  readonly isInt16: boolean;
  readonly asInt16: i16;
  readonly isInt32: boolean;
  readonly asInt32: i32;
  readonly isInt64: boolean;
  readonly asInt64: i64;
  readonly isText: boolean;
  readonly asText: Text;
  readonly isHash: boolean;
  readonly asHash: Hash;
  readonly isReference: boolean;
  readonly asReference: EntityId;
}

/** @name TerminateRoleParameters */
export interface TerminateRoleParameters extends Struct {
  readonly worker_id: WorkerId;
  readonly slashing_amount: Option<u128>;
  readonly working_group: WorkingGroup;
}

/** @name TextMaxLength */
export interface TextMaxLength extends u16 {}

/** @name Thread */
export interface Thread extends Struct {
  readonly title_hash: Hash;
  readonly category_id: CategoryId;
  readonly author_id: ForumUserId;
  readonly archived: bool;
  readonly poll: Option<Poll>;
  readonly num_direct_posts: u32;
}

/** @name ThreadId */
export interface ThreadId extends u64 {}

/** @name ThreadMode */
export interface ThreadMode extends Enum {
  readonly isOpen: boolean;
  readonly isClosed: boolean;
  readonly asClosed: Vec<MemberId>;
}

/** @name ThreadOf */
export interface ThreadOf extends Struct {
  readonly title_hash: Hash;
  readonly category_id: CategoryId;
  readonly author_id: ForumUserId;
  readonly archived: bool;
  readonly poll: Option<Poll>;
  readonly num_direct_posts: u32;
}

/** @name Title */
export interface Title extends Text {}

/** @name UpdatedBody */
export interface UpdatedBody extends Option<Text> {}

/** @name UpdatedTitle */
export interface UpdatedTitle extends Option<Text> {}

/** @name UpdatePropertyValuesOperation */
export interface UpdatePropertyValuesOperation extends Struct {
  readonly entity_id: ParameterizedEntity;
  readonly new_parametrized_property_values: Vec<ParametrizedClassPropertyValue>;
}

/** @name Url */
export interface Url extends Text {}

/** @name VecInputValue */
export interface VecInputValue extends Enum {
  readonly isBool: boolean;
  readonly asBool: Vec<bool>;
  readonly isUint16: boolean;
  readonly asUint16: Vec<u16>;
  readonly isUint32: boolean;
  readonly asUint32: Vec<u32>;
  readonly isUint64: boolean;
  readonly asUint64: Vec<u64>;
  readonly isInt16: boolean;
  readonly asInt16: Vec<i16>;
  readonly isInt32: boolean;
  readonly asInt32: Vec<i32>;
  readonly isInt64: boolean;
  readonly asInt64: Vec<i64>;
  readonly isTextToHash: boolean;
  readonly asTextToHash: Vec<Text>;
  readonly isText: boolean;
  readonly asText: Vec<Text>;
  readonly isReference: boolean;
  readonly asReference: Vec<EntityId>;
}

/** @name VecMaxLength */
export interface VecMaxLength extends u16 {}

/** @name VecStoredPropertyValue */
export interface VecStoredPropertyValue extends Struct {
  readonly vec_value: VecStoredValue;
  readonly nonce: Nonce;
}

/** @name VecStoredValue */
export interface VecStoredValue extends Enum {
  readonly isBool: boolean;
  readonly asBool: Vec<bool>;
  readonly isUint16: boolean;
  readonly asUint16: Vec<u16>;
  readonly isUint32: boolean;
  readonly asUint32: Vec<u32>;
  readonly isUint64: boolean;
  readonly asUint64: Vec<u64>;
  readonly isInt16: boolean;
  readonly asInt16: Vec<i16>;
  readonly isInt32: boolean;
  readonly asInt32: Vec<i32>;
  readonly isInt64: boolean;
  readonly asInt64: Vec<i64>;
  readonly isHash: boolean;
  readonly asHash: Vec<Hash>;
  readonly isText: boolean;
  readonly asText: Vec<Text>;
  readonly isReference: boolean;
  readonly asReference: Vec<EntityId>;
}

/** @name VoteKind */
export interface VoteKind extends Enum {
  readonly isApprove: boolean;
  readonly isReject: boolean;
  readonly isSlash: boolean;
  readonly isAbstain: boolean;
}

/** @name VotePower */
export interface VotePower extends u128 {}

/** @name VotingResults */
export interface VotingResults extends Struct {
  readonly abstensions: u32;
  readonly approvals: u32;
  readonly rejections: u32;
  readonly slashes: u32;
}

/** @name Worker */
export interface Worker extends Struct {
  readonly member_id: MemberId;
  readonly role_account_id: AccountId;
  readonly staking_account_id: AccountId;
  readonly reward_account_id: AccountId;
  readonly started_leaving_at: Option<u32>;
  readonly job_unstaking_period: u32;
  readonly reward_per_block: Option<u128>;
  readonly missed_reward: Option<u128>;
  readonly created_at: u32;
}

/** @name WorkerId */
export interface WorkerId extends u64 {}

/** @name WorkerInfo */
export interface WorkerInfo extends Struct {
  readonly worker_id: WorkerId;
  readonly worker: Worker;
}

/** @name WorkingGroup */
export interface WorkingGroup extends Enum {
  readonly isForum: boolean;
  readonly isStorage: boolean;
  readonly isContent: boolean;
  readonly isMembership: boolean;
}

export type PHANTOM_ALL = 'all';<|MERGE_RESOLUTION|>--- conflicted
+++ resolved
@@ -866,8 +866,6 @@
 /** @name ReplyId */
 export interface ReplyId extends u64 {}
 
-<<<<<<< HEAD
-=======
 /** @name ReplyToDelete */
 export interface ReplyToDelete extends Struct {
   readonly post_id: PostId;
@@ -881,7 +879,6 @@
   readonly isRegularReward: boolean;
 }
 
->>>>>>> 7b9654f4
 /** @name SameController */
 export interface SameController extends bool {}
 
