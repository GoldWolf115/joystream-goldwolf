// Auto-generated via `yarn polkadot-types-from-defs`, do not edit
/* eslint-disable */

import type { BTreeMap, BTreeSet, Bytes, Enum, GenericAccountId, Null, Option, Struct, Text, Vec, bool, u128, u16, u32, u64 } from '@polkadot/types';
import type { ITuple } from '@polkadot/types/types';
import type { AccountId, Balance, Hash } from '@polkadot/types/interfaces/runtime';
import type { AccountInfoWithRefCount } from '@polkadot/types/interfaces/system';

/** @name AcceptingApplications */
export interface AcceptingApplications extends Struct {
  readonly started_accepting_applicants_at_block: u32;
}

/** @name AccountInfo */
export interface AccountInfo extends AccountInfoWithRefCount {}

/** @name ActivateOpeningAt */
export interface ActivateOpeningAt extends Enum {
  readonly isCurrentBlock: boolean;
  readonly isExactBlock: boolean;
  readonly asExactBlock: u32;
}

/** @name ActiveOpeningStage */
export interface ActiveOpeningStage extends Enum {
  readonly isAcceptingApplications: boolean;
  readonly asAcceptingApplications: AcceptingApplications;
  readonly isReviewPeriod: boolean;
  readonly asReviewPeriod: ReviewPeriod;
  readonly isDeactivated: boolean;
  readonly asDeactivated: Deactivated;
}

/** @name ActiveOpeningStageVariant */
export interface ActiveOpeningStageVariant extends Struct {
  readonly stage: ActiveOpeningStage;
  readonly applications_added: BTreeSet<ApplicationId>;
  readonly active_application_count: u32;
  readonly unstaking_application_count: u32;
  readonly deactivated_application_count: u32;
}

/** @name ActiveStake */
export interface ActiveStake extends Struct {
  readonly stake_id: StakeId;
  readonly source_account_id: GenericAccountId;
}

/** @name ActorId */
export interface ActorId extends u64 {}

/** @name AddOpeningParameters */
export interface AddOpeningParameters extends Struct {
  readonly activate_at: ActivateOpeningAt;
  readonly commitment: OpeningPolicyCommitment;
  readonly human_readable_text: Bytes;
  readonly working_group: WorkingGroup;
}

/** @name Address */
export interface Address extends AccountId {}

/** @name AdjustCapacityBy */
export interface AdjustCapacityBy extends Enum {
  readonly isSetting: boolean;
  readonly asSetting: u128;
  readonly isAdding: boolean;
  readonly asAdding: u128;
  readonly isReducing: boolean;
  readonly asReducing: u128;
}

/** @name AdjustOnInterval */
export interface AdjustOnInterval extends Struct {
  readonly block_interval: u32;
  readonly adjustment_type: AdjustCapacityBy;
}

/** @name Application */
export interface Application extends Struct {
  readonly opening_id: OpeningId;
  readonly application_index_in_opening: u32;
  readonly add_to_opening_in_block: u32;
  readonly active_role_staking_id: Option<StakeId>;
  readonly active_application_staking_id: Option<StakeId>;
  readonly stage: ApplicationStage;
  readonly human_readable_text: Text;
}

/** @name ApplicationDeactivationCause */
export interface ApplicationDeactivationCause extends Enum {
  readonly isExternal: boolean;
  readonly isHired: boolean;
  readonly isNotHired: boolean;
  readonly isCrowdedOut: boolean;
  readonly isOpeningCancelled: boolean;
  readonly isReviewPeriodExpired: boolean;
  readonly isOpeningFilled: boolean;
}

/** @name ApplicationId */
export interface ApplicationId extends u64 {}

/** @name ApplicationIdSet */
export interface ApplicationIdSet extends BTreeSet<ApplicationId> {}

/** @name ApplicationIdToWorkerIdMap */
export interface ApplicationIdToWorkerIdMap extends BTreeMap<ApplicationId, WorkerId> {}

/** @name ApplicationOf */
export interface ApplicationOf extends Struct {
  readonly role_account_id: GenericAccountId;
  readonly opening_id: OpeningId;
  readonly member_id: MemberId;
  readonly application_id: ApplicationId;
}

/** @name ApplicationRationingPolicy */
export interface ApplicationRationingPolicy extends Struct {
  readonly max_active_applicants: u32;
}

/** @name ApplicationStage */
export interface ApplicationStage extends Enum {
  readonly isActive: boolean;
  readonly isUnstaking: boolean;
  readonly asUnstaking: UnstakingApplicationStage;
  readonly isInactive: boolean;
  readonly asInactive: InactiveApplicationStage;
}

/** @name Approved */
export interface Approved extends Enum {
  readonly isPendingExecution: boolean;
  readonly isExecuted: boolean;
  readonly isExecutionFailed: boolean;
  readonly asExecutionFailed: ExecutionFailed;
}

/** @name AuctionParams */
export interface AuctionParams extends Struct {
  readonly auction_type: AuctionType;
  readonly starting_price: u128;
  readonly minimal_bid_step: u128;
  readonly buy_now_price: Option<u128>;
  readonly starts_at: Option<u32>;
  readonly whitelist: BTreeSet<MemberId>;
}

/** @name AuctionRecord */
export interface AuctionRecord extends Struct {
  readonly starting_price: u128;
  readonly buy_now_price: u128;
  readonly auction_type: AuctionType;
  readonly minimal_bid_step: u128;
  readonly last_bid: Option<Bid>;
  readonly starts_at: Option<u32>;
  readonly whitelist: BTreeSet<MemberId>;
}

/** @name AuctionType */
export interface AuctionType extends Enum {
  readonly isEnglish: boolean;
  readonly asEnglish: EnglishAuctionDetails;
  readonly isOpen: boolean;
  readonly asOpen: OpenAuctionDetails;
}

/** @name Backer */
export interface Backer extends Struct {
  readonly member: GenericAccountId;
  readonly stake: u128;
}

/** @name Backers */
export interface Backers extends Vec<Backer> {}

/** @name Bag */
export interface Bag extends Struct {
  readonly stored_by: BTreeSet<StorageBucketId>;
  readonly distributed_by: BTreeSet<DistributionBucketId>;
  readonly deletion_prize: Option<u128>;
  readonly objects_total_size: u64;
  readonly objects_number: u64;
}

/** @name BagId */
export interface BagId extends Enum {
  readonly isStatic: boolean;
  readonly asStatic: Static;
  readonly isDynamic: boolean;
  readonly asDynamic: Dynamic;
}

/** @name BagIdType */
export interface BagIdType extends Enum {
  readonly isStatic: boolean;
  readonly asStatic: Static;
  readonly isDynamic: boolean;
  readonly asDynamic: Dynamic;
}

/** @name BalanceOfMint */
export interface BalanceOfMint extends u128 {}

/** @name Bid */
export interface Bid extends Struct {
  readonly bidder: MemberId;
  readonly bidder_account_id: GenericAccountId;
  readonly amount: u128;
  readonly made_at_block: u32;
}

/** @name BlockAndTime */
export interface BlockAndTime extends Struct {
  readonly block: u32;
  readonly time: u64;
}

/** @name Category */
export interface Category extends Struct {
  readonly id: CategoryId;
  readonly title: Text;
  readonly description: Text;
  readonly created_at: BlockAndTime;
  readonly deleted: bool;
  readonly archived: bool;
  readonly num_direct_subcategories: u32;
  readonly num_direct_unmoderated_threads: u32;
  readonly num_direct_moderated_threads: u32;
  readonly position_in_parent_category: Option<ChildPositionInParentCategory>;
  readonly moderator_id: GenericAccountId;
}

/** @name CategoryId */
export interface CategoryId extends u64 {}

<<<<<<< HEAD
=======
/** @name Channel */
export interface Channel extends Struct {
  readonly owner: ChannelOwner;
  readonly num_videos: u64;
  readonly is_censored: bool;
  readonly reward_account: Option<GenericAccountId>;
  readonly collaborators: BTreeSet<MemberId>;
}

/** @name ChannelCategory */
export interface ChannelCategory extends Struct {}

/** @name ChannelCategoryCreationParameters */
export interface ChannelCategoryCreationParameters extends Struct {
  readonly meta: Bytes;
}

/** @name ChannelCategoryId */
export interface ChannelCategoryId extends u64 {}

/** @name ChannelCategoryUpdateParameters */
export interface ChannelCategoryUpdateParameters extends Struct {
  readonly new_meta: Bytes;
}

/** @name ChannelCreationParameters */
export interface ChannelCreationParameters extends Struct {
  readonly assets: Option<StorageAssets>;
  readonly meta: Option<Bytes>;
  readonly reward_account: Option<GenericAccountId>;
  readonly collaborators: BTreeSet<MemberId>;
}

/** @name ChannelId */
export interface ChannelId extends u64 {}

/** @name ChannelMigrationConfig */
export interface ChannelMigrationConfig extends Struct {
  readonly current_id: ChannelId;
  readonly final_id: ChannelId;
}

/** @name ChannelOwner */
export interface ChannelOwner extends Enum {
  readonly isMember: boolean;
  readonly asMember: MemberId;
  readonly isCurators: boolean;
  readonly asCurators: CuratorGroupId;
}

/** @name ChannelOwnershipTransferRequest */
export interface ChannelOwnershipTransferRequest extends Struct {
  readonly channel_id: ChannelId;
  readonly new_owner: ChannelOwner;
  readonly payment: u128;
  readonly new_reward_account: Option<GenericAccountId>;
}

/** @name ChannelOwnershipTransferRequestId */
export interface ChannelOwnershipTransferRequestId extends u64 {}

/** @name ChannelUpdateParameters */
export interface ChannelUpdateParameters extends Struct {
  readonly assets_to_upload: Option<StorageAssets>;
  readonly new_meta: Option<Bytes>;
  readonly reward_account: Option<Option<GenericAccountId>>;
  readonly assets_to_remove: BTreeSet<DataObjectId>;
  readonly collaborators: Option<BTreeSet<MemberId>>;
}

/** @name ChildPositionInParentCategory */
export interface ChildPositionInParentCategory extends Struct {
  readonly parent_id: CategoryId;
  readonly child_nr_in_parent_category: u32;
}

>>>>>>> 18eb4e17
/** @name Cid */
export interface Cid extends Bytes {}

/** @name ContentActor */
export interface ContentActor extends Enum {
  readonly isCurator: boolean;
  readonly asCurator: ITuple<[CuratorGroupId, CuratorId]>;
  readonly isMember: boolean;
  readonly asMember: MemberId;
  readonly isLead: boolean;
  readonly isCollaborator: boolean;
  readonly asCollaborator: MemberId;
}

/** @name ContentId */
export interface ContentId extends Null {}

/** @name ContentIdSet */
export interface ContentIdSet extends BTreeSet<Cid> {}

/** @name ContentParameters */
export interface ContentParameters extends Null {}

/** @name CuratorGroup */
export interface CuratorGroup extends Struct {
  readonly curators: BTreeSet<CuratorId>;
  readonly active: bool;
}

/** @name CuratorGroupId */
export interface CuratorGroupId extends u64 {}

/** @name CuratorId */
export interface CuratorId extends u64 {}

/** @name DataObject */
export interface DataObject extends Struct {
  readonly accepted: bool;
  readonly deletion_prize: u128;
  readonly ipfsContentId: Bytes;
}

/** @name DataObjectCreationParameters */
export interface DataObjectCreationParameters extends Struct {
  readonly ipfsContentId: Bytes;
}

/** @name DataObjectId */
export interface DataObjectId extends u64 {}

/** @name DataObjectIdMap */
export interface DataObjectIdMap extends BTreeMap<DataObjectId, DataObject> {}

/** @name DataObjectIdSet */
export interface DataObjectIdSet extends BTreeSet<DataObjectId> {}

/** @name DataObjectStorageRelationship */
export interface DataObjectStorageRelationship extends Null {}

/** @name DataObjectStorageRelationshipId */
export interface DataObjectStorageRelationshipId extends Null {}

/** @name DataObjectType */
export interface DataObjectType extends Null {}

/** @name DataObjectTypeId */
export interface DataObjectTypeId extends Null {}

/** @name Deactivated */
export interface Deactivated extends Struct {
  readonly cause: OpeningDeactivationCause;
  readonly deactivated_at_block: u32;
  readonly started_accepting_applicants_at_block: u32;
  readonly started_review_period_at_block: Option<u32>;
}

/** @name DiscussionPost */
export interface DiscussionPost extends Struct {
  readonly text: Bytes;
  readonly created_at: u32;
  readonly updated_at: u32;
  readonly author_id: MemberId;
  readonly thread_id: ThreadId;
  readonly edition_number: u32;
}

/** @name DiscussionThread */
export interface DiscussionThread extends Struct {
  readonly title: Bytes;
  readonly created_at: u32;
  readonly author_id: MemberId;
}

/** @name DistributionBucket */
export interface DistributionBucket extends Struct {
  readonly accepting_new_bags: bool;
  readonly distributing: bool;
  readonly pending_invitations: BTreeSet<WorkerId>;
  readonly operators: BTreeSet<WorkerId>;
  readonly assigned_bags: u64;
}

/** @name DistributionBucketFamily */
export interface DistributionBucketFamily extends Struct {
  readonly next_distribution_bucket_index: DistributionBucketIndex;
}

/** @name DistributionBucketFamilyId */
export interface DistributionBucketFamilyId extends u64 {}

/** @name DistributionBucketId */
export interface DistributionBucketId extends Struct {
  readonly distribution_bucket_family_id: DistributionBucketFamilyId;
  readonly distribution_bucket_index: DistributionBucketIndex;
}

/** @name DistributionBucketIndex */
export interface DistributionBucketIndex extends u64 {}

/** @name DistributionBucketIndexSet */
export interface DistributionBucketIndexSet extends BTreeSet<DistributionBucketIndex> {}

/** @name Dynamic */
export interface Dynamic extends Enum {
  readonly isMember: boolean;
  readonly asMember: MemberId;
  readonly isChannel: boolean;
  readonly asChannel: u64;
}

/** @name DynamicBagCreationPolicy */
export interface DynamicBagCreationPolicy extends Struct {
  readonly numberOfStorageBuckets: u64;
  readonly families: BTreeMap<DistributionBucketFamilyId, u32>;
}

/** @name DynamicBagCreationPolicyDistributorFamiliesMap */
export interface DynamicBagCreationPolicyDistributorFamiliesMap extends BTreeMap<DistributionBucketFamilyId, u32> {}

/** @name DynamicBagDeletionPrize */
export interface DynamicBagDeletionPrize extends Struct {
  readonly account_id: GenericAccountId;
  readonly prize: u128;
}

/** @name DynamicBagDeletionPrizeRecord */
export interface DynamicBagDeletionPrizeRecord extends Struct {
  readonly account_id: GenericAccountId;
  readonly prize: u128;
}

/** @name DynamicBagId */
export interface DynamicBagId extends Enum {
  readonly isMember: boolean;
  readonly asMember: MemberId;
  readonly isChannel: boolean;
  readonly asChannel: u64;
}

/** @name DynamicBagType */
export interface DynamicBagType extends Enum {
  readonly isMember: boolean;
  readonly isChannel: boolean;
}

/** @name ElectionParameters */
export interface ElectionParameters extends Struct {
  readonly announcing_period: u32;
  readonly voting_period: u32;
  readonly revealing_period: u32;
  readonly council_size: u32;
  readonly candidacy_limit: u32;
  readonly new_term_duration: u32;
  readonly min_council_stake: u128;
  readonly min_voting_stake: u128;
}

/** @name ElectionStage */
export interface ElectionStage extends Enum {
  readonly isAnnouncing: boolean;
  readonly asAnnouncing: u32;
  readonly isVoting: boolean;
  readonly asVoting: u32;
  readonly isRevealing: boolean;
  readonly asRevealing: u32;
}

/** @name ElectionStake */
export interface ElectionStake extends Struct {
  readonly new: u128;
  readonly transferred: u128;
}

<<<<<<< HEAD
/** @name EnglishAuctionDetails */
export interface EnglishAuctionDetails extends Struct {
  readonly extension_period: u32;
  readonly auction_duration: u32;
}

=======
>>>>>>> 18eb4e17
/** @name EntryMethod */
export interface EntryMethod extends Enum {
  readonly isPaid: boolean;
  readonly asPaid: u64;
  readonly isScreening: boolean;
  readonly asScreening: AccountId;
  readonly isGenesis: boolean;
}

/** @name EpisodeParemters */
export interface EpisodeParemters extends Enum {
  readonly isNewVideo: boolean;
  readonly asNewVideo: VideoCreationParameters;
  readonly isExistingVideo: boolean;
  readonly asExistingVideo: VideoId;
}

/** @name ExecutionFailed */
export interface ExecutionFailed extends Struct {
  readonly error: Bytes;
}

/** @name FillOpeningParameters */
export interface FillOpeningParameters extends Struct {
  readonly opening_id: OpeningId;
  readonly successful_application_id: ApplicationId;
  readonly reward_policy: Option<RewardPolicy>;
  readonly working_group: WorkingGroup;
}

/** @name Finalized */
export interface Finalized extends Struct {
  readonly proposalStatus: ProposalDecisionStatus;
  readonly finalizedAt: u32;
  readonly encodedUnstakingErrorDueToBrokenRuntime: Option<Bytes>;
  readonly stakeDataAfterUnstakingError: Option<ActiveStake>;
}

/** @name HiringApplicationId */
export interface HiringApplicationId extends u64 {}

/** @name Channel */
export interface Channel extends Struct {
  readonly owner: ChannelOwner;
  readonly num_videos: u64;
  readonly is_censored: bool;
  readonly reward_account: Option<GenericAccountId>;
  readonly collaborators: BTreeSet<MemberId>;
}

/** @name ChannelCategory */
export interface ChannelCategory extends Struct {}

/** @name ChannelCategoryCreationParameters */
export interface ChannelCategoryCreationParameters extends Struct {
  readonly meta: Bytes;
}

/** @name ChannelCategoryId */
export interface ChannelCategoryId extends u64 {}

/** @name ChannelCategoryUpdateParameters */
export interface ChannelCategoryUpdateParameters extends Struct {
  readonly new_meta: Bytes;
}

/** @name ChannelCreationParameters */
export interface ChannelCreationParameters extends Struct {
  readonly assets: Option<StorageAssets>;
  readonly meta: Option<Bytes>;
  readonly reward_account: Option<GenericAccountId>;
  readonly collaborators: BTreeSet<MemberId>;
}

/** @name ChannelId */
export interface ChannelId extends u64 {}

/** @name ChannelMigrationConfig */
export interface ChannelMigrationConfig extends Struct {
  readonly current_id: ChannelId;
  readonly final_id: ChannelId;
}

/** @name ChannelOwner */
export interface ChannelOwner extends Enum {
  readonly isMember: boolean;
  readonly asMember: MemberId;
  readonly isCurators: boolean;
  readonly asCurators: CuratorGroupId;
}

/** @name ChannelOwnershipTransferRequest */
export interface ChannelOwnershipTransferRequest extends Struct {
  readonly channel_id: ChannelId;
  readonly new_owner: ChannelOwner;
  readonly payment: u128;
  readonly new_reward_account: Option<GenericAccountId>;
}

/** @name ChannelOwnershipTransferRequestId */
export interface ChannelOwnershipTransferRequestId extends u64 {}

/** @name ChannelUpdateParameters */
export interface ChannelUpdateParameters extends Struct {
  readonly assets_to_upload: Option<StorageAssets>;
  readonly new_meta: Option<Bytes>;
  readonly reward_account: Option<Option<GenericAccountId>>;
  readonly assets_to_remove: BTreeSet<DataObjectId>;
  readonly collaborators: Option<BTreeSet<MemberId>>;
}

/** @name ChildPositionInParentCategory */
export interface ChildPositionInParentCategory extends Struct {
  readonly parent_id: CategoryId;
  readonly child_nr_in_parent_category: u32;
}

/** @name InactiveApplicationStage */
export interface InactiveApplicationStage extends Struct {
  readonly deactivation_initiated: u32;
  readonly deactivated: u32;
  readonly cause: ApplicationDeactivationCause;
}

/** @name InputValidationLengthConstraint */
export interface InputValidationLengthConstraint extends Struct {
  readonly min: u16;
  readonly max_min_diff: u16;
}

/** @name IsCensored */
export interface IsCensored extends bool {}

<<<<<<< HEAD
/** @name IsExtended */
export interface IsExtended extends bool {}

=======
>>>>>>> 18eb4e17
/** @name LookupSource */
export interface LookupSource extends AccountId {}

/** @name MaxNumber */
export interface MaxNumber extends u32 {}

/** @name MemberId */
export interface MemberId extends u64 {}

/** @name Membership */
export interface Membership extends Struct {
  readonly handle: Text;
  readonly avatar_uri: Text;
  readonly about: Text;
  readonly registered_at_block: u32;
  readonly registered_at_time: u64;
  readonly entry: EntryMethod;
  readonly suspended: bool;
  readonly subscription: Option<SubscriptionId>;
  readonly root_account: GenericAccountId;
  readonly controller_account: GenericAccountId;
}

/** @name MemoText */
export interface MemoText extends Text {}

/** @name Mint */
export interface Mint extends Struct {
  readonly capacity: u128;
  readonly next_adjustment: Option<NextAdjustment>;
  readonly created_at: u32;
  readonly total_minted: u128;
}

/** @name MintBalanceOf */
export interface MintBalanceOf extends u128 {}

/** @name MintId */
export interface MintId extends u64 {}

/** @name ModerationAction */
export interface ModerationAction extends Struct {
  readonly moderated_at: BlockAndTime;
  readonly moderator_id: GenericAccountId;
  readonly rationale: Text;
}

/** @name NewAsset */
export interface NewAsset extends Null {}

/** @name NextAdjustment */
export interface NextAdjustment extends Struct {
  readonly adjustment: AdjustOnInterval;
  readonly at_block: u32;
}

<<<<<<< HEAD
/** @name NFTOwner */
export interface NFTOwner extends Enum {
  readonly isChannelOwner: boolean;
  readonly isMember: boolean;
  readonly asMember: MemberId;
}

/** @name ObjectOwner */
export interface ObjectOwner extends Null {}

/** @name OpenAuctionDetails */
export interface OpenAuctionDetails extends Struct {
  readonly bid_lock_duration: u32;
}
=======
/** @name ObjectOwner */
export interface ObjectOwner extends Null {}
>>>>>>> 18eb4e17

/** @name Opening */
export interface Opening extends Struct {
  readonly created: u32;
  readonly stage: OpeningStage;
  readonly max_review_period_length: u32;
  readonly application_rationing_policy: Option<ApplicationRationingPolicy>;
  readonly application_staking_policy: Option<StakingPolicy>;
  readonly role_staking_policy: Option<StakingPolicy>;
  readonly human_readable_text: Text;
}

/** @name OpeningDeactivationCause */
export interface OpeningDeactivationCause extends Enum {
  readonly isCancelledBeforeActivation: boolean;
  readonly isCancelledAcceptingApplications: boolean;
  readonly isCancelledInReviewPeriod: boolean;
  readonly isReviewPeriodExpired: boolean;
  readonly isFilled: boolean;
}

/** @name OpeningId */
export interface OpeningId extends u64 {}

/** @name OpeningOf */
export interface OpeningOf extends Struct {
  readonly hiring_opening_id: OpeningId;
  readonly applications: BTreeSet<ApplicationId>;
  readonly policy_commitment: OpeningPolicyCommitment;
  readonly opening_type: OpeningType;
}

/** @name OpeningPolicyCommitment */
export interface OpeningPolicyCommitment extends Struct {
  readonly application_rationing_policy: Option<ApplicationRationingPolicy>;
  readonly max_review_period_length: u32;
  readonly application_staking_policy: Option<StakingPolicy>;
  readonly role_staking_policy: Option<StakingPolicy>;
  readonly role_slashing_terms: SlashingTerms;
  readonly fill_opening_successful_applicant_application_stake_unstaking_period: Option<u32>;
  readonly fill_opening_failed_applicant_application_stake_unstaking_period: Option<u32>;
  readonly fill_opening_failed_applicant_role_stake_unstaking_period: Option<u32>;
  readonly terminate_application_stake_unstaking_period: Option<u32>;
  readonly terminate_role_stake_unstaking_period: Option<u32>;
  readonly exit_role_application_stake_unstaking_period: Option<u32>;
  readonly exit_role_stake_unstaking_period: Option<u32>;
}

/** @name OpeningStage */
export interface OpeningStage extends Enum {
  readonly isWaitingToBegin: boolean;
  readonly asWaitingToBegin: WaitingToBeingOpeningStageVariant;
  readonly isActive: boolean;
  readonly asActive: ActiveOpeningStageVariant;
}

/** @name OpeningType */
export interface OpeningType extends Enum {
  readonly isLeader: boolean;
  readonly isWorker: boolean;
}

<<<<<<< HEAD
/** @name OwnedNFT */
export interface OwnedNFT extends Struct {
  readonly owner: NFTOwner;
  readonly transactional_status: TransactionalStatus;
  readonly creator_royalty: Option<Royalty>;
}

=======
>>>>>>> 18eb4e17
/** @name PaidMembershipTerms */
export interface PaidMembershipTerms extends Struct {
  readonly fee: u128;
  readonly text: Text;
}

/** @name PaidTermId */
export interface PaidTermId extends u64 {}

/** @name Person */
export interface Person extends Struct {
  readonly controlled_by: PersonController;
}

/** @name PersonActor */
export interface PersonActor extends Enum {
  readonly isMember: boolean;
  readonly asMember: MemberId;
  readonly isCurator: boolean;
  readonly asCurator: CuratorId;
}

/** @name PersonController */
export interface PersonController extends Enum {
  readonly isMember: boolean;
  readonly asMember: MemberId;
  readonly isCurators: boolean;
}

/** @name PersonCreationParameters */
export interface PersonCreationParameters extends Struct {
  readonly assets: StorageAssets;
  readonly meta: Bytes;
}

/** @name PersonId */
export interface PersonId extends u64 {}

/** @name PersonUpdateParameters */
export interface PersonUpdateParameters extends Struct {
  readonly assets: Option<StorageAssets>;
  readonly meta: Option<Bytes>;
}

/** @name Playlist */
export interface Playlist extends Struct {
  readonly in_channel: ChannelId;
}

/** @name PlaylistCreationParameters */
export interface PlaylistCreationParameters extends Struct {
  readonly meta: Bytes;
}

/** @name PlaylistId */
export interface PlaylistId extends u64 {}

/** @name PlaylistUpdateParameters */
export interface PlaylistUpdateParameters extends Struct {
  readonly new_meta: Bytes;
}

/** @name Post */
export interface Post extends Struct {
  readonly id: PostId;
  readonly thread_id: ThreadId;
  readonly nr_in_thread: u32;
  readonly current_text: Text;
  readonly moderation: Option<ModerationAction>;
  readonly text_change_history: Vec<PostTextChange>;
  readonly created_at: BlockAndTime;
  readonly author_id: GenericAccountId;
}

/** @name PostId */
export interface PostId extends u64 {}

/** @name PostTextChange */
export interface PostTextChange extends Struct {
  readonly expired_at: BlockAndTime;
  readonly text: Text;
}

/** @name ProposalDecisionStatus */
export interface ProposalDecisionStatus extends Enum {
  readonly isCanceled: boolean;
  readonly isVetoed: boolean;
  readonly isRejected: boolean;
  readonly isSlashed: boolean;
  readonly isExpired: boolean;
  readonly isApproved: boolean;
  readonly asApproved: Approved;
}

/** @name ProposalDetails */
export interface ProposalDetails extends Enum {
  readonly isText: boolean;
  readonly asText: Bytes;
  readonly isRuntimeUpgrade: boolean;
  readonly asRuntimeUpgrade: Bytes;
  readonly isSetElectionParameters: boolean;
  readonly asSetElectionParameters: ElectionParameters;
  readonly isSpending: boolean;
  readonly asSpending: ITuple<[Balance, AccountId]>;
  readonly isSetLead: boolean;
  readonly asSetLead: Option<SetLeadParams>;
  readonly isSetContentWorkingGroupMintCapacity: boolean;
  readonly asSetContentWorkingGroupMintCapacity: u128;
  readonly isEvictStorageProvider: boolean;
  readonly asEvictStorageProvider: GenericAccountId;
  readonly isSetValidatorCount: boolean;
  readonly asSetValidatorCount: u32;
  readonly isSetStorageRoleParameters: boolean;
  readonly asSetStorageRoleParameters: RoleParameters;
  readonly isAddWorkingGroupLeaderOpening: boolean;
  readonly asAddWorkingGroupLeaderOpening: AddOpeningParameters;
  readonly isBeginReviewWorkingGroupLeaderApplication: boolean;
  readonly asBeginReviewWorkingGroupLeaderApplication: ITuple<[OpeningId, WorkingGroup]>;
  readonly isFillWorkingGroupLeaderOpening: boolean;
  readonly asFillWorkingGroupLeaderOpening: FillOpeningParameters;
  readonly isSetWorkingGroupMintCapacity: boolean;
  readonly asSetWorkingGroupMintCapacity: ITuple<[Balance, WorkingGroup]>;
  readonly isDecreaseWorkingGroupLeaderStake: boolean;
  readonly asDecreaseWorkingGroupLeaderStake: ITuple<[WorkerId, Balance, WorkingGroup]>;
  readonly isSlashWorkingGroupLeaderStake: boolean;
  readonly asSlashWorkingGroupLeaderStake: ITuple<[WorkerId, Balance, WorkingGroup]>;
  readonly isSetWorkingGroupLeaderReward: boolean;
  readonly asSetWorkingGroupLeaderReward: ITuple<[WorkerId, Balance, WorkingGroup]>;
  readonly isTerminateWorkingGroupLeaderRole: boolean;
  readonly asTerminateWorkingGroupLeaderRole: TerminateRoleParameters;
}

/** @name ProposalDetailsOf */
export interface ProposalDetailsOf extends Enum {
  readonly isText: boolean;
  readonly asText: Bytes;
  readonly isRuntimeUpgrade: boolean;
  readonly asRuntimeUpgrade: Bytes;
  readonly isSetElectionParameters: boolean;
  readonly asSetElectionParameters: ElectionParameters;
  readonly isSpending: boolean;
  readonly asSpending: ITuple<[Balance, AccountId]>;
  readonly isSetLead: boolean;
  readonly asSetLead: Option<SetLeadParams>;
  readonly isSetContentWorkingGroupMintCapacity: boolean;
  readonly asSetContentWorkingGroupMintCapacity: u128;
  readonly isEvictStorageProvider: boolean;
  readonly asEvictStorageProvider: GenericAccountId;
  readonly isSetValidatorCount: boolean;
  readonly asSetValidatorCount: u32;
  readonly isSetStorageRoleParameters: boolean;
  readonly asSetStorageRoleParameters: RoleParameters;
  readonly isAddWorkingGroupLeaderOpening: boolean;
  readonly asAddWorkingGroupLeaderOpening: AddOpeningParameters;
  readonly isBeginReviewWorkingGroupLeaderApplication: boolean;
  readonly asBeginReviewWorkingGroupLeaderApplication: ITuple<[OpeningId, WorkingGroup]>;
  readonly isFillWorkingGroupLeaderOpening: boolean;
  readonly asFillWorkingGroupLeaderOpening: FillOpeningParameters;
  readonly isSetWorkingGroupMintCapacity: boolean;
  readonly asSetWorkingGroupMintCapacity: ITuple<[Balance, WorkingGroup]>;
  readonly isDecreaseWorkingGroupLeaderStake: boolean;
  readonly asDecreaseWorkingGroupLeaderStake: ITuple<[WorkerId, Balance, WorkingGroup]>;
  readonly isSlashWorkingGroupLeaderStake: boolean;
  readonly asSlashWorkingGroupLeaderStake: ITuple<[WorkerId, Balance, WorkingGroup]>;
  readonly isSetWorkingGroupLeaderReward: boolean;
  readonly asSetWorkingGroupLeaderReward: ITuple<[WorkerId, Balance, WorkingGroup]>;
  readonly isTerminateWorkingGroupLeaderRole: boolean;
  readonly asTerminateWorkingGroupLeaderRole: TerminateRoleParameters;
}

/** @name ProposalId */
export interface ProposalId extends u32 {}

/** @name ProposalOf */
export interface ProposalOf extends Struct {
  readonly parameters: ProposalParameters;
  readonly proposerId: MemberId;
  readonly title: Bytes;
  readonly description: Bytes;
  readonly createdAt: u32;
  readonly status: ProposalStatus;
  readonly votingResults: VotingResults;
}

/** @name ProposalParameters */
export interface ProposalParameters extends Struct {
  readonly votingPeriod: u32;
  readonly gracePeriod: u32;
  readonly approvalQuorumPercentage: u32;
  readonly approvalThresholdPercentage: u32;
  readonly slashingQuorumPercentage: u32;
  readonly slashingThresholdPercentage: u32;
  readonly requiredStake: Option<u128>;
}

/** @name ProposalStatus */
export interface ProposalStatus extends Enum {
  readonly isActive: boolean;
  readonly asActive: Option<ActiveStake>;
  readonly isFinalized: boolean;
  readonly asFinalized: Finalized;
}

/** @name RationaleText */
export interface RationaleText extends Bytes {}

/** @name Recipient */
export interface Recipient extends Struct {
  readonly total_reward_received: u128;
  readonly total_reward_missed: u128;
}

/** @name RecipientId */
export interface RecipientId extends u64 {}

/** @name Reply */
export interface Reply extends Struct {
  readonly owner: GenericAccountId;
  readonly thread_id: ThreadId;
  readonly text: Text;
  readonly moderation: Option<ModerationAction>;
}

/** @name ReplyId */
export interface ReplyId extends u64 {}

/** @name ReviewPeriod */
export interface ReviewPeriod extends Struct {
  readonly started_accepting_applicants_at_block: u32;
  readonly started_review_period_at_block: u32;
}

/** @name RewardPolicy */
export interface RewardPolicy extends Struct {
  readonly amount_per_payout: u128;
  readonly next_payment_at_block: u32;
  readonly payout_interval: Option<u32>;
}

/** @name RewardRelationship */
export interface RewardRelationship extends Struct {
  readonly recipient: RecipientId;
  readonly mint_id: MintId;
  readonly account: GenericAccountId;
  readonly amount_per_payout: u128;
  readonly next_payment_at_block: Option<u32>;
  readonly payout_interval: Option<u32>;
  readonly total_reward_received: u128;
  readonly total_reward_missed: u128;
}

/** @name RewardRelationshipId */
export interface RewardRelationshipId extends u64 {}

/** @name RoleParameters */
export interface RoleParameters extends Struct {
  readonly min_stake: u128;
  readonly min_actors: u32;
  readonly max_actors: u32;
  readonly reward: u128;
  readonly reward_period: u32;
  readonly bonding_period: u32;
  readonly unbonding_period: u32;
  readonly min_service_period: u32;
  readonly startup_grace_period: u32;
  readonly entry_request_fee: u128;
}

/** @name RoleStakeProfile */
export interface RoleStakeProfile extends Struct {
  readonly stake_id: StakeId;
  readonly termination_unstaking_period: Option<u32>;
  readonly exit_unstaking_period: Option<u32>;
}

<<<<<<< HEAD
/** @name Royalty */
export interface Royalty extends u32 {}

=======
>>>>>>> 18eb4e17
/** @name SealedVote */
export interface SealedVote extends Struct {
  readonly voter: GenericAccountId;
  readonly commitment: Hash;
  readonly stake: ElectionStake;
  readonly vote: Option<GenericAccountId>;
}

/** @name Season */
export interface Season extends Struct {
  readonly episodes: Vec<VideoId>;
}

/** @name SeasonParameters */
export interface SeasonParameters extends Struct {
  readonly assets: Option<StorageAssets>;
  readonly episodes: Option<Vec<Option<EpisodeParemters>>>;
  readonly meta: Option<Bytes>;
}

/** @name Seat */
export interface Seat extends Struct {
  readonly member: GenericAccountId;
  readonly stake: u128;
  readonly backers: Backers;
}

/** @name Seats */
export interface Seats extends Vec<Seat> {}

/** @name Series */
export interface Series extends Struct {
  readonly in_channel: ChannelId;
  readonly seasons: Vec<Season>;
}

/** @name SeriesId */
export interface SeriesId extends u64 {}

/** @name SeriesParameters */
export interface SeriesParameters extends Struct {
  readonly assets: Option<StorageAssets>;
  readonly seasons: Option<Vec<Option<SeasonParameters>>>;
  readonly meta: Option<Bytes>;
}

/** @name SetLeadParams */
export interface SetLeadParams extends ITuple<[MemberId, GenericAccountId]> {}

/** @name Slash */
export interface Slash extends Struct {
  readonly started_at_block: u32;
  readonly is_active: bool;
  readonly blocks_remaining_in_active_period_for_slashing: u32;
  readonly slash_amount: u128;
}

/** @name SlashableTerms */
export interface SlashableTerms extends Struct {
  readonly max_count: u16;
  readonly max_percent_pts_per_time: u16;
}

/** @name SlashingTerms */
export interface SlashingTerms extends Enum {
  readonly isUnslashable: boolean;
  readonly isSlashable: boolean;
  readonly asSlashable: SlashableTerms;
}

/** @name Stake */
export interface Stake extends Struct {
  readonly created: u32;
  readonly staking_status: StakingStatus;
}

/** @name Staked */
export interface Staked extends Struct {
  readonly staked_amount: u128;
  readonly staked_status: StakedStatus;
  readonly next_slash_id: u64;
  readonly ongoing_slashes: BTreeMap<u64, Slash>;
}

/** @name StakedStatus */
export interface StakedStatus extends Enum {
  readonly isNormal: boolean;
  readonly isUnstaking: boolean;
  readonly asUnstaking: Unstaking;
}

/** @name StakeId */
export interface StakeId extends u64 {}

/** @name StakingAmountLimitMode */
export interface StakingAmountLimitMode extends Enum {
  readonly isAtLeast: boolean;
  readonly isExact: boolean;
}

/** @name StakingPolicy */
export interface StakingPolicy extends Struct {
  readonly amount: u128;
  readonly amount_mode: StakingAmountLimitMode;
  readonly crowded_out_unstaking_period_length: Option<u32>;
  readonly review_period_expired_unstaking_period_length: Option<u32>;
}

/** @name StakingStatus */
export interface StakingStatus extends Enum {
  readonly isNotStaked: boolean;
  readonly isStaked: boolean;
  readonly asStaked: Staked;
}

/** @name Static */
export interface Static extends Enum {
  readonly isCouncil: boolean;
  readonly isWorkingGroup: boolean;
  readonly asWorkingGroup: WorkingGroup;
}

/** @name StaticBagId */
export interface StaticBagId extends Enum {
  readonly isCouncil: boolean;
  readonly isWorkingGroup: boolean;
  readonly asWorkingGroup: WorkingGroup;
}

/** @name StorageAssets */
export interface StorageAssets extends Struct {
  readonly object_creation_list: Vec<DataObjectCreationParameters>;
  readonly expected_data_size_fee: u128;
}

/** @name StorageBucket */
export interface StorageBucket extends Struct {
  readonly operator_status: StorageBucketOperatorStatus;
  readonly accepting_new_bags: bool;
  readonly voucher: Voucher;
}

/** @name StorageBucketId */
export interface StorageBucketId extends u64 {}

/** @name StorageBucketIdSet */
export interface StorageBucketIdSet extends BTreeSet<StorageBucketId> {}

/** @name StorageBucketOperatorStatus */
export interface StorageBucketOperatorStatus extends Enum {
  readonly isMissing: boolean;
  readonly isInvitedStorageWorker: boolean;
  readonly asInvitedStorageWorker: WorkerId;
  readonly isStorageWorker: boolean;
  readonly asStorageWorker: ITuple<[WorkerId, GenericAccountId]>;
}

/** @name StorageBucketsPerBagValueConstraint */
export interface StorageBucketsPerBagValueConstraint extends Struct {
  readonly min: u64;
  readonly max_min_diff: u64;
}

/** @name StorageObjectOwner */
export interface StorageObjectOwner extends Null {}

/** @name StorageProviderId */
export interface StorageProviderId extends u64 {}

/** @name SubscriptionId */
export interface SubscriptionId extends u64 {}

/** @name TerminateRoleParameters */
export interface TerminateRoleParameters extends Struct {
  readonly worker_id: WorkerId;
  readonly rationale: Bytes;
  readonly slash: bool;
  readonly working_group: WorkingGroup;
}

/** @name Thread */
export interface Thread extends Struct {
  readonly id: ThreadId;
  readonly title: Text;
  readonly category_id: CategoryId;
  readonly nr_in_category: u32;
  readonly moderation: Option<ModerationAction>;
  readonly num_unmoderated_posts: u32;
  readonly num_moderated_posts: u32;
  readonly created_at: BlockAndTime;
  readonly author_id: GenericAccountId;
}

/** @name ThreadCounter */
export interface ThreadCounter extends Struct {
  readonly author_id: MemberId;
  readonly counter: u32;
}

/** @name ThreadId */
export interface ThreadId extends u64 {}

/** @name TransactionalStatus */
export interface TransactionalStatus extends Enum {
  readonly isIdle: boolean;
  readonly isInitiatedOfferToMember: boolean;
  readonly asInitiatedOfferToMember: ITuple<[MemberId, Option<u128>]>;
  readonly isAuction: boolean;
  readonly asAuction: AuctionRecord;
  readonly isBuyNow: boolean;
  readonly asBuyNow: u128;
}

/** @name TransferableStake */
export interface TransferableStake extends Struct {
  readonly seat: u128;
  readonly backing: u128;
}

/** @name Unstaking */
export interface Unstaking extends Struct {
  readonly started_at_block: u32;
  readonly is_active: bool;
  readonly blocks_remaining_in_active_period_for_unstaking: u32;
}

/** @name UnstakingApplicationStage */
export interface UnstakingApplicationStage extends Struct {
  readonly deactivation_initiated: u32;
  readonly cause: ApplicationDeactivationCause;
}

/** @name UploadingStatus */
export interface UploadingStatus extends Null {}

/** @name UploadParameters */
export interface UploadParameters extends Struct {
  readonly bagId: BagId;
  readonly objectCreationList: Vec<DataObjectCreationParameters>;
  readonly deletionPrizeSourceAccountId: GenericAccountId;
  readonly expectedDataSizeFee: u128;
}

/** @name Url */
export interface Url extends Text {}

/** @name Video */
export interface Video extends Struct {
  readonly in_channel: ChannelId;
  readonly in_series: Option<SeriesId>;
  readonly is_censored: bool;
}

/** @name VideoCategory */
export interface VideoCategory extends Struct {}

/** @name VideoCategoryCreationParameters */
export interface VideoCategoryCreationParameters extends Struct {
  readonly meta: Bytes;
}

/** @name VideoCategoryId */
export interface VideoCategoryId extends u64 {}

/** @name VideoCategoryUpdateParameters */
export interface VideoCategoryUpdateParameters extends Struct {
  readonly new_meta: Bytes;
}

/** @name VideoCreationParameters */
export interface VideoCreationParameters extends Struct {
  readonly assets: Option<StorageAssets>;
  readonly meta: Option<Bytes>;
}

/** @name VideoId */
export interface VideoId extends u64 {}

/** @name VideoMigrationConfig */
export interface VideoMigrationConfig extends Struct {
  readonly current_id: VideoId;
  readonly final_id: VideoId;
}

/** @name VideoUpdateParameters */
export interface VideoUpdateParameters extends Struct {
  readonly assets_to_upload: Option<StorageAssets>;
  readonly new_meta: Option<Bytes>;
  readonly assets_to_remove: BTreeSet<DataObjectId>;
}

/** @name VoteKind */
export interface VoteKind extends Enum {
  readonly isApprove: boolean;
  readonly isReject: boolean;
  readonly isSlash: boolean;
  readonly isAbstain: boolean;
}

/** @name VotingResults */
export interface VotingResults extends Struct {
  readonly abstensions: u32;
  readonly approvals: u32;
  readonly rejections: u32;
  readonly slashes: u32;
}

/** @name Voucher */
export interface Voucher extends Struct {
  readonly sizeLimit: u64;
  readonly objectsLimit: u64;
  readonly sizeUsed: u64;
  readonly objectsUsed: u64;
}

/** @name VoucherLimit */
export interface VoucherLimit extends Null {}

/** @name WaitingToBeingOpeningStageVariant */
export interface WaitingToBeingOpeningStageVariant extends Struct {
  readonly begins_at_block: u32;
}

/** @name WorkerId */
export interface WorkerId extends u64 {}

/** @name WorkerOf */
export interface WorkerOf extends Struct {
  readonly member_id: MemberId;
  readonly role_account_id: GenericAccountId;
  readonly reward_relationship: Option<RewardRelationshipId>;
  readonly role_stake_profile: Option<RoleStakeProfile>;
}

/** @name WorkingGroup */
export interface WorkingGroup extends Enum {
  readonly isStorage: boolean;
  readonly isContent: boolean;
  readonly isOperationsAlpha: boolean;
  readonly isGateway: boolean;
  readonly isDistribution: boolean;
  readonly isOperationsBeta: boolean;
  readonly isOperationsGamma: boolean;
}

export type PHANTOM_ALL = 'all';<|MERGE_RESOLUTION|>--- conflicted
+++ resolved
@@ -235,85 +235,6 @@
 /** @name CategoryId */
 export interface CategoryId extends u64 {}
 
-<<<<<<< HEAD
-=======
-/** @name Channel */
-export interface Channel extends Struct {
-  readonly owner: ChannelOwner;
-  readonly num_videos: u64;
-  readonly is_censored: bool;
-  readonly reward_account: Option<GenericAccountId>;
-  readonly collaborators: BTreeSet<MemberId>;
-}
-
-/** @name ChannelCategory */
-export interface ChannelCategory extends Struct {}
-
-/** @name ChannelCategoryCreationParameters */
-export interface ChannelCategoryCreationParameters extends Struct {
-  readonly meta: Bytes;
-}
-
-/** @name ChannelCategoryId */
-export interface ChannelCategoryId extends u64 {}
-
-/** @name ChannelCategoryUpdateParameters */
-export interface ChannelCategoryUpdateParameters extends Struct {
-  readonly new_meta: Bytes;
-}
-
-/** @name ChannelCreationParameters */
-export interface ChannelCreationParameters extends Struct {
-  readonly assets: Option<StorageAssets>;
-  readonly meta: Option<Bytes>;
-  readonly reward_account: Option<GenericAccountId>;
-  readonly collaborators: BTreeSet<MemberId>;
-}
-
-/** @name ChannelId */
-export interface ChannelId extends u64 {}
-
-/** @name ChannelMigrationConfig */
-export interface ChannelMigrationConfig extends Struct {
-  readonly current_id: ChannelId;
-  readonly final_id: ChannelId;
-}
-
-/** @name ChannelOwner */
-export interface ChannelOwner extends Enum {
-  readonly isMember: boolean;
-  readonly asMember: MemberId;
-  readonly isCurators: boolean;
-  readonly asCurators: CuratorGroupId;
-}
-
-/** @name ChannelOwnershipTransferRequest */
-export interface ChannelOwnershipTransferRequest extends Struct {
-  readonly channel_id: ChannelId;
-  readonly new_owner: ChannelOwner;
-  readonly payment: u128;
-  readonly new_reward_account: Option<GenericAccountId>;
-}
-
-/** @name ChannelOwnershipTransferRequestId */
-export interface ChannelOwnershipTransferRequestId extends u64 {}
-
-/** @name ChannelUpdateParameters */
-export interface ChannelUpdateParameters extends Struct {
-  readonly assets_to_upload: Option<StorageAssets>;
-  readonly new_meta: Option<Bytes>;
-  readonly reward_account: Option<Option<GenericAccountId>>;
-  readonly assets_to_remove: BTreeSet<DataObjectId>;
-  readonly collaborators: Option<BTreeSet<MemberId>>;
-}
-
-/** @name ChildPositionInParentCategory */
-export interface ChildPositionInParentCategory extends Struct {
-  readonly parent_id: CategoryId;
-  readonly child_nr_in_parent_category: u32;
-}
-
->>>>>>> 18eb4e17
 /** @name Cid */
 export interface Cid extends Bytes {}
 
@@ -507,15 +428,12 @@
   readonly transferred: u128;
 }
 
-<<<<<<< HEAD
 /** @name EnglishAuctionDetails */
 export interface EnglishAuctionDetails extends Struct {
   readonly extension_period: u32;
   readonly auction_duration: u32;
 }
 
-=======
->>>>>>> 18eb4e17
 /** @name EntryMethod */
 export interface EntryMethod extends Enum {
   readonly isPaid: boolean;
@@ -649,12 +567,9 @@
 /** @name IsCensored */
 export interface IsCensored extends bool {}
 
-<<<<<<< HEAD
 /** @name IsExtended */
 export interface IsExtended extends bool {}
 
-=======
->>>>>>> 18eb4e17
 /** @name LookupSource */
 export interface LookupSource extends AccountId {}
 
@@ -711,7 +626,6 @@
   readonly at_block: u32;
 }
 
-<<<<<<< HEAD
 /** @name NFTOwner */
 export interface NFTOwner extends Enum {
   readonly isChannelOwner: boolean;
@@ -726,10 +640,6 @@
 export interface OpenAuctionDetails extends Struct {
   readonly bid_lock_duration: u32;
 }
-=======
-/** @name ObjectOwner */
-export interface ObjectOwner extends Null {}
->>>>>>> 18eb4e17
 
 /** @name Opening */
 export interface Opening extends Struct {
@@ -792,7 +702,6 @@
   readonly isWorker: boolean;
 }
 
-<<<<<<< HEAD
 /** @name OwnedNFT */
 export interface OwnedNFT extends Struct {
   readonly owner: NFTOwner;
@@ -800,8 +709,6 @@
   readonly creator_royalty: Option<Royalty>;
 }
 
-=======
->>>>>>> 18eb4e17
 /** @name PaidMembershipTerms */
 export interface PaidMembershipTerms extends Struct {
   readonly fee: u128;
@@ -1077,12 +984,9 @@
   readonly exit_unstaking_period: Option<u32>;
 }
 
-<<<<<<< HEAD
 /** @name Royalty */
 export interface Royalty extends u32 {}
 
-=======
->>>>>>> 18eb4e17
 /** @name SealedVote */
 export interface SealedVote extends Struct {
   readonly voter: GenericAccountId;
