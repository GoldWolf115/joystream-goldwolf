{
    "ActorId": "u64",
    "MemberId": "u64",
    "BlockAndTime": {
        "block": "u32",
        "time": "u64"
    },
    "ThreadId": "u64",
    "PostId": "u64",
    "InputValidationLengthConstraintU64": {
        "min": "u64",
        "max_min_diff": "u64"
    },
    "WorkingGroup": {
        "_enum": [
            "Forum",
            "Storage",
            "Content",
            "OperationsAlpha",
            "Gateway",
            "Distribution",
            "OperationsBeta",
            "OperationsGamma",
            "Membership"
        ]
    },
    "BalanceKind": {
        "_enum": [
            "Positive",
            "Negative"
        ]
    },
    "Address": "AccountId",
    "LookupSource": "AccountId",
    "ChannelId": "u64",
    "Url": "Text",
    "Membership": {
        "handle_hash": "Bytes",
        "root_account": "AccountId",
        "controller_account": "AccountId",
        "verified": "bool",
        "invites": "u32"
    },
    "StakingAccountMemberBinding": {
        "member_id": "MemberId",
        "confirmed": "bool"
    },
    "BuyMembershipParameters": {
        "root_account": "AccountId",
        "controller_account": "AccountId",
        "handle": "Option<Text>",
        "metadata": "Bytes",
        "referrer_id": "Option<MemberId>"
    },
    "InviteMembershipParameters": {
        "inviting_member_id": "MemberId",
        "root_account": "AccountId",
        "controller_account": "AccountId",
        "handle": "Option<Text>",
        "metadata": "Bytes"
    },
    "CouncilStageAnnouncing": {
        "candidatesCount": "u64"
    },
    "CouncilStageElection": {
        "candidatesCount": "u64"
    },
    "CouncilStageUpdate": {
        "stage": "CouncilStage",
        "changed_at": "u32"
    },
    "CouncilStage": {
        "_enum": {
            "Announcing": "CouncilStageAnnouncing",
            "Election": "CouncilStageElection",
            "Idle": "Null"
        }
    },
    "Candidate": {
        "staking_account_id": "AccountId",
        "reward_account_id": "AccountId",
        "cycle_id": "u64",
        "stake": "u32",
        "vote_power": "VotePower",
        "note_hash": "Option<Hash>"
    },
    "CouncilMemberOf": {
        "staking_account_id": "AccountId",
        "reward_account_id": "AccountId",
        "membership_id": "MemberId",
        "stake": "u128",
        "last_payment_block": "u32",
        "unpaid_reward": "u128"
    },
    "CastVoteOf": {
        "commitment": "Hash",
        "cycle_id": "u64",
        "stake": "u128",
        "vote_for": "Option<MemberId>"
    },
    "ForumUserId": "u64",
    "ModeratorId": "u64",
    "CategoryId": "u64",
    "PostReactionId": "u64",
    "Category": {
        "title_hash": "Hash",
        "description_hash": "Hash",
        "archived": "bool",
        "num_direct_subcategories": "u32",
        "num_direct_threads": "u32",
        "num_direct_moderators": "u32",
        "parent_category_id": "Option<CategoryId>",
        "sticky_thread_ids": "Vec<ThreadId>"
    },
    "Thread": {
        "category_id": "CategoryId",
        "author_id": "ForumUserId",
        "poll": "Option<Poll>",
        "cleanup_pay_off": "u128",
        "number_of_posts": "u64"
    },
    "Post": {
        "thread_id": "ThreadId",
        "text_hash": "Hash",
        "author_id": "ForumUserId",
        "cleanup_pay_off": "u128",
        "last_edited": "u32"
    },
    "PollAlternative": {
        "alternative_text_hash": "Hash",
        "vote_count": "u32"
    },
    "Poll": {
        "description_hash": "Hash",
        "end_time": "u64",
        "poll_alternatives": "Vec<PollAlternative>"
    },
    "PrivilegedActor": {
        "_enum": {
            "Lead": "Null",
            "Moderator": "ModeratorId"
        }
    },
    "PollInput": {
        "description": "Bytes",
        "end_time": "u64",
        "poll_alternatives": "Vec<Bytes>"
    },
    "ThreadOf": {
        "category_id": "CategoryId",
        "author_id": "ForumUserId",
        "poll": "Option<Poll>",
        "cleanup_pay_off": "u128",
        "number_of_posts": "u64"
    },
    "ExtendedPostId": {
        "category_id": "CategoryId",
        "thread_id": "ThreadId",
        "post_id": "PostId"
    },
    "ApplicationId": "u64",
    "Application": {
        "role_account_id": "AccountId",
        "reward_account_id": "AccountId",
        "staking_account_id": "AccountId",
        "member_id": "MemberId",
        "description_hash": "Bytes",
        "opening_id": "OpeningId"
    },
    "ApplicationInfo": {
        "application_id": "ApplicationId",
        "application": "Application"
    },
    "ApplicationIdSet": "BTreeSet<ApplicationId>",
    "ApplicationIdToWorkerIdMap": "BTreeMap<ApplicationId,WorkerId>",
    "WorkerId": "u64",
    "Worker": {
        "member_id": "MemberId",
        "role_account_id": "AccountId",
        "staking_account_id": "AccountId",
        "reward_account_id": "AccountId",
        "started_leaving_at": "Option<u32>",
        "job_unstaking_period": "u32",
        "reward_per_block": "Option<u128>",
        "missed_reward": "Option<u128>",
        "created_at": "u32"
    },
    "WorkerInfo": {
        "worker_id": "WorkerId",
        "worker": "Worker"
    },
    "Opening": {
        "opening_type": "OpeningType",
        "created": "u32",
        "description_hash": "Bytes",
        "stake_policy": "StakePolicy",
        "reward_per_block": "Option<u128>",
        "creation_stake": "u128"
    },
    "OpeningId": "u64",
    "StakePolicy": {
        "stake_amount": "u128",
        "leaving_unstaking_period": "u32"
    },
    "StakeParameters": {
        "stake": "u128",
        "staking_account_id": "AccountId"
    },
    "StorageProviderId": "u64",
    "OpeningType": {
        "_enum": {
            "Leader": "Null",
            "Regular": "Null"
        }
    },
    "ApplyOnOpeningParameters": {
        "member_id": "MemberId",
        "opening_id": "OpeningId",
        "role_account_id": "AccountId",
        "reward_account_id": "AccountId",
        "description": "Bytes",
        "stake_parameters": "StakeParameters"
    },
    "Penalty": {
        "slashing_text": "Text",
        "slashing_amount": "u128"
    },
    "RewardPaymentType": {
        "_enum": [
            "MissedReward",
            "RegularReward"
        ]
    },
    "StorageBucketId": "u64",
    "DataObjectId": "u64",
    "DynamicBagId": {
        "_enum": {
            "Member": "MemberId",
            "Channel": "u64"
        }
    },
    "Voucher": {
        "sizeLimit": "u64",
        "objectsLimit": "u64",
        "sizeUsed": "u64",
        "objectsUsed": "u64"
    },
    "DynamicBagType": {
        "_enum": [
            "Member",
            "Channel"
        ]
    },
    "DynamicBagCreationPolicy": {
        "numberOfStorageBuckets": "u64",
        "families": "BTreeMap<DistributionBucketFamilyId,u32>"
    },
    "Bag": {
        "stored_by": "BTreeSet<StorageBucketId>",
        "distributed_by": "BTreeSet<DistributionBucketId>",
        "objects_total_size": "u64",
        "objects_number": "u64"
    },
    "StorageBucket": {
        "operator_status": "StorageBucketOperatorStatus",
        "accepting_new_bags": "bool",
        "voucher": "Voucher",
        "assigned_bags": "u64"
    },
    "StaticBagId": {
        "_enum": {
            "Council": "Null",
            "WorkingGroup": "WorkingGroup"
        }
    },
    "Static": {
        "_enum": {
            "Council": "Null",
            "WorkingGroup": "WorkingGroup"
        }
    },
    "Dynamic": {
        "_enum": {
            "Member": "MemberId",
            "Channel": "u64"
        }
    },
    "BagId": {
        "_enum": {
            "Static": "Static",
            "Dynamic": "Dynamic"
        }
    },
    "DataObjectCreationParameters": {
        "size": "u64",
        "ipfsContentId": "Bytes"
    },
    "BagIdType": {
        "_enum": {
            "Static": "Static",
            "Dynamic": "Dynamic"
        }
    },
    "UploadParameters": {
        "bagId": "BagId",
        "objectCreationList": "Vec<DataObjectCreationParameters>",
        "stateBloatBondSourceAccountId": "GenericAccountId",
        "expectedDataSizeFee": "u128",
        "expectedDataObjectStateBloatBond": "u128",
        "storageBuckets": "BTreeSet<StorageBucketId>",
        "distributionBuckets": "BTreeSet<DistributionBucketId>"
    },
    "StorageBucketIdSet": "BTreeSet<StorageBucketId>",
    "DataObjectIdSet": "BTreeSet<DataObjectId>",
    "ContentIdSet": "BTreeSet<Cid>",
    "Cid": "Bytes",
    "StorageBucketOperatorStatus": {
        "_enum": {
            "Missing": "Null",
            "InvitedStorageWorker": "WorkerId",
            "StorageWorker": "(WorkerId,GenericAccountId)"
        }
    },
    "DataObject": {
        "accepted": "bool",
        "state_bloat_bond": "u128",
        "size": "u64",
        "ipfsContentId": "Bytes"
    },
    "DistributionBucketId": {
        "distribution_bucket_family_id": "DistributionBucketFamilyId",
        "distribution_bucket_index": "DistributionBucketIndex"
    },
    "DistributionBucketIndex": "u64",
    "DistributionBucketFamilyId": "u64",
    "DistributionBucket": {
        "accepting_new_bags": "bool",
        "distributing": "bool",
        "pending_invitations": "BTreeSet<WorkerId>",
        "operators": "BTreeSet<WorkerId>",
        "assigned_bags": "u64"
    },
    "DistributionBucketFamily": {
        "next_distribution_bucket_index": "DistributionBucketIndex"
    },
    "StorageBucketsPerBagValueConstraint": {
        "min": "u64",
        "max_min_diff": "u64"
    },
    "DistributionBucketsPerBagValueConstraint": {
        "min": "u64",
        "max_min_diff": "u64"
    },
    "DataObjectIdMap": "BTreeMap<DataObjectId,DataObject>",
    "DistributionBucketIndexSet": "BTreeSet<DistributionBucketIndex>",
    "DynBagCreationParameters": {
        "bagId": "DynamicBagId",
        "objectCreationList": "Vec<DataObjectCreationParameters>",
        "stateBloatBondSourceAccountId": "GenericAccountId",
        "expectedDataSizeFee": "u128"
    },
    "DynamicBagCreationPolicyDistributorFamiliesMap": "BTreeMap<DistributionBucketFamilyId,u32>",
    "ParticipantId": "u64",
    "Title": "Text",
    "UpdatedTitle": "Option<Text>",
    "UpdatedBody": "Option<Text>",
    "ReplyId": "u64",
    "Reply": {
        "text_hash": "Hash",
        "owner": "ParticipantId",
        "parent_id": "PostId"
    },
    "ReplyToDelete": {
        "post_id": "PostId",
        "reply_id": "ReplyId",
        "hide": "bool"
    },
    "ProposalId": "u32",
    "ProposalStatus": {
        "_enum": {
            "Active": "Null",
            "PendingExecution": "u32",
            "PendingConstitutionality": "Null"
        }
    },
    "ProposalOf": {
        "parameters": "ProposalParameters",
        "proposerId": "MemberId",
        "activatedAt": "u32",
        "status": "ProposalStatus",
        "votingResults": "VotingResults",
        "exactExecutionBlock": "Option<u32>",
        "nrOfCouncilConfirmations": "u32",
        "stakingAccountId": "Option<AccountId>"
    },
    "ProposalDetails": {
        "_enum": {
            "Signal": "Text",
            "RuntimeUpgrade": "Bytes",
            "FundingRequest": "Vec<FundingRequestParameters>",
            "SetMaxValidatorCount": "u32",
            "CreateWorkingGroupLeadOpening": "CreateOpeningParameters",
            "FillWorkingGroupLeadOpening": "FillOpeningParameters",
            "UpdateWorkingGroupBudget": "(Balance,WorkingGroup,BalanceKind)",
            "DecreaseWorkingGroupLeadStake": "(WorkerId,Balance,WorkingGroup)",
            "SlashWorkingGroupLead": "(WorkerId,Balance,WorkingGroup)",
            "SetWorkingGroupLeadReward": "(WorkerId,Option<Balance>,WorkingGroup)",
            "TerminateWorkingGroupLead": "TerminateRoleParameters",
            "AmendConstitution": "Text",
            "CancelWorkingGroupLeadOpening": "(OpeningId,WorkingGroup)",
            "SetMembershipPrice": "u128",
            "SetCouncilBudgetIncrement": "u128",
            "SetCouncilorReward": "u128",
            "SetInitialInvitationBalance": "u128",
            "SetInitialInvitationCount": "u32",
            "SetMembershipLeadInvitationQuota": "u32",
            "SetReferralCut": "u8",
            "CreateBlogPost": "(Text,Text)",
            "EditBlogPost": "(PostId,Option<Text>,Option<Text>)",
            "LockBlogPost": "PostId",
            "UnlockBlogPost": "PostId",
            "VetoProposal": "ProposalId",
<<<<<<< HEAD
            "UpdateGlobalNftLimit": "(NftLimitPeriod,u64)"
=======
            "UpdateChannelPayouts": "UpdateChannelPayoutsParameters"
>>>>>>> bc20d0e9
        }
    },
    "ProposalDetailsOf": {
        "_enum": {
            "Signal": "Text",
            "RuntimeUpgrade": "Bytes",
            "FundingRequest": "Vec<FundingRequestParameters>",
            "SetMaxValidatorCount": "u32",
            "CreateWorkingGroupLeadOpening": "CreateOpeningParameters",
            "FillWorkingGroupLeadOpening": "FillOpeningParameters",
            "UpdateWorkingGroupBudget": "(Balance,WorkingGroup,BalanceKind)",
            "DecreaseWorkingGroupLeadStake": "(WorkerId,Balance,WorkingGroup)",
            "SlashWorkingGroupLead": "(WorkerId,Balance,WorkingGroup)",
            "SetWorkingGroupLeadReward": "(WorkerId,Option<Balance>,WorkingGroup)",
            "TerminateWorkingGroupLead": "TerminateRoleParameters",
            "AmendConstitution": "Text",
            "CancelWorkingGroupLeadOpening": "(OpeningId,WorkingGroup)",
            "SetMembershipPrice": "u128",
            "SetCouncilBudgetIncrement": "u128",
            "SetCouncilorReward": "u128",
            "SetInitialInvitationBalance": "u128",
            "SetInitialInvitationCount": "u32",
            "SetMembershipLeadInvitationQuota": "u32",
            "SetReferralCut": "u8",
            "CreateBlogPost": "(Text,Text)",
            "EditBlogPost": "(PostId,Option<Text>,Option<Text>)",
            "LockBlogPost": "PostId",
            "UnlockBlogPost": "PostId",
            "VetoProposal": "ProposalId",
<<<<<<< HEAD
            "UpdateGlobalNftLimit": "(NftLimitPeriod,u64)"
=======
            "UpdateChannelPayouts": "UpdateChannelPayoutsParameters"
>>>>>>> bc20d0e9
        }
    },
    "VotingResults": {
        "abstensions": "u32",
        "approvals": "u32",
        "rejections": "u32",
        "slashes": "u32"
    },
    "ProposalParameters": {
        "votingPeriod": "u32",
        "gracePeriod": "u32",
        "approvalQuorumPercentage": "u32",
        "approvalThresholdPercentage": "u32",
        "slashingQuorumPercentage": "u32",
        "slashingThresholdPercentage": "u32",
        "requiredStake": "Option<u128>",
        "constitutionality": "u32"
    },
    "GeneralProposalParameters": {
        "member_id": "MemberId",
        "title": "Text",
        "description": "Text",
        "staking_account_id": "Option<AccountId>",
        "exact_execution_block": "Option<u32>"
    },
    "VoteKind": {
        "_enum": [
            "Approve",
            "Reject",
            "Slash",
            "Abstain"
        ]
    },
    "DiscussionThread": {
        "activated_at": "u32",
        "author_id": "u64",
        "mode": "ThreadMode"
    },
    "DiscussionPost": {
        "author_id": "u64"
    },
    "CreateOpeningParameters": {
        "description": "Bytes",
        "stake_policy": "StakePolicy",
        "reward_per_block": "Option<u128>",
        "working_group": "WorkingGroup"
    },
    "FillOpeningParameters": {
        "opening_id": "OpeningId",
        "successful_application_id": "ApplicationId",
        "working_group": "WorkingGroup"
    },
    "TerminateRoleParameters": {
        "worker_id": "WorkerId",
        "slashing_amount": "Option<u128>",
        "working_group": "WorkingGroup"
    },
    "ProposalDecision": {
        "_enum": {
            "Canceled": "Null",
            "CanceledByRuntime": "Null",
            "Vetoed": "Null",
            "Rejected": "Null",
            "Slashed": "Null",
            "Expired": "Null",
            "Approved": "Approved"
        }
    },
    "ExecutionFailed": {
        "error": "Text"
    },
    "Approved": {
        "_enum": [
            "PendingExecution",
            "PendingConstitutionality"
        ]
    },
    "SetLeadParams": "(MemberId,AccountId)",
    "ThreadMode": {
        "_enum": {
            "Open": "Null",
            "Closed": "Vec<MemberId>"
        }
    },
    "ExecutionStatus": {
        "_enum": {
            "Executed": "Null",
            "ExecutionFailed": "ExecutionFailed"
        }
    },
    "FundingRequestParameters": {
        "account": "AccountId",
        "amount": "u128"
    },
    "ReferendumStageVoting": {
        "started": "u32",
        "winning_target_count": "u64",
        "current_cycle_id": "u64"
    },
    "ReferendumStageRevealing": {
        "started": "u32",
        "winning_target_count": "u64",
        "intermediate_winners": "Vec<OptionResult>",
        "current_cycle_id": "u64"
    },
    "ReferendumStage": {
        "_enum": {
            "Inactive": "Null",
            "Voting": "ReferendumStageVoting",
            "Revealing": "ReferendumStageRevealing"
        }
    },
    "OptionResult": {
        "option_id": "MemberId",
        "vote_power": "VotePower"
    },
    "VotePower": "u128",
    "ConstitutionInfo": {
        "text_hash": "Hash"
    },
    "BountyId": "u64",
    "EntryId": "u64",
    "BountyActor": {
        "_enum": {
            "Council": "Null",
            "Member": "MemberId"
        }
    },
    "AssuranceContractType_Closed": "BTreeSet<MemberId>",
    "AssuranceContractType": {
        "_enum": {
            "Open": "Null",
            "Closed": "AssuranceContractType_Closed"
        }
    },
    "FundingType_Limited": {
        "min_funding_amount": "u128",
        "max_funding_amount": "u128",
        "funding_period": "u32"
    },
    "FundingType_Perpetual": {
        "target": "u128"
    },
    "FundingType": {
        "_enum": {
            "Perpetual": "FundingType_Perpetual",
            "Limited": "FundingType_Limited"
        }
    },
    "BountyCreationParameters": {
        "oracle": "BountyActor",
        "contract_type": "AssuranceContractType",
        "creator": "BountyActor",
        "cherry": "u128",
        "entrant_stake": "u128",
        "funding_type": "FundingType",
        "work_period": "u32",
        "judging_period": "u32"
    },
    "OracleWorkEntryJudgment_Winner": {
        "reward": "u128"
    },
    "OracleWorkEntryJudgment": {
        "_enum": {
            "Winner": "OracleWorkEntryJudgment_Winner",
            "Rejected": "Null"
        }
    },
    "OracleJudgment": "BTreeMap<EntryId,OracleWorkEntryJudgment>",
    "Entry": {
        "member_id": "MemberId",
        "staking_account_id": "AccountId",
        "submitted_at": "u32",
        "work_submitted": "bool",
        "oracle_judgment_result": "Option<OracleWorkEntryJudgment>"
    },
    "BountyMilestone_Created": {
        "created_at": "u32",
        "has_contributions": "bool"
    },
    "BountyMilestone_BountyMaxFundingReached": {
        "max_funding_reached_at": "u32"
    },
    "BountyMilestone_WorkSubmitted": {
        "work_period_started_at": "u32"
    },
    "BountyMilestone_JudgmentSubmitted": {
        "successful_bounty": "bool"
    },
    "BountyMilestone": {
        "_enum": {
            "Created": "BountyMilestone_Created",
            "BountyMaxFundingReached": "BountyMilestone_BountyMaxFundingReached",
            "WorkSubmitted": "BountyMilestone_WorkSubmitted",
            "JudgmentSubmitted": "BountyMilestone_JudgmentSubmitted"
        }
    },
    "Bounty": {
        "creation_params": "BountyCreationParameters",
        "total_funding": "u128",
        "milestone": "BountyMilestone",
        "active_work_entry_count": "u32"
    },
    "CuratorId": "u64",
    "CuratorGroupId": "u64",
    "CuratorGroup": {
        "curators": "BTreeMap<CuratorId,ChannelAgentPermissions>",
        "active": "bool",
        "permissions_by_level": "ModerationPermissionsByLevel"
    },
    "ContentActor": {
        "_enum": {
            "Curator": "(CuratorGroupId,CuratorId)",
            "Member": "MemberId",
            "Lead": "Null"
        }
    },
    "StorageAssets": {
        "object_creation_list": "Vec<DataObjectCreationParameters>",
        "expected_data_size_fee": "u128"
    },
    "Channel": {
        "owner": "ChannelOwner",
        "num_videos": "u64",
<<<<<<< HEAD
        "collaborators": "BTreeMap<MemberId,ChannelAgentPermissions>",
        "cumulative_payout_earned": "u128",
        "privilege_level": "ChannelPrivilegeLevel",
        "paused_features": "BTreeSet<PausableChannelFeature>",
        "transfer_status": "ChannelTransferStatus",
        "data_objects": "BTreeSet<DataObjectId>",
        "daily_nft_limit": "LimitPerPeriod",
        "weekly_nft_limit": "LimitPerPeriod",
        "daily_nft_counter": "NftCounter",
        "weekly_nft_counter": "NftCounter"
=======
        "is_censored": "bool",
        "reward_account": "Option<GenericAccountId>",
        "collaborators": "BTreeSet<MemberId>",
        "moderators": "BTreeSet<MemberId>",
        "cumulative_reward_claimed": "u128"
>>>>>>> bc20d0e9
    },
    "ChannelOwner": {
        "_enum": {
            "Member": "MemberId",
            "Curators": "CuratorGroupId"
        }
    },
    "ChannelCategoryId": "u64",
    "ChannelCategory": {},
    "ChannelCategoryCreationParameters": {
        "meta": "Bytes"
    },
    "ChannelCategoryUpdateParameters": {
        "new_meta": "Bytes"
    },
    "ChannelCreationParameters": {
        "assets": "Option<StorageAssets>",
        "meta": "Option<Bytes>",
        "collaborators": "BTreeMap<MemberId,ChannelAgentPermissions>",
        "storage_buckets": "BTreeSet<u64>",
        "distribution_Bucket": "BTreeSet<u64>",
        "expected_data_object_state_bloat_bond": "u128"
    },
    "ChannelUpdateParameters": {
        "assets_to_upload": "Option<StorageAssets>",
        "new_meta": "Option<Bytes>",
        "assets_to_remove": "BTreeSet<DataObjectId>",
        "collaborators": "Option<BTreeMap<MemberId,ChannelAgentPermissions>>",
        "expected_data_object_state_bloat_bond": "u128"
    },
    "Video": {
        "in_channel": "ChannelId",
        "nft_status": "Option<OwnedNft>",
        "data_objects": "BTreeSet<DataObjectId>"
    },
    "VideoId": "u64",
    "VideoCategoryId": "u64",
    "VideoCategory": {},
    "VideoCategoryCreationParameters": {
        "meta": "Bytes"
    },
    "VideoCategoryUpdateParameters": {
        "new_meta": "Bytes"
    },
    "VideoCreationParameters": {
        "assets": "Option<StorageAssets>",
        "meta": "Option<Bytes>",
        "auto_issue_nft": "Option<NftIssuanceParameters>",
        "expected_data_object_state_bloat_bond": "u128"
    },
    "VideoUpdateParameters": {
        "assets_to_upload": "Option<StorageAssets>",
        "new_meta": "Option<Bytes>",
        "assets_to_remove": "BTreeSet<DataObjectId>",
        "auto_issue_nft": "Option<NftIssuanceParameters>",
        "expected_data_object_state_bloat_bond": "u128"
    },
    "MaxNumber": "u32",
    "IsCensored": "bool",
    "Side": {
        "_enum": [
            "Left",
            "Right"
        ]
    },
    "ProofElement": {
        "hash": "Hash",
        "side": "Side"
    },
    "PullPayment": {
        "channel_id": "ChannelId",
        "cumulative_reward_earned": "u128",
        "reason": "Hash"
    },
    "Royalty": "Perbill",
    "EnglishAuctionParams": {
        "starting_price": "u128",
        "buy_now_price": "Option<u128>",
        "whitelist": "BTreeSet<MemberId>",
        "starts_at": "Option<u32>",
        "duration": "u32",
        "extension_period": "u32",
        "min_bid_step": "u128"
    },
    "OpenAuctionParams": {
        "starting_price": "u128",
        "buy_now_price": "Option<u128>",
        "starts_at": "Option<u32>",
        "whitelist": "BTreeSet<MemberId>",
        "bid_lock_duration": "u32"
    },
    "EnglishAuction": {
        "starting_price": "u128",
        "buy_now_price": "Option<u128>",
        "whitelist": "BTreeSet<MemberId>",
        "end": "u32",
<<<<<<< HEAD
        "auction_duration": "u32",
=======
        "start": "u32",
>>>>>>> bc20d0e9
        "extension_period": "u32",
        "min_bid_step": "u128",
        "top_bid": "Option<EnglishAuctionBid>"
    },
    "OpenAuction": {
        "starting_price": "u128",
        "buy_now_price": "Option<u128>",
        "whitelist": "BTreeSet<MemberId>",
        "bid_lock_duration": "u32",
<<<<<<< HEAD
        "auction_id": "OpenAuctionId"
=======
        "auction_id": "OpenAuctionId",
        "start": "u32"
>>>>>>> bc20d0e9
    },
    "OpenAuctionBid": {
        "amount": "u128",
        "made_at_block": "u32",
        "auction_id": "OpenAuctionId"
    },
    "EnglishAuctionBid": {
        "amount": "u128",
        "bidder_id": "MemberId"
    },
    "TransactionalStatus": {
        "_enum": {
            "Idle": "Null",
            "InitiatedOfferToMember": "(MemberId,Option<u128>)",
            "EnglishAuction": "EnglishAuction",
            "OpenAuction": "OpenAuction",
            "BuyNow": "u128"
        }
    },
    "NftOwner": {
        "_enum": {
            "ChannelOwner": "Null",
            "Member": "MemberId"
        }
    },
    "OwnedNft": {
        "owner": "NftOwner",
        "transactional_status": "TransactionalStatus",
        "creator_royalty": "Option<Royalty>",
        "open_auctions_nonce": "OpenAuctionId"
    },
    "InitTransactionalStatus": {
        "_enum": {
            "Idle": "Null",
            "BuyNow": "u128",
            "InitiatedOfferToMember": "(MemberId,Option<u128>)",
            "EnglishAuction": "EnglishAuctionParams",
            "OpenAuction": "OpenAuctionParams"
        }
    },
    "NftIssuanceParameters": {
        "royalty": "Option<Royalty>",
        "nft_metadata": "Bytes",
        "non_channel_owner": "Option<MemberId>",
        "init_transactional_status": "InitTransactionalStatus"
    },
    "NftMetadata": "Vec<u8>",
    "OpenAuctionId": "u64",
<<<<<<< HEAD
    "ChannelPrivilegeLevel": "u8",
    "PausableChannelFeature": {
        "_enum": [
            "ChannelFundsTransfer",
            "CreatorCashout",
            "VideoNftIssuance",
            "VideoCreation",
            "VideoUpdate",
            "ChannelUpdate",
            "CreatorTokenIssuance"
        ]
    },
    "ContentModerationAction": {
        "_enum": {
            "HideVideo": "Null",
            "HideChannel": "Null",
            "ChangeChannelFeatureStatus": "PausableChannelFeature",
            "DeleteVideo": "Null",
            "DeleteChannel": "Null",
            "DeleteVideoAssets": "bool",
            "DeleteNonVideoChannelAssets": "Null",
            "UpdateChannelNftLimits": "Null"
        }
    },
    "ContentModerationActionsSet": "BTreeSet<ContentModerationAction>",
    "ModerationPermissionsByLevel": "BTreeMap<ChannelPrivilegeLevel,ContentModerationActionsSet>",
    "TransferParameters": {
        "new_collaborators": "BTreeMap<MemberId,ChannelAgentPermissions>",
        "price": "u128"
    },
    "ChannelTransferStatus_PendingTransfer": {
        "new_owner": "ChannelOwner",
        "transfer_params": "TransferParameters"
    },
    "ChannelTransferStatus": {
        "_enum": {
            "NoActiveTransfer": "Null",
            "PendingTransfer": "ChannelTransferStatus_PendingTransfer"
        }
    },
    "ChannelActionPermission": {
        "_enum": [
            "UpdateChannelMetadata",
            "ManageNonVideoChannelAssets",
            "ManageChannelCollaborators",
            "UpdateVideoMetadata",
            "AddVideo",
            "ManageVideoAssets",
            "DeleteChannel",
            "DeleteVideo",
            "ManageVideoNfts",
            "AgentRemark",
            "TransferChannel",
            "ClaimChannelReward",
            "WithdrawFromChannelBalance"
        ]
    },
    "ChannelAgentPermissions": "BTreeSet<ChannelActionPermission>",
    "NftLimitPeriod": {
        "_enum": [
            "Daily",
            "Weekly"
        ]
    },
    "NftLimitId": {
        "_enum": {
            "GlobalDaily": "Null",
            "GlobalWeekly": "Null",
            "ChannelDaily": "ChannelId",
            "ChannelWeekly": "ChannelId"
        }
    },
    "LimitPerPeriod": {
        "limit": "u64",
        "block_number_period": "u32"
    },
    "NftCounter": {
        "counter": "u64",
        "last_updated": "u32"
    },
    "AccountInfo": "AccountInfoWithRefCount"
=======
    "ChannelPayoutsPayloadParameters": {
        "uploader_account": "GenericAccountId",
        "object_creation_params": "DataObjectCreationParameters",
        "expected_data_size_fee": "u128"
    },
    "UpdateChannelPayoutsParameters": {
        "commitment": "Option<Hash>",
        "payload": "Option<ChannelPayoutsPayloadParameters>",
        "min_cashout_allowed": "Option<u128>",
        "max_cashout_allowed": "Option<u128>",
        "channel_cashouts_enabled": "Option<bool>"
    },
    "AccountInfo": "AccountInfoWithRefCount",
    "ValidatorPrefs": "ValidatorPrefsWithCommission"
>>>>>>> bc20d0e9
}<|MERGE_RESOLUTION|>--- conflicted
+++ resolved
@@ -420,11 +420,8 @@
             "LockBlogPost": "PostId",
             "UnlockBlogPost": "PostId",
             "VetoProposal": "ProposalId",
-<<<<<<< HEAD
-            "UpdateGlobalNftLimit": "(NftLimitPeriod,u64)"
-=======
+            "UpdateGlobalNftLimit": "(NftLimitPeriod,u64)",
             "UpdateChannelPayouts": "UpdateChannelPayoutsParameters"
->>>>>>> bc20d0e9
         }
     },
     "ProposalDetailsOf": {
@@ -454,11 +451,8 @@
             "LockBlogPost": "PostId",
             "UnlockBlogPost": "PostId",
             "VetoProposal": "ProposalId",
-<<<<<<< HEAD
-            "UpdateGlobalNftLimit": "(NftLimitPeriod,u64)"
-=======
+            "UpdateGlobalNftLimit": "(NftLimitPeriod,u64)",
             "UpdateChannelPayouts": "UpdateChannelPayoutsParameters"
->>>>>>> bc20d0e9
         }
     },
     "VotingResults": {
@@ -683,9 +677,8 @@
     "Channel": {
         "owner": "ChannelOwner",
         "num_videos": "u64",
-<<<<<<< HEAD
         "collaborators": "BTreeMap<MemberId,ChannelAgentPermissions>",
-        "cumulative_payout_earned": "u128",
+        "cumulative_reward_claimed": "u128",
         "privilege_level": "ChannelPrivilegeLevel",
         "paused_features": "BTreeSet<PausableChannelFeature>",
         "transfer_status": "ChannelTransferStatus",
@@ -694,13 +687,6 @@
         "weekly_nft_limit": "LimitPerPeriod",
         "daily_nft_counter": "NftCounter",
         "weekly_nft_counter": "NftCounter"
-=======
-        "is_censored": "bool",
-        "reward_account": "Option<GenericAccountId>",
-        "collaborators": "BTreeSet<MemberId>",
-        "moderators": "BTreeSet<MemberId>",
-        "cumulative_reward_claimed": "u128"
->>>>>>> bc20d0e9
     },
     "ChannelOwner": {
         "_enum": {
@@ -797,11 +783,7 @@
         "buy_now_price": "Option<u128>",
         "whitelist": "BTreeSet<MemberId>",
         "end": "u32",
-<<<<<<< HEAD
-        "auction_duration": "u32",
-=======
         "start": "u32",
->>>>>>> bc20d0e9
         "extension_period": "u32",
         "min_bid_step": "u128",
         "top_bid": "Option<EnglishAuctionBid>"
@@ -811,12 +793,8 @@
         "buy_now_price": "Option<u128>",
         "whitelist": "BTreeSet<MemberId>",
         "bid_lock_duration": "u32",
-<<<<<<< HEAD
-        "auction_id": "OpenAuctionId"
-=======
         "auction_id": "OpenAuctionId",
         "start": "u32"
->>>>>>> bc20d0e9
     },
     "OpenAuctionBid": {
         "amount": "u128",
@@ -865,7 +843,6 @@
     },
     "NftMetadata": "Vec<u8>",
     "OpenAuctionId": "u64",
-<<<<<<< HEAD
     "ChannelPrivilegeLevel": "u8",
     "PausableChannelFeature": {
         "_enum": [
@@ -946,10 +923,8 @@
         "counter": "u64",
         "last_updated": "u32"
     },
-    "AccountInfo": "AccountInfoWithRefCount"
-=======
     "ChannelPayoutsPayloadParameters": {
-        "uploader_account": "GenericAccountId",
+        "uploader_account": "AccountId",
         "object_creation_params": "DataObjectCreationParameters",
         "expected_data_size_fee": "u128"
     },
@@ -962,5 +937,4 @@
     },
     "AccountInfo": "AccountInfoWithRefCount",
     "ValidatorPrefs": "ValidatorPrefsWithCommission"
->>>>>>> bc20d0e9
 }