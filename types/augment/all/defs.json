{
    "Credential": "u64",
    "CredentialSet": "BTreeSet<Credential>",
    "BlockAndTime": {
        "block": "u32",
        "time": "u64"
    },
    "ThreadId": "u64",
    "PostId": "u64",
    "InputValidationLengthConstraint": {
        "min": "u16",
        "max_min_diff": "u16"
    },
    "WorkingGroup": {
        "_enum": [
            "Storage",
            "Content"
        ]
    },
    "SlashingTerms": {
        "_enum": {
            "Unslashable": "Null",
            "Slashable": "SlashableTerms"
        }
    },
    "SlashableTerms": {
        "max_count": "u16",
        "max_percent_pts_per_time": "u16"
    },
    "MemoText": "Text",
    "Address": "AccountId",
    "LookupSource": "AccountId",
    "EntryMethod": {
        "_enum": {
            "Paid": "u64",
            "Screening": "AccountId",
            "Genesis": "Null"
        }
    },
    "MemberId": "u64",
    "PaidTermId": "u64",
    "SubscriptionId": "u64",
    "Membership": {
        "handle": "Text",
        "avatar_uri": "Text",
        "about": "Text",
        "registered_at_block": "u32",
        "registered_at_time": "u64",
        "entry": "EntryMethod",
        "suspended": "bool",
        "subscription": "Option<SubscriptionId>",
        "root_account": "GenericAccountId",
        "controller_account": "GenericAccountId"
    },
    "PaidMembershipTerms": {
        "fee": "u128",
        "text": "Text"
    },
    "ActorId": "u64",
    "ElectionStage": {
        "_enum": {
            "Announcing": "u32",
            "Voting": "u32",
            "Revealing": "u32"
        }
    },
    "ElectionStake": {
        "new": "u128",
        "transferred": "u128"
    },
    "SealedVote": {
        "voter": "GenericAccountId",
        "commitment": "Hash",
        "stake": "ElectionStake",
        "vote": "Option<GenericAccountId>"
    },
    "TransferableStake": {
        "seat": "u128",
        "backing": "u128"
    },
    "ElectionParameters": {
        "announcing_period": "u32",
        "voting_period": "u32",
        "revealing_period": "u32",
        "council_size": "u32",
        "candidacy_limit": "u32",
        "new_term_duration": "u32",
        "min_council_stake": "u128",
        "min_voting_stake": "u128"
    },
    "Seat": {
        "member": "GenericAccountId",
        "stake": "u128",
        "backers": "Backers"
    },
    "Seats": "Vec<Seat>",
    "Backer": {
        "member": "GenericAccountId",
        "stake": "u128"
    },
    "Backers": "Vec<Backer>",
    "RoleParameters": {
        "min_stake": "u128",
        "min_actors": "u32",
        "max_actors": "u32",
        "reward": "u128",
        "reward_period": "u32",
        "bonding_period": "u32",
        "unbonding_period": "u32",
        "min_service_period": "u32",
        "startup_grace_period": "u32",
        "entry_request_fee": "u128"
    },
    "PostTextChange": {
        "expired_at": "BlockAndTime",
        "text": "Text"
    },
    "ModerationAction": {
        "moderated_at": "BlockAndTime",
        "moderator_id": "GenericAccountId",
        "rationale": "Text"
    },
    "ChildPositionInParentCategory": {
        "parent_id": "CategoryId",
        "child_nr_in_parent_category": "u32"
    },
    "CategoryId": "u64",
    "Category": {
        "id": "CategoryId",
        "title": "Text",
        "description": "Text",
        "created_at": "BlockAndTime",
        "deleted": "bool",
        "archived": "bool",
        "num_direct_subcategories": "u32",
        "num_direct_unmoderated_threads": "u32",
        "num_direct_moderated_threads": "u32",
        "position_in_parent_category": "Option<ChildPositionInParentCategory>",
        "moderator_id": "GenericAccountId"
    },
    "Thread": {
        "id": "ThreadId",
        "title": "Text",
        "category_id": "CategoryId",
        "nr_in_category": "u32",
        "moderation": "Option<ModerationAction>",
        "num_unmoderated_posts": "u32",
        "num_moderated_posts": "u32",
        "created_at": "BlockAndTime",
        "author_id": "GenericAccountId"
    },
    "Post": {
        "id": "PostId",
        "thread_id": "ThreadId",
        "nr_in_thread": "u32",
        "current_text": "Text",
        "moderation": "Option<ModerationAction>",
        "text_change_history": "Vec<PostTextChange>",
        "created_at": "BlockAndTime",
        "author_id": "GenericAccountId"
    },
    "ReplyId": "u64",
    "Reply": {
        "owner": "GenericAccountId",
        "thread_id": "ThreadId",
        "text": "Text",
        "moderation": "Option<ModerationAction>"
    },
    "StakeId": "u64",
    "Stake": {
        "created": "u32",
        "staking_status": "StakingStatus"
    },
    "StakingStatus": {
        "_enum": {
            "NotStaked": "Null",
            "Staked": "Staked"
        }
    },
    "Staked": {
        "staked_amount": "u128",
        "staked_status": "StakedStatus",
        "next_slash_id": "u64",
        "ongoing_slashes": "BTreeMap<u64,Slash>"
    },
    "StakedStatus": {
        "_enum": {
            "Normal": "Null",
            "Unstaking": "Unstaking"
        }
    },
    "Unstaking": {
        "started_at_block": "u32",
        "is_active": "bool",
        "blocks_remaining_in_active_period_for_unstaking": "u32"
    },
    "Slash": {
        "started_at_block": "u32",
        "is_active": "bool",
        "blocks_remaining_in_active_period_for_slashing": "u32",
        "slash_amount": "u128"
    },
    "MintId": "u64",
    "Mint": {
        "capacity": "u128",
        "next_adjustment": "Option<NextAdjustment>",
        "created_at": "u32",
        "total_minted": "u128"
    },
    "MintBalanceOf": "u128",
    "BalanceOfMint": "u128",
    "NextAdjustment": {
        "adjustment": "AdjustOnInterval",
        "at_block": "u32"
    },
    "AdjustOnInterval": {
        "block_interval": "u32",
        "adjustment_type": "AdjustCapacityBy"
    },
    "AdjustCapacityBy": {
        "_enum": {
            "Setting": "u128",
            "Adding": "u128",
            "Reducing": "u128"
        }
    },
    "RecipientId": "u64",
    "RewardRelationshipId": "u64",
    "Recipient": {
        "total_reward_received": "u128",
        "total_reward_missed": "u128"
    },
    "RewardRelationship": {
        "recipient": "RecipientId",
        "mint_id": "MintId",
        "account": "GenericAccountId",
        "amount_per_payout": "u128",
        "next_payment_at_block": "Option<u32>",
        "payout_interval": "Option<u32>",
        "total_reward_received": "u128",
        "total_reward_missed": "u128"
    },
    "ApplicationId": "u64",
    "OpeningId": "u64",
    "Application": {
        "opening_id": "OpeningId",
        "application_index_in_opening": "u32",
        "add_to_opening_in_block": "u32",
        "active_role_staking_id": "Option<StakeId>",
        "active_application_staking_id": "Option<StakeId>",
        "stage": "ApplicationStage",
        "human_readable_text": "Text"
    },
    "ApplicationStage": {
        "_enum": {
            "Active": "Null",
            "Unstaking": "UnstakingApplicationStage",
            "Inactive": "InactiveApplicationStage"
        }
    },
    "ActivateOpeningAt": {
        "_enum": {
            "CurrentBlock": "Null",
            "ExactBlock": "u32"
        }
    },
    "ApplicationRationingPolicy": {
        "max_active_applicants": "u32"
    },
    "OpeningStage": {
        "_enum": {
            "WaitingToBegin": "WaitingToBeingOpeningStageVariant",
            "Active": "ActiveOpeningStageVariant"
        }
    },
    "StakingPolicy": {
        "amount": "u128",
        "amount_mode": "StakingAmountLimitMode",
        "crowded_out_unstaking_period_length": "Option<u32>",
        "review_period_expired_unstaking_period_length": "Option<u32>"
    },
    "Opening": {
        "created": "u32",
        "stage": "OpeningStage",
        "max_review_period_length": "u32",
        "application_rationing_policy": "Option<ApplicationRationingPolicy>",
        "application_staking_policy": "Option<StakingPolicy>",
        "role_staking_policy": "Option<StakingPolicy>",
        "human_readable_text": "Text"
    },
    "WaitingToBeingOpeningStageVariant": {
        "begins_at_block": "u32"
    },
    "ActiveOpeningStageVariant": {
        "stage": "ActiveOpeningStage",
        "applications_added": "Vec<ApplicationId>",
        "active_application_count": "u32",
        "unstaking_application_count": "u32",
        "deactivated_application_count": "u32"
    },
    "ActiveOpeningStage": {
        "_enum": {
            "AcceptingApplications": "AcceptingApplications",
            "ReviewPeriod": "ReviewPeriod",
            "Deactivated": "Deactivated"
        }
    },
    "AcceptingApplications": {
        "started_accepting_applicants_at_block": "u32"
    },
    "ReviewPeriod": {
        "started_accepting_applicants_at_block": "u32",
        "started_review_period_at_block": "u32"
    },
    "Deactivated": {
        "cause": "OpeningDeactivationCause",
        "deactivated_at_block": "u32",
        "started_accepting_applicants_at_block": "u32",
        "started_review_period_at_block": "Option<u32>"
    },
    "OpeningDeactivationCause": {
        "_enum": [
            "CancelledBeforeActivation",
            "CancelledAcceptingApplications",
            "CancelledInReviewPeriod",
            "ReviewPeriodExpired",
            "Filled"
        ]
    },
    "InactiveApplicationStage": {
        "deactivation_initiated": "u32",
        "deactivated": "u32",
        "cause": "ApplicationDeactivationCause"
    },
    "UnstakingApplicationStage": {
        "deactivation_initiated": "u32",
        "cause": "ApplicationDeactivationCause"
    },
    "ApplicationDeactivationCause": {
        "_enum": [
            "External",
            "Hired",
            "NotHired",
            "CrowdedOut",
            "OpeningCancelled",
            "ReviewPeriodExpired",
            "OpeningFilled"
        ]
    },
    "StakingAmountLimitMode": {
        "_enum": [
            "AtLeast",
            "Exact"
        ]
    },
    "ChannelId": "u64",
    "CuratorId": "u64",
    "CuratorOpeningId": "u64",
    "CuratorApplicationId": "u64",
    "LeadId": "u64",
    "PrincipalId": "u64",
    "OptionalText": "Option<Text>",
    "Channel": {
        "verified": "bool",
        "handle": "Text",
        "title": "OptionalText",
        "description": "OptionalText",
        "avatar": "OptionalText",
        "banner": "OptionalText",
        "content": "ChannelContentType",
        "owner": "MemberId",
        "role_account": "GenericAccountId",
        "publication_status": "ChannelPublicationStatus",
        "curation_status": "ChannelCurationStatus",
        "created": "u32",
        "principal_id": "PrincipalId"
    },
    "ChannelContentType": {
        "_enum": [
            "Video",
            "Music",
            "Ebook"
        ]
    },
    "ChannelCurationStatus": {
        "_enum": [
            "Normal",
            "Censored"
        ]
    },
    "ChannelPublicationStatus": {
        "_enum": [
            "Public",
            "Unlisted"
        ]
    },
    "CurationActor": {
        "_enum": {
            "Lead": "Null",
            "Curator": "CuratorId"
        }
    },
    "Curator": {
        "role_account": "GenericAccountId",
        "reward_relationship": "Option<RewardRelationshipId>",
        "role_stake_profile": "Option<CuratorRoleStakeProfile>",
        "stage": "CuratorRoleStage",
        "induction": "CuratorInduction",
        "principal_id": "PrincipalId"
    },
    "CuratorApplication": {
        "role_account": "GenericAccountId",
        "curator_opening_id": "CuratorOpeningId",
        "member_id": "MemberId",
        "application_id": "ApplicationId"
    },
    "CuratorOpening": {
        "opening_id": "OpeningId",
        "curator_applications": "Vec<CuratorApplicationId>",
        "policy_commitment": "OpeningPolicyCommitment"
    },
    "Lead": {
        "member_id": "MemberId",
        "role_account": "GenericAccountId",
        "reward_relationship": "Option<RewardRelationshipId>",
        "inducted": "u32",
        "stage": "LeadRoleState"
    },
    "OpeningPolicyCommitment": {
        "application_rationing_policy": "Option<ApplicationRationingPolicy>",
        "max_review_period_length": "u32",
        "application_staking_policy": "Option<StakingPolicy>",
        "role_staking_policy": "Option<StakingPolicy>",
        "role_slashing_terms": "SlashingTerms",
        "fill_opening_successful_applicant_application_stake_unstaking_period": "Option<u32>",
        "fill_opening_failed_applicant_application_stake_unstaking_period": "Option<u32>",
        "fill_opening_failed_applicant_role_stake_unstaking_period": "Option<u32>",
        "terminate_curator_application_stake_unstaking_period": "Option<u32>",
        "terminate_curator_role_stake_unstaking_period": "Option<u32>",
        "exit_curator_role_application_stake_unstaking_period": "Option<u32>",
        "exit_curator_role_stake_unstaking_period": "Option<u32>"
    },
    "Principal": {
        "_enum": {
            "Lead": "Null",
            "Curator": "CuratorId",
            "ChannelOwner": "ChannelId"
        }
    },
    "WorkingGroupUnstaker": {
        "_enum": {
            "Lead": "LeadId",
            "Curator": "CuratorId"
        }
    },
    "CuratorApplicationIdToCuratorIdMap": "BTreeMap<ApplicationId,CuratorId>",
    "CuratorApplicationIdSet": "BTreeSet<CuratorApplicationId>",
    "CuratorRoleStakeProfile": {
        "stake_id": "StakeId",
        "termination_unstaking_period": "Option<u32>",
        "exit_unstaking_period": "Option<u32>"
    },
    "CuratorRoleStage": {
        "_enum": {
            "Active": "Null",
            "Unstaking": "CuratorExitSummary",
            "Exited": "CuratorExitSummary"
        }
    },
    "CuratorExitSummary": {
        "origin": "CuratorExitInitiationOrigin",
        "initiated_at_block_number": "u32",
        "rationale_text": "Text"
    },
    "CuratorExitInitiationOrigin": {
        "_enum": [
            "Lead",
            "Curator"
        ]
    },
    "LeadRoleState": {
        "_enum": {
            "Active": "Null",
            "Exited": "ExitedLeadRole"
        }
    },
    "ExitedLeadRole": {
        "initiated_at_block_number": "u32"
    },
    "CuratorInduction": {
        "lead": "LeadId",
        "curator_application_id": "CuratorApplicationId",
        "at_block": "u32"
    },
    "RationaleText": "Bytes",
    "ApplicationOf": {
        "role_account_id": "GenericAccountId",
        "opening_id": "OpeningId",
        "member_id": "MemberId",
        "application_id": "ApplicationId"
    },
    "ApplicationIdSet": "BTreeSet<ApplicationId>",
    "ApplicationIdToWorkerIdMap": "BTreeMap<ApplicationId,WorkerId>",
    "WorkerId": "u64",
    "WorkerOf": {
        "member_id": "MemberId",
        "role_account_id": "GenericAccountId",
        "reward_relationship": "Option<RewardRelationshipId>",
        "role_stake_profile": "Option<RoleStakeProfile>"
    },
    "OpeningOf": {
        "hiring_opening_id": "OpeningId",
        "applications": "Vec<ApplicationId>",
        "policy_commitment": "WorkingGroupOpeningPolicyCommitment",
        "opening_type": "OpeningType"
    },
    "StorageProviderId": "u64",
    "OpeningType": {
        "_enum": {
            "Leader": "Null",
            "Worker": "Null"
        }
    },
    "HiringApplicationId": "u64",
    "RewardPolicy": {
        "amount_per_payout": "u128",
        "next_payment_at_block": "u32",
        "payout_interval": "Option<u32>"
    },
    "WorkingGroupOpeningPolicyCommitment": {
        "application_rationing_policy": "Option<ApplicationRationingPolicy>",
        "max_review_period_length": "u32",
        "application_staking_policy": "Option<StakingPolicy>",
        "role_staking_policy": "Option<StakingPolicy>",
        "role_slashing_terms": "SlashingTerms",
        "fill_opening_successful_applicant_application_stake_unstaking_period": "Option<u32>",
        "fill_opening_failed_applicant_application_stake_unstaking_period": "Option<u32>",
        "fill_opening_failed_applicant_role_stake_unstaking_period": "Option<u32>",
        "terminate_application_stake_unstaking_period": "Option<u32>",
        "terminate_role_stake_unstaking_period": "Option<u32>",
        "exit_role_application_stake_unstaking_period": "Option<u32>",
        "exit_role_stake_unstaking_period": "Option<u32>"
    },
    "RoleStakeProfile": {
        "stake_id": "StakeId",
        "termination_unstaking_period": "Option<u32>",
        "exit_unstaking_period": "Option<u32>"
    },
    "Url": "Text",
    "IPNSIdentity": "Text",
    "ServiceProviderRecord": {
        "identity": "IPNSIdentity",
        "expires_at": "u32"
    },
<<<<<<< HEAD
=======
    "ContentId": "Text",
>>>>>>> 012cb032
    "LiaisonJudgement": {
        "_enum": [
            "Pending",
            "Accepted",
            "Rejected"
        ]
    },
    "DataObject": {
        "owner": "MemberId",
        "added_at": "BlockAndTime",
        "type_id": "DataObjectTypeId",
        "size": "u64",
        "liaison": "StorageProviderId",
        "liaison_judgement": "LiaisonJudgement",
        "ipfs_content_id": "Text"
    },
    "DataObjectStorageRelationshipId": "u64",
    "DataObjectStorageRelationship": {
        "content_id": "Hash",
        "storage_provider": "StorageProviderId",
        "ready": "bool"
    },
    "DataObjectTypeId": "u64",
    "DataObjectType": {
        "description": "Text",
        "active": "bool"
    },
    "DataObjectsMap": "BTreeMap<[u8;32],DataObject>",
    "ProposalId": "u32",
    "ProposalStatus": {
        "_enum": {
            "Active": "Option<ActiveStake>",
            "Finalized": "Finalized"
        }
    },
    "ProposalOf": {
        "parameters": "ProposalParameters",
        "proposerId": "MemberId",
        "title": "Text",
        "description": "Text",
        "createdAt": "u32",
        "status": "ProposalStatus",
        "votingResults": "VotingResults"
    },
    "ProposalDetails": {
        "_enum": {
            "Text": "Text",
            "RuntimeUpgrade": "Bytes",
            "SetElectionParameters": "ElectionParameters",
            "Spending": "(Balance,AccountId)",
            "SetLead": "Option<SetLeadParams>",
            "SetContentWorkingGroupMintCapacity": "u128",
            "EvictStorageProvider": "GenericAccountId",
            "SetValidatorCount": "u32",
            "SetStorageRoleParameters": "RoleParameters",
            "AddWorkingGroupLeaderOpening": "AddOpeningParameters",
            "BeginReviewWorkingGroupLeaderApplication": "(OpeningId,WorkingGroup)",
            "FillWorkingGroupLeaderOpening": "FillOpeningParameters",
            "SetWorkingGroupMintCapacity": "(Balance,WorkingGroup)",
            "DecreaseWorkingGroupLeaderStake": "(WorkerId,Balance,WorkingGroup)",
            "SlashWorkingGroupLeaderStake": "(WorkerId,Balance,WorkingGroup)",
            "SetWorkingGroupLeaderReward": "(WorkerId,Balance,WorkingGroup)",
            "TerminateWorkingGroupLeaderRole": "TerminateRoleParameters"
        }
    },
    "ProposalDetailsOf": {
        "_enum": {
            "Text": "Text",
            "RuntimeUpgrade": "Bytes",
            "SetElectionParameters": "ElectionParameters",
            "Spending": "(Balance,AccountId)",
            "SetLead": "Option<SetLeadParams>",
            "SetContentWorkingGroupMintCapacity": "u128",
            "EvictStorageProvider": "GenericAccountId",
            "SetValidatorCount": "u32",
            "SetStorageRoleParameters": "RoleParameters",
            "AddWorkingGroupLeaderOpening": "AddOpeningParameters",
            "BeginReviewWorkingGroupLeaderApplication": "(OpeningId,WorkingGroup)",
            "FillWorkingGroupLeaderOpening": "FillOpeningParameters",
            "SetWorkingGroupMintCapacity": "(Balance,WorkingGroup)",
            "DecreaseWorkingGroupLeaderStake": "(WorkerId,Balance,WorkingGroup)",
            "SlashWorkingGroupLeaderStake": "(WorkerId,Balance,WorkingGroup)",
            "SetWorkingGroupLeaderReward": "(WorkerId,Balance,WorkingGroup)",
            "TerminateWorkingGroupLeaderRole": "TerminateRoleParameters"
        }
    },
    "VotingResults": {
        "abstensions": "u32",
        "approvals": "u32",
        "rejections": "u32",
        "slashes": "u32"
    },
    "ProposalParameters": {
        "votingPeriod": "u32",
        "gracePeriod": "u32",
        "approvalQuorumPercentage": "u32",
        "approvalThresholdPercentage": "u32",
        "slashingQuorumPercentage": "u32",
        "slashingThresholdPercentage": "u32",
        "requiredStake": "Option<u128>"
    },
    "VoteKind": {
        "_enum": [
            "Approve",
            "Reject",
            "Slash",
            "Abstain"
        ]
    },
    "ThreadCounter": {
        "author_id": "MemberId",
        "counter": "u32"
    },
    "DiscussionThread": {
        "title": "Bytes",
        "created_at": "u32",
        "author_id": "MemberId"
    },
    "DiscussionPost": {
        "text": "Bytes",
        "created_at": "u32",
        "updated_at": "u32",
        "author_id": "MemberId",
        "thread_id": "ThreadId",
        "edition_number": "u32"
    },
    "AddOpeningParameters": {
        "activate_at": "ActivateOpeningAt",
        "commitment": "WorkingGroupOpeningPolicyCommitment",
        "human_readable_text": "Bytes",
        "working_group": "WorkingGroup"
    },
    "FillOpeningParameters": {
        "opening_id": "OpeningId",
        "successful_application_id": "ApplicationId",
        "reward_policy": "Option<RewardPolicy>",
        "working_group": "WorkingGroup"
    },
    "TerminateRoleParameters": {
        "worker_id": "WorkerId",
        "rationale": "Bytes",
        "slash": "bool",
        "working_group": "WorkingGroup"
    },
    "ActiveStake": {
        "stake_id": "StakeId",
        "source_account_id": "GenericAccountId"
    },
    "Finalized": {
        "proposalStatus": "ProposalDecisionStatus",
        "finalizedAt": "u32",
        "encodedUnstakingErrorDueToBrokenRuntime": "Option<Vec<u8>>",
        "stakeDataAfterUnstakingError": "Option<ActiveStake>"
    },
    "ProposalDecisionStatus": {
        "_enum": {
            "Canceled": "Null",
            "Vetoed": "Null",
            "Rejected": "Null",
            "Slashed": "Null",
            "Expired": "Null",
            "Approved": "Approved"
        }
    },
    "ExecutionFailed": {
        "error": "Text"
    },
    "Approved": {
        "_enum": {
            "PendingExecution": "Null",
            "Executed": "Null",
            "ExecutionFailed": "ExecutionFailed"
        }
    },
    "SetLeadParams": "(MemberId,GenericAccountId)",
    "Nonce": "u64",
    "EntityId": "u64",
    "ClassId": "u64",
    "CuratorGroupId": "u64",
    "VecMaxLength": "u16",
    "TextMaxLength": "u16",
    "HashedTextMaxLength": "Option<u16>",
    "PropertyId": "u16",
    "SchemaId": "u16",
    "SameController": "bool",
    "ClassPermissions": {
        "any_member": "bool",
        "entity_creation_blocked": "bool",
        "all_entity_property_values_locked": "bool",
        "maintainers": "Vec<CuratorGroupId>"
    },
    "PropertyTypeSingle": {
        "_enum": {
            "Bool": "Null",
            "Uint16": "Null",
            "Uint32": "Null",
            "Uint64": "Null",
            "Int16": "Null",
            "Int32": "Null",
            "Int64": "Null",
            "Text": "TextMaxLength",
            "Hash": "HashedTextMaxLength",
            "Reference": "(ClassId,SameController)"
        }
    },
    "PropertyTypeVector": {
        "vec_type": "PropertyTypeSingle",
        "max_length": "VecMaxLength"
    },
    "PropertyType": {
        "_enum": {
            "Single": "PropertyTypeSingle",
            "Vector": "PropertyTypeVector"
        }
    },
    "PropertyLockingPolicy": {
        "is_locked_from_maintainer": "bool",
        "is_locked_from_controller": "bool"
    },
    "Property": {
        "property_type": "PropertyType",
        "required": "bool",
        "unique": "bool",
        "name": "Text",
        "description": "Text",
        "locking_policy": "PropertyLockingPolicy"
    },
    "Schema": {
        "properties": "Vec<PropertyId>",
        "is_active": "bool"
    },
    "Class": {
        "class_permissions": "ClassPermissions",
        "properties": "Vec<Property>",
        "schemas": "Vec<Schema>",
        "name": "Text",
        "description": "Text",
        "maximum_entities_count": "EntityId",
        "current_number_of_entities": "EntityId",
        "default_entity_creation_voucher_upper_bound": "EntityId"
    },
    "ClassOf": {
        "class_permissions": "ClassPermissions",
        "properties": "Vec<Property>",
        "schemas": "Vec<Schema>",
        "name": "Text",
        "description": "Text",
        "maximum_entities_count": "EntityId",
        "current_number_of_entities": "EntityId",
        "default_entity_creation_voucher_upper_bound": "EntityId"
    },
    "EntityController": {
        "_enum": {
            "Maintainers": "Null",
            "Member": "MemberId",
            "Lead": "Null"
        }
    },
    "EntityPermissions": {
        "controller": "EntityController",
        "frozen": "bool",
        "referenceable": "bool"
    },
    "StoredValue": {
        "_enum": {
            "Bool": "bool",
            "Uint16": "u16",
            "Uint32": "u32",
            "Uint64": "u64",
            "Int16": "i16",
            "Int32": "i32",
            "Int64": "i64",
            "Text": "Text",
            "Hash": "Hash",
            "Reference": "EntityId"
        }
    },
    "VecStoredValue": {
        "_enum": {
            "Bool": "Vec<bool>",
            "Uint16": "Vec<u16>",
            "Uint32": "Vec<u32>",
            "Uint64": "Vec<u64>",
            "Int16": "Vec<i16>",
            "Int32": "Vec<i32>",
            "Int64": "Vec<i64>",
            "Hash": "Vec<Hash>",
            "Text": "Vec<Text>",
            "Reference": "Vec<EntityId>"
        }
    },
    "VecStoredPropertyValue": {
        "vec_value": "VecStoredValue",
        "nonce": "Nonce"
    },
    "StoredPropertyValue": {
        "_enum": {
            "Single": "StoredValue",
            "Vector": "VecStoredPropertyValue"
        }
    },
    "InboundReferenceCounter": {
        "total": "u32",
        "same_owner": "u32"
    },
    "Entity": {
        "entity_permissions": "EntityPermissions",
        "class_id": "ClassId",
        "supported_schemas": "Vec<SchemaId>",
        "values": "BTreeMap<PropertyId,StoredPropertyValue>",
        "reference_counter": "InboundReferenceCounter"
    },
    "EntityOf": {
        "entity_permissions": "EntityPermissions",
        "class_id": "ClassId",
        "supported_schemas": "Vec<SchemaId>",
        "values": "BTreeMap<PropertyId,StoredPropertyValue>",
        "reference_counter": "InboundReferenceCounter"
    },
    "CuratorGroup": {
        "curators": "Vec<u64>",
        "active": "bool",
        "number_of_classes_maintained": "u32"
    },
    "EntityCreationVoucher": {
        "maximum_entities_count": "EntityId",
        "entities_created": "EntityId"
    },
    "Actor": {
        "_enum": {
            "Curator": "(CuratorGroupId,u64)",
            "Member": "MemberId",
            "Lead": "Null"
        }
    },
    "EntityReferenceCounterSideEffect": {
        "total": "i32",
        "same_owner": "i32"
    },
    "ReferenceCounterSideEffects": "BTreeMap<EntityId,EntityReferenceCounterSideEffect>",
    "SideEffects": "Option<ReferenceCounterSideEffects>",
    "SideEffect": "Option<(EntityId,EntityReferenceCounterSideEffect)>",
    "Status": "bool",
    "InputValue": {
        "_enum": {
            "Bool": "bool",
            "Uint16": "u16",
            "Uint32": "u32",
            "Uint64": "u64",
            "Int16": "i16",
            "Int32": "i32",
            "Int64": "i64",
            "Text": "Text",
            "TextToHash": "Text",
            "Reference": "EntityId"
        }
    },
    "VecInputValue": {
        "_enum": {
            "Bool": "Vec<bool>",
            "Uint16": "Vec<u16>",
            "Uint32": "Vec<u32>",
            "Uint64": "Vec<u64>",
            "Int16": "Vec<i16>",
            "Int32": "Vec<i32>",
            "Int64": "Vec<i64>",
            "TextToHash": "Vec<Text>",
            "Text": "Vec<Text>",
            "Reference": "Vec<EntityId>"
        }
    },
    "InputPropertyValue": {
        "_enum": {
            "Single": "InputValue",
            "Vector": "VecInputValue"
        }
    },
    "ParameterizedEntity": {
        "_enum": {
            "InternalEntityJustAdded": "u32",
            "ExistingEntity": "EntityId"
        }
    },
    "ParametrizedPropertyValue": {
        "_enum": {
            "InputPropertyValue": "InputPropertyValue",
            "InternalEntityJustAdded": "u32",
            "InternalEntityVec": "Vec<ParameterizedEntity>"
        }
    },
    "ParametrizedClassPropertyValue": {
        "in_class_index": "PropertyId",
        "value": "ParametrizedPropertyValue"
    },
    "CreateEntityOperation": {
        "class_id": "ClassId"
    },
    "UpdatePropertyValuesOperation": {
        "entity_id": "ParameterizedEntity",
        "new_parametrized_property_values": "Vec<ParametrizedClassPropertyValue>"
    },
    "AddSchemaSupportToEntityOperation": {
        "entity_id": "ParameterizedEntity",
        "schema_id": "SchemaId",
        "parametrized_property_values": "Vec<ParametrizedClassPropertyValue>"
    },
    "OperationType": {
        "_enum": {
            "CreateEntity": "CreateEntityOperation",
            "UpdatePropertyValues": "UpdatePropertyValuesOperation",
            "AddSchemaSupportToEntity": "AddSchemaSupportToEntityOperation"
        }
    },
    "InputEntityValuesMap": "BTreeMap<PropertyId,InputPropertyValue>",
    "ClassPermissionsType": "Null",
    "ClassPropertyValue": "Null",
    "Operation": "Null",
    "ReferenceConstraint": "Null",
    "FailedAt": "u32",
    "StorageBucketId": "u64",
    "StorageBucketsPerBagValueConstraint": {
        "min": "u64",
        "max_min_diff": "u64"
    },
    "DataObjectId": "u64",
<<<<<<< HEAD
    "DynamicBagIdType": {
        "_enum": {
            "Member": "MemberId",
            "Channel": "ChannelId"
        }
    },
    "DynamicBagId": {
        "_enum": {
            "Member": "MemberId",
            "Channel": "ChannelId"
=======
    "DynamicBagId": {
        "_enum": {
            "Member": "MemberId",
            "Channel": "u64"
>>>>>>> 012cb032
        }
    },
    "Voucher": {
        "sizeLimit": "u64",
        "objectsLimit": "u64",
        "sizeUsed": "u64",
        "objectsUsed": "u64"
    },
    "DynamicBagType": {
        "_enum": [
            "Member",
            "Channel"
        ]
    },
    "DynamicBagCreationPolicy": {
        "numberOfStorageBuckets": "u64"
    },
    "DynamicBag": {
        "objects": "BTreeMap<DataObjectId,{\"accepted\":\"bool\",\"deletion_prize\":\"u128\",\"size\":\"u64\"}>",
        "stored_by": "StorageBucketIdSet",
        "distributed_by": "Vec<u64>",
        "deletion_prize": "u128"
    },
    "StaticBag": {
        "objects": "BTreeMap<DataObjectId,{\"accepted\":\"bool\",\"deletion_prize\":\"u128\",\"size\":\"u64\"}>",
        "stored_by": "StorageBucketIdSet",
        "distributed_by": "Vec<u64>"
    },
    "StorageBucket": {
        "operator_status": "StorageBucketOperatorStatus",
        "accepting_new_bags": "bool",
        "voucher": "Voucher",
        "metadata": "Text"
    },
    "StaticBagId": {
        "_enum": {
            "Council": "Null",
            "WorkingGroup": "WorkingGroup"
        }
    },
    "Static": {
        "_enum": {
            "Council": "Null",
            "WorkingGroup": "WorkingGroup"
        }
<<<<<<< HEAD
=======
    },
    "Dynamic": {
        "_enum": {
            "Member": "MemberId",
            "Channel": "u64"
        }
>>>>>>> 012cb032
    },
    "BagId": {
        "_enum": {
            "Static": "Static",
<<<<<<< HEAD
            "Dynamic": "DynamicBagIdType"
=======
            "Dynamic": "Dynamic"
>>>>>>> 012cb032
        }
    },
    "DataObjectCreationParameters": {
        "size": "u64",
        "ipfsContentId": "Text"
    },
    "BagIdType": {
        "_enum": {
            "Static": "Static",
<<<<<<< HEAD
            "Dynamic": "DynamicBagIdType"
=======
            "Dynamic": "Dynamic"
>>>>>>> 012cb032
        }
    },
    "UploadParameters": {
        "authenticationKey": "Text",
        "bagId": "BagId",
        "objectCreationList": "Vec<DataObjectCreationParameters>",
        "deletionPrizeSourceAccountId": "GenericAccountId"
    },
    "StorageBucketIdSet": "BTreeSet<StorageBucketId>",
    "DataObjectIdSet": "BTreeSet<DataObjectId>",
    "ContentIdSet": "BTreeSet<ContentId>",
<<<<<<< HEAD
    "ContentId": "Text"
=======
    "StorageBucketOperatorStatus": {
        "_enum": {
            "Missing": "Null",
            "InvitedStorageWorker": "u64",
            "StorageWorker": "u64"
        }
    }
>>>>>>> 012cb032
}<|MERGE_RESOLUTION|>--- conflicted
+++ resolved
@@ -552,10 +552,6 @@
         "identity": "IPNSIdentity",
         "expires_at": "u32"
     },
-<<<<<<< HEAD
-=======
-    "ContentId": "Text",
->>>>>>> 012cb032
     "LiaisonJudgement": {
         "_enum": [
             "Pending",
@@ -981,7 +977,6 @@
         "max_min_diff": "u64"
     },
     "DataObjectId": "u64",
-<<<<<<< HEAD
     "DynamicBagIdType": {
         "_enum": {
             "Member": "MemberId",
@@ -992,12 +987,6 @@
         "_enum": {
             "Member": "MemberId",
             "Channel": "ChannelId"
-=======
-    "DynamicBagId": {
-        "_enum": {
-            "Member": "MemberId",
-            "Channel": "u64"
->>>>>>> 012cb032
         }
     },
     "Voucher": {
@@ -1043,24 +1032,11 @@
             "Council": "Null",
             "WorkingGroup": "WorkingGroup"
         }
-<<<<<<< HEAD
-=======
-    },
-    "Dynamic": {
-        "_enum": {
-            "Member": "MemberId",
-            "Channel": "u64"
-        }
->>>>>>> 012cb032
     },
     "BagId": {
         "_enum": {
             "Static": "Static",
-<<<<<<< HEAD
             "Dynamic": "DynamicBagIdType"
-=======
-            "Dynamic": "Dynamic"
->>>>>>> 012cb032
         }
     },
     "DataObjectCreationParameters": {
@@ -1070,11 +1046,7 @@
     "BagIdType": {
         "_enum": {
             "Static": "Static",
-<<<<<<< HEAD
             "Dynamic": "DynamicBagIdType"
-=======
-            "Dynamic": "Dynamic"
->>>>>>> 012cb032
         }
     },
     "UploadParameters": {
@@ -1086,15 +1058,5 @@
     "StorageBucketIdSet": "BTreeSet<StorageBucketId>",
     "DataObjectIdSet": "BTreeSet<DataObjectId>",
     "ContentIdSet": "BTreeSet<ContentId>",
-<<<<<<< HEAD
     "ContentId": "Text"
-=======
-    "StorageBucketOperatorStatus": {
-        "_enum": {
-            "Missing": "Null",
-            "InvitedStorageWorker": "u64",
-            "StorageWorker": "u64"
-        }
-    }
->>>>>>> 012cb032
 }