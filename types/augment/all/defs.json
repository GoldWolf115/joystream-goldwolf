--- conflicted
+++ resolved
@@ -7,9 +7,9 @@
     },
     "ThreadId": "u64",
     "PostId": "u64",
-    "InputValidationLengthConstraint": {
-        "min": "u16",
-        "max_min_diff": "u16"
+    "InputValidationLengthConstraintU64": {
+        "min": "u64",
+        "max_min_diff": "u64"
     },
     "WorkingGroup": {
         "_enum": [
@@ -232,14 +232,6 @@
         ]
     },
     "StorageBucketId": "u64",
-    "StorageBucketsPerBagValueConstraint": {
-        "min": "u64",
-        "max_min_diff": "u64"
-    },
-    "DistributionBucketsPerBagValueConstraint": {
-        "min": "u64",
-        "max_min_diff": "u64"
-    },
     "DataObjectId": "u64",
     "DynamicBagId": {
         "_enum": {
@@ -361,9 +353,13 @@
     "DistributionBucketFamily": {
         "next_distribution_bucket_index": "DistributionBucketIndex"
     },
+    "StorageBucketsPerBagValueConstraint": {
+        "min": "u64",
+        "max_min_diff": "u64"
+    },
     "DistributionBucketsPerBagValueConstraint": {
-        "min": "u16",
-        "max_min_diff": "u16"
+        "min": "u64",
+        "max_min_diff": "u64"
     },
     "DataObjectIdMap": "BTreeMap<DataObjectId,DataObject>",
     "DistributionBucketIndexSet": "BTreeSet<DistributionBucketIndex>",
@@ -687,12 +683,7 @@
     "Channel": {
         "owner": "ChannelOwner",
         "num_videos": "u64",
-<<<<<<< HEAD
         "collaborators": "BTreeMap<MemberId,ChannelAgentPermissions>",
-        "moderators": "BTreeSet<MemberId>",
-=======
-        "collaborators": "BTreeSet<MemberId>",
->>>>>>> 656679a4
         "cumulative_payout_earned": "u128",
         "privilege_level": "ChannelPrivilegeLevel",
         "paused_features": "BTreeSet<PausableChannelFeature>",
@@ -716,14 +707,9 @@
     "ChannelCreationParameters": {
         "assets": "Option<StorageAssets>",
         "meta": "Option<Bytes>",
-<<<<<<< HEAD
         "collaborators": "BTreeMap<MemberId,ChannelAgentPermissions>",
-        "moderators": "BTreeSet<MemberId>",
-=======
-        "collaborators": "BTreeSet<MemberId>",
         "storage_buckets": "BTreeSet<u64>",
         "distribution_Bucket": "BTreeSet<u64>",
->>>>>>> 656679a4
         "expected_dynamic_bag_deletion_prize": "u128",
         "expected_data_object_deletion_prize": "u128"
     },
@@ -902,14 +888,11 @@
             "UpdateChannelMetadata",
             "ManageNonVideoChannelAssets",
             "ManageChannelCollaborators",
-            "ManageChannelModerators",
             "UpdateVideoMetadata",
-            "UpdateVideoCommentsStatus",
             "AddVideo",
             "ManageVideoAssets",
             "DeleteChannel",
             "DeleteVideo",
-            "ManageVideoDescriptionPost",
             "ManageVideoNfts",
             "AgentRemark",
             "TransferChannel",
