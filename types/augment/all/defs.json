{
    "Credential": "u64",
    "CredentialSet": "BTreeSet<Credential>",
    "BlockAndTime": {
        "block": "u32",
        "time": "u64"
    },
    "ThreadId": "u64",
    "PostId": "u64",
    "InputValidationLengthConstraint": {
        "min": "u16",
        "max_min_diff": "u16"
    },
    "WorkingGroup": {
        "_enum": [
            "Storage",
            "Content"
        ]
    },
    "SlashingTerms": {
        "_enum": {
            "Unslashable": "Null",
            "Slashable": "SlashableTerms"
        }
    },
    "SlashableTerms": {
        "max_count": "u16",
        "max_percent_pts_per_time": "u16"
    },
    "MemoText": "Text",
    "Address": "AccountId",
    "LookupSource": "AccountId",
    "EntryMethod": {
        "_enum": {
            "Paid": "u64",
            "Screening": "AccountId",
            "Genesis": "Null"
        }
    },
    "MemberId": "u64",
    "PaidTermId": "u64",
    "SubscriptionId": "u64",
    "Membership": {
        "handle": "Text",
        "avatar_uri": "Text",
        "about": "Text",
        "registered_at_block": "u32",
        "registered_at_time": "u64",
        "entry": "EntryMethod",
        "suspended": "bool",
        "subscription": "Option<SubscriptionId>",
        "root_account": "GenericAccountId",
        "controller_account": "GenericAccountId"
    },
    "PaidMembershipTerms": {
        "fee": "u128",
        "text": "Text"
    },
    "ActorId": "u64",
    "ElectionStage": {
        "_enum": {
            "Announcing": "u32",
            "Voting": "u32",
            "Revealing": "u32"
        }
    },
    "ElectionStake": {
        "new": "u128",
        "transferred": "u128"
    },
    "SealedVote": {
        "voter": "GenericAccountId",
        "commitment": "Hash",
        "stake": "ElectionStake",
        "vote": "Option<GenericAccountId>"
    },
    "TransferableStake": {
        "seat": "u128",
        "backing": "u128"
    },
    "ElectionParameters": {
        "announcing_period": "u32",
        "voting_period": "u32",
        "revealing_period": "u32",
        "council_size": "u32",
        "candidacy_limit": "u32",
        "new_term_duration": "u32",
        "min_council_stake": "u128",
        "min_voting_stake": "u128"
    },
    "Seat": {
        "member": "GenericAccountId",
        "stake": "u128",
        "backers": "Backers"
    },
    "Seats": "Vec<Seat>",
    "Backer": {
        "member": "GenericAccountId",
        "stake": "u128"
    },
    "Backers": "Vec<Backer>",
    "RoleParameters": {
        "min_stake": "u128",
        "min_actors": "u32",
        "max_actors": "u32",
        "reward": "u128",
        "reward_period": "u32",
        "bonding_period": "u32",
        "unbonding_period": "u32",
        "min_service_period": "u32",
        "startup_grace_period": "u32",
        "entry_request_fee": "u128"
    },
    "PostTextChange": {
        "expired_at": "BlockAndTime",
        "text": "Text"
    },
    "ModerationAction": {
        "moderated_at": "BlockAndTime",
        "moderator_id": "GenericAccountId",
        "rationale": "Text"
    },
    "ChildPositionInParentCategory": {
        "parent_id": "CategoryId",
        "child_nr_in_parent_category": "u32"
    },
    "CategoryId": "u64",
    "Category": {
        "id": "CategoryId",
        "title": "Text",
        "description": "Text",
        "created_at": "BlockAndTime",
        "deleted": "bool",
        "archived": "bool",
        "num_direct_subcategories": "u32",
        "num_direct_unmoderated_threads": "u32",
        "num_direct_moderated_threads": "u32",
        "position_in_parent_category": "Option<ChildPositionInParentCategory>",
        "moderator_id": "GenericAccountId"
    },
    "Thread": {
        "id": "ThreadId",
        "title": "Text",
        "category_id": "CategoryId",
        "nr_in_category": "u32",
        "moderation": "Option<ModerationAction>",
        "num_unmoderated_posts": "u32",
        "num_moderated_posts": "u32",
        "created_at": "BlockAndTime",
        "author_id": "GenericAccountId"
    },
    "Post": {
        "id": "PostId",
        "thread_id": "ThreadId",
        "nr_in_thread": "u32",
        "current_text": "Text",
        "moderation": "Option<ModerationAction>",
        "text_change_history": "Vec<PostTextChange>",
        "created_at": "BlockAndTime",
        "author_id": "GenericAccountId"
    },
    "ReplyId": "u64",
    "Reply": {
        "owner": "GenericAccountId",
        "thread_id": "ThreadId",
        "text": "Text",
        "moderation": "Option<ModerationAction>"
    },
    "StakeId": "u64",
    "Stake": {
        "created": "u32",
        "staking_status": "StakingStatus"
    },
    "StakingStatus": {
        "_enum": {
            "NotStaked": "Null",
            "Staked": "Staked"
        }
    },
    "Staked": {
        "staked_amount": "u128",
        "staked_status": "StakedStatus",
        "next_slash_id": "u64",
        "ongoing_slashes": "BTreeMap<u64,Slash>"
    },
    "StakedStatus": {
        "_enum": {
            "Normal": "Null",
            "Unstaking": "Unstaking"
        }
    },
    "Unstaking": {
        "started_at_block": "u32",
        "is_active": "bool",
        "blocks_remaining_in_active_period_for_unstaking": "u32"
    },
    "Slash": {
        "started_at_block": "u32",
        "is_active": "bool",
        "blocks_remaining_in_active_period_for_slashing": "u32",
        "slash_amount": "u128"
    },
    "MintId": "u64",
    "Mint": {
        "capacity": "u128",
        "next_adjustment": "Option<NextAdjustment>",
        "created_at": "u32",
        "total_minted": "u128"
    },
    "MintBalanceOf": "u128",
    "BalanceOfMint": "u128",
    "NextAdjustment": {
        "adjustment": "AdjustOnInterval",
        "at_block": "u32"
    },
    "AdjustOnInterval": {
        "block_interval": "u32",
        "adjustment_type": "AdjustCapacityBy"
    },
    "AdjustCapacityBy": {
        "_enum": {
            "Setting": "u128",
            "Adding": "u128",
            "Reducing": "u128"
        }
    },
    "RecipientId": "u64",
    "RewardRelationshipId": "u64",
    "Recipient": {
        "total_reward_received": "u128",
        "total_reward_missed": "u128"
    },
    "RewardRelationship": {
        "recipient": "RecipientId",
        "mint_id": "MintId",
        "account": "GenericAccountId",
        "amount_per_payout": "u128",
        "next_payment_at_block": "Option<u32>",
        "payout_interval": "Option<u32>",
        "total_reward_received": "u128",
        "total_reward_missed": "u128"
    },
    "ApplicationId": "u64",
    "OpeningId": "u64",
    "Application": {
        "opening_id": "OpeningId",
        "application_index_in_opening": "u32",
        "add_to_opening_in_block": "u32",
        "active_role_staking_id": "Option<StakeId>",
        "active_application_staking_id": "Option<StakeId>",
        "stage": "ApplicationStage",
        "human_readable_text": "Text"
    },
    "ApplicationStage": {
        "_enum": {
            "Active": "Null",
            "Unstaking": "UnstakingApplicationStage",
            "Inactive": "InactiveApplicationStage"
        }
    },
    "ActivateOpeningAt": {
        "_enum": {
            "CurrentBlock": "Null",
            "ExactBlock": "u32"
        }
    },
    "ApplicationRationingPolicy": {
        "max_active_applicants": "u32"
    },
    "OpeningStage": {
        "_enum": {
            "WaitingToBegin": "WaitingToBeingOpeningStageVariant",
            "Active": "ActiveOpeningStageVariant"
        }
    },
    "StakingPolicy": {
        "amount": "u128",
        "amount_mode": "StakingAmountLimitMode",
        "crowded_out_unstaking_period_length": "Option<u32>",
        "review_period_expired_unstaking_period_length": "Option<u32>"
    },
    "Opening": {
        "created": "u32",
        "stage": "OpeningStage",
        "max_review_period_length": "u32",
        "application_rationing_policy": "Option<ApplicationRationingPolicy>",
        "application_staking_policy": "Option<StakingPolicy>",
        "role_staking_policy": "Option<StakingPolicy>",
        "human_readable_text": "Text"
    },
    "WaitingToBeingOpeningStageVariant": {
        "begins_at_block": "u32"
    },
    "ActiveOpeningStageVariant": {
        "stage": "ActiveOpeningStage",
        "applications_added": "Vec<ApplicationId>",
        "active_application_count": "u32",
        "unstaking_application_count": "u32",
        "deactivated_application_count": "u32"
    },
    "ActiveOpeningStage": {
        "_enum": {
            "AcceptingApplications": "AcceptingApplications",
            "ReviewPeriod": "ReviewPeriod",
            "Deactivated": "Deactivated"
        }
    },
    "AcceptingApplications": {
        "started_accepting_applicants_at_block": "u32"
    },
    "ReviewPeriod": {
        "started_accepting_applicants_at_block": "u32",
        "started_review_period_at_block": "u32"
    },
    "Deactivated": {
        "cause": "OpeningDeactivationCause",
        "deactivated_at_block": "u32",
        "started_accepting_applicants_at_block": "u32",
        "started_review_period_at_block": "Option<u32>"
    },
    "OpeningDeactivationCause": {
        "_enum": [
            "CancelledBeforeActivation",
            "CancelledAcceptingApplications",
            "CancelledInReviewPeriod",
            "ReviewPeriodExpired",
            "Filled"
        ]
    },
    "InactiveApplicationStage": {
        "deactivation_initiated": "u32",
        "deactivated": "u32",
        "cause": "ApplicationDeactivationCause"
    },
    "UnstakingApplicationStage": {
        "deactivation_initiated": "u32",
        "cause": "ApplicationDeactivationCause"
    },
    "ApplicationDeactivationCause": {
        "_enum": [
            "External",
            "Hired",
            "NotHired",
            "CrowdedOut",
            "OpeningCancelled",
            "ReviewPeriodExpired",
            "OpeningFilled"
        ]
    },
    "StakingAmountLimitMode": {
        "_enum": [
            "AtLeast",
            "Exact"
        ]
    },
    "ChannelId": "u64",
    "CuratorId": "u64",
    "CuratorOpeningId": "u64",
    "CuratorApplicationId": "u64",
    "LeadId": "u64",
    "PrincipalId": "u64",
    "OptionalText": "Option<Text>",
    "Channel": {
        "verified": "bool",
        "handle": "Text",
        "title": "OptionalText",
        "description": "OptionalText",
        "avatar": "OptionalText",
        "banner": "OptionalText",
        "content": "ChannelContentType",
        "owner": "MemberId",
        "role_account": "GenericAccountId",
        "publication_status": "ChannelPublicationStatus",
        "curation_status": "ChannelCurationStatus",
        "created": "u32",
        "principal_id": "PrincipalId"
    },
    "ChannelContentType": {
        "_enum": [
            "Video",
            "Music",
            "Ebook"
        ]
    },
    "ChannelCurationStatus": {
        "_enum": [
            "Normal",
            "Censored"
        ]
    },
    "ChannelPublicationStatus": {
        "_enum": [
            "Public",
            "Unlisted"
        ]
    },
    "CurationActor": {
        "_enum": {
            "Lead": "Null",
            "Curator": "CuratorId"
        }
    },
    "Curator": {
        "role_account": "GenericAccountId",
        "reward_relationship": "Option<RewardRelationshipId>",
        "role_stake_profile": "Option<CuratorRoleStakeProfile>",
        "stage": "CuratorRoleStage",
        "induction": "CuratorInduction",
        "principal_id": "PrincipalId"
    },
    "CuratorApplication": {
        "role_account": "GenericAccountId",
        "curator_opening_id": "CuratorOpeningId",
        "member_id": "MemberId",
        "application_id": "ApplicationId"
    },
    "CuratorOpening": {
        "opening_id": "OpeningId",
        "curator_applications": "Vec<CuratorApplicationId>",
        "policy_commitment": "OpeningPolicyCommitment"
    },
    "Lead": {
        "member_id": "MemberId",
        "role_account": "GenericAccountId",
        "reward_relationship": "Option<RewardRelationshipId>",
        "inducted": "u32",
        "stage": "LeadRoleState"
    },
    "OpeningPolicyCommitment": {
        "application_rationing_policy": "Option<ApplicationRationingPolicy>",
        "max_review_period_length": "u32",
        "application_staking_policy": "Option<StakingPolicy>",
        "role_staking_policy": "Option<StakingPolicy>",
        "role_slashing_terms": "SlashingTerms",
        "fill_opening_successful_applicant_application_stake_unstaking_period": "Option<u32>",
        "fill_opening_failed_applicant_application_stake_unstaking_period": "Option<u32>",
        "fill_opening_failed_applicant_role_stake_unstaking_period": "Option<u32>",
        "terminate_curator_application_stake_unstaking_period": "Option<u32>",
        "terminate_curator_role_stake_unstaking_period": "Option<u32>",
        "exit_curator_role_application_stake_unstaking_period": "Option<u32>",
        "exit_curator_role_stake_unstaking_period": "Option<u32>"
    },
    "Principal": {
        "_enum": {
            "Lead": "Null",
            "Curator": "CuratorId",
            "ChannelOwner": "ChannelId"
        }
    },
    "WorkingGroupUnstaker": {
        "_enum": {
            "Lead": "LeadId",
            "Curator": "CuratorId"
        }
    },
    "CuratorApplicationIdToCuratorIdMap": "BTreeMap<ApplicationId,CuratorId>",
    "CuratorApplicationIdSet": "BTreeSet<CuratorApplicationId>",
    "CuratorRoleStakeProfile": {
        "stake_id": "StakeId",
        "termination_unstaking_period": "Option<u32>",
        "exit_unstaking_period": "Option<u32>"
    },
    "CuratorRoleStage": {
        "_enum": {
            "Active": "Null",
            "Unstaking": "CuratorExitSummary",
            "Exited": "CuratorExitSummary"
        }
    },
    "CuratorExitSummary": {
        "origin": "CuratorExitInitiationOrigin",
        "initiated_at_block_number": "u32",
        "rationale_text": "Text"
    },
    "CuratorExitInitiationOrigin": {
        "_enum": [
            "Lead",
            "Curator"
        ]
    },
    "LeadRoleState": {
        "_enum": {
            "Active": "Null",
            "Exited": "ExitedLeadRole"
        }
    },
    "ExitedLeadRole": {
        "initiated_at_block_number": "u32"
    },
    "CuratorInduction": {
        "lead": "LeadId",
        "curator_application_id": "CuratorApplicationId",
        "at_block": "u32"
    },
    "RationaleText": "Bytes",
    "ApplicationOf": {
        "role_account_id": "GenericAccountId",
        "opening_id": "OpeningId",
        "member_id": "MemberId",
        "application_id": "ApplicationId"
    },
    "ApplicationIdSet": "BTreeSet<ApplicationId>",
    "ApplicationIdToWorkerIdMap": "BTreeMap<ApplicationId,WorkerId>",
    "WorkerId": "u64",
    "WorkerOf": {
        "member_id": "MemberId",
        "role_account_id": "GenericAccountId",
        "reward_relationship": "Option<RewardRelationshipId>",
        "role_stake_profile": "Option<RoleStakeProfile>"
    },
    "OpeningOf": {
        "hiring_opening_id": "OpeningId",
        "applications": "Vec<ApplicationId>",
        "policy_commitment": "WorkingGroupOpeningPolicyCommitment",
        "opening_type": "OpeningType"
    },
    "StorageProviderId": "u64",
    "OpeningType": {
        "_enum": {
            "Leader": "Null",
            "Worker": "Null"
        }
    },
    "HiringApplicationId": "u64",
    "RewardPolicy": {
        "amount_per_payout": "u128",
        "next_payment_at_block": "u32",
        "payout_interval": "Option<u32>"
    },
    "WorkingGroupOpeningPolicyCommitment": {
        "application_rationing_policy": "Option<ApplicationRationingPolicy>",
        "max_review_period_length": "u32",
        "application_staking_policy": "Option<StakingPolicy>",
        "role_staking_policy": "Option<StakingPolicy>",
        "role_slashing_terms": "SlashingTerms",
        "fill_opening_successful_applicant_application_stake_unstaking_period": "Option<u32>",
        "fill_opening_failed_applicant_application_stake_unstaking_period": "Option<u32>",
        "fill_opening_failed_applicant_role_stake_unstaking_period": "Option<u32>",
        "terminate_application_stake_unstaking_period": "Option<u32>",
        "terminate_role_stake_unstaking_period": "Option<u32>",
        "exit_role_application_stake_unstaking_period": "Option<u32>",
        "exit_role_stake_unstaking_period": "Option<u32>"
    },
    "RoleStakeProfile": {
        "stake_id": "StakeId",
        "termination_unstaking_period": "Option<u32>",
        "exit_unstaking_period": "Option<u32>"
    },
    "Url": "Text",
    "IPNSIdentity": "Text",
    "ServiceProviderRecord": {
        "identity": "IPNSIdentity",
        "expires_at": "u32"
    },
<<<<<<< HEAD
=======
    "ContentId": "Text",
>>>>>>> 012cb032
    "LiaisonJudgement": {
        "_enum": [
            "Pending",
            "Accepted",
            "Rejected"
        ]
    },
    "DataObject": {
        "owner": "MemberId",
        "added_at": "BlockAndTime",
        "type_id": "DataObjectTypeId",
        "size": "u64",
        "liaison": "StorageProviderId",
        "liaison_judgement": "LiaisonJudgement",
        "ipfs_content_id": "Text"
    },
    "DataObjectStorageRelationshipId": "u64",
    "DataObjectStorageRelationship": {
        "content_id": "Hash",
        "storage_provider": "StorageProviderId",
        "ready": "bool"
    },
    "DataObjectTypeId": "u64",
    "DataObjectType": {
        "description": "Text",
        "active": "bool"
    },
    "DataObjectsMap": "BTreeMap<[u8;32],DataObject>",
    "ProposalId": "u32",
    "ProposalStatus": {
        "_enum": {
            "Active": "Option<ActiveStake>",
            "Finalized": "Finalized"
        }
    },
    "ProposalOf": {
        "parameters": "ProposalParameters",
        "proposerId": "MemberId",
        "title": "Text",
        "description": "Text",
        "createdAt": "u32",
        "status": "ProposalStatus",
        "votingResults": "VotingResults"
    },
    "ProposalDetails": {
        "_enum": {
            "Text": "Text",
            "RuntimeUpgrade": "Bytes",
            "SetElectionParameters": "ElectionParameters",
            "Spending": "(Balance,AccountId)",
            "SetLead": "Option<SetLeadParams>",
            "SetContentWorkingGroupMintCapacity": "u128",
            "EvictStorageProvider": "GenericAccountId",
            "SetValidatorCount": "u32",
            "SetStorageRoleParameters": "RoleParameters",
            "AddWorkingGroupLeaderOpening": "AddOpeningParameters",
            "BeginReviewWorkingGroupLeaderApplication": "(OpeningId,WorkingGroup)",
            "FillWorkingGroupLeaderOpening": "FillOpeningParameters",
            "SetWorkingGroupMintCapacity": "(Balance,WorkingGroup)",
            "DecreaseWorkingGroupLeaderStake": "(WorkerId,Balance,WorkingGroup)",
            "SlashWorkingGroupLeaderStake": "(WorkerId,Balance,WorkingGroup)",
            "SetWorkingGroupLeaderReward": "(WorkerId,Balance,WorkingGroup)",
            "TerminateWorkingGroupLeaderRole": "TerminateRoleParameters"
        }
    },
    "ProposalDetailsOf": {
        "_enum": {
            "Text": "Text",
            "RuntimeUpgrade": "Bytes",
            "SetElectionParameters": "ElectionParameters",
            "Spending": "(Balance,AccountId)",
            "SetLead": "Option<SetLeadParams>",
            "SetContentWorkingGroupMintCapacity": "u128",
            "EvictStorageProvider": "GenericAccountId",
            "SetValidatorCount": "u32",
            "SetStorageRoleParameters": "RoleParameters",
            "AddWorkingGroupLeaderOpening": "AddOpeningParameters",
            "BeginReviewWorkingGroupLeaderApplication": "(OpeningId,WorkingGroup)",
            "FillWorkingGroupLeaderOpening": "FillOpeningParameters",
            "SetWorkingGroupMintCapacity": "(Balance,WorkingGroup)",
            "DecreaseWorkingGroupLeaderStake": "(WorkerId,Balance,WorkingGroup)",
            "SlashWorkingGroupLeaderStake": "(WorkerId,Balance,WorkingGroup)",
            "SetWorkingGroupLeaderReward": "(WorkerId,Balance,WorkingGroup)",
            "TerminateWorkingGroupLeaderRole": "TerminateRoleParameters"
        }
    },
    "VotingResults": {
        "abstensions": "u32",
        "approvals": "u32",
        "rejections": "u32",
        "slashes": "u32"
    },
    "ProposalParameters": {
        "votingPeriod": "u32",
        "gracePeriod": "u32",
        "approvalQuorumPercentage": "u32",
        "approvalThresholdPercentage": "u32",
        "slashingQuorumPercentage": "u32",
        "slashingThresholdPercentage": "u32",
        "requiredStake": "Option<u128>"
    },
    "VoteKind": {
        "_enum": [
            "Approve",
            "Reject",
            "Slash",
            "Abstain"
        ]
    },
    "ThreadCounter": {
        "author_id": "MemberId",
        "counter": "u32"
    },
    "DiscussionThread": {
        "title": "Bytes",
        "created_at": "u32",
        "author_id": "MemberId"
    },
    "DiscussionPost": {
        "text": "Bytes",
        "created_at": "u32",
        "updated_at": "u32",
        "author_id": "MemberId",
        "thread_id": "ThreadId",
        "edition_number": "u32"
    },
    "AddOpeningParameters": {
        "activate_at": "ActivateOpeningAt",
        "commitment": "WorkingGroupOpeningPolicyCommitment",
        "human_readable_text": "Bytes",
        "working_group": "WorkingGroup"
    },
    "FillOpeningParameters": {
        "opening_id": "OpeningId",
        "successful_application_id": "ApplicationId",
        "reward_policy": "Option<RewardPolicy>",
        "working_group": "WorkingGroup"
    },
    "TerminateRoleParameters": {
        "worker_id": "WorkerId",
        "rationale": "Bytes",
        "slash": "bool",
        "working_group": "WorkingGroup"
    },
    "ActiveStake": {
        "stake_id": "StakeId",
        "source_account_id": "GenericAccountId"
    },
    "Finalized": {
        "proposalStatus": "ProposalDecisionStatus",
        "finalizedAt": "u32",
        "encodedUnstakingErrorDueToBrokenRuntime": "Option<Vec<u8>>",
        "stakeDataAfterUnstakingError": "Option<ActiveStake>"
    },
    "ProposalDecisionStatus": {
        "_enum": {
            "Canceled": "Null",
            "Vetoed": "Null",
            "Rejected": "Null",
            "Slashed": "Null",
            "Expired": "Null",
            "Approved": "Approved"
        }
    },
    "ExecutionFailed": {
        "error": "Text"
    },
    "Approved": {
        "_enum": {
            "PendingExecution": "Null",
            "Executed": "Null",
            "ExecutionFailed": "ExecutionFailed"
        }
    },
    "SetLeadParams": "(MemberId,GenericAccountId)",
    "Nonce": "u64",
    "EntityId": "u64",
    "ClassId": "u64",
    "CuratorGroupId": "u64",
    "VecMaxLength": "u16",
    "TextMaxLength": "u16",
    "HashedTextMaxLength": "Option<u16>",
    "PropertyId": "u16",
    "SchemaId": "u16",
    "SameController": "bool",
    "ClassPermissions": {
        "any_member": "bool",
        "entity_creation_blocked": "bool",
        "all_entity_property_values_locked": "bool",
        "maintainers": "Vec<CuratorGroupId>"
    },
    "PropertyTypeSingle": {
        "_enum": {
            "Bool": "Null",
            "Uint16": "Null",
            "Uint32": "Null",
            "Uint64": "Null",
            "Int16": "Null",
            "Int32": "Null",
            "Int64": "Null",
            "Text": "TextMaxLength",
            "Hash": "HashedTextMaxLength",
            "Reference": "(ClassId,SameController)"
        }
    },
    "PropertyTypeVector": {
        "vec_type": "PropertyTypeSingle",
        "max_length": "VecMaxLength"
    },
    "PropertyType": {
        "_enum": {
            "Single": "PropertyTypeSingle",
            "Vector": "PropertyTypeVector"
        }
    },
    "PropertyLockingPolicy": {
        "is_locked_from_maintainer": "bool",
        "is_locked_from_controller": "bool"
    },
    "Property": {
        "property_type": "PropertyType",
        "required": "bool",
        "unique": "bool",
        "name": "Text",
        "description": "Text",
        "locking_policy": "PropertyLockingPolicy"
    },
    "Schema": {
        "properties": "Vec<PropertyId>",
        "is_active": "bool"
    },
    "Class": {
        "class_permissions": "ClassPermissions",
        "properties": "Vec<Property>",
        "schemas": "Vec<Schema>",
        "name": "Text",
        "description": "Text",
        "maximum_entities_count": "EntityId",
        "current_number_of_entities": "EntityId",
        "default_entity_creation_voucher_upper_bound": "EntityId"
    },
    "ClassOf": {
        "class_permissions": "ClassPermissions",
        "properties": "Vec<Property>",
        "schemas": "Vec<Schema>",
        "name": "Text",
        "description": "Text",
        "maximum_entities_count": "EntityId",
        "current_number_of_entities": "EntityId",
        "default_entity_creation_voucher_upper_bound": "EntityId"
    },
    "EntityController": {
        "_enum": {
            "Maintainers": "Null",
            "Member": "MemberId",
            "Lead": "Null"
        }
    },
    "EntityPermissions": {
        "controller": "EntityController",
        "frozen": "bool",
        "referenceable": "bool"
    },
    "StoredValue": {
        "_enum": {
            "Bool": "bool",
            "Uint16": "u16",
            "Uint32": "u32",
            "Uint64": "u64",
            "Int16": "i16",
            "Int32": "i32",
            "Int64": "i64",
            "Text": "Text",
            "Hash": "Hash",
            "Reference": "EntityId"
        }
    },
    "VecStoredValue": {
        "_enum": {
            "Bool": "Vec<bool>",
            "Uint16": "Vec<u16>",
            "Uint32": "Vec<u32>",
            "Uint64": "Vec<u64>",
            "Int16": "Vec<i16>",
            "Int32": "Vec<i32>",
            "Int64": "Vec<i64>",
            "Hash": "Vec<Hash>",
            "Text": "Vec<Text>",
            "Reference": "Vec<EntityId>"
        }
    },
    "VecStoredPropertyValue": {
        "vec_value": "VecStoredValue",
        "nonce": "Nonce"
    },
    "StoredPropertyValue": {
        "_enum": {
            "Single": "StoredValue",
            "Vector": "VecStoredPropertyValue"
        }
    },
    "InboundReferenceCounter": {
        "total": "u32",
        "same_owner": "u32"
    },
    "Entity": {
        "entity_permissions": "EntityPermissions",
        "class_id": "ClassId",
        "supported_schemas": "Vec<SchemaId>",
        "values": "BTreeMap<PropertyId,StoredPropertyValue>",
        "reference_counter": "InboundReferenceCounter"
    },
    "EntityOf": {
        "entity_permissions": "EntityPermissions",
        "class_id": "ClassId",
        "supported_schemas": "Vec<SchemaId>",
        "values": "BTreeMap<PropertyId,StoredPropertyValue>",
        "reference_counter": "InboundReferenceCounter"
    },
    "CuratorGroup": {
        "curators": "Vec<u64>",
        "active": "bool",
        "number_of_classes_maintained": "u32"
    },
    "EntityCreationVoucher": {
        "maximum_entities_count": "EntityId",
        "entities_created": "EntityId"
    },
    "Actor": {
        "_enum": {
            "Curator": "(CuratorGroupId,u64)",
            "Member": "MemberId",
            "Lead": "Null"
        }
    },
    "EntityReferenceCounterSideEffect": {
        "total": "i32",
        "same_owner": "i32"
    },
    "ReferenceCounterSideEffects": "BTreeMap<EntityId,EntityReferenceCounterSideEffect>",
    "SideEffects": "Option<ReferenceCounterSideEffects>",
    "SideEffect": "Option<(EntityId,EntityReferenceCounterSideEffect)>",
    "Status": "bool",
    "InputValue": {
        "_enum": {
            "Bool": "bool",
            "Uint16": "u16",
            "Uint32": "u32",
            "Uint64": "u64",
            "Int16": "i16",
            "Int32": "i32",
            "Int64": "i64",
            "Text": "Text",
            "TextToHash": "Text",
            "Reference": "EntityId"
        }
    },
    "VecInputValue": {
        "_enum": {
            "Bool": "Vec<bool>",
            "Uint16": "Vec<u16>",
            "Uint32": "Vec<u32>",
            "Uint64": "Vec<u64>",
            "Int16": "Vec<i16>",
            "Int32": "Vec<i32>",
            "Int64": "Vec<i64>",
            "TextToHash": "Vec<Text>",
            "Text": "Vec<Text>",
            "Reference": "Vec<EntityId>"
        }
    },
    "InputPropertyValue": {
        "_enum": {
            "Single": "InputValue",
            "Vector": "VecInputValue"
        }
    },
    "ParameterizedEntity": {
        "_enum": {
            "InternalEntityJustAdded": "u32",
            "ExistingEntity": "EntityId"
        }
    },
    "ParametrizedPropertyValue": {
        "_enum": {
            "InputPropertyValue": "InputPropertyValue",
            "InternalEntityJustAdded": "u32",
            "InternalEntityVec": "Vec<ParameterizedEntity>"
        }
    },
    "ParametrizedClassPropertyValue": {
        "in_class_index": "PropertyId",
        "value": "ParametrizedPropertyValue"
    },
    "CreateEntityOperation": {
        "class_id": "ClassId"
    },
    "UpdatePropertyValuesOperation": {
        "entity_id": "ParameterizedEntity",
        "new_parametrized_property_values": "Vec<ParametrizedClassPropertyValue>"
    },
    "AddSchemaSupportToEntityOperation": {
        "entity_id": "ParameterizedEntity",
        "schema_id": "SchemaId",
        "parametrized_property_values": "Vec<ParametrizedClassPropertyValue>"
    },
    "OperationType": {
        "_enum": {
            "CreateEntity": "CreateEntityOperation",
            "UpdatePropertyValues": "UpdatePropertyValuesOperation",
            "AddSchemaSupportToEntity": "AddSchemaSupportToEntityOperation"
        }
    },
    "InputEntityValuesMap": "BTreeMap<PropertyId,InputPropertyValue>",
    "ClassPermissionsType": "Null",
    "ClassPropertyValue": "Null",
    "Operation": "Null",
    "ReferenceConstraint": "Null",
    "FailedAt": "u32",
    "StorageBucketId": "u64",
    "StorageBucketsPerBagValueConstraint": {
        "min": "u64",
        "max_min_diff": "u64"
    },
    "DataObjectId": "u64",
<<<<<<< HEAD
    "DynamicBagIdType": {
        "_enum": {
            "Member": "MemberId",
            "Channel": "ChannelId"
        }
    },
    "DynamicBagId": {
        "_enum": {
            "Member": "MemberId",
            "Channel": "ChannelId"
=======
    "DynamicBagId": {
        "_enum": {
            "Member": "MemberId",
            "Channel": "u64"
>>>>>>> 012cb032
        }
    },
    "Voucher": {
        "sizeLimit": "u64",
        "objectsLimit": "u64",
        "sizeUsed": "u64",
        "objectsUsed": "u64"
    },
    "DynamicBagType": {
        "_enum": [
            "Member",
            "Channel"
        ]
    },
    "DynamicBagCreationPolicy": {
        "numberOfStorageBuckets": "u64"
    },
    "DynamicBag": {
        "objects": "BTreeMap<DataObjectId,{\"accepted\":\"bool\",\"deletion_prize\":\"u128\",\"size\":\"u64\"}>",
        "stored_by": "StorageBucketIdSet",
        "distributed_by": "Vec<u64>",
        "deletion_prize": "u128"
    },
    "StaticBag": {
        "objects": "BTreeMap<DataObjectId,{\"accepted\":\"bool\",\"deletion_prize\":\"u128\",\"size\":\"u64\"}>",
        "stored_by": "StorageBucketIdSet",
        "distributed_by": "Vec<u64>"
    },
    "StorageBucket": {
        "operator_status": "StorageBucketOperatorStatus",
        "accepting_new_bags": "bool",
        "voucher": "Voucher",
        "metadata": "Text"
    },
    "StaticBagId": {
        "_enum": {
            "Council": "Null",
            "WorkingGroup": "WorkingGroup"
        }
    },
    "Static": {
        "_enum": {
            "Council": "Null",
            "WorkingGroup": "WorkingGroup"
        }
<<<<<<< HEAD
=======
    },
    "Dynamic": {
        "_enum": {
            "Member": "MemberId",
            "Channel": "u64"
        }
>>>>>>> 012cb032
    },
    "BagId": {
        "_enum": {
            "Static": "Static",
<<<<<<< HEAD
            "Dynamic": "DynamicBagIdType"
=======
            "Dynamic": "Dynamic"
>>>>>>> 012cb032
        }
    },
    "DataObjectCreationParameters": {
        "size": "u64",
        "ipfsContentId": "Text"
    },
    "BagIdType": {
        "_enum": {
            "Static": "Static",
<<<<<<< HEAD
            "Dynamic": "DynamicBagIdType"
=======
            "Dynamic": "Dynamic"
>>>>>>> 012cb032
        }
    },
    "UploadParameters": {
        "authenticationKey": "Text",
        "bagId": "BagId",
        "objectCreationList": "Vec<DataObjectCreationParameters>",
        "deletionPrizeSourceAccountId": "GenericAccountId"
    },
    "StorageBucketIdSet": "BTreeSet<StorageBucketId>",
    "DataObjectIdSet": "BTreeSet<DataObjectId>",
    "ContentIdSet": "BTreeSet<ContentId>",
<<<<<<< HEAD
    "ContentId": "Text"
=======
    "StorageBucketOperatorStatus": {
        "_enum": {
            "Missing": "Null",
            "InvitedStorageWorker": "u64",
            "StorageWorker": "u64"
        }
    }
>>>>>>> 012cb032
}<|MERGE_RESOLUTION|>--- conflicted
+++ resolved
@@ -552,38 +552,6 @@
         "identity": "IPNSIdentity",
         "expires_at": "u32"
     },
-<<<<<<< HEAD
-=======
-    "ContentId": "Text",
->>>>>>> 012cb032
-    "LiaisonJudgement": {
-        "_enum": [
-            "Pending",
-            "Accepted",
-            "Rejected"
-        ]
-    },
-    "DataObject": {
-        "owner": "MemberId",
-        "added_at": "BlockAndTime",
-        "type_id": "DataObjectTypeId",
-        "size": "u64",
-        "liaison": "StorageProviderId",
-        "liaison_judgement": "LiaisonJudgement",
-        "ipfs_content_id": "Text"
-    },
-    "DataObjectStorageRelationshipId": "u64",
-    "DataObjectStorageRelationship": {
-        "content_id": "Hash",
-        "storage_provider": "StorageProviderId",
-        "ready": "bool"
-    },
-    "DataObjectTypeId": "u64",
-    "DataObjectType": {
-        "description": "Text",
-        "active": "bool"
-    },
-    "DataObjectsMap": "BTreeMap<[u8;32],DataObject>",
     "ProposalId": "u32",
     "ProposalStatus": {
         "_enum": {
@@ -981,7 +949,6 @@
         "max_min_diff": "u64"
     },
     "DataObjectId": "u64",
-<<<<<<< HEAD
     "DynamicBagIdType": {
         "_enum": {
             "Member": "MemberId",
@@ -992,12 +959,6 @@
         "_enum": {
             "Member": "MemberId",
             "Channel": "ChannelId"
-=======
-    "DynamicBagId": {
-        "_enum": {
-            "Member": "MemberId",
-            "Channel": "u64"
->>>>>>> 012cb032
         }
     },
     "Voucher": {
@@ -1013,18 +974,19 @@
         ]
     },
     "DynamicBagCreationPolicy": {
-        "numberOfStorageBuckets": "u64"
+        "numberOfStorageBuckets": "u64",
+        "families": "BTreeMap<DistributionBucketFamilyId,u32>"
     },
     "DynamicBag": {
-        "objects": "BTreeMap<DataObjectId,{\"accepted\":\"bool\",\"deletion_prize\":\"u128\",\"size\":\"u64\"}>",
+        "objects": "DataObjectIdMap",
         "stored_by": "StorageBucketIdSet",
-        "distributed_by": "Vec<u64>",
+        "distributed_by": "Vec<DistributionBucketId>",
         "deletion_prize": "u128"
     },
     "StaticBag": {
-        "objects": "BTreeMap<DataObjectId,{\"accepted\":\"bool\",\"deletion_prize\":\"u128\",\"size\":\"u64\"}>",
+        "objects": "DataObjectIdMap",
         "stored_by": "StorageBucketIdSet",
-        "distributed_by": "Vec<u64>"
+        "distributed_by": "Vec<DistributionBucketId>"
     },
     "StorageBucket": {
         "operator_status": "StorageBucketOperatorStatus",
@@ -1043,24 +1005,17 @@
             "Council": "Null",
             "WorkingGroup": "WorkingGroup"
         }
-<<<<<<< HEAD
-=======
     },
     "Dynamic": {
         "_enum": {
             "Member": "MemberId",
-            "Channel": "u64"
-        }
->>>>>>> 012cb032
+            "Channel": "ChannelId"
+        }
     },
     "BagId": {
         "_enum": {
             "Static": "Static",
-<<<<<<< HEAD
-            "Dynamic": "DynamicBagIdType"
-=======
             "Dynamic": "Dynamic"
->>>>>>> 012cb032
         }
     },
     "DataObjectCreationParameters": {
@@ -1070,11 +1025,7 @@
     "BagIdType": {
         "_enum": {
             "Static": "Static",
-<<<<<<< HEAD
-            "Dynamic": "DynamicBagIdType"
-=======
             "Dynamic": "Dynamic"
->>>>>>> 012cb032
         }
     },
     "UploadParameters": {
@@ -1086,15 +1037,29 @@
     "StorageBucketIdSet": "BTreeSet<StorageBucketId>",
     "DataObjectIdSet": "BTreeSet<DataObjectId>",
     "ContentIdSet": "BTreeSet<ContentId>",
-<<<<<<< HEAD
-    "ContentId": "Text"
-=======
+    "ContentId": "Text",
     "StorageBucketOperatorStatus": {
         "_enum": {
             "Missing": "Null",
             "InvitedStorageWorker": "u64",
             "StorageWorker": "u64"
         }
-    }
->>>>>>> 012cb032
+    },
+    "DistributionBucket": {
+        "acceptingNewBags": "bool",
+        "distributing": "bool",
+        "pendingInvitations": "Vec<WorkerId>",
+        "operators": "Vec<WorkerId>"
+    },
+    "DistributionBucketId": "u64",
+    "DistributionBucketFamily": {
+        "distributionBuckets": "BTreeMap<DistributionBucketId,DistributionBucket>"
+    },
+    "DistributionBucketFamilyId": "u64",
+    "DataObject": {
+        "accepted": "bool",
+        "deletion_prize": "u128",
+        "size": "u64"
+    },
+    "DataObjectIdMap": "BTreeMap<DataObjectId,DataObject>"
 }