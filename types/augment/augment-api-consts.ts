--- conflicted
+++ resolved
@@ -140,7 +140,6 @@
        **/
       cancelWorkingGroupLeadOpeningProposalParameters: ProposalParameters & AugmentedConst<ApiType>;
       createBlogPostProposalParameters: ProposalParameters & AugmentedConst<ApiType>;
-<<<<<<< HEAD
       /**
        * Exports 'Create Working Group Lead Opening' proposal parameters.
        **/
@@ -151,18 +150,6 @@
       decreaseWorkingGroupLeadStakeProposalParameters: ProposalParameters & AugmentedConst<ApiType>;
       editBlogPostProoposalParamters: ProposalParameters & AugmentedConst<ApiType>;
       /**
-=======
-      /**
-       * Exports 'Create Working Group Lead Opening' proposal parameters.
-       **/
-      createWorkingGroupLeadOpeningProposalParameters: ProposalParameters & AugmentedConst<ApiType>;
-      /**
-       * Exports 'Decrease Working Group Lead Stake' proposal parameters.
-       **/
-      decreaseWorkingGroupLeadStakeProposalParameters: ProposalParameters & AugmentedConst<ApiType>;
-      editBlogPostProoposalParamters: ProposalParameters & AugmentedConst<ApiType>;
-      /**
->>>>>>> 8670d378
        * Exports 'Fill Working Group Lead Opening' proposal parameters.
        **/
       fillWorkingGroupOpeningProposalParameters: ProposalParameters & AugmentedConst<ApiType>;
@@ -177,7 +164,6 @@
       runtimeUpgradeProposalParameters: ProposalParameters & AugmentedConst<ApiType>;
       /**
        * Exports `Set Council Budget Increment` proposal parameters.
-<<<<<<< HEAD
        **/
       setCouncilBudgetIncrementProposalParameters: ProposalParameters & AugmentedConst<ApiType>;
       /**
@@ -214,44 +200,6 @@
       /**
        * Exports 'Terminate Working Group Lead' proposal parameters.
        **/
-=======
-       **/
-      setCouncilBudgetIncrementProposalParameters: ProposalParameters & AugmentedConst<ApiType>;
-      /**
-       * Exports `Set Councilor Reward Proposal Parameters` proposal parameters.
-       **/
-      setCouncilorRewardProposalParameters: ProposalParameters & AugmentedConst<ApiType>;
-      /**
-       * Exports `Set Initial Invitation Balance` proposal parameters.
-       **/
-      setInitialInvitationBalanceProposalParameters: ProposalParameters & AugmentedConst<ApiType>;
-      setInvitationCountProposalParameters: ProposalParameters & AugmentedConst<ApiType>;
-      /**
-       * Exports 'Set Max Validator Count' proposal parameters.
-       **/
-      setMaxValidatorCountProposalParameters: ProposalParameters & AugmentedConst<ApiType>;
-      setMembershipLeadInvitationQuotaProposalParameters: ProposalParameters & AugmentedConst<ApiType>;
-      /**
-       * Exports 'Set Membership Price' proposal parameters.
-       **/
-      setMembershipPriceProposalParameters: ProposalParameters & AugmentedConst<ApiType>;
-      setReferralCutProposalParameters: ProposalParameters & AugmentedConst<ApiType>;
-      /**
-       * Exports 'Set Working Group Lead Reward' proposal parameters.
-       **/
-      setWorkingGroupLeadRewardProposalParameters: ProposalParameters & AugmentedConst<ApiType>;
-      /**
-       * Exports 'Signal' proposal parameters.
-       **/
-      signalProposalParameters: ProposalParameters & AugmentedConst<ApiType>;
-      /**
-       * Exports 'Slash Working Group Lead' proposal parameters.
-       **/
-      slashWorkingGroupLeadProposalParameters: ProposalParameters & AugmentedConst<ApiType>;
-      /**
-       * Exports 'Terminate Working Group Lead' proposal parameters.
-       **/
->>>>>>> 8670d378
       terminateWorkingGroupLeadProposalParameters: ProposalParameters & AugmentedConst<ApiType>;
       unlockBlogPostProposalParameters: ProposalParameters & AugmentedConst<ApiType>;
       /**
@@ -309,23 +257,23 @@
       bondingDuration: EraIndex & AugmentedConst<ApiType>;
       /**
        * The number of blocks before the end of the era from which election submissions are allowed.
-       * 
+       *
        * Setting this to zero will disable the offchain compute and only on-chain seq-phragmen will
        * be used.
-       * 
+       *
        * This is bounded by being within the last session. Hence, setting it to a value more than the
        * length of a session will be pointless.
        **/
       electionLookahead: BlockNumber & AugmentedConst<ApiType>;
       /**
        * Maximum number of balancing iterations to run in the offchain submission.
-       * 
+       *
        * If set to 0, balance_solution will not be executed at all.
        **/
       maxIterations: u32 & AugmentedConst<ApiType>;
       /**
        * The maximum number of nominators rewarded for each validator.
-       * 
+       *
        * For each validator only the `$MaxNominatorRewardedPerValidator` biggest stakers can claim
        * their reward. This used to limit the i/o cost for the nominator payout.
        **/
@@ -340,7 +288,7 @@
       sessionsPerEra: SessionIndex & AugmentedConst<ApiType>;
       /**
        * Number of eras that slashes are deferred by, after computation.
-       * 
+       *
        * This should be less than the bonding duration.
        * Set to 0 if slashes should be applied immediately, without opportunity for
        * intervention.
