// Auto-generated via `yarn polkadot-types-from-chain`, do not edit
/* eslint-disable */

<<<<<<< HEAD
import { Vec } from '@polkadot/types/codec';
import { u32, u64 } from '@polkadot/types/primitive';
import { Balance, BalanceOf, BlockNumber, Moment, Perbill, RuntimeDbWeight, Weight } from '@polkadot/types/interfaces/runtime';
import { SessionIndex } from '@polkadot/types/interfaces/session';
import { EraIndex } from '@polkadot/types/interfaces/staking';
import { WeightToFeeCoefficient } from '@polkadot/types/interfaces/support';
import { ApiTypes } from '@polkadot/api/types';
=======
import type { Vec, u32, u64 } from '@polkadot/types';
import type { Balance, BalanceOf, BlockNumber, Moment, Perbill, RuntimeDbWeight, Weight } from '@polkadot/types/interfaces/runtime';
import type { SessionIndex } from '@polkadot/types/interfaces/session';
import type { EraIndex } from '@polkadot/types/interfaces/staking';
import type { WeightToFeeCoefficient } from '@polkadot/types/interfaces/support';
import type { ApiTypes } from '@polkadot/api/types';
>>>>>>> 7886c8d5

declare module '@polkadot/api/types/consts' {
  export interface AugmentedConsts<ApiType> {
    babe: {
      /**
       * The number of **slots** that an epoch takes. We couple sessions to
       * epochs, i.e. we start a new session once the new epoch begins.
       **/
      epochDuration: u64 & AugmentedConst<ApiType>;
      /**
       * The expected average block time at which BABE should be creating
       * blocks. Since BABE is probabilistic it is not trivial to figure out
       * what the expected average block time should be based on the slot
       * duration and the security parameter `c` (where `1 - c` represents
       * the probability of a slot being empty).
       **/
      expectedBlockTime: Moment & AugmentedConst<ApiType>;
    };
    balances: {
      /**
       * The minimum amount required to keep an account open.
       **/
      existentialDeposit: Balance & AugmentedConst<ApiType>;
    };
    contentDirectoryWorkingGroup: {
      /**
       * Exports const -  max simultaneous active worker number.
       **/
      maxWorkerNumberLimit: u32 & AugmentedConst<ApiType>;
    };
    dataDirectory: {
      /**
       * Maximum objects allowed per inject_data_objects() transaction
       **/
      maxObjectsPerInjection: u32 & AugmentedConst<ApiType>;
    };
    finalityTracker: {
      /**
       * The delay after which point things become suspicious. Default is 1000.
       **/
      reportLatency: BlockNumber & AugmentedConst<ApiType>;
      /**
       * The number of recent samples to keep from this chain. Default is 101.
       **/
      windowSize: BlockNumber & AugmentedConst<ApiType>;
    };
    proposalsCodex: {
      /**
       * Exports max wasm code length of the runtime upgrade proposal const.
       **/
      runtimeUpgradeWasmProposalMaxLength: u32 & AugmentedConst<ApiType>;
      /**
       * Exports max allowed text proposal length const.
       **/
      textProposalMaxLength: u32 & AugmentedConst<ApiType>;
    };
    proposalsDiscussion: {
      /**
       * Exports post edition number limit const.
       **/
      maxPostEditionNumber: u32 & AugmentedConst<ApiType>;
      /**
       * Exports max thread by same author in a row number limit const.
       **/
      maxThreadInARowNumber: u32 & AugmentedConst<ApiType>;
      /**
       * Exports post length limit const.
       **/
      postLengthLimit: u32 & AugmentedConst<ApiType>;
      /**
       * Exports thread title length limit const.
       **/
      threadTitleLengthLimit: u32 & AugmentedConst<ApiType>;
    };
    proposalsEngine: {
      /**
       * Exports const - the fee is applied when cancel the proposal. A fee would be slashed (burned).
       **/
      cancellationFee: BalanceOf & AugmentedConst<ApiType>;
      /**
       * Exports const -  max allowed proposal description length.
       **/
      descriptionMaxLength: u32 & AugmentedConst<ApiType>;
      /**
       * Exports const -  max simultaneous active proposals number.
       **/
      maxActiveProposalLimit: u32 & AugmentedConst<ApiType>;
      /**
       * Exports const -  the fee is applied when the proposal gets rejected. A fee would be slashed (burned).
       **/
      rejectionFee: BalanceOf & AugmentedConst<ApiType>;
      /**
       * Exports const -  max allowed proposal title length.
       **/
      titleMaxLength: u32 & AugmentedConst<ApiType>;
    };
    staking: {
      /**
       * Number of eras that staked funds must remain bonded for.
       **/
      bondingDuration: EraIndex & AugmentedConst<ApiType>;
      /**
       * The number of blocks before the end of the era from which election submissions are allowed.
       * 
       * Setting this to zero will disable the offchain compute and only on-chain seq-phragmen will
       * be used.
       * 
       * This is bounded by being within the last session. Hence, setting it to a value more than the
       * length of a session will be pointless.
       **/
      electionLookahead: BlockNumber & AugmentedConst<ApiType>;
      /**
       * Maximum number of balancing iterations to run in the offchain submission.
       * 
       * If set to 0, balance_solution will not be executed at all.
       **/
      maxIterations: u32 & AugmentedConst<ApiType>;
      /**
       * The maximum number of nominators rewarded for each validator.
       * 
       * For each validator only the `$MaxNominatorRewardedPerValidator` biggest stakers can claim
       * their reward. This used to limit the i/o cost for the nominator payout.
       **/
      maxNominatorRewardedPerValidator: u32 & AugmentedConst<ApiType>;
      /**
       * The threshold of improvement that should be provided for a new solution to be accepted.
       **/
      minSolutionScoreBump: Perbill & AugmentedConst<ApiType>;
      /**
       * Number of sessions per era.
       **/
      sessionsPerEra: SessionIndex & AugmentedConst<ApiType>;
      /**
       * Number of eras that slashes are deferred by, after computation.
       * 
       * This should be less than the bonding duration.
       * Set to 0 if slashes should be applied immediately, without opportunity for
       * intervention.
       **/
      slashDeferDuration: EraIndex & AugmentedConst<ApiType>;
    };
    storageWorkingGroup: {
      /**
       * Exports const -  max simultaneous active worker number.
       **/
      maxWorkerNumberLimit: u32 & AugmentedConst<ApiType>;
    };
    system: {
      /**
       * The base weight of executing a block, independent of the transactions in the block.
       **/
      blockExecutionWeight: Weight & AugmentedConst<ApiType>;
      /**
       * The maximum number of blocks to allow in mortal eras.
       **/
      blockHashCount: BlockNumber & AugmentedConst<ApiType>;
      /**
       * The weight of runtime database operations the runtime can invoke.
       **/
      dbWeight: RuntimeDbWeight & AugmentedConst<ApiType>;
      /**
       * The base weight of an Extrinsic in the block, independent of the of extrinsic being executed.
       **/
      extrinsicBaseWeight: Weight & AugmentedConst<ApiType>;
      /**
       * The maximum length of a block (in bytes).
       **/
      maximumBlockLength: u32 & AugmentedConst<ApiType>;
      /**
       * The maximum weight of a block.
       **/
      maximumBlockWeight: Weight & AugmentedConst<ApiType>;
    };
    timestamp: {
      /**
       * The minimum period between blocks. Beware that this is different to the *expected* period
       * that the block production apparatus provides. Your chosen consensus system will generally
       * work with this to determine a sensible block time. e.g. For Aura, it will be double this
       * period on default settings.
       **/
      minimumPeriod: Moment & AugmentedConst<ApiType>;
    };
    transactionPayment: {
      /**
       * The fee to be paid for making a transaction; the per-byte portion.
       **/
      transactionByteFee: BalanceOf & AugmentedConst<ApiType>;
      /**
       * The polynomial that is applied in order to derive fee from weight.
       **/
      weightToFee: Vec<WeightToFeeCoefficient> & AugmentedConst<ApiType>;
    };
  }

  export interface QueryableConsts<ApiType extends ApiTypes> extends AugmentedConsts<ApiType> {
  }
}<|MERGE_RESOLUTION|>--- conflicted
+++ resolved
@@ -1,22 +1,12 @@
 // Auto-generated via `yarn polkadot-types-from-chain`, do not edit
 /* eslint-disable */
 
-<<<<<<< HEAD
-import { Vec } from '@polkadot/types/codec';
-import { u32, u64 } from '@polkadot/types/primitive';
-import { Balance, BalanceOf, BlockNumber, Moment, Perbill, RuntimeDbWeight, Weight } from '@polkadot/types/interfaces/runtime';
-import { SessionIndex } from '@polkadot/types/interfaces/session';
-import { EraIndex } from '@polkadot/types/interfaces/staking';
-import { WeightToFeeCoefficient } from '@polkadot/types/interfaces/support';
-import { ApiTypes } from '@polkadot/api/types';
-=======
 import type { Vec, u32, u64 } from '@polkadot/types';
 import type { Balance, BalanceOf, BlockNumber, Moment, Perbill, RuntimeDbWeight, Weight } from '@polkadot/types/interfaces/runtime';
 import type { SessionIndex } from '@polkadot/types/interfaces/session';
 import type { EraIndex } from '@polkadot/types/interfaces/staking';
 import type { WeightToFeeCoefficient } from '@polkadot/types/interfaces/support';
 import type { ApiTypes } from '@polkadot/api/types';
->>>>>>> 7886c8d5
 
 declare module '@polkadot/api/types/consts' {
   export interface AugmentedConsts<ApiType> {
