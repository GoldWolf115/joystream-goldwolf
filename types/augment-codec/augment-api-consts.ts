--- conflicted
+++ resolved
@@ -2,11 +2,7 @@
 /* eslint-disable */
 
 import type { Vec, u32, u64 } from '@polkadot/types';
-<<<<<<< HEAD
-import type { StorageBucketsPerBagValueConstraint } from './all';
-=======
-import type { MaxNumber } from './all';
->>>>>>> 8b1f4a5d
+import type { MaxNumber, StorageBucketsPerBagValueConstraint } from './all';
 import type { Balance, BalanceOf, BlockNumber, Moment, Perbill, RuntimeDbWeight, Weight } from '@polkadot/types/interfaces/runtime';
 import type { SessionIndex } from '@polkadot/types/interfaces/session';
 import type { EraIndex } from '@polkadot/types/interfaces/staking';
@@ -42,11 +38,13 @@
        **/
       maxNumberOfCuratorsPerGroup: MaxNumber & AugmentedConst<ApiType>;
     };
-<<<<<<< HEAD
+    contentWorkingGroup: {
+      /**
+       * Exports const -  max simultaneous active worker number.
+       **/
+      maxWorkerNumberLimit: u32 & AugmentedConst<ApiType>;
+    };
     distributionWorkingGroup: {
-=======
-    contentDirectoryWorkingGroup: {
->>>>>>> 8b1f4a5d
       /**
        * Exports const -  max simultaneous active worker number.
        **/
