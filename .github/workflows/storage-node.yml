name: storage-node
on: [pull_request, push]

jobs:
  storage_node_build_ubuntu:
    name: Ubuntu Checks
    runs-on: ubuntu-latest
    strategy:
      matrix:
        node-version: [14.x]
    steps:
    - uses: actions/checkout@v1
    - name: Use Node.js ${{ matrix.node-version }}
      uses: actions/setup-node@v1
      with:
        node-version: ${{ matrix.node-version }}
    - name: checks
      run: |
        yarn install --frozen-lockfile
        yarn workspace @joystream/types build
        yarn workspace @joystream/metadata-protobuf build
<<<<<<< HEAD
        yarn workspace storage-node-v2 lint --quiet
        yarn workspace storage-node-v2 build
=======
        yarn workspace storage-node lint --quiet
        yarn workspace storage-node build
>>>>>>> 18eb4e17

  storage_node_build_osx:
    name: MacOS Checks
    runs-on: macos-latest
    strategy:
      matrix:
        node-version: [14.x]
    steps:
    - uses: actions/checkout@v1
    - name: Use Node.js ${{ matrix.node-version }}
      uses: actions/setup-node@v1
      with:
        node-version: ${{ matrix.node-version }}
    - name: checks
      run: |
        yarn install --frozen-lockfile --network-timeout 120000
        yarn workspace @joystream/types build
        yarn workspace @joystream/metadata-protobuf build
<<<<<<< HEAD
        yarn workspace storage-node-v2 lint --quiet
        yarn workspace storage-node-v2 build
=======
        yarn workspace storage-node lint --quiet
        yarn workspace storage-node build
>>>>>>> 18eb4e17
<|MERGE_RESOLUTION|>--- conflicted
+++ resolved
@@ -19,13 +19,8 @@
         yarn install --frozen-lockfile
         yarn workspace @joystream/types build
         yarn workspace @joystream/metadata-protobuf build
-<<<<<<< HEAD
-        yarn workspace storage-node-v2 lint --quiet
-        yarn workspace storage-node-v2 build
-=======
         yarn workspace storage-node lint --quiet
         yarn workspace storage-node build
->>>>>>> 18eb4e17
 
   storage_node_build_osx:
     name: MacOS Checks
@@ -44,10 +39,5 @@
         yarn install --frozen-lockfile --network-timeout 120000
         yarn workspace @joystream/types build
         yarn workspace @joystream/metadata-protobuf build
-<<<<<<< HEAD
-        yarn workspace storage-node-v2 lint --quiet
-        yarn workspace storage-node-v2 build
-=======
         yarn workspace storage-node lint --quiet
-        yarn workspace storage-node build
->>>>>>> 18eb4e17
+        yarn workspace storage-node build