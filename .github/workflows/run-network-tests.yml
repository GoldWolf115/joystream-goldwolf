--- conflicted
+++ resolved
@@ -131,39 +131,6 @@
       - name: Execute network tests
         run: tests/network-tests/run-tests.sh full
 
-<<<<<<< HEAD
-  content_dir_init:
-    name: Content Directory Initialization
-    needs: build_images
-    runs-on: ubuntu-latest
-    steps:
-      - uses: actions/checkout@v1
-      - uses: actions/setup-node@v1
-        with:
-          node-version: '14.x'
-      - name: Get artifacts
-        uses: actions/download-artifact@v2
-        with:
-          name: ${{ needs.build_images.outputs.use_artifact }}
-      - name: Install artifacts
-        run: |
-          docker load --input joystream-node-docker-image.tar.gz
-          docker images
-      - name: Install packages and dependencies
-        run: |
-          yarn install --frozen-lockfile
-          yarn workspace @joystream/types build
-          yarn workspace @joystream/cd-schemas generate:all
-          yarn workspace @joystream/cd-schemas build
-      - name: Ensure tests are runnable
-        run: yarn workspace @joystream/cd-schemas checks --quiet
-      - name: Start chain
-        run: docker-compose up -d joystream-node
-      - name: Initialize the content directory
-        run: yarn workspace @joystream/cd-schemas initialize:dev
-
-=======
->>>>>>> d23113b9
   query_node:
     name: Query Node Integration Tests
     needs: build_images
