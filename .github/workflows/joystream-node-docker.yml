--- conflicted
+++ resolved
@@ -120,11 +120,7 @@
         id: deploy_stack
         with:
           name: ${{ env.STACK_NAME }}
-<<<<<<< HEAD
-          template: devops/infrastructure/cloudformation/single-instance-docker.yml
-=======
           template: devops/aws/cloudformation/single-instance-docker.yml
->>>>>>> 6b15845b
           no-fail-on-empty-changeset: '1'
           parameter-overrides: 'KeyName=${{ env.KEY_NAME }},EC2AMI=ami-00d1ab6b335f217cf,EC2InstanceType=t4g.xlarge'
         if: ${{ steps.compute_image_exists.outputs.image_exists == 1 }}
