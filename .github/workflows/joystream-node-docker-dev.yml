# Development builds of joystream-node (staging, testing, playground)
# Only built for amd64 on ubuntu
name: joystream-node-docker(dev)

on:
  - push
  - workflow_dispatch

env:
  REPOSITORY: joystream/node

jobs:
  ubuntu:
    name: Build joystream/node Docker image for amd64
    runs-on: ubuntu-latest
    strategy:
      matrix:
        runtime_profile: ['STAGING', 'PLAYGROUND', 'TESTING']
        include:
          - runtime_profile: 'STAGING'
            cargo_features: 'staging_runtime'
          - runtime_profile: 'PLAYGROUND'
            cargo_features: 'playground_runtime'
          - runtime_profile: 'TESTING'
            cargo_features: 'testing_runtime'
    env:
      RUNTIME_PROFILE: ${{ matrix.runtime_profile }}

    steps:
<<<<<<< HEAD
      - name: Checkout sources
        uses: actions/checkout@v3
=======
      - name: Checkout
        uses: actions/checkout@v3

      - uses: actions/setup-node@v3
        with:
          node-version: '14.x'

>>>>>>> 0c5f44ea
      - id: compute_shasum
        name: Compute runtime code shasum
        run: |
          export RUNTIME_CODE_SHASUM=`scripts/runtime-code-shasum.sh`
          echo "::set-output name=shasum::${RUNTIME_CODE_SHASUM}"
      - name: Login to DockerHub
        uses: docker/login-action@v2
        with:
          username: ${{ secrets.DOCKERHUB_USERNAME }}
          password: ${{ secrets.DOCKERHUB_PASSWORD }}

      - name: Check if we have pre-built image on Dockerhub
        id: compute_image_exists
        # Will output 0 if image exists and 1 if does not exists
        run: |
          export IMAGE_EXISTS=$(docker manifest inspect ${{ env.REPOSITORY }}:${{ steps.compute_shasum.outputs.shasum }} > /dev/null ; echo $?)
          echo "::set-output name=image_exists::${IMAGE_EXISTS}"

      - name: Build and push
        uses: docker/build-push-action@v3
        with:
          context: .
          file: joystream-node.Dockerfile
          platforms: linux/amd64
          build-args: CARGO_FEATURES=${{ matrix.cargo_features }}
          push: true
          tags: ${{ env.REPOSITORY }}:${{ steps.compute_shasum.outputs.shasum }}
        if: ${{ steps.compute_image_exists.outputs.image_exists == 1 }}<|MERGE_RESOLUTION|>--- conflicted
+++ resolved
@@ -27,18 +27,8 @@
       RUNTIME_PROFILE: ${{ matrix.runtime_profile }}
 
     steps:
-<<<<<<< HEAD
       - name: Checkout sources
         uses: actions/checkout@v3
-=======
-      - name: Checkout
-        uses: actions/checkout@v3
-
-      - uses: actions/setup-node@v3
-        with:
-          node-version: '14.x'
-
->>>>>>> 0c5f44ea
       - id: compute_shasum
         name: Compute runtime code shasum
         run: |
