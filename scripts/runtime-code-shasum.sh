--- conflicted
+++ resolved
@@ -24,11 +24,8 @@
     utils/chain-spec-builder \
     joystream-node.Dockerfile \
     node \
-<<<<<<< HEAD
     $(test -n "$TEST_NODE" && echo "$TEST_PROPOSALS_PARAMETERS_PATH") \
+    joystream-node-armv7.Dockerfile \
     | if [[ -n "$TEST_NODE" ]]; then sed '$a'"$TEST_NODE_BLOCKTIME"; else tee; fi \
     | shasum \
-    | cut -d " " -f 1
-=======
-    joystream-node-armv7.Dockerfile | shasum | cut -d " " -f 1
->>>>>>> f62058ba
+    | cut -d " " -f 1