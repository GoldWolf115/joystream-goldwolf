--- conflicted
+++ resolved
@@ -26,18 +26,11 @@
     volumes:
       - colossus-1-data:/data
       - colossus-1-keystore:/keystore
-<<<<<<< HEAD
-      - type: bind
-        source: .
-        target: /joystream
-    working_dir: /joystream/storage-node-v2
-=======
       - colossus-1-logs:/logs
       - type: bind
         source: .
         target: /joystream
     working_dir: /joystream/storage-node
->>>>>>> 18eb4e17
     ports:
       - 3333:3333
     env_file:
@@ -45,21 +38,13 @@
       - .env
     environment:
       # ACCOUNT_URI overrides command line arg --accountUri
-<<<<<<< HEAD
-      - ACCOUNT_URI=${COLOSSUS_1_ACCOUNT_URI}
-=======
       - ACCOUNT_URI=${COLOSSUS_1_TRANSACTOR_URI}
->>>>>>> 18eb4e17
     command: [
       'yarn', 'storage-node', 'server', '--worker=${COLOSSUS_1_WORKER_ID}', '--port=3333', '--uploads=/data',
       '--sync', '--syncInterval=1',
       '--queryNodeEndpoint=${COLOSSUS_QUERY_NODE_URL}',
-<<<<<<< HEAD
-      '--apiUrl=${JOYSTREAM_NODE_WS}'
-=======
       '--apiUrl=${JOYSTREAM_NODE_WS}',
       '--logFilePath=/logs'
->>>>>>> 18eb4e17
     ]
 
   distributor-1:
@@ -98,11 +83,7 @@
     #   JOYSTREAM_DISTRIBUTOR__LOGS__FILE: "off"
     #   JOYSTREAM_DISTRIBUTOR__LOGS__ELASTIC: "off"
     #   JOYSTREAM_DISTRIBUTOR__LIMITS__STORAGE: 50G
-<<<<<<< HEAD
-    #   JOYSTREAM_DISTRIBUTOR__BUCKETS: "[1,2]"
-=======
     #   JOYSTREAM_DISTRIBUTOR__BUCKETS: "[\"1:0\",\"1:1\"]"
->>>>>>> 18eb4e17
     command: ['yarn', 'joystream-distributor', 'start']
 
   colossus-2:
@@ -112,18 +93,11 @@
     volumes:
       - colossus-2-data:/data
       - colossus-2-keystore:/keystore
-<<<<<<< HEAD
-      - type: bind
-        source: .
-        target: /joystream
-    working_dir: /joystream/storage-node-v2
-=======
       - colossus-2-logs:/logs
       - type: bind
         source: .
         target: /joystream
     working_dir: /joystream/storage-node
->>>>>>> 18eb4e17
     ports:
       - 3335:3333
     env_file:
@@ -131,21 +105,13 @@
       - .env
     environment:
       # ACCOUNT_URI overrides command line arg --accountUri
-<<<<<<< HEAD
-      - ACCOUNT_URI=${COLOSSUS_2_ACCOUNT_URI}
-=======
       - ACCOUNT_URI=${COLOSSUS_2_TRANSACTOR_URI}
->>>>>>> 18eb4e17
     command: [
       'yarn', 'storage-node', 'server', '--worker=${COLOSSUS_2_WORKER_ID}', '--port=3333', '--uploads=/data',
       '--sync', '--syncInterval=1',
       '--queryNodeEndpoint=${COLOSSUS_QUERY_NODE_URL}',
-<<<<<<< HEAD
-      '--apiUrl=${JOYSTREAM_NODE_WS}'
-=======
       '--apiUrl=${JOYSTREAM_NODE_WS}',
       '--logFilePath=/logs'
->>>>>>> 18eb4e17
     ]
 
   distributor-2:
@@ -184,11 +150,7 @@
     #   JOYSTREAM_DISTRIBUTOR__LOGS__FILE: "off"
     #   JOYSTREAM_DISTRIBUTOR__LOGS__ELASTIC: "off"
     #   JOYSTREAM_DISTRIBUTOR__LIMITS__STORAGE: 50G
-<<<<<<< HEAD
-    #   JOYSTREAM_DISTRIBUTOR__BUCKETS: "[1,2]"
-=======
     #   JOYSTREAM_DISTRIBUTOR__BUCKETS: "[\"1:0\",\"1:1\"]"
->>>>>>> 18eb4e17
     command: ['yarn', 'joystream-distributor', 'start']
 
   db:
@@ -219,11 +181,7 @@
       - DB_HOST=db
       - WARTHOG_APP_PORT=${GRAPHQL_SERVER_PORT}
     ports:
-<<<<<<< HEAD
-      - '127.0.0.1:${GRAPHQL_SERVER_PORT}:${GRAPHQL_SERVER_PORT}'
-=======
       - "${GRAPHQL_SERVER_PORT}:${GRAPHQL_SERVER_PORT}"
->>>>>>> 18eb4e17
     depends_on:
       - db
     volumes:
@@ -293,11 +251,7 @@
       - PORT=${HYDRA_INDEXER_GATEWAY_PORT}
       - DEBUG=*
     ports:
-<<<<<<< HEAD
-      - '127.0.0.1:${HYDRA_INDEXER_GATEWAY_PORT}:${HYDRA_INDEXER_GATEWAY_PORT}'
-=======
       - "${HYDRA_INDEXER_GATEWAY_PORT}:${HYDRA_INDEXER_GATEWAY_PORT}"
->>>>>>> 18eb4e17
     depends_on:
       - db
       - redis
@@ -307,7 +261,7 @@
     container_name: redis
     restart: unless-stopped
     ports:
-      - '127.0.0.1:6379:6379'
+      - "127.0.0.1:6379:6379"
 
   pioneer:
     image: nginx
@@ -316,11 +270,7 @@
     volumes:
       - ./pioneer/packages/apps/build:/usr/share/nginx/html
     ports:
-<<<<<<< HEAD
-      - "127.0.0.1:3000:80"
-=======
       - "3000:80"
->>>>>>> 18eb4e17
     environment:
       - NGINX_PORT=80
 
@@ -334,11 +284,7 @@
       - PROVIDER=ws://joystream-node:9944
       - ENDOWMENT=0
     ports:
-<<<<<<< HEAD
-      - "127.0.0.1:3002:3002"
-=======
       - "3002:3002"
->>>>>>> 18eb4e17
 
   orion:
     container_name: orion
@@ -347,10 +293,7 @@
       - ORION_PORT=6116
       - ORION_MONGO_HOSTNAME=mongo
       - ORION_FEATURED_CONTENT_SECRET=password123
-<<<<<<< HEAD
-=======
       - ORION_QUERY_NODE_URL=http://graphql-server:${GRAPHQL_SERVER_PORT}/graphql
->>>>>>> 18eb4e17
     ports:
       - "6116:6116"
     depends_on:
@@ -373,20 +316,14 @@
     driver: local
   colossus-1-keystore:
     driver: local
-<<<<<<< HEAD
-=======
   colossus-1-logs:
     driver: local
->>>>>>> 18eb4e17
   colossus-2-data:
     driver: local
   colossus-2-keystore:
     driver: local
-<<<<<<< HEAD
-=======
   colossus-2-logs:
     driver: local
->>>>>>> 18eb4e17
   distributor-1-logs:
     driver: local
   distributor-1-cache:
