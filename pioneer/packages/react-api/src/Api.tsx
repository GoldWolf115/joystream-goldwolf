--- conflicted
+++ resolved
@@ -109,15 +109,9 @@
   const ss58Format = uiSettings.prefix === -1
     ? properties.ss58Format.unwrapOr(DEFAULT_SS58).toNumber()
     : uiSettings.prefix;
-<<<<<<< HEAD
-  const tokenSymbol = properties.tokenSymbol.unwrap()[0].toString();
-  const tokenDecimals = properties.tokenDecimals.unwrap()[0].toNumber();
-  const isDevelopment = systemChainType.isDevelopment || systemChainType.isLocal || isTestChain(systemChain);
-=======
   const tokenSymbol = properties.tokenSymbol.unwrap();
   const tokenDecimals = properties.tokenDecimals.unwrap();
   const isDevelopment = (systemChainType.isDevelopment || systemChainType.isLocal || isTestChain(systemChain));
->>>>>>> ecf68d82
 
   console.log(`chain: ${systemChain} (${systemChainType.toString()}), ${JSON.stringify(properties)}`);
 
