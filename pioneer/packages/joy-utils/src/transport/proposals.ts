--- conflicted
+++ resolved
@@ -13,14 +13,9 @@
 import { u32 } from '@polkadot/types/';
 import { BalanceOf } from '@polkadot/types/interfaces';
 
-<<<<<<< HEAD
-import { includeKeys, splitOnUpperCase } from '../functions/misc';
-import { calculateStake, calculateMetaFromType } from '../functions/proposals';
-=======
-import { includeKeys } from "../functions/misc";
+import { includeKeys } from '../functions/misc';
 import _ from 'lodash';
-import proposalsConsts from "../consts/proposals"
->>>>>>> af88cd20
+import proposalsConsts from '../consts/proposals';
 
 import { ApiPromise } from '@polkadot/api';
 import MembersTransport from './members';
