--- conflicted
+++ resolved
@@ -9,15 +9,10 @@
 [dependencies]
 # Third-party dependencies
 serde = { version = "1.0.101", optional = true, features = ["derive"] }
-<<<<<<< HEAD
-codec = { package = 'parity-scale-codec', version = '1.3.1', default-features = false, features = ['derive'] }
-hex-literal = { optional = true, version = '0.3.1' }
-=======
 lazy_static = {version = "1.4.0", features = ["spin_no_std"] }
 lite-json = { version = '0.1.3', default-features = false}
 hex-literal = { optional = true, version = '0.3.1' }
 codec = { package = 'parity-scale-codec', version = '1.3.4', default-features = false, features = ['derive'] }
->>>>>>> 9facec48
 
 # Substrate primitives
 sp-std = { package = 'sp-std', default-features = false, git = 'https://github.com/paritytech/substrate.git', rev = 'a200cdb93c6af5763b9c7bf313fa708764ac88ca'}
@@ -167,20 +162,6 @@
     'constitution/std',
 ]
 runtime-benchmarks = [
-<<<<<<< HEAD
-    "system/runtime-benchmarks",
-    "frame-support/runtime-benchmarks",
-    "sp-runtime/runtime-benchmarks",
-    "pallet-balances/runtime-benchmarks",
-    "pallet-collective/runtime-benchmarks",
-    "pallet-im-online/runtime-benchmarks",
-    "pallet-staking/runtime-benchmarks",
-    "pallet-timestamp/runtime-benchmarks",
-    "frame-benchmarking",
-    "frame-system-benchmarking",
-    "pallet-offences-benchmarking",
-    "pallet-session-benchmarking",
-=======
     "frame-system/runtime-benchmarks",
 	"frame-support/runtime-benchmarks",
 	"sp-runtime/runtime-benchmarks",
@@ -194,7 +175,6 @@
 	"pallet-session-benchmarking",
     "pallet-utility/runtime-benchmarks",
     "proposals-discussion/runtime-benchmarks",
->>>>>>> 9facec48
     "hex-literal",
 ]
 
