[package]
authors = ['Joystream contributors']
edition = '2018'
name = 'joystream-node-runtime'
# Follow convention: https://github.com/Joystream/substrate-runtime-joystream/issues/1
# {Authoring}.{Spec}.{Impl} of the RuntimeVersion
<<<<<<< HEAD
version = '10.0.0'

[dependencies]
# Third-party dependencies
serde = { version = "1.0.101", optional = true, features = ["derive"] }
lazy_static = {version = "1.4.0", features = ["spin_no_std"] }
lite-json = { version = '0.1.3', default-features = false}
codec = { package = 'parity-scale-codec', version = '1.3.4', default-features = false, features = ['derive'] }
smallvec = "1.6.0"
=======
version = '9.14.0'

[dependencies]
# Third-party dependencies
serde = { version = "1.0.101", optional = true }
codec = { package = 'parity-scale-codec', version = '1.3.4', default-features = false, features = ['derive'] }
>>>>>>> f62058ba

# Substrate primitives
sp-std = { package = 'sp-std', default-features = false, git = 'https://github.com/paritytech/substrate.git', rev = '2cd20966cc09b059817c3ebe12fc130cdd850d62'}
sp-arithmetic = { package = 'sp-arithmetic', default-features = false, git = 'https://github.com/paritytech/substrate.git', rev = '2cd20966cc09b059817c3ebe12fc130cdd850d62'}
sp-runtime = { package = 'sp-runtime', default-features = false, git = 'https://github.com/paritytech/substrate.git', rev = '2cd20966cc09b059817c3ebe12fc130cdd850d62'}
sp-offchain = { package = 'sp-offchain', default-features = false, git = 'https://github.com/paritytech/substrate.git', rev = '2cd20966cc09b059817c3ebe12fc130cdd850d62'}
sp-core = { package = 'sp-core', default-features = false, git = 'https://github.com/paritytech/substrate.git', rev = '2cd20966cc09b059817c3ebe12fc130cdd850d62'}
sp-authority-discovery = { package = 'sp-authority-discovery', default-features = false, git = 'https://github.com/paritytech/substrate.git', rev = '2cd20966cc09b059817c3ebe12fc130cdd850d62'}
sp-consensus-babe = { package = 'sp-consensus-babe', default-features = false, git = 'https://github.com/paritytech/substrate.git', rev = '2cd20966cc09b059817c3ebe12fc130cdd850d62'}
sp-transaction-pool = { package = 'sp-transaction-pool', default-features = false, git = 'https://github.com/paritytech/substrate.git', rev = '2cd20966cc09b059817c3ebe12fc130cdd850d62'}
sp-session = { package = 'sp-session', default-features = false, git = 'https://github.com/paritytech/substrate.git', rev = '2cd20966cc09b059817c3ebe12fc130cdd850d62'}
sp-block-builder = { package = 'sp-block-builder', default-features = false, git = 'https://github.com/paritytech/substrate.git', rev = '2cd20966cc09b059817c3ebe12fc130cdd850d62'}
sp-api = { package = 'sp-api', default-features = false, git = 'https://github.com/paritytech/substrate.git', rev = '2cd20966cc09b059817c3ebe12fc130cdd850d62'}
sp-version = { package = 'sp-version', default-features = false, git = 'https://github.com/paritytech/substrate.git', rev = '2cd20966cc09b059817c3ebe12fc130cdd850d62'}
sp-staking = { package = 'sp-staking', default-features = false, git = 'https://github.com/paritytech/substrate.git', rev = '2cd20966cc09b059817c3ebe12fc130cdd850d62'}
sp-application-crypto = { package = 'sp-application-crypto', default-features = false, git = 'https://github.com/paritytech/substrate.git', rev = '2cd20966cc09b059817c3ebe12fc130cdd850d62'}

# Frame
frame-support = { package = 'frame-support', default-features = false, git = 'https://github.com/paritytech/substrate.git', rev = '2cd20966cc09b059817c3ebe12fc130cdd850d62'}
frame-executive = { package = 'frame-executive', default-features = false, git = 'https://github.com/paritytech/substrate.git', rev = '2cd20966cc09b059817c3ebe12fc130cdd850d62'}
frame-system-rpc-runtime-api = { package = 'frame-system-rpc-runtime-api', default-features = false, git = 'https://github.com/paritytech/substrate.git', rev = '2cd20966cc09b059817c3ebe12fc130cdd850d62'}
frame-system = { package = 'frame-system', default-features = false, git = 'https://github.com/paritytech/substrate.git', rev = '2cd20966cc09b059817c3ebe12fc130cdd850d62'}

# Pallets
pallet-grandpa = { package = 'pallet-grandpa', default-features = false, git = 'https://github.com/paritytech/substrate.git', rev = '2cd20966cc09b059817c3ebe12fc130cdd850d62'}
pallet-staking-reward-curve = { package = 'pallet-staking-reward-curve', default-features = false, git = 'https://github.com/paritytech/substrate.git', rev = '2cd20966cc09b059817c3ebe12fc130cdd850d62'}
pallet-babe = { package = 'pallet-babe', default-features = false, git = 'https://github.com/paritytech/substrate.git', rev = '2cd20966cc09b059817c3ebe12fc130cdd850d62'}
pallet-transaction-payment = { package = 'pallet-transaction-payment', default-features = false, git = 'https://github.com/paritytech/substrate.git', rev = '2cd20966cc09b059817c3ebe12fc130cdd850d62'}
pallet-transaction-payment-rpc-runtime-api = { package = 'pallet-transaction-payment-rpc-runtime-api', default-features = false, git = 'https://github.com/paritytech/substrate.git', rev = '2cd20966cc09b059817c3ebe12fc130cdd850d62'}
pallet-authorship = { package = 'pallet-authorship', default-features = false, git = 'https://github.com/paritytech/substrate.git', rev = '2cd20966cc09b059817c3ebe12fc130cdd850d62'}
pallet-session = { package = 'pallet-session', default-features = false, git = 'https://github.com/paritytech/substrate.git', rev = '2cd20966cc09b059817c3ebe12fc130cdd850d62'}
pallet-offences = { package = 'pallet-offences', default-features = false, git = 'https://github.com/paritytech/substrate.git', rev = '2cd20966cc09b059817c3ebe12fc130cdd850d62'}
pallet-finality-tracker = { package = 'pallet-finality-tracker', default-features = false, git = 'https://github.com/paritytech/substrate.git', rev = '2cd20966cc09b059817c3ebe12fc130cdd850d62'}
pallet-randomness-collective-flip = { package = 'pallet-randomness-collective-flip', default-features = false, git = 'https://github.com/paritytech/substrate.git', rev = '2cd20966cc09b059817c3ebe12fc130cdd850d62'}
pallet-authority-discovery = { package = 'pallet-authority-discovery', default-features = false, git = 'https://github.com/paritytech/substrate.git', rev = '2cd20966cc09b059817c3ebe12fc130cdd850d62'}
pallet-sudo = { package = 'pallet-sudo', default-features = false, git = 'https://github.com/paritytech/substrate.git', rev = '2cd20966cc09b059817c3ebe12fc130cdd850d62'}
pallet-staking = { package = 'pallet-staking', default-features = false, git = 'https://github.com/paritytech/substrate.git', rev = '2cd20966cc09b059817c3ebe12fc130cdd850d62'}
pallet-timestamp = { package = 'pallet-timestamp', default-features = false, git = 'https://github.com/paritytech/substrate.git', rev = '2cd20966cc09b059817c3ebe12fc130cdd850d62'}
pallet-balances = { package = 'pallet-balances', default-features = false, git = 'https://github.com/paritytech/substrate.git', rev = '2cd20966cc09b059817c3ebe12fc130cdd850d62'}
pallet-im-online = { package = 'pallet-im-online', default-features = false, git = 'https://github.com/paritytech/substrate.git', rev = '2cd20966cc09b059817c3ebe12fc130cdd850d62'}
substrate-utility = { package = 'pallet-utility', default-features = false, git = 'https://github.com/paritytech/substrate.git', rev = '2cd20966cc09b059817c3ebe12fc130cdd850d62'}

# Benchmarking
frame-benchmarking = { git = 'https://github.com/paritytech/substrate.git', rev = '2cd20966cc09b059817c3ebe12fc130cdd850d62', default-features = false, optional = true }
frame-system-benchmarking = { git = 'https://github.com/paritytech/substrate.git', rev = '2cd20966cc09b059817c3ebe12fc130cdd850d62', default-features = false, optional = true }
pallet-offences-benchmarking = { git = 'https://github.com/paritytech/substrate.git', rev = '2cd20966cc09b059817c3ebe12fc130cdd850d62', default-features = false, optional = true }
pallet-session-benchmarking = { git = 'https://github.com/paritytech/substrate.git', rev = '2cd20966cc09b059817c3ebe12fc130cdd850d62', default-features = false, optional = true }
hex-literal = { optional = true, version = '0.3.1' }

# Joystream
common = { package = 'pallet-common', default-features = false, path = '../runtime-modules/common'}
memo = { package = 'pallet-memo', default-features = false, path = '../runtime-modules/memo'}
forum = { package = 'pallet-forum', default-features = false, path = '../runtime-modules/forum'}
membership = { package = 'pallet-membership', default-features = false, path = '../runtime-modules/membership'}
referendum = { package = 'pallet-referendum', default-features = false, path = '../runtime-modules/referendum'}
council = { package = 'pallet-council', default-features = false, path = '../runtime-modules/council'}
working-group = { package = 'pallet-working-group', default-features = false, path = '../runtime-modules/working-group'}
storage = { package = 'pallet-storage', default-features = false, path = '../runtime-modules/storage'}
proposals-engine = { package = 'pallet-proposals-engine', default-features = false, path = '../runtime-modules/proposals/engine'}
proposals-discussion = { package = 'pallet-proposals-discussion', default-features = false, path = '../runtime-modules/proposals/discussion'}
proposals-codex = { package = 'pallet-proposals-codex', default-features = false, path = '../runtime-modules/proposals/codex'}
pallet-constitution = { package = 'pallet-constitution', default-features = false, path = '../runtime-modules/constitution' }
staking-handler = { package = 'pallet-staking-handler', default-features = false, path = '../runtime-modules/staking-handler'}
bounty = { package = 'pallet-bounty', default-features = false, path = '../runtime-modules/bounty'}
blog = { package = 'pallet-blog', default-features = false, path = '../runtime-modules/blog'}
content = { package = 'pallet-content', default-features = false, path = '../runtime-modules/content'}
joystream-utility = { package = 'pallet-utility', default-features = false, path = '../runtime-modules/utility'}

[dev-dependencies]
sp-io = { package = 'sp-io', default-features = false, git = 'https://github.com/paritytech/substrate.git', rev = '2cd20966cc09b059817c3ebe12fc130cdd850d62'}
strum = {version = "0.19", default-features = false}

[build-dependencies]
wasm-builder-runner = { version = "1.0.5", package = "substrate-wasm-builder-runner", git = 'https://github.com/paritytech/substrate.git', rev = '2cd20966cc09b059817c3ebe12fc130cdd850d62' }

[features]
default = ['std']
no_std = []
std = [
    # Third-party dependencies
    'serde',
    'codec/std',

    # Substrate primitives
    'sp-std/std',
    'sp-core/std',
    'sp-api/std',
    'sp-version/std',
    'sp-runtime/std',
    'sp-arithmetic/std',
    'sp-offchain/std',
    'sp-authority-discovery/std',
    'sp-consensus-babe/std',
    'sp-transaction-pool/std',
    'sp-block-builder/std',
    'sp-session/std',
    'sp-staking/std',
    'sp-application-crypto/std',

    # Frame
    'frame-support/std',
    'frame-executive/std',
    'frame-system-rpc-runtime-api/std',
    'frame-system/std',

    # Pallets
    'pallet-timestamp/std',
    'pallet-balances/std',
    'pallet-transaction-payment/std',
    'pallet-transaction-payment-rpc-runtime-api/std',
    'pallet-grandpa/std',
    'pallet-babe/std',
    'pallet-session/std',
    'pallet-finality-tracker/std',
    'pallet-authority-discovery/std',
    'pallet-authorship/std',
    'pallet-randomness-collective-flip/std',
    'pallet-staking/std',
#    'pallet-staking-reward-curve/std', // don't have 'std' features
    'pallet-sudo/std',
    'pallet-im-online/std',
    'pallet-offences/std',
    'substrate-utility/std',

    # Joystream
    'common/std',
    'memo/std',
    'forum/std',
    'membership/std',
    'council/std',
    'referendum/std',
    'working-group/std',
    'storage/std',
    'proposals-engine/std',
    'proposals-discussion/std',
    'proposals-codex/std',
    'pallet-constitution/std',
    'staking-handler/std',
    'bounty/std',
    'blog/std',
    'joystream-utility/std',
    'content/std',
]
runtime-benchmarks = [
<<<<<<< HEAD
    "hex-literal",
    "frame-support/runtime-benchmarks",
    "sp-runtime/runtime-benchmarks",
    "frame-benchmarking",
    "frame-system-benchmarking",
    "frame-system/runtime-benchmarks",
    "pallet-offences-benchmarking",
    "pallet-session-benchmarking",
    "pallet-balances/runtime-benchmarks",
    "pallet-im-online/runtime-benchmarks",
    "pallet-staking/runtime-benchmarks",
    "pallet-timestamp/runtime-benchmarks",
    "substrate-utility/runtime-benchmarks",

    # Joystream
    "proposals-discussion/runtime-benchmarks",
    "proposals-engine/runtime-benchmarks",
    "proposals-codex/runtime-benchmarks",
    "joystream-utility/runtime-benchmarks",
    "pallet-constitution/runtime-benchmarks",
    "working-group/runtime-benchmarks",
    "forum/runtime-benchmarks",
    "membership/runtime-benchmarks",
    "council/runtime-benchmarks",
    "referendum/runtime-benchmarks",
    "bounty/runtime-benchmarks",
    "blog/runtime-benchmarks",
=======
    'frame-system/runtime-benchmarks',
	'frame-support/runtime-benchmarks',
	'sp-runtime/runtime-benchmarks',
	'pallet-balances/runtime-benchmarks',
	'pallet-collective/runtime-benchmarks',
	'pallet-im-online/runtime-benchmarks',
	'pallet-staking/runtime-benchmarks',
	'pallet-timestamp/runtime-benchmarks',
    'frame-benchmarking',
    'frame-system-benchmarking',
    'pallet-offences-benchmarking',
	'pallet-session-benchmarking',
    'substrate-utility/runtime-benchmarks',
    'storage/runtime-benchmarks',
    "hex-literal",
>>>>>>> f62058ba
]

<|MERGE_RESOLUTION|>--- conflicted
+++ resolved
@@ -4,7 +4,6 @@
 name = 'joystream-node-runtime'
 # Follow convention: https://github.com/Joystream/substrate-runtime-joystream/issues/1
 # {Authoring}.{Spec}.{Impl} of the RuntimeVersion
-<<<<<<< HEAD
 version = '10.0.0'
 
 [dependencies]
@@ -14,14 +13,6 @@
 lite-json = { version = '0.1.3', default-features = false}
 codec = { package = 'parity-scale-codec', version = '1.3.4', default-features = false, features = ['derive'] }
 smallvec = "1.6.0"
-=======
-version = '9.14.0'
-
-[dependencies]
-# Third-party dependencies
-serde = { version = "1.0.101", optional = true }
-codec = { package = 'parity-scale-codec', version = '1.3.4', default-features = false, features = ['derive'] }
->>>>>>> f62058ba
 
 # Substrate primitives
 sp-std = { package = 'sp-std', default-features = false, git = 'https://github.com/paritytech/substrate.git', rev = '2cd20966cc09b059817c3ebe12fc130cdd850d62'}
@@ -166,7 +157,6 @@
     'content/std',
 ]
 runtime-benchmarks = [
-<<<<<<< HEAD
     "hex-literal",
     "frame-support/runtime-benchmarks",
     "sp-runtime/runtime-benchmarks",
@@ -193,23 +183,7 @@
     "council/runtime-benchmarks",
     "referendum/runtime-benchmarks",
     "bounty/runtime-benchmarks",
+    'storage/runtime-benchmarks',       
     "blog/runtime-benchmarks",
-=======
-    'frame-system/runtime-benchmarks',
-	'frame-support/runtime-benchmarks',
-	'sp-runtime/runtime-benchmarks',
-	'pallet-balances/runtime-benchmarks',
-	'pallet-collective/runtime-benchmarks',
-	'pallet-im-online/runtime-benchmarks',
-	'pallet-staking/runtime-benchmarks',
-	'pallet-timestamp/runtime-benchmarks',
-    'frame-benchmarking',
-    'frame-system-benchmarking',
-    'pallet-offences-benchmarking',
-	'pallet-session-benchmarking',
-    'substrate-utility/runtime-benchmarks',
-    'storage/runtime-benchmarks',
-    "hex-literal",
->>>>>>> f62058ba
 ]
 
