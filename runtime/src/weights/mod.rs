// Copyright (C) 2020 Parity Technologies (UK) Ltd.
// SPDX-License-Identifier: Apache-2.0

// Licensed under the Apache License, Version 2.0 (the "License");
// you may not use this file except in compliance with the License.
// You may obtain a copy of the License at
//
// 	http://www.apache.org/licenses/LICENSE-2.0
//
// Unless required by applicable law or agreed to in writing, software
// distributed under the License is distributed on an "AS IS" BASIS,
// WITHOUT WARRANTIES OR CONDITIONS OF ANY KIND, either express or implied.
// See the License for the specific language governing permissions and
// limitations under the License.

//! A list of the different weight modules for our runtime.

// FRAME pallets
pub mod frame_system;
pub mod pallet_balances;
pub mod pallet_session;
pub mod pallet_staking;
pub mod pallet_timestamp;
pub mod pallet_utility;

// Joystream pallets
<<<<<<< HEAD
pub mod forum;
=======
pub mod council;
>>>>>>> 097d0852
pub mod pallet_constitution;
pub mod proposals_discussion;
pub mod proposals_engine;
pub mod referendum;
pub mod working_group;<|MERGE_RESOLUTION|>--- conflicted
+++ resolved
@@ -24,11 +24,8 @@
 pub mod pallet_utility;
 
 // Joystream pallets
-<<<<<<< HEAD
+pub mod council;
 pub mod forum;
-=======
-pub mod council;
->>>>>>> 097d0852
 pub mod pallet_constitution;
 pub mod proposals_discussion;
 pub mod proposals_engine;
