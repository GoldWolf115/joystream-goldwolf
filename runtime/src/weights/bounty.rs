//! THIS FILE WAS AUTO-GENERATED USING THE SUBSTRATE BENCHMARK CLI VERSION 2.0.1

#![allow(unused_parens)]
#![allow(unused_imports)]

use frame_support::weights::{constants::RocksDbWeight as DbWeight, Weight};

pub struct WeightInfo;
impl bounty::WeightInfo for WeightInfo {
    fn create_bounty_by_council(i: u32, j: u32) -> Weight {
<<<<<<< HEAD
        (652_500_000 as Weight)
            .saturating_add((247_000 as Weight).saturating_mul(i as Weight))
            .saturating_add((9_081_000 as Weight).saturating_mul(j as Weight))
=======
        (290_404_000 as Weight)
            .saturating_add((171_000 as Weight).saturating_mul(i as Weight))
            .saturating_add((7_777_000 as Weight).saturating_mul(j as Weight))
>>>>>>> 97149d0c
            .saturating_add(DbWeight::get().reads(3 as Weight))
            .saturating_add(DbWeight::get().writes(4 as Weight))
    }
    fn create_bounty_by_member(i: u32, j: u32) -> Weight {
<<<<<<< HEAD
        (1_177_497_000 as Weight)
            .saturating_add((246_000 as Weight).saturating_mul(i as Weight))
            .saturating_add((3_704_000 as Weight).saturating_mul(j as Weight))
            .saturating_add(DbWeight::get().reads(4 as Weight))
            .saturating_add(DbWeight::get().writes(4 as Weight))
    }
    fn cancel_bounty_by_council() -> Weight {
        (750_529_000 as Weight)
            .saturating_add(DbWeight::get().reads(3 as Weight))
            .saturating_add(DbWeight::get().writes(3 as Weight))
    }
    fn cancel_bounty_by_member() -> Weight {
        (1_231_951_000 as Weight)
            .saturating_add(DbWeight::get().reads(4 as Weight))
            .saturating_add(DbWeight::get().writes(3 as Weight))
    }
    fn veto_bounty() -> Weight {
        (750_237_000 as Weight)
            .saturating_add(DbWeight::get().reads(3 as Weight))
=======
        (690_454_000 as Weight)
            .saturating_add((169_000 as Weight).saturating_mul(i as Weight))
            .saturating_add((6_854_000 as Weight).saturating_mul(j as Weight))
            .saturating_add(DbWeight::get().reads(4 as Weight))
            .saturating_add(DbWeight::get().writes(4 as Weight))
    }
    fn terminate_bounty_w_oracle_reward_funding_expired() -> Weight {
        (476_182_000 as Weight)
            .saturating_add(DbWeight::get().reads(4 as Weight))
            .saturating_add(DbWeight::get().writes(3 as Weight))
    }
    fn terminate_bounty_wo_oracle_reward_funding_expired() -> Weight {
        (738_055_000 as Weight)
            .saturating_add(DbWeight::get().reads(4 as Weight))
            .saturating_add(DbWeight::get().writes(3 as Weight))
    }
    fn terminate_bounty_w_oracle_reward_wo_funds_funding() -> Weight {
        (507_070_000 as Weight)
            .saturating_add(DbWeight::get().reads(4 as Weight))
            .saturating_add(DbWeight::get().writes(3 as Weight))
    }
    fn terminate_bounty_wo_oracle_reward_wo_funds_funding() -> Weight {
        (1_011_224_000 as Weight)
            .saturating_add(DbWeight::get().reads(4 as Weight))
>>>>>>> 97149d0c
            .saturating_add(DbWeight::get().writes(3 as Weight))
    }
    fn terminate_bounty_w_oracle_reward_w_funds_funding() -> Weight {
        (351_472_000 as Weight)
            .saturating_add(DbWeight::get().reads(3 as Weight))
            .saturating_add(DbWeight::get().writes(1 as Weight))
    }
    fn terminate_bounty_wo_oracle_reward_w_funds_funding() -> Weight {
        (582_002_000 as Weight)
            .saturating_add(DbWeight::get().reads(3 as Weight))
            .saturating_add(DbWeight::get().writes(1 as Weight))
    }
    fn terminate_bounty_work_or_judging_period() -> Weight {
        (468_458_000 as Weight)
            .saturating_add(DbWeight::get().reads(3 as Weight))
            .saturating_add(DbWeight::get().writes(1 as Weight))
    }
    fn fund_bounty_by_member() -> Weight {
<<<<<<< HEAD
        (1_156_302_000 as Weight)
=======
        (814_116_000 as Weight)
>>>>>>> 97149d0c
            .saturating_add(DbWeight::get().reads(5 as Weight))
            .saturating_add(DbWeight::get().writes(4 as Weight))
    }
    fn fund_bounty_by_council() -> Weight {
<<<<<<< HEAD
        (755_900_000 as Weight)
=======
        (707_483_000 as Weight)
>>>>>>> 97149d0c
            .saturating_add(DbWeight::get().reads(4 as Weight))
            .saturating_add(DbWeight::get().writes(4 as Weight))
    }
    fn withdraw_funding_by_member() -> Weight {
<<<<<<< HEAD
        (1_442_204_000 as Weight)
            .saturating_add(DbWeight::get().reads(6 as Weight))
            .saturating_add(DbWeight::get().writes(4 as Weight))
    }
    fn withdraw_funding_by_council() -> Weight {
        (1_031_991_000 as Weight)
            .saturating_add(DbWeight::get().reads(5 as Weight))
            .saturating_add(DbWeight::get().writes(4 as Weight))
    }
    fn announce_work_entry(i: u32) -> Weight {
        (1_066_657_000 as Weight)
            .saturating_add((11_895_000 as Weight).saturating_mul(i as Weight))
            .saturating_add(DbWeight::get().reads(6 as Weight))
            .saturating_add(DbWeight::get().writes(5 as Weight))
    }
    fn withdraw_work_entry() -> Weight {
        (1_339_077_000 as Weight)
            .saturating_add(DbWeight::get().reads(5 as Weight))
            .saturating_add(DbWeight::get().writes(4 as Weight))
    }
    fn submit_work(i: u32) -> Weight {
        (729_723_000 as Weight)
            .saturating_add((248_000 as Weight).saturating_mul(i as Weight))
=======
        (733_968_000 as Weight)
            .saturating_add(DbWeight::get().reads(5 as Weight))
            .saturating_add(DbWeight::get().writes(3 as Weight))
    }
    fn withdraw_funding_by_council() -> Weight {
        (497_812_000 as Weight)
            .saturating_add(DbWeight::get().reads(4 as Weight))
            .saturating_add(DbWeight::get().writes(3 as Weight))
    }
    fn announce_work_entry(i: u32, j: u32) -> Weight {
        (839_443_000 as Weight)
            .saturating_add((173_000 as Weight).saturating_mul(i as Weight))
            .saturating_add((7_815_000 as Weight).saturating_mul(j as Weight))
            .saturating_add(DbWeight::get().reads(6 as Weight))
            .saturating_add(DbWeight::get().writes(5 as Weight))
    }
    fn submit_work(i: u32) -> Weight {
        (456_233_000 as Weight)
            .saturating_add((166_000 as Weight).saturating_mul(i as Weight))
>>>>>>> 97149d0c
            .saturating_add(DbWeight::get().reads(3 as Weight))
            .saturating_add(DbWeight::get().writes(1 as Weight))
    }
    fn submit_oracle_judgment_by_council_all_winners(i: u32) -> Weight {
<<<<<<< HEAD
        (614_242_000 as Weight)
            .saturating_add((197_714_000 as Weight).saturating_mul(i as Weight))
=======
        (117_515_000 as Weight)
            .saturating_add((900_908_000 as Weight).saturating_mul(i as Weight))
>>>>>>> 97149d0c
            .saturating_add(DbWeight::get().reads(3 as Weight))
            .saturating_add(DbWeight::get().reads((4 as Weight).saturating_mul(i as Weight)))
            .saturating_add(DbWeight::get().writes(3 as Weight))
            .saturating_add(DbWeight::get().writes((3 as Weight).saturating_mul(i as Weight)))
    }
<<<<<<< HEAD
    fn submit_oracle_judgment_by_council_all_rejected(i: u32) -> Weight {
        (425_144_000 as Weight)
            .saturating_add((887_466_000 as Weight).saturating_mul(i as Weight))
=======
    fn submit_oracle_judgment_by_council_all_rejected(i: u32, j: u32) -> Weight {
        (0 as Weight)
            .saturating_add((10_006_580_000 as Weight).saturating_mul(i as Weight))
            .saturating_add((18_774_000 as Weight).saturating_mul(j as Weight))
>>>>>>> 97149d0c
            .saturating_add(DbWeight::get().reads(1 as Weight))
            .saturating_add(DbWeight::get().reads((4 as Weight).saturating_mul(i as Weight)))
            .saturating_add(DbWeight::get().writes(1 as Weight))
            .saturating_add(DbWeight::get().writes((3 as Weight).saturating_mul(i as Weight)))
    }
    fn submit_oracle_judgment_by_member_all_winners(i: u32) -> Weight {
<<<<<<< HEAD
        (1_179_720_000 as Weight)
            .saturating_add((193_462_000 as Weight).saturating_mul(i as Weight))
=======
        (648_552_000 as Weight)
            .saturating_add((864_189_000 as Weight).saturating_mul(i as Weight))
>>>>>>> 97149d0c
            .saturating_add(DbWeight::get().reads(4 as Weight))
            .saturating_add(DbWeight::get().reads((4 as Weight).saturating_mul(i as Weight)))
            .saturating_add(DbWeight::get().writes(3 as Weight))
            .saturating_add(DbWeight::get().writes((3 as Weight).saturating_mul(i as Weight)))
    }
<<<<<<< HEAD
    fn submit_oracle_judgment_by_member_all_rejected(i: u32) -> Weight {
        (273_501_000 as Weight)
            .saturating_add((836_822_000 as Weight).saturating_mul(i as Weight))
=======
    fn submit_oracle_judgment_by_member_all_rejected(i: u32, j: u32) -> Weight {
        (0 as Weight)
            .saturating_add((9_963_929_000 as Weight).saturating_mul(i as Weight))
            .saturating_add((18_558_000 as Weight).saturating_mul(j as Weight))
>>>>>>> 97149d0c
            .saturating_add(DbWeight::get().reads(2 as Weight))
            .saturating_add(DbWeight::get().reads((4 as Weight).saturating_mul(i as Weight)))
            .saturating_add(DbWeight::get().writes(1 as Weight))
            .saturating_add(DbWeight::get().writes((3 as Weight).saturating_mul(i as Weight)))
    }
<<<<<<< HEAD
    fn withdraw_work_entrant_funds() -> Weight {
        (1_816_600_000 as Weight)
            .saturating_add(DbWeight::get().reads(8 as Weight))
            .saturating_add(DbWeight::get().writes(6 as Weight))
=======
    fn switch_oracle_to_council_by_council_successful() -> Weight {
        (307_638_000 as Weight)
            .saturating_add(DbWeight::get().reads(1 as Weight))
            .saturating_add(DbWeight::get().writes(1 as Weight))
    }
    fn switch_oracle_to_member_by_oracle_council() -> Weight {
        (390_712_000 as Weight)
            .saturating_add(DbWeight::get().reads(2 as Weight))
            .saturating_add(DbWeight::get().writes(1 as Weight))
    }
    fn switch_oracle_to_member_by_council() -> Weight {
        (366_159_000 as Weight)
            .saturating_add(DbWeight::get().reads(2 as Weight))
            .saturating_add(DbWeight::get().writes(1 as Weight))
    }
    fn switch_oracle_to_member_by_oracle_member() -> Weight {
        (448_941_000 as Weight)
            .saturating_add(DbWeight::get().reads(3 as Weight))
            .saturating_add(DbWeight::get().writes(1 as Weight))
    }
    fn switch_oracle_to_council_by_oracle_member() -> Weight {
        (360_182_000 as Weight)
            .saturating_add(DbWeight::get().reads(2 as Weight))
            .saturating_add(DbWeight::get().writes(1 as Weight))
    }
    fn end_working_period() -> Weight {
        (587_910_000 as Weight)
            .saturating_add(DbWeight::get().reads(2 as Weight))
            .saturating_add(DbWeight::get().writes(1 as Weight))
    }
    fn withdraw_entrant_stake() -> Weight {
        (612_382_000 as Weight)
            .saturating_add(DbWeight::get().reads(5 as Weight))
            .saturating_add(DbWeight::get().writes(4 as Weight))
    }
    fn withdraw_funding_state_bloat_bond_by_council() -> Weight {
        (420_790_000 as Weight)
            .saturating_add(DbWeight::get().reads(4 as Weight))
            .saturating_add(DbWeight::get().writes(3 as Weight))
    }
    fn withdraw_funding_state_bloat_bond_by_member() -> Weight {
        (675_581_000 as Weight)
            .saturating_add(DbWeight::get().reads(5 as Weight))
            .saturating_add(DbWeight::get().writes(3 as Weight))
    }
    fn withdraw_oracle_reward_by_oracle_council() -> Weight {
        (827_500_000 as Weight)
            .saturating_add(DbWeight::get().reads(4 as Weight))
            .saturating_add(DbWeight::get().writes(3 as Weight))
    }
    fn withdraw_oracle_reward_by_oracle_member() -> Weight {
        (1_141_716_000 as Weight)
            .saturating_add(DbWeight::get().reads(6 as Weight))
            .saturating_add(DbWeight::get().writes(4 as Weight))
>>>>>>> 97149d0c
    }
    fn entrant_remark() -> Weight {
        (360_023_000 as Weight).saturating_add(DbWeight::get().reads(2 as Weight))
    }
    fn contributor_remark() -> Weight {
        (304_679_000 as Weight).saturating_add(DbWeight::get().reads(2 as Weight))
    }
    fn oracle_remark() -> Weight {
        (261_869_000 as Weight).saturating_add(DbWeight::get().reads(1 as Weight))
    }
    fn creator_remark() -> Weight {
        (261_289_000 as Weight).saturating_add(DbWeight::get().reads(1 as Weight))
    }
}<|MERGE_RESOLUTION|>--- conflicted
+++ resolved
@@ -8,277 +8,198 @@
 pub struct WeightInfo;
 impl bounty::WeightInfo for WeightInfo {
     fn create_bounty_by_council(i: u32, j: u32) -> Weight {
-<<<<<<< HEAD
-        (652_500_000 as Weight)
-            .saturating_add((247_000 as Weight).saturating_mul(i as Weight))
-            .saturating_add((9_081_000 as Weight).saturating_mul(j as Weight))
-=======
-        (290_404_000 as Weight)
-            .saturating_add((171_000 as Weight).saturating_mul(i as Weight))
-            .saturating_add((7_777_000 as Weight).saturating_mul(j as Weight))
->>>>>>> 97149d0c
+        (680_111_000 as Weight)
+            .saturating_add((163_000 as Weight).saturating_mul(i as Weight))
+            .saturating_add((1_985_000 as Weight).saturating_mul(j as Weight))
             .saturating_add(DbWeight::get().reads(3 as Weight))
             .saturating_add(DbWeight::get().writes(4 as Weight))
     }
     fn create_bounty_by_member(i: u32, j: u32) -> Weight {
-<<<<<<< HEAD
-        (1_177_497_000 as Weight)
-            .saturating_add((246_000 as Weight).saturating_mul(i as Weight))
-            .saturating_add((3_704_000 as Weight).saturating_mul(j as Weight))
-            .saturating_add(DbWeight::get().reads(4 as Weight))
-            .saturating_add(DbWeight::get().writes(4 as Weight))
-    }
-    fn cancel_bounty_by_council() -> Weight {
-        (750_529_000 as Weight)
-            .saturating_add(DbWeight::get().reads(3 as Weight))
-            .saturating_add(DbWeight::get().writes(3 as Weight))
-    }
-    fn cancel_bounty_by_member() -> Weight {
-        (1_231_951_000 as Weight)
-            .saturating_add(DbWeight::get().reads(4 as Weight))
-            .saturating_add(DbWeight::get().writes(3 as Weight))
-    }
-    fn veto_bounty() -> Weight {
-        (750_237_000 as Weight)
-            .saturating_add(DbWeight::get().reads(3 as Weight))
-=======
-        (690_454_000 as Weight)
-            .saturating_add((169_000 as Weight).saturating_mul(i as Weight))
-            .saturating_add((6_854_000 as Weight).saturating_mul(j as Weight))
+        (729_639_000 as Weight)
+            .saturating_add((163_000 as Weight).saturating_mul(i as Weight))
+            .saturating_add((5_017_000 as Weight).saturating_mul(j as Weight))
             .saturating_add(DbWeight::get().reads(4 as Weight))
             .saturating_add(DbWeight::get().writes(4 as Weight))
     }
     fn terminate_bounty_w_oracle_reward_funding_expired() -> Weight {
-        (476_182_000 as Weight)
+        (467_544_000 as Weight)
             .saturating_add(DbWeight::get().reads(4 as Weight))
             .saturating_add(DbWeight::get().writes(3 as Weight))
     }
     fn terminate_bounty_wo_oracle_reward_funding_expired() -> Weight {
-        (738_055_000 as Weight)
+        (836_986_000 as Weight)
             .saturating_add(DbWeight::get().reads(4 as Weight))
             .saturating_add(DbWeight::get().writes(3 as Weight))
     }
     fn terminate_bounty_w_oracle_reward_wo_funds_funding() -> Weight {
-        (507_070_000 as Weight)
+        (498_526_000 as Weight)
             .saturating_add(DbWeight::get().reads(4 as Weight))
             .saturating_add(DbWeight::get().writes(3 as Weight))
     }
     fn terminate_bounty_wo_oracle_reward_wo_funds_funding() -> Weight {
-        (1_011_224_000 as Weight)
-            .saturating_add(DbWeight::get().reads(4 as Weight))
->>>>>>> 97149d0c
+        (724_272_000 as Weight)
+            .saturating_add(DbWeight::get().reads(4 as Weight))
             .saturating_add(DbWeight::get().writes(3 as Weight))
     }
     fn terminate_bounty_w_oracle_reward_w_funds_funding() -> Weight {
-        (351_472_000 as Weight)
+        (320_284_000 as Weight)
             .saturating_add(DbWeight::get().reads(3 as Weight))
             .saturating_add(DbWeight::get().writes(1 as Weight))
     }
     fn terminate_bounty_wo_oracle_reward_w_funds_funding() -> Weight {
-        (582_002_000 as Weight)
+        (436_853_000 as Weight)
             .saturating_add(DbWeight::get().reads(3 as Weight))
             .saturating_add(DbWeight::get().writes(1 as Weight))
     }
     fn terminate_bounty_work_or_judging_period() -> Weight {
-        (468_458_000 as Weight)
+        (318_365_000 as Weight)
             .saturating_add(DbWeight::get().reads(3 as Weight))
             .saturating_add(DbWeight::get().writes(1 as Weight))
     }
     fn fund_bounty_by_member() -> Weight {
-<<<<<<< HEAD
-        (1_156_302_000 as Weight)
-=======
-        (814_116_000 as Weight)
->>>>>>> 97149d0c
+        (853_211_000 as Weight)
             .saturating_add(DbWeight::get().reads(5 as Weight))
             .saturating_add(DbWeight::get().writes(4 as Weight))
     }
     fn fund_bounty_by_council() -> Weight {
-<<<<<<< HEAD
-        (755_900_000 as Weight)
-=======
-        (707_483_000 as Weight)
->>>>>>> 97149d0c
+        (526_279_000 as Weight)
             .saturating_add(DbWeight::get().reads(4 as Weight))
             .saturating_add(DbWeight::get().writes(4 as Weight))
     }
     fn withdraw_funding_by_member() -> Weight {
-<<<<<<< HEAD
-        (1_442_204_000 as Weight)
-            .saturating_add(DbWeight::get().reads(6 as Weight))
-            .saturating_add(DbWeight::get().writes(4 as Weight))
+        (732_228_000 as Weight)
+            .saturating_add(DbWeight::get().reads(5 as Weight))
+            .saturating_add(DbWeight::get().writes(3 as Weight))
     }
     fn withdraw_funding_by_council() -> Weight {
-        (1_031_991_000 as Weight)
-            .saturating_add(DbWeight::get().reads(5 as Weight))
-            .saturating_add(DbWeight::get().writes(4 as Weight))
-    }
-    fn announce_work_entry(i: u32) -> Weight {
-        (1_066_657_000 as Weight)
-            .saturating_add((11_895_000 as Weight).saturating_mul(i as Weight))
+        (441_098_000 as Weight)
+            .saturating_add(DbWeight::get().reads(4 as Weight))
+            .saturating_add(DbWeight::get().writes(3 as Weight))
+    }
+    fn announce_work_entry(i: u32, j: u32) -> Weight {
+        (738_561_000 as Weight)
+            .saturating_add((165_000 as Weight).saturating_mul(i as Weight))
+            .saturating_add((8_320_000 as Weight).saturating_mul(j as Weight))
             .saturating_add(DbWeight::get().reads(6 as Weight))
             .saturating_add(DbWeight::get().writes(5 as Weight))
     }
-    fn withdraw_work_entry() -> Weight {
-        (1_339_077_000 as Weight)
-            .saturating_add(DbWeight::get().reads(5 as Weight))
-            .saturating_add(DbWeight::get().writes(4 as Weight))
-    }
     fn submit_work(i: u32) -> Weight {
-        (729_723_000 as Weight)
-            .saturating_add((248_000 as Weight).saturating_mul(i as Weight))
-=======
-        (733_968_000 as Weight)
-            .saturating_add(DbWeight::get().reads(5 as Weight))
-            .saturating_add(DbWeight::get().writes(3 as Weight))
-    }
-    fn withdraw_funding_by_council() -> Weight {
-        (497_812_000 as Weight)
-            .saturating_add(DbWeight::get().reads(4 as Weight))
-            .saturating_add(DbWeight::get().writes(3 as Weight))
-    }
-    fn announce_work_entry(i: u32, j: u32) -> Weight {
-        (839_443_000 as Weight)
-            .saturating_add((173_000 as Weight).saturating_mul(i as Weight))
-            .saturating_add((7_815_000 as Weight).saturating_mul(j as Weight))
+        (364_135_000 as Weight)
+            .saturating_add((169_000 as Weight).saturating_mul(i as Weight))
+            .saturating_add(DbWeight::get().reads(3 as Weight))
+            .saturating_add(DbWeight::get().writes(1 as Weight))
+    }
+    fn submit_oracle_judgment_by_council_all_winners(i: u32, j: u32) -> Weight {
+        (0 as Weight)
+            .saturating_add((899_982_000 as Weight).saturating_mul(i as Weight))
+            .saturating_add((203_000 as Weight).saturating_mul(j as Weight))
+            .saturating_add(DbWeight::get().reads(3 as Weight))
+            .saturating_add(DbWeight::get().reads((4 as Weight).saturating_mul(i as Weight)))
+            .saturating_add(DbWeight::get().writes(3 as Weight))
+            .saturating_add(DbWeight::get().writes((3 as Weight).saturating_mul(i as Weight)))
+    }
+    fn submit_oracle_judgment_by_council_all_rejected(i: u32, j: u32, k: u32) -> Weight {
+        (0 as Weight)
+            .saturating_add((9_911_157_000 as Weight).saturating_mul(i as Weight))
+            .saturating_add((317_000 as Weight).saturating_mul(j as Weight))
+            .saturating_add((18_560_000 as Weight).saturating_mul(k as Weight))
+            .saturating_add(DbWeight::get().reads(1 as Weight))
+            .saturating_add(DbWeight::get().reads((4 as Weight).saturating_mul(i as Weight)))
+            .saturating_add(DbWeight::get().writes(1 as Weight))
+            .saturating_add(DbWeight::get().writes((3 as Weight).saturating_mul(i as Weight)))
+    }
+    fn submit_oracle_judgment_by_member_all_winners(i: u32, j: u32) -> Weight {
+        (288_887_000 as Weight)
+            .saturating_add((888_561_000 as Weight).saturating_mul(i as Weight))
+            .saturating_add((169_000 as Weight).saturating_mul(j as Weight))
+            .saturating_add(DbWeight::get().reads(4 as Weight))
+            .saturating_add(DbWeight::get().reads((4 as Weight).saturating_mul(i as Weight)))
+            .saturating_add(DbWeight::get().writes(3 as Weight))
+            .saturating_add(DbWeight::get().writes((3 as Weight).saturating_mul(i as Weight)))
+    }
+    fn submit_oracle_judgment_by_member_all_rejected(i: u32, j: u32, k: u32) -> Weight {
+        (0 as Weight)
+            .saturating_add((9_905_208_000 as Weight).saturating_mul(i as Weight))
+            .saturating_add((414_000 as Weight).saturating_mul(j as Weight))
+            .saturating_add((18_333_000 as Weight).saturating_mul(k as Weight))
+            .saturating_add(DbWeight::get().reads(2 as Weight))
+            .saturating_add(DbWeight::get().reads((4 as Weight).saturating_mul(i as Weight)))
+            .saturating_add(DbWeight::get().writes(1 as Weight))
+            .saturating_add(DbWeight::get().writes((3 as Weight).saturating_mul(i as Weight)))
+    }
+    fn switch_oracle_to_council_by_council_successful() -> Weight {
+        (278_036_000 as Weight)
+            .saturating_add(DbWeight::get().reads(1 as Weight))
+            .saturating_add(DbWeight::get().writes(1 as Weight))
+    }
+    fn switch_oracle_to_member_by_oracle_council() -> Weight {
+        (388_288_000 as Weight)
+            .saturating_add(DbWeight::get().reads(2 as Weight))
+            .saturating_add(DbWeight::get().writes(1 as Weight))
+    }
+    fn switch_oracle_to_member_by_council() -> Weight {
+        (402_394_000 as Weight)
+            .saturating_add(DbWeight::get().reads(2 as Weight))
+            .saturating_add(DbWeight::get().writes(1 as Weight))
+    }
+    fn switch_oracle_to_member_by_oracle_member() -> Weight {
+        (470_504_000 as Weight)
+            .saturating_add(DbWeight::get().reads(3 as Weight))
+            .saturating_add(DbWeight::get().writes(1 as Weight))
+    }
+    fn switch_oracle_to_council_by_oracle_member() -> Weight {
+        (399_682_000 as Weight)
+            .saturating_add(DbWeight::get().reads(2 as Weight))
+            .saturating_add(DbWeight::get().writes(1 as Weight))
+    }
+    fn end_working_period() -> Weight {
+        (416_302_000 as Weight)
+            .saturating_add(DbWeight::get().reads(2 as Weight))
+            .saturating_add(DbWeight::get().writes(1 as Weight))
+    }
+    fn withdraw_entrant_stake() -> Weight {
+        (611_984_000 as Weight)
+            .saturating_add(DbWeight::get().reads(5 as Weight))
+            .saturating_add(DbWeight::get().writes(4 as Weight))
+    }
+    fn withdraw_funding_state_bloat_bond_by_council() -> Weight {
+        (397_036_000 as Weight)
+            .saturating_add(DbWeight::get().reads(4 as Weight))
+            .saturating_add(DbWeight::get().writes(3 as Weight))
+    }
+    fn withdraw_funding_state_bloat_bond_by_member() -> Weight {
+        (627_610_000 as Weight)
+            .saturating_add(DbWeight::get().reads(5 as Weight))
+            .saturating_add(DbWeight::get().writes(3 as Weight))
+    }
+    fn withdraw_oracle_reward_by_oracle_council() -> Weight {
+        (808_567_000 as Weight)
+            .saturating_add(DbWeight::get().reads(4 as Weight))
+            .saturating_add(DbWeight::get().writes(3 as Weight))
+    }
+    fn withdraw_oracle_reward_by_oracle_member() -> Weight {
+        (1_132_369_000 as Weight)
             .saturating_add(DbWeight::get().reads(6 as Weight))
-            .saturating_add(DbWeight::get().writes(5 as Weight))
-    }
-    fn submit_work(i: u32) -> Weight {
-        (456_233_000 as Weight)
-            .saturating_add((166_000 as Weight).saturating_mul(i as Weight))
->>>>>>> 97149d0c
-            .saturating_add(DbWeight::get().reads(3 as Weight))
-            .saturating_add(DbWeight::get().writes(1 as Weight))
-    }
-    fn submit_oracle_judgment_by_council_all_winners(i: u32) -> Weight {
-<<<<<<< HEAD
-        (614_242_000 as Weight)
-            .saturating_add((197_714_000 as Weight).saturating_mul(i as Weight))
-=======
-        (117_515_000 as Weight)
-            .saturating_add((900_908_000 as Weight).saturating_mul(i as Weight))
->>>>>>> 97149d0c
-            .saturating_add(DbWeight::get().reads(3 as Weight))
-            .saturating_add(DbWeight::get().reads((4 as Weight).saturating_mul(i as Weight)))
-            .saturating_add(DbWeight::get().writes(3 as Weight))
-            .saturating_add(DbWeight::get().writes((3 as Weight).saturating_mul(i as Weight)))
-    }
-<<<<<<< HEAD
-    fn submit_oracle_judgment_by_council_all_rejected(i: u32) -> Weight {
-        (425_144_000 as Weight)
-            .saturating_add((887_466_000 as Weight).saturating_mul(i as Weight))
-=======
-    fn submit_oracle_judgment_by_council_all_rejected(i: u32, j: u32) -> Weight {
-        (0 as Weight)
-            .saturating_add((10_006_580_000 as Weight).saturating_mul(i as Weight))
-            .saturating_add((18_774_000 as Weight).saturating_mul(j as Weight))
->>>>>>> 97149d0c
-            .saturating_add(DbWeight::get().reads(1 as Weight))
-            .saturating_add(DbWeight::get().reads((4 as Weight).saturating_mul(i as Weight)))
-            .saturating_add(DbWeight::get().writes(1 as Weight))
-            .saturating_add(DbWeight::get().writes((3 as Weight).saturating_mul(i as Weight)))
-    }
-    fn submit_oracle_judgment_by_member_all_winners(i: u32) -> Weight {
-<<<<<<< HEAD
-        (1_179_720_000 as Weight)
-            .saturating_add((193_462_000 as Weight).saturating_mul(i as Weight))
-=======
-        (648_552_000 as Weight)
-            .saturating_add((864_189_000 as Weight).saturating_mul(i as Weight))
->>>>>>> 97149d0c
-            .saturating_add(DbWeight::get().reads(4 as Weight))
-            .saturating_add(DbWeight::get().reads((4 as Weight).saturating_mul(i as Weight)))
-            .saturating_add(DbWeight::get().writes(3 as Weight))
-            .saturating_add(DbWeight::get().writes((3 as Weight).saturating_mul(i as Weight)))
-    }
-<<<<<<< HEAD
-    fn submit_oracle_judgment_by_member_all_rejected(i: u32) -> Weight {
-        (273_501_000 as Weight)
-            .saturating_add((836_822_000 as Weight).saturating_mul(i as Weight))
-=======
-    fn submit_oracle_judgment_by_member_all_rejected(i: u32, j: u32) -> Weight {
-        (0 as Weight)
-            .saturating_add((9_963_929_000 as Weight).saturating_mul(i as Weight))
-            .saturating_add((18_558_000 as Weight).saturating_mul(j as Weight))
->>>>>>> 97149d0c
-            .saturating_add(DbWeight::get().reads(2 as Weight))
-            .saturating_add(DbWeight::get().reads((4 as Weight).saturating_mul(i as Weight)))
-            .saturating_add(DbWeight::get().writes(1 as Weight))
-            .saturating_add(DbWeight::get().writes((3 as Weight).saturating_mul(i as Weight)))
-    }
-<<<<<<< HEAD
-    fn withdraw_work_entrant_funds() -> Weight {
-        (1_816_600_000 as Weight)
-            .saturating_add(DbWeight::get().reads(8 as Weight))
-            .saturating_add(DbWeight::get().writes(6 as Weight))
-=======
-    fn switch_oracle_to_council_by_council_successful() -> Weight {
-        (307_638_000 as Weight)
-            .saturating_add(DbWeight::get().reads(1 as Weight))
-            .saturating_add(DbWeight::get().writes(1 as Weight))
-    }
-    fn switch_oracle_to_member_by_oracle_council() -> Weight {
-        (390_712_000 as Weight)
-            .saturating_add(DbWeight::get().reads(2 as Weight))
-            .saturating_add(DbWeight::get().writes(1 as Weight))
-    }
-    fn switch_oracle_to_member_by_council() -> Weight {
-        (366_159_000 as Weight)
-            .saturating_add(DbWeight::get().reads(2 as Weight))
-            .saturating_add(DbWeight::get().writes(1 as Weight))
-    }
-    fn switch_oracle_to_member_by_oracle_member() -> Weight {
-        (448_941_000 as Weight)
-            .saturating_add(DbWeight::get().reads(3 as Weight))
-            .saturating_add(DbWeight::get().writes(1 as Weight))
-    }
-    fn switch_oracle_to_council_by_oracle_member() -> Weight {
-        (360_182_000 as Weight)
-            .saturating_add(DbWeight::get().reads(2 as Weight))
-            .saturating_add(DbWeight::get().writes(1 as Weight))
-    }
-    fn end_working_period() -> Weight {
-        (587_910_000 as Weight)
-            .saturating_add(DbWeight::get().reads(2 as Weight))
-            .saturating_add(DbWeight::get().writes(1 as Weight))
-    }
-    fn withdraw_entrant_stake() -> Weight {
-        (612_382_000 as Weight)
-            .saturating_add(DbWeight::get().reads(5 as Weight))
-            .saturating_add(DbWeight::get().writes(4 as Weight))
-    }
-    fn withdraw_funding_state_bloat_bond_by_council() -> Weight {
-        (420_790_000 as Weight)
-            .saturating_add(DbWeight::get().reads(4 as Weight))
-            .saturating_add(DbWeight::get().writes(3 as Weight))
-    }
-    fn withdraw_funding_state_bloat_bond_by_member() -> Weight {
-        (675_581_000 as Weight)
-            .saturating_add(DbWeight::get().reads(5 as Weight))
-            .saturating_add(DbWeight::get().writes(3 as Weight))
-    }
-    fn withdraw_oracle_reward_by_oracle_council() -> Weight {
-        (827_500_000 as Weight)
-            .saturating_add(DbWeight::get().reads(4 as Weight))
-            .saturating_add(DbWeight::get().writes(3 as Weight))
-    }
-    fn withdraw_oracle_reward_by_oracle_member() -> Weight {
-        (1_141_716_000 as Weight)
-            .saturating_add(DbWeight::get().reads(6 as Weight))
-            .saturating_add(DbWeight::get().writes(4 as Weight))
->>>>>>> 97149d0c
-    }
-    fn entrant_remark() -> Weight {
-        (360_023_000 as Weight).saturating_add(DbWeight::get().reads(2 as Weight))
-    }
-    fn contributor_remark() -> Weight {
-        (304_679_000 as Weight).saturating_add(DbWeight::get().reads(2 as Weight))
-    }
-    fn oracle_remark() -> Weight {
-        (261_869_000 as Weight).saturating_add(DbWeight::get().reads(1 as Weight))
-    }
-    fn creator_remark() -> Weight {
-        (261_289_000 as Weight).saturating_add(DbWeight::get().reads(1 as Weight))
+            .saturating_add(DbWeight::get().writes(4 as Weight))
+    }
+    fn entrant_remark(i: u32) -> Weight {
+        (293_109_000 as Weight)
+            .saturating_add((164_000 as Weight).saturating_mul(i as Weight))
+            .saturating_add(DbWeight::get().reads(2 as Weight))
+    }
+    fn contributor_remark(i: u32) -> Weight {
+        (147_875_000 as Weight)
+            .saturating_add((170_000 as Weight).saturating_mul(i as Weight))
+            .saturating_add(DbWeight::get().reads(2 as Weight))
+    }
+    fn oracle_remark(i: u32) -> Weight {
+        (246_149_000 as Weight)
+            .saturating_add((164_000 as Weight).saturating_mul(i as Weight))
+            .saturating_add(DbWeight::get().reads(1 as Weight))
+    }
+    fn creator_remark(i: u32) -> Weight {
+        (151_457_000 as Weight)
+            .saturating_add((169_000 as Weight).saturating_mul(i as Weight))
+            .saturating_add(DbWeight::get().reads(1 as Weight))
     }
 }