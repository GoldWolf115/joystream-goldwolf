use super::initial_test_ext;
use crate::constants::{
    currency::{CENTS, DOLLARS},
    fees::WeightToFee as WeightToFeeImpl,
};
use crate::Runtime;
use crate::TransactionByteFee;
use crate::MAXIMUM_BLOCK_WEIGHT;
use frame_support::weights::WeightToFee;
use pallet_transaction_payment::Pallet as TransactionPayment;

<<<<<<< HEAD
// Polkadot runtime doesn't have an equivalent to this test anymore.
// Should we fix this?
#[ignore]
=======
>>>>>>> ba212faf
#[test]
// This tests that the fee for an standard runtime upgrade is as we expect if it pays fee
// Note: we expect an average runtime upgrade to have a length of ~3MB
fn runtime_upgrade_total_fee_is_correct() {
    // We expect the total fee to be maximum block weight fee +
    // byte fee + base weight fee
    initial_test_ext().execute_with(|| {
        let tx_length_bytes = 3_000_000u32;
        let dispatch_info = frame_support::weights::DispatchInfo {
            weight: MAXIMUM_BLOCK_WEIGHT,
            class: frame_support::weights::DispatchClass::Operational,
            pays_fee: frame_support::weights::Pays::Yes,
        };
        let x = TransactionPayment::<Runtime>::compute_fee(tx_length_bytes, &dispatch_info, 0);
        let weight_fee = WeightToFeeImpl::weight_to_fee(&MAXIMUM_BLOCK_WEIGHT);
        let length_fee = TransactionByteFee::get().saturating_mul(tx_length_bytes as u128);
        let base_weight_fee = CENTS.saturating_div(10);
        let y = weight_fee
            .saturating_add(length_fee)
            .saturating_add(base_weight_fee);

        // due to rounding errors can't get the diff down to zero..
        assert_eq!(x.max(y) - x.min(y), 1);
        // between 83 and 84 DOLLARS
        assert!(y.lt(&DOLLARS.saturating_mul(84)));
        assert!(y.gt(&DOLLARS.saturating_mul(83)));
    });
}<|MERGE_RESOLUTION|>--- conflicted
+++ resolved
@@ -9,12 +9,6 @@
 use frame_support::weights::WeightToFee;
 use pallet_transaction_payment::Pallet as TransactionPayment;
 
-<<<<<<< HEAD
-// Polkadot runtime doesn't have an equivalent to this test anymore.
-// Should we fix this?
-#[ignore]
-=======
->>>>>>> ba212faf
 #[test]
 // This tests that the fee for an standard runtime upgrade is as we expect if it pays fee
 // Note: we expect an average runtime upgrade to have a length of ~3MB
