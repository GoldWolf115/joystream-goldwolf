--- conflicted
+++ resolved
@@ -1071,47 +1071,8 @@
     });
 }
 
-<<<<<<< HEAD
 // TODO: Enable after Carthage
-// #[test]
-// fn update_global_nft_limit_proposal_succeeds() {
-//     initial_test_ext().execute_with(|| {
-//         let member_id = create_new_members(1)[0];
-//         let account_id = account_from_member_id(member_id);
-
-//         let period = NftLimitPeriod::Daily;
-//         let new_limit = 9999;
-
-//         let codex_extrinsic_test_fixture = CodexProposalTestFixture::default_for_call(|| {
-//             let general_proposal_parameters = GeneralProposalParameters::<Runtime> {
-//                 member_id: member_id,
-//                 title: b"title".to_vec(),
-//                 description: b"body".to_vec(),
-//                 staking_account_id: Some(account_id.clone()),
-//                 exact_execution_block: None,
-//             };
-
-//             ProposalsCodex::create_proposal(
-//                 RawOrigin::Signed(account_id.clone()).into(),
-//                 general_proposal_parameters,
-//                 ProposalDetails::UpdateGlobalNftLimit(period, new_limit),
-//             )
-//         })
-//         .with_member_id(member_id as u64);
-
-//         codex_extrinsic_test_fixture.call_extrinsic_and_assert();
-
-//         let params =
-//             <Runtime as proposals_codex::Config>::UpdateGlobalNftLimitProposalParameters::get();
-//         run_to_block(System::block_number() + params.grace_period + 1);
-
-//         assert_eq!(
-//             content::GlobalDailyNftLimit::<Runtime>::get().limit,
-//             new_limit
-//         );
-//     });
-// }
-=======
+#[ignore]
 #[test]
 fn update_global_nft_limit_proposal_succeeds() {
     initial_test_ext().execute_with(|| {
@@ -1123,7 +1084,7 @@
 
         let codex_extrinsic_test_fixture = CodexProposalTestFixture::default_for_call(|| {
             let general_proposal_parameters = GeneralProposalParameters::<Runtime> {
-                member_id,
+                member_id: member_id,
                 title: b"title".to_vec(),
                 description: b"body".to_vec(),
                 staking_account_id: Some(account_id.clone()),
@@ -1149,5 +1110,4 @@
             new_limit
         );
     });
-}
->>>>>>> 9a37ad72
+}