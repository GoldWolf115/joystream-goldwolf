--- conflicted
+++ resolved
@@ -359,13 +359,22 @@
     }
 }
 
-<<<<<<< HEAD
 // Proposal parameters for the 'Update global NFT limit' proposal
 pub(crate) fn update_global_nft_limit_proposal() -> ProposalParameters<BlockNumber, Balance> {
-=======
+    ProposalParameters {
+        voting_period: 72000,
+        grace_period: 0,
+        approval_quorum_percentage: 60,
+        approval_threshold_percentage: 80,
+        slashing_quorum_percentage: 60,
+        slashing_threshold_percentage: 80,
+        required_stake: Some(100_000),
+        constitutionality: 1,
+    }
+}
+
 // Proposal parameters for the 'Update Channel Payouts' proposal
 pub(crate) fn update_channel_payouts_proposal() -> ProposalParameters<BlockNumber, Balance> {
->>>>>>> bc20d0e9
     ProposalParameters {
         voting_period: 72000,
         grace_period: 0,
