--- conflicted
+++ resolved
@@ -96,42 +96,11 @@
 /// Represent relationships between distribution buckets and distribution working group workers.
 pub type DistributionBucketOperatorId = u64;
 
-<<<<<<< HEAD
-/// Represents creator token id
-pub type TokenId = u64;
-
-/// BlockNumber to Balance converter
-pub struct BlockNumberToBalance;
-
-impl Convert<BlockNumber, Balance> for BlockNumberToBalance {
-    fn convert(block: BlockNumber) -> Balance {
-        block as Balance
-    }
-}
-
-/// App-specific crypto used for reporting equivocation/misbehavior in BABE and
-/// GRANDPA. Any rewards for misbehavior reporting will be paid out to this
-/// account.
-pub mod report {
-    use super::{Signature, Verify};
-    use frame_system::offchain::AppCrypto;
-    use sp_core::crypto::{key_types, KeyTypeId};
-
-    /// Key type for the reporting module. Used for reporting BABE and GRANDPA
-    /// equivocations.
-    pub const KEY_TYPE: KeyTypeId = key_types::REPORTING;
-
-    mod app {
-        use sp_application_crypto::{app_crypto, sr25519};
-        app_crypto!(sr25519, super::KEY_TYPE);
-    }
-=======
 /// Privilege level of a channel in the content directory.
 pub type ChannelPrivilegeLevel = u8;
 
 /// Represents creator token id
 pub type TokenId = u64;
->>>>>>> 041602ea
 
 /// Represents transfer id
 pub type TransferId = u64;
