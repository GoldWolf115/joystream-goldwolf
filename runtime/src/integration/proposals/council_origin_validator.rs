--- conflicted
+++ resolved
@@ -13,7 +13,7 @@
     marker: PhantomData<T>,
 }
 
-impl<T: governance::council::Trait + membership::Trait>
+impl<T: governance::council::Trait + membership::members::Trait>
     ActorOriginValidator<<T as system::Trait>::Origin, MemberId<T>, <T as system::Trait>::AccountId>
     for CouncilManager<T>
 {
@@ -44,12 +44,8 @@
 mod tests {
     use super::CouncilManager;
     use crate::Runtime;
-<<<<<<< HEAD
-    use common::origin_validator::ActorOriginValidator;
-=======
     use common::origin::ActorOriginValidator;
     use membership::members::UserInfo;
->>>>>>> 3df1290b
     use proposals_engine::VotersParameters;
     use sr_primitives::AccountId32;
     use system::RawOrigin;
@@ -64,7 +60,7 @@
         t.into()
     }
 
-    type Membership = membership::Module<Runtime>;
+    type Membership = membership::members::Module<Runtime>;
 
     #[test]
     fn council_origin_validator_fails_with_unregistered_member() {
@@ -105,9 +101,11 @@
             Membership::add_screened_member(
                 RawOrigin::Signed(authority_account_id).into(),
                 account_id.clone(),
-                Some(b"handle".to_vec()),
-                None,
-                None,
+                UserInfo {
+                    handle: Some(b"handle".to_vec()),
+                    avatar_uri: None,
+                    about: None,
+                },
             )
             .unwrap();
             let member_id = 0; // newly created member_id
@@ -135,9 +133,11 @@
             Membership::add_screened_member(
                 RawOrigin::Signed(authority_account_id).into(),
                 account_id.clone(),
-                Some(b"handle".to_vec()),
-                None,
-                None,
+                UserInfo {
+                    handle: Some(b"handle".to_vec()),
+                    avatar_uri: None,
+                    about: None,
+                },
             )
             .unwrap();
             let member_id = 0; // newly created member_id
@@ -168,9 +168,11 @@
             Membership::add_screened_member(
                 RawOrigin::Signed(authority_account_id).into(),
                 account_id,
-                Some(b"handle".to_vec()),
-                None,
-                None,
+                UserInfo {
+                    handle: Some(b"handle".to_vec()),
+                    avatar_uri: None,
+                    about: None,
+                },
             )
             .unwrap();
             let member_id = 0; // newly created member_id
