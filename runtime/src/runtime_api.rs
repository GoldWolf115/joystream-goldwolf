use frame_support::inherent::{CheckInherentsResult, InherentData};
use frame_support::traits::{KeyOwnerProofSystem, OnRuntimeUpgrade};
use frame_support::unsigned::{TransactionSource, TransactionValidity};
use pallet_grandpa::fg_primitives;
use pallet_transaction_payment::{FeeDetails, RuntimeDispatchInfo};
use sp_api::impl_runtime_apis;
use sp_core::crypto::KeyTypeId;
use sp_core::OpaqueMetadata;
use sp_runtime::traits::{BlakeTwo256, Block as BlockT, NumberFor};
use sp_runtime::{generic, ApplyExtrinsicResult};

use sp_std::vec::Vec;

use crate::{
    AccountId, AllPalletsWithSystem, AuthorityDiscovery, AuthorityDiscoveryId, Babe, Balance,
    BlockNumber, Call, EpochDuration, Grandpa, GrandpaAuthorityList, GrandpaId, Historical, Index,
    InherentDataExt, ProposalsEngine, Runtime, RuntimeVersion, SessionKeys, Signature, System,
    TransactionPayment, BABE_GENESIS_EPOCH_CONFIG, VERSION,
};

use frame_support::weights::Weight;

/// The SignedExtension to the basic transaction logic.
pub type SignedExtra = (
    frame_system::CheckNonZeroSender<Runtime>,
    frame_system::CheckSpecVersion<Runtime>,
    frame_system::CheckTxVersion<Runtime>,
    frame_system::CheckGenesis<Runtime>,
    frame_system::CheckEra<Runtime>,
    frame_system::CheckNonce<Runtime>,
    frame_system::CheckWeight<Runtime>,
    pallet_transaction_payment::ChargeTransactionPayment<Runtime>,
);

/// Simply AccountId.
pub type Address = AccountId;

/// Digest item type.
pub type DigestItem = generic::DigestItem;

/// Block header type as expected by this runtime.
pub type Header = generic::Header<BlockNumber, BlakeTwo256>;

/// Block type as expected by this runtime.
pub type Block = generic::Block<Header, UncheckedExtrinsic>;

/// A Block signed with a Justification
pub type SignedBlock = generic::SignedBlock<Block>;

/// BlockId type as expected by this runtime.
pub type BlockId = generic::BlockId<Block>;

/// The payload being signed in transactions.
pub type SignedPayload = generic::SignedPayload<Call, SignedExtra>;

/// Extrinsic type that has already been checked.
pub type CheckedExtrinsic = generic::CheckedExtrinsic<AccountId, Call, SignedExtra>;

/// Unchecked extrinsic type as expected by this runtime.
pub type UncheckedExtrinsic = generic::UncheckedExtrinsic<Address, Call, Signature, SignedExtra>;

/// Custom runtime upgrade handler.
pub struct CustomOnRuntimeUpgrade;
impl OnRuntimeUpgrade for CustomOnRuntimeUpgrade {
    fn on_runtime_upgrade() -> Weight {
        ProposalsEngine::cancel_active_and_pending_proposals();

        10_000_000 // TODO: adjust weight
    }
}

/// Executive: handles dispatch to the various modules with CustomOnRuntimeUpgrade.
pub type Executive = frame_executive::Executive<
    Runtime,
    Block,
    frame_system::ChainContext<Runtime>,
    Runtime,
    AllPalletsWithSystem,
    CustomOnRuntimeUpgrade,
>;

/// Export of the private const generated within the macro.
pub const EXPORTED_RUNTIME_API_VERSIONS: sp_version::ApisVec = RUNTIME_API_VERSIONS;

#[cfg(feature = "runtime-benchmarks")]
mod benches {
    define_benchmarks!(
        [frame_benchmarking, BaselineBench::<Runtime>]
        [pallet_babe, Babe]
        [pallet_bags_list, BagsList]
        [pallet_balances, Balances]
        [pallet_election_provider_multi_phase, ElectionProviderMultiPhase]
        [pallet_election_provider_support_benchmarking, EPSBench::<Runtime>]
        [pallet_grandpa, Grandpa]
        [pallet_im_online, ImOnline]
        [pallet_offences, OffencesBench::<Runtime>]
        [pallet_session, SessionBench::<Runtime>]
        [pallet_staking, Staking]
        [frame_system, SystemBench::<Runtime>]
        [pallet_timestamp, Timestamp]
        [substrate_utility, Utility]
        [pallet_vesting, Vesting]
        [proposals_discussion, ProposalsDiscussion]
        [proposals_codex, ProposalsCodex]
        [proposals_engine, ProposalsEngine]
        [membership, Members]
        [forum, Forum]
        [pallet_constitution, Constitution]
        [working_group, ContentWorkingGroup]
        [referendum, Referendum]
        [council, Council]
        // [bounty, Bounty]
        [joystream_utility, JoystreamUtility]
        [storage, Storage]
<<<<<<< HEAD
        [content, Content]
=======
        [project_token, ProjectToken]
>>>>>>> 1681ff42
    );
}

impl_runtime_apis! {
    impl sp_api::Core<Block> for Runtime {
        fn version() -> RuntimeVersion {
            VERSION
        }

        fn execute_block(block: Block) {
            Executive::execute_block(block);
        }

        fn initialize_block(header: &<Block as BlockT>::Header) {
            Executive::initialize_block(header)
        }
    }

    impl sp_api::Metadata<Block> for Runtime {
        fn metadata() -> OpaqueMetadata {
            OpaqueMetadata::new(Runtime::metadata().into())
        }
    }

    impl sp_block_builder::BlockBuilder<Block> for Runtime {
        fn apply_extrinsic(extrinsic: <Block as BlockT>::Extrinsic) -> ApplyExtrinsicResult {
            Executive::apply_extrinsic(extrinsic)
        }

        fn finalize_block() -> <Block as BlockT>::Header {
            Executive::finalize_block()
        }

        fn inherent_extrinsics(data: InherentData) -> Vec<<Block as BlockT>::Extrinsic> {
            data.create_extrinsics()
        }

        fn check_inherents(block: Block, data: InherentData) -> CheckInherentsResult {
            data.check_extrinsics(&block)
        }
    }

    impl sp_transaction_pool::runtime_api::TaggedTransactionQueue<Block> for Runtime {
        fn validate_transaction(
            source: TransactionSource,
            tx: <Block as BlockT>::Extrinsic,
            block_hash: <Block as BlockT>::Hash,
        ) -> TransactionValidity {
            Executive::validate_transaction(source, tx, block_hash)
        }
    }

    impl sp_offchain::OffchainWorkerApi<Block> for Runtime {
        fn offchain_worker(header: &<Block as BlockT>::Header) {
            Executive::offchain_worker(header)
        }
    }

    impl fg_primitives::GrandpaApi<Block> for Runtime {
        fn grandpa_authorities() -> GrandpaAuthorityList {
            Grandpa::grandpa_authorities()
        }

        fn current_set_id() -> fg_primitives::SetId {
            Grandpa::current_set_id()
        }

        fn submit_report_equivocation_unsigned_extrinsic(
            equivocation_proof: fg_primitives::EquivocationProof<
                <Block as BlockT>::Hash,
                NumberFor<Block>,
            >,
            key_owner_proof: fg_primitives::OpaqueKeyOwnershipProof,
        ) -> Option<()> {
            let key_owner_proof = key_owner_proof.decode()?;

            Grandpa::submit_unsigned_equivocation_report(
                equivocation_proof,
                key_owner_proof,
            )
        }

        fn generate_key_ownership_proof(
            _set_id: fg_primitives::SetId,
            authority_id: GrandpaId,
        ) -> Option<fg_primitives::OpaqueKeyOwnershipProof> {
            use codec::Encode;

            Historical::prove((fg_primitives::KEY_TYPE, authority_id))
                .map(|p| p.encode())
                .map(fg_primitives::OpaqueKeyOwnershipProof::new)
        }
    }

    impl sp_consensus_babe::BabeApi<Block> for Runtime {
        fn configuration() -> sp_consensus_babe::BabeGenesisConfiguration {
            // The choice of `c` parameter (where `1 - c` represents the
            // probability of a slot being empty), is done in accordance to the
            // slot duration and expected target block time, for safely
            // resisting network delays of maximum two seconds.
            // <https://research.web3.foundation/en/latest/polkadot/BABE/Babe/#6-practical-results>
            sp_consensus_babe::BabeGenesisConfiguration {
                slot_duration: Babe::slot_duration(),
                epoch_length: EpochDuration::get(),
                c: BABE_GENESIS_EPOCH_CONFIG.c,
                genesis_authorities: Babe::authorities().to_vec(),
                randomness: Babe::randomness(),
                allowed_slots: BABE_GENESIS_EPOCH_CONFIG.allowed_slots,
            }
        }

        fn current_epoch_start() -> sp_consensus_babe::Slot {
            Babe::current_epoch_start()
        }

        fn current_epoch() -> sp_consensus_babe::Epoch {
            Babe::current_epoch()
        }

        fn next_epoch() -> sp_consensus_babe::Epoch {
            Babe::next_epoch()
        }

        fn generate_key_ownership_proof(
            _slot: sp_consensus_babe::Slot,
            authority_id: sp_consensus_babe::AuthorityId,
        ) -> Option<sp_consensus_babe::OpaqueKeyOwnershipProof> {
            use codec::Encode;

            Historical::prove((sp_consensus_babe::KEY_TYPE, authority_id))
                .map(|p| p.encode())
                .map(sp_consensus_babe::OpaqueKeyOwnershipProof::new)
        }

        fn submit_report_equivocation_unsigned_extrinsic(
            equivocation_proof: sp_consensus_babe::EquivocationProof<<Block as BlockT>::Header>,
            key_owner_proof: sp_consensus_babe::OpaqueKeyOwnershipProof,
        ) -> Option<()> {
            let key_owner_proof = key_owner_proof.decode()?;

            Babe::submit_unsigned_equivocation_report(
                equivocation_proof,
                key_owner_proof,
            )
        }
    }

    impl sp_authority_discovery::AuthorityDiscoveryApi<Block> for Runtime {
        fn authorities() -> Vec<AuthorityDiscoveryId> {
            AuthorityDiscovery::authorities()
        }
    }

    impl frame_system_rpc_runtime_api::AccountNonceApi<Block, AccountId, Index> for Runtime {
        fn account_nonce(account: AccountId) -> Index {
            System::account_nonce(account)
        }
    }

    impl pallet_transaction_payment_rpc_runtime_api::TransactionPaymentApi<
        Block,
        Balance,
    > for Runtime {
        fn query_info(uxt: <Block as BlockT>::Extrinsic, len: u32) -> RuntimeDispatchInfo<Balance> {
            TransactionPayment::query_info(uxt, len)
        }
        fn query_fee_details(uxt: <Block as BlockT>::Extrinsic, len: u32) -> FeeDetails<Balance> {
            TransactionPayment::query_fee_details(uxt, len)
        }
    }

    impl sp_session::SessionKeys<Block> for Runtime {
        fn generate_session_keys(seed: Option<Vec<u8>>) -> Vec<u8> {
            SessionKeys::generate(seed)
        }

        fn decode_session_keys(
            encoded: Vec<u8>,
        ) -> Option<Vec<(Vec<u8>, KeyTypeId)>> {
            SessionKeys::decode_into_raw_public_keys(&encoded)
        }
    }

    #[cfg(feature = "try-runtime")]
    impl frame_try_runtime::TryRuntime<Block> for Runtime {
        fn on_runtime_upgrade() -> (Weight, Weight) {
            // NOTE: intentional unwrap: we don't want to propagate the error backwards, and want to
            // have a backtrace here. If any of the pre/post migration checks fail, we shall stop
            // right here and right now.
            let weight = Executive::try_runtime_upgrade().unwrap();
            (weight, RuntimeBlockWeights::get().max_block)
        }

        fn execute_block_no_check(block: Block) -> Weight {
            Executive::execute_block_no_check(block)
        }
    }

    #[cfg(feature = "runtime-benchmarks")]
    impl frame_benchmarking::Benchmark<Block> for Runtime {
        fn benchmark_metadata(extra: bool) -> (
            Vec<frame_benchmarking::BenchmarkList>,
            Vec<frame_support::traits::StorageInfo>,
        ) {
            use frame_benchmarking::{baseline, Benchmarking, BenchmarkList};
            // use frame_support::traits::StorageInfoTrait;
            use crate::*;

            // Trying to add benchmarks directly to the Session Pallet caused cyclic dependency
            // issues. To get around that, we separated the Session benchmarks into its own crate,
            // which is why we need these two lines below.
            use pallet_session_benchmarking::Pallet as SessionBench;
            use pallet_offences_benchmarking::Pallet as OffencesBench;
            use pallet_election_provider_support_benchmarking::Pallet as EPSBench;
            use frame_system_benchmarking::Pallet as SystemBench;
            use baseline::Pallet as BaselineBench;

            let mut list = Vec::<BenchmarkList>::new();
            list_benchmarks!(list, extra);

            // StorageInfoTrait trait bound not satisfied
            // This may be because we are using old style decl_storage macro
            // instead of new syntax?
            // let storage_info = AllPalletsWithSystem::storage_info();
            // (list, storage_info)

            (list, vec![])
        }

        fn dispatch_benchmark(
            config: frame_benchmarking::BenchmarkConfig
        ) -> Result<Vec<frame_benchmarking::BenchmarkBatch>, sp_runtime::RuntimeString> {
            use frame_benchmarking::{baseline, Benchmarking, BenchmarkBatch,  TrackedStorageKey};
            use crate::*;

            // Trying to add benchmarks directly to the Session Pallet caused cyclic dependency
            // issues. To get around that, we separated the Session benchmarks into its own crate,
            // which is why we need these two lines below.
            use pallet_session_benchmarking::Pallet as SessionBench;
            use pallet_offences_benchmarking::Pallet as OffencesBench;
            use pallet_election_provider_support_benchmarking::Pallet as EPSBench;
            use frame_system_benchmarking::Pallet as SystemBench;
            use baseline::Pallet as BaselineBench;
            use frame_support::StorageValue;

            use frame_system::RawOrigin;

            impl pallet_session_benchmarking::Config for Runtime {}
            impl pallet_offences_benchmarking::Config for Runtime {}
            impl pallet_election_provider_support_benchmarking::Config for Runtime {}
            impl frame_system_benchmarking::Config for Runtime {}
            impl baseline::Config for Runtime {}

            impl referendum::OptionCreator<<Runtime as frame_system::Config>::AccountId, <Runtime as common::membership::MembershipTypes>::MemberId> for Runtime {
                fn create_option(account_id: <Runtime as frame_system::Config>::AccountId, member_id: <Runtime as common::membership::MembershipTypes>::MemberId) {
                    match council::Stage::<Runtime>::get().stage {
                        council::CouncilStage::Announcing(_) => { /* Do nothing */ },
                        _ => {
                            // Force announcing stage
                            let block_number = frame_system::Pallet::<Runtime>::block_number();
                            let ends_at = block_number.saturating_add(<Runtime as council::Config>::AnnouncingPeriodDuration::get());
                            let stage_data = council::CouncilStageAnnouncing {
                                candidates_count: 0,
                                ends_at,
                            };
                            council::Stage::<Runtime>::put(council::CouncilStageUpdate {
                                stage: council::CouncilStage::Announcing(stage_data),
                                changed_at: block_number,
                            });
                            council::AnnouncementPeriodNr::mutate(|value| *value += 1);
                        }
                    }
                    // Announce candidacy
                    council::Module::<Runtime>::announce_candidacy(
                        RawOrigin::Signed(account_id.clone()).into(),
                        member_id,
                        account_id.clone(),
                        account_id,
                        <Runtime as council::Config>::MinCandidateStake::get().into(),
                    ).expect(
                        "Should pass a valid member associated to the account and the account
                        should've enough
                        free balance to stake the minimum for a council candidate."
                    );
                }
            }

            impl membership::MembershipWorkingGroupHelper<
                <Runtime as frame_system::Config>::AccountId,
                <Runtime as common::membership::MembershipTypes>::MemberId,
                <Runtime as common::membership::MembershipTypes>::ActorId,
            > for Runtime
            {
                fn insert_a_lead(
                    opening_id: u32,
                    caller_id: &<Runtime as frame_system::Config>::AccountId,
                    member_id: <Runtime as common::membership::MembershipTypes>::MemberId,
                ) -> <Runtime as common::membership::MembershipTypes>::ActorId {
                    working_group::benchmarking::complete_opening::<Runtime, crate::MembershipWorkingGroupInstance>(
                        working_group::OpeningType::Leader,
                        opening_id,
                        None,
                        caller_id,
                        member_id,
                    )
                }
            }

            let whitelist: Vec<TrackedStorageKey> = vec![
                // Block Number
                hex_literal::hex!("26aa394eea5630e07c48ae0c9558cef702a5c1b19ab7a04f536c519aca4983ac").to_vec().into(),
                // Total Issuance
                hex_literal::hex!("c2261276cc9d1f8598ea4b6a74b15c2f57c875e4cff74148e4628f264b974c80").to_vec().into(),
                // Execution Phase
                hex_literal::hex!("26aa394eea5630e07c48ae0c9558cef7ff553b5a9862a516939d82b3d3d8661a").to_vec().into(),
                // Event Count
                hex_literal::hex!("26aa394eea5630e07c48ae0c9558cef70a98fdbe9ce6c55837576c60c7af3850").to_vec().into(),
                // System Events
                hex_literal::hex!("26aa394eea5630e07c48ae0c9558cef780d41e5e16056765bc8461851072c9d7").to_vec().into(),
                // System BlockWeight
                hex_literal::hex!("26aa394eea5630e07c48ae0c9558cef734abf5cb34d6244378cddbf18e849d96").to_vec().into(),
            ];

            let mut batches = Vec::<BenchmarkBatch>::new();
            let params = (&config, &whitelist);
            // defined benchmarks (in define_benchmarks!) will be added to the batches vec
            add_benchmarks!(params, batches);

            Ok(batches)
        }
    }
}

#[cfg(test)]
mod tests {
    use super::*;
    use crate::MaxNominations;
    use frame_election_provider_support::NposSolution;
    use frame_system::offchain::CreateSignedTransaction;
    use sp_runtime::UpperOf;

    #[test]
    fn validate_transaction_submitter_bounds() {
        fn is_submit_signed_transaction<T>()
        where
            T: CreateSignedTransaction<Call>,
        {
        }

        is_submit_signed_transaction::<Runtime>();
    }

    #[test]
    fn perbill_as_onchain_accuracy() {
        type OnChainAccuracy =
			<<Runtime as pallet_election_provider_multi_phase::MinerConfig>::Solution as NposSolution>::Accuracy;
        let maximum_chain_accuracy: Vec<UpperOf<OnChainAccuracy>> = (0..MaxNominations::get())
            .map(|_| <UpperOf<OnChainAccuracy>>::from(OnChainAccuracy::one().deconstruct()))
            .collect();
        let _: UpperOf<OnChainAccuracy> = maximum_chain_accuracy
            .iter()
            .fold(0, |acc, x| acc.checked_add(*x).unwrap());
    }

    #[ignore]
    #[test]
    fn call_size() {
        let size = core::mem::size_of::<Call>();
        assert!(
			size <= 208,
			"size of Call {} is more than 208 bytes: some calls have too big arguments, use Box to reduce the
			size of Call.
			If the limit is too strong, maybe consider increase the limit to 300.",
			size,
		);
    }
}<|MERGE_RESOLUTION|>--- conflicted
+++ resolved
@@ -112,11 +112,8 @@
         // [bounty, Bounty]
         [joystream_utility, JoystreamUtility]
         [storage, Storage]
-<<<<<<< HEAD
         [content, Content]
-=======
         [project_token, ProjectToken]
->>>>>>> 1681ff42
     );
 }
 
