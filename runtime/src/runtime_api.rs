--- conflicted
+++ resolved
@@ -255,12 +255,7 @@
         }
     }
 
-<<<<<<< HEAD
-
-    #[cfg(feature = "runtime-benchmarks")]
-=======
      #[cfg(feature = "runtime-benchmarks")]
->>>>>>> 9facec48
     impl frame_benchmarking::Benchmark<Block> for Runtime {
         fn dispatch_benchmark(
             pallet: Vec<u8>,
@@ -270,22 +265,16 @@
             steps: Vec<u32>,
             repeat: u32,
         ) -> Result<Vec<frame_benchmarking::BenchmarkBatch>, sp_runtime::RuntimeString> {
-<<<<<<< HEAD
-=======
             /*
              * TODO: remember to benchhmark every pallet
              */
->>>>>>> 9facec48
             use sp_std::vec;
             use frame_benchmarking::{Benchmarking, BenchmarkBatch, add_benchmark};
             use frame_system_benchmarking::Module as SystemBench;
             impl frame_system_benchmarking::Trait for Runtime {}
 
-<<<<<<< HEAD
-=======
             use crate::ProposalsDiscussion;
 
->>>>>>> 9facec48
             let whitelist: Vec<Vec<u8>> = vec![
                 // Block Number
                 hex_literal::hex!("26aa394eea5630e07c48ae0c9558cef702a5c1b19ab7a04f536c519aca4983ac").to_vec(),
@@ -307,10 +296,7 @@
             let params = (&pallet, &benchmark, &lowest_range_values, &highest_range_values, &steps, repeat, &whitelist);
 
             add_benchmark!(params, batches, b"system", SystemBench::<Runtime>);
-<<<<<<< HEAD
-=======
             add_benchmark!(params, batches, b"proposals-discussion", ProposalsDiscussion);
->>>>>>> 9facec48
 
             if batches.is_empty() { return Err("Benchmark not found for this pallet.".into()) }
             Ok(batches)
