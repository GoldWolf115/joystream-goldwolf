//! The Joystream Substrate Node runtime.

#![cfg_attr(not(feature = "std"), no_std)]
// `construct_runtime!` does a lot of recursion and requires us to increase the limit to 256.
#![recursion_limit = "256"]
//Substrate internal issues.
#![allow(clippy::large_enum_variant)]
#![allow(clippy::unnecessary_mut_passed)]
#![allow(non_fmt_panic)]
#![allow(clippy::from_over_into)]

// Make the WASM binary available.
// This is required only by the node build.
// A dummy wasm_binary.rs will be built for the IDE.
#[cfg(feature = "std")]
include!(concat!(env!("OUT_DIR"), "/wasm_binary.rs"));

#[cfg(feature = "std")]
/// Wasm binary unwrapped. If built with `BUILD_DUMMY_WASM_BINARY`, the function panics.
pub fn wasm_binary_unwrap() -> &'static [u8] {
    WASM_BINARY.expect(
        "Development wasm binary is not available. This means the client is \
        built with `BUILD_DUMMY_WASM_BINARY` flag and it is only usable for \
        production chains. Please rebuild with the flag disabled.",
    )
}

mod constants;
mod integration;
pub mod primitives;
mod runtime_api;
#[cfg(test)]
mod tests; // Runtime integration tests
mod weights;

use frame_support::dispatch::DispatchResult;
use frame_support::traits::{Currency, KeyOwnerProofSystem, OnUnbalanced};
use frame_support::weights::{
    constants::{BlockExecutionWeight, ExtrinsicBaseWeight, RocksDbWeight},
    Weight,
};
use frame_support::weights::{WeightToFeeCoefficients, WeightToFeePolynomial};
use frame_support::{construct_runtime, parameter_types};
use frame_system::EnsureRoot;
use pallet_grandpa::{AuthorityId as GrandpaId, AuthorityList as GrandpaAuthorityList};
use pallet_im_online::sr25519::AuthorityId as ImOnlineId;
use pallet_session::historical as pallet_session_historical;
use sp_authority_discovery::AuthorityId as AuthorityDiscoveryId;
use sp_core::crypto::KeyTypeId;
use sp_runtime::curve::PiecewiseLinear;
use sp_runtime::traits::{BlakeTwo256, Block as BlockT, IdentityLookup, OpaqueKeys, Saturating};
use sp_runtime::{create_runtime_str, generic, impl_opaque_keys, ModuleId, Perbill};
use sp_std::boxed::Box;
use sp_std::vec::Vec;
#[cfg(feature = "std")]
use sp_version::NativeVersion;
use sp_version::RuntimeVersion;

pub use constants::*;
pub use primitives::*;
pub use runtime_api::*;

use integration::proposals::{CouncilManager, ExtrinsicProposalEncoder, MembershipOriginValidator};

use governance::{council, election};

// Node dependencies
pub use codec::Encode;
pub use common;
pub use forum;
pub use governance::election_params::ElectionParameters;
pub use membership;
#[cfg(any(feature = "std", test))]
pub use pallet_balances::Call as BalancesCall;
pub use pallet_staking::StakerStatus;
pub use proposals_codex::ProposalsConfigParameters;
pub use working_group;

pub use content;
pub use content::MaxNumber;

/// This runtime version.
pub const VERSION: RuntimeVersion = RuntimeVersion {
    spec_name: create_runtime_str!("joystream-node"),
    impl_name: create_runtime_str!("joystream-node"),
    authoring_version: 9,
    spec_version: 9,
    impl_version: 0,
    apis: crate::runtime_api::EXPORTED_RUNTIME_API_VERSIONS,
    transaction_version: 1,
};

/// The version information used to identify this runtime when compiled natively.
#[cfg(feature = "std")]
pub fn native_version() -> NativeVersion {
    NativeVersion {
        runtime_version: VERSION,
        can_author_with: Default::default(),
    }
}

parameter_types! {
    pub const BlockHashCount: BlockNumber = 250;
    /// We allow for 2 seconds of compute with a 6 second average block time.
    pub const MaximumBlockWeight: Weight = 2 * frame_support::weights::constants::WEIGHT_PER_SECOND;
    pub const AvailableBlockRatio: Perbill = Perbill::from_percent(75);
    pub const MaximumBlockLength: u32 = 5 * 1024 * 1024;
    pub const Version: RuntimeVersion = VERSION;
    /// Assume 10% of weight for average on_initialize calls.
    pub MaximumExtrinsicWeight: Weight =
        AvailableBlockRatio::get().saturating_sub(AVERAGE_ON_INITIALIZE_WEIGHT)
        * MaximumBlockWeight::get();
}
const AVERAGE_ON_INITIALIZE_WEIGHT: Perbill = Perbill::from_percent(10);

// TODO: adjust weight
impl frame_system::Trait for Runtime {
    type BaseCallFilter = ();
    type Origin = Origin;
    type Call = Call;
    type Index = Index;
    type BlockNumber = BlockNumber;
    type Hash = Hash;
    type Hashing = BlakeTwo256;
    type AccountId = AccountId;
    type Lookup = IdentityLookup<AccountId>;
    type Header = generic::Header<BlockNumber, BlakeTwo256>;
    type Event = Event;
    type BlockHashCount = BlockHashCount;
    type MaximumBlockWeight = MaximumBlockWeight;
    type DbWeight = RocksDbWeight;
    type BlockExecutionWeight = BlockExecutionWeight;
    type ExtrinsicBaseWeight = ExtrinsicBaseWeight;
    type MaximumExtrinsicWeight = MaximumExtrinsicWeight;
    type MaximumBlockLength = MaximumBlockLength;
    type AvailableBlockRatio = AvailableBlockRatio;
    type Version = Version;
    type PalletInfo = PalletInfo;
    type AccountData = pallet_balances::AccountData<Balance>;
    type OnNewAccount = ();
    type OnKilledAccount = ();
    type SystemWeightInfo = weights::frame_system::WeightInfo;
}

impl substrate_utility::Trait for Runtime {
    type Event = Event;
    type Call = Call;
    type WeightInfo = weights::substrate_utility::WeightInfo;
}

parameter_types! {
    pub const EpochDuration: u64 = EPOCH_DURATION_IN_SLOTS as u64;
    pub const ExpectedBlockTime: Moment = MILLISECS_PER_BLOCK;
}

impl pallet_babe::Trait for Runtime {
    type EpochDuration = EpochDuration;
    type ExpectedBlockTime = ExpectedBlockTime;
    type EpochChangeTrigger = pallet_babe::ExternalTrigger;
    type KeyOwnerProofSystem = Historical;

    type KeyOwnerProof = <Self::KeyOwnerProofSystem as KeyOwnerProofSystem<(
        KeyTypeId,
        pallet_babe::AuthorityId,
    )>>::Proof;

    type KeyOwnerIdentification = <Self::KeyOwnerProofSystem as KeyOwnerProofSystem<(
        KeyTypeId,
        pallet_babe::AuthorityId,
    )>>::IdentificationTuple;

    type HandleEquivocation =
        pallet_babe::EquivocationHandler<Self::KeyOwnerIdentification, Offences>;

    type WeightInfo = ();
}

impl pallet_grandpa::Trait for Runtime {
    type Event = Event;
    type Call = Call;
    type KeyOwnerProof =
        <Self::KeyOwnerProofSystem as KeyOwnerProofSystem<(KeyTypeId, GrandpaId)>>::Proof;

    type KeyOwnerIdentification = <Self::KeyOwnerProofSystem as KeyOwnerProofSystem<(
        KeyTypeId,
        GrandpaId,
    )>>::IdentificationTuple;

    type KeyOwnerProofSystem = Historical;

    type HandleEquivocation =
        pallet_grandpa::EquivocationHandler<Self::KeyOwnerIdentification, Offences>;
    type WeightInfo = ();
}

impl<LocalCall> frame_system::offchain::CreateSignedTransaction<LocalCall> for Runtime
where
    Call: From<LocalCall>,
{
    fn create_transaction<C: frame_system::offchain::AppCrypto<Self::Public, Self::Signature>>(
        call: Call,
        public: <Signature as sp_runtime::traits::Verify>::Signer,
        account: AccountId,
        nonce: Index,
    ) -> Option<(
        Call,
        <UncheckedExtrinsic as sp_runtime::traits::Extrinsic>::SignaturePayload,
    )> {
        integration::transactions::create_transaction::<C>(call, public, account, nonce)
    }
}

impl frame_system::offchain::SigningTypes for Runtime {
    type Public = <Signature as sp_runtime::traits::Verify>::Signer;
    type Signature = Signature;
}

impl<C> frame_system::offchain::SendTransactionTypes<C> for Runtime
where
    Call: From<C>,
{
    type Extrinsic = UncheckedExtrinsic;
    type OverarchingCall = Call;
}

parameter_types! {
    pub const MinimumPeriod: Moment = SLOT_DURATION / 2;
}

impl pallet_timestamp::Trait for Runtime {
    type Moment = Moment;
    type OnTimestampSet = Babe;
    type MinimumPeriod = MinimumPeriod;
    type WeightInfo = weights::pallet_timestamp::WeightInfo;
}

parameter_types! {
    pub const ExistentialDeposit: u128 = 0;
    pub const TransferFee: u128 = 0;
    pub const CreationFee: u128 = 0;
    pub const MaxLocks: u32 = 50;
    pub const InitialMembersBalance: u32 = 2000;
}

impl pallet_balances::Trait for Runtime {
    type Balance = Balance;
    type DustRemoval = ();
    type Event = Event;
    type ExistentialDeposit = ExistentialDeposit;
    type AccountStore = System;
    type WeightInfo = weights::pallet_balances::WeightInfo;
    type MaxLocks = MaxLocks;
}

parameter_types! {
    pub const TransactionByteFee: Balance = 0;
}

type NegativeImbalance = <Balances as Currency<AccountId>>::NegativeImbalance;

pub struct Author;
impl OnUnbalanced<NegativeImbalance> for Author {
    fn on_nonzero_unbalanced(amount: NegativeImbalance) {
        Balances::resolve_creating(&Authorship::author(), amount);
    }
}

/// Stub for zero transaction weights.
pub struct NoWeights;
impl WeightToFeePolynomial for NoWeights {
    type Balance = Balance;

    fn polynomial() -> WeightToFeeCoefficients<Self::Balance> {
        Default::default()
    }

    fn calc(_weight: &u64) -> Self::Balance {
        Default::default()
    }
}

impl pallet_transaction_payment::Trait for Runtime {
    type Currency = Balances;
    type OnTransactionPayment = ();
    type TransactionByteFee = TransactionByteFee;
    type WeightToFee = NoWeights;
    type FeeMultiplierUpdate = ();
}

impl pallet_sudo::Trait for Runtime {
    type Event = Event;
    type Call = Call;
}

parameter_types! {
    pub const UncleGenerations: BlockNumber = 0;
}

impl pallet_authorship::Trait for Runtime {
    type FindAuthor = pallet_session::FindAccountFromAuthorIndex<Self, Babe>;
    type UncleGenerations = UncleGenerations;
    type FilterUncle = ();
    type EventHandler = (Staking, ImOnline);
}

impl_opaque_keys! {
    pub struct SessionKeys {
        pub grandpa: Grandpa,
        pub babe: Babe,
        pub im_online: ImOnline,
        pub authority_discovery: AuthorityDiscovery,
    }
}
// NOTE: `SessionHandler` and `SessionKeys` are co-dependent: One key will be used for each handler.
// The number and order of items in `SessionHandler` *MUST* be the same number and order of keys in
// `SessionKeys`.
// TODO: Introduce some structure to tie these together to make it a bit less of a footgun. This
// should be easy, since OneSessionHandler trait provides the `Key` as an associated type. #2858
parameter_types! {
    pub const DisabledValidatorsThreshold: Perbill = Perbill::from_percent(17);
}

impl pallet_session::Trait for Runtime {
    type Event = Event;
    type ValidatorId = AccountId;
    type ValidatorIdOf = pallet_staking::StashOf<Self>;
    type ShouldEndSession = Babe;
    type NextSessionRotation = Babe;
    type SessionManager = pallet_session::historical::NoteHistoricalRoot<Self, Staking>;
    type SessionHandler = <SessionKeys as OpaqueKeys>::KeyTypeIdProviders;
    type Keys = SessionKeys;
    type DisabledValidatorsThreshold = DisabledValidatorsThreshold;
    type WeightInfo = weights::pallet_session::WeightInfo;
}

impl pallet_session::historical::Trait for Runtime {
    type FullIdentification = pallet_staking::Exposure<AccountId, Balance>;
    type FullIdentificationOf = pallet_staking::ExposureOf<Runtime>;
}

pallet_staking_reward_curve::build! {
    const REWARD_CURVE: PiecewiseLinear<'static> = curve!(
        min_inflation: 0_050_000,
        max_inflation: 0_750_000,
        ideal_stake: 0_300_000,
        falloff: 0_050_000,
        max_piece_count: 100,
        test_precision: 0_005_000,
    );
}

parameter_types! {
    pub const SessionDuration: BlockNumber = EPOCH_DURATION_IN_SLOTS as _;
    pub const ImOnlineUnsignedPriority: TransactionPriority = TransactionPriority::max_value();
    /// We prioritize im-online heartbeats over election solution submission.
    pub const StakingUnsignedPriority: TransactionPriority = TransactionPriority::max_value() / 2;
}

parameter_types! {
    pub const SessionsPerEra: sp_staking::SessionIndex = 6;
    pub const BondingDuration: pallet_staking::EraIndex = BONDING_DURATION;
    pub const SlashDeferDuration: pallet_staking::EraIndex = BONDING_DURATION - 1; // 'slightly less' than the bonding duration.
    pub const RewardCurve: &'static PiecewiseLinear<'static> = &REWARD_CURVE;
    pub const MaxNominatorRewardedPerValidator: u32 = 64;
    pub const ElectionLookahead: BlockNumber = EPOCH_DURATION_IN_BLOCKS / 4;
    pub const MaxIterations: u32 = 10;
    // 0.05%. The higher the value, the more strict solution acceptance becomes.
    pub MinSolutionScoreBump: Perbill = Perbill::from_rational_approximation(5u32, 10_000);
}

impl pallet_staking::Trait for Runtime {
    type Currency = Balances;
    type UnixTime = Timestamp;
    type CurrencyToVote = common::currency::CurrencyToVoteHandler;
    type RewardRemainder = (); // Could be Treasury.
    type Event = Event;
    type Slash = (); // Where to send the slashed funds. Could be Treasury.
    type Reward = (); // Rewards are minted from the void.
    type SessionsPerEra = SessionsPerEra;
    type BondingDuration = BondingDuration;
    type SlashDeferDuration = SlashDeferDuration;
    type SlashCancelOrigin = EnsureRoot<AccountId>; // Requires sudo. Parity recommends: a super-majority of the council can cancel the slash.
    type SessionInterface = Self;
    type RewardCurve = RewardCurve;
    type NextNewSession = Session;
    type ElectionLookahead = ElectionLookahead;
    type Call = Call;
    type MaxIterations = MaxIterations;
    type MinSolutionScoreBump = MinSolutionScoreBump;
    type MaxNominatorRewardedPerValidator = MaxNominatorRewardedPerValidator;
    type UnsignedPriority = StakingUnsignedPriority;
    type WeightInfo = weights::pallet_staking::WeightInfo;
}

impl pallet_im_online::Trait for Runtime {
    type AuthorityId = ImOnlineId;
    type Event = Event;
    type SessionDuration = SessionDuration;
    type ReportUnresponsiveness = Offences;
    // Using the default weights until we check if we can run the benchmarks for this pallet in
    // the reference machine in an acceptable time.
    type WeightInfo = ();
    type UnsignedPriority = ImOnlineUnsignedPriority;
}

parameter_types! {
    pub OffencesWeightSoftLimit: Weight = Perbill::from_percent(60) * MaximumBlockWeight::get();
}

impl pallet_offences::Trait for Runtime {
    type Event = Event;
    type IdentificationTuple = pallet_session::historical::IdentificationTuple<Self>;
    type OnOffenceHandler = Staking;
    type WeightSoftLimit = OffencesWeightSoftLimit;
}

impl pallet_authority_discovery::Trait for Runtime {}

parameter_types! {
    pub const WindowSize: BlockNumber = 101;
    pub const ReportLatency: BlockNumber = 1000;
}

impl pallet_finality_tracker::Trait for Runtime {
    type OnFinalizationStalled = ();
    type WindowSize = WindowSize;
    type ReportLatency = ReportLatency;
}

parameter_types! {
    pub const MaxNumberOfCuratorsPerGroup: MaxNumber = 50;
    pub const ChannelOwnershipPaymentEscrowId: [u8; 8] = *b"chescrow";
    pub const MaxModerators: u64 = 5;    // TODO: update
    pub const CleanupMargin: u32 = 3;    // TODO: update
    pub const CleanupCost: u32 = 1; // TODO: update
    pub const PricePerByte: u32 = 2; // TODO: update
    pub const ContentModuleId: ModuleId = ModuleId(*b"mContent"); // module content
    pub const BloatBondCap: u32 = 1000;  // TODO: update
}

impl content::Trait for Runtime {
    type Event = Event;
    type ChannelOwnershipPaymentEscrowId = ChannelOwnershipPaymentEscrowId;
    type ChannelCategoryId = ChannelCategoryId;
    type VideoId = VideoId;
    type VideoCategoryId = VideoCategoryId;
    type PlaylistId = PlaylistId;
    type PersonId = PersonId;
    type SeriesId = SeriesId;
    type ChannelOwnershipTransferRequestId = ChannelOwnershipTransferRequestId;
    type MaxNumberOfCuratorsPerGroup = MaxNumberOfCuratorsPerGroup;
<<<<<<< HEAD
    type DataObjectStorage = Storage;
=======
    type StorageSystem = data_directory::Module<Self>;
    type PostId = PostId;
    type ReactionId = ReactionId;
    type MaxModerators = MaxModerators;
    type PricePerByte = PricePerByte;
    type BloatBondCap = BloatBondCap;
    type CleanupMargin = CleanupMargin;
    type CleanupCost = CleanupCost;
    type ModuleId = ContentModuleId;
>>>>>>> bd4e0e9a
}

impl hiring::Trait for Runtime {
    type OpeningId = u64;
    type ApplicationId = u64;
    type ApplicationDeactivatedHandler = (); // TODO - what needs to happen?
    type StakeHandlerProvider = hiring::Module<Self>;
}

impl minting::Trait for Runtime {
    type Currency = <Self as common::currency::GovernanceCurrency>::Currency;
    type MintId = u64;
}

impl recurring_rewards::Trait for Runtime {
    type PayoutStatusHandler = (); // TODO - deal with successful and failed payouts
    type RecipientId = u64;
    type RewardRelationshipId = u64;
}

parameter_types! {
    pub const StakePoolId: [u8; 8] = *b"joystake";
}

#[allow(clippy::type_complexity)]
impl stake::Trait for Runtime {
    type Currency = <Self as common::currency::GovernanceCurrency>::Currency;
    type StakePoolId = StakePoolId;
    type StakingEventsHandler = (
        (
            (
                crate::integration::proposals::StakingEventsHandler<Self>,
                crate::integration::working_group::ContentDirectoryWgStakingEventsHandler<Self>,
            ),
            (
                crate::integration::working_group::StorageWgStakingEventsHandler<Self>,
                crate::integration::working_group::OperationsWgStakingEventsHandlerAlpha<Self>,
            ),
        ),
        (
            (
                crate::integration::working_group::OperationsWgStakingEventsHandlerBeta<Self>,
                crate::integration::working_group::OperationsWgStakingEventsHandlerGamma<Self>,
            ),
            (
                crate::integration::working_group::GatewayWgStakingEventsHandler<Self>,
                crate::integration::working_group::DistributionWgStakingEventsHandler<Self>,
            ),
        ),
    );
    type StakeId = u64;
    type SlashId = u64;
}

impl common::currency::GovernanceCurrency for Runtime {
    type Currency = pallet_balances::Module<Self>;
}

impl common::MembershipTypes for Runtime {
    type MemberId = MemberId;
    type ActorId = ActorId;
}

impl common::StorageOwnership for Runtime {
    type ChannelId = ChannelId;
    type ContentId = ContentId;
    type DataObjectTypeId = DataObjectTypeId;
}

impl governance::election::Trait for Runtime {
    type Event = Event;
    type CouncilElected = (Council, integration::proposals::CouncilElectedHandler);
}

impl governance::council::Trait for Runtime {
    type Event = Event;
    type CouncilTermEnded = (CouncilElection,);
}

impl memo::Trait for Runtime {
    type Event = Event;
}

parameter_types! {
    pub const ScreenedMemberMaxInitialBalance: u128 = 5000;
}

impl membership::Trait for Runtime {
    type Event = Event;
    type PaidTermId = u64;
    type SubscriptionId = u64;
    type ScreenedMemberMaxInitialBalance = ScreenedMemberMaxInitialBalance;
}

impl forum::Trait for Runtime {
    type Event = Event;
    type MembershipRegistry = integration::forum::ShimMembershipRegistry;
    type ThreadId = ThreadId;
    type PostId = PostId;
}

// The storage working group instance alias.
pub type StorageWorkingGroupInstance = working_group::Instance2;

// The content working group instance alias.
pub type ContentWorkingGroupInstance = working_group::Instance3;

// The distribution working group instance alias.
pub type DistributionWorkingGroupInstance = working_group::Instance6;

// The gateway working group instance alias.
pub type GatewayWorkingGroupInstance = working_group::Instance5;

// The operation working group alpha instance alias.
pub type OperationsWorkingGroupInstanceAlpha = working_group::Instance4;

// The operation working group beta instance alias .
pub type OperationsWorkingGroupInstanceBeta = working_group::Instance7;

// The operation working group gamma instance alias .
pub type OperationsWorkingGroupInstanceGamma = working_group::Instance8;

parameter_types! {
    pub const MaxWorkerNumberLimit: u32 = 100;
}

impl working_group::Trait<StorageWorkingGroupInstance> for Runtime {
    type Event = Event;
    type MaxWorkerNumberLimit = MaxWorkerNumberLimit;
}

impl working_group::Trait<ContentWorkingGroupInstance> for Runtime {
    type Event = Event;
    type MaxWorkerNumberLimit = MaxWorkerNumberLimit;
}

impl working_group::Trait<DistributionWorkingGroupInstance> for Runtime {
    type Event = Event;
    type MaxWorkerNumberLimit = MaxWorkerNumberLimit;
}

impl working_group::Trait<OperationsWorkingGroupInstanceAlpha> for Runtime {
    type Event = Event;
    type MaxWorkerNumberLimit = MaxWorkerNumberLimit;
}

impl working_group::Trait<GatewayWorkingGroupInstance> for Runtime {
    type Event = Event;
    type MaxWorkerNumberLimit = MaxWorkerNumberLimit;
}

impl working_group::Trait<OperationsWorkingGroupInstanceBeta> for Runtime {
    type Event = Event;
    type MaxWorkerNumberLimit = MaxWorkerNumberLimit;
}

impl working_group::Trait<OperationsWorkingGroupInstanceGamma> for Runtime {
    type Event = Event;
    type MaxWorkerNumberLimit = MaxWorkerNumberLimit;
}

parameter_types! {
    pub const ProposalCancellationFee: u64 = 10000;
    pub const ProposalRejectionFee: u64 = 5000;
    pub const ProposalTitleMaxLength: u32 = 40;
    pub const ProposalDescriptionMaxLength: u32 = 3000;
    pub const ProposalMaxActiveProposalLimit: u32 = 20;
}

impl proposals_engine::Trait for Runtime {
    type Event = Event;
    type ProposerOriginValidator = MembershipOriginValidator<Self>;
    type VoterOriginValidator = CouncilManager<Self>;
    type TotalVotersCounter = CouncilManager<Self>;
    type ProposalId = u32;
    type StakeHandlerProvider = proposals_engine::DefaultStakeHandlerProvider;
    type CancellationFee = ProposalCancellationFee;
    type RejectionFee = ProposalRejectionFee;
    type TitleMaxLength = ProposalTitleMaxLength;
    type DescriptionMaxLength = ProposalDescriptionMaxLength;
    type MaxActiveProposalLimit = ProposalMaxActiveProposalLimit;
    type DispatchableCallCode = Call;
}
impl Default for Call {
    fn default() -> Self {
        panic!("shouldn't call default for Call");
    }
}

parameter_types! {
    pub const ProposalMaxPostEditionNumber: u32 = 0; // post update is disabled
    pub const ProposalMaxThreadInARowNumber: u32 = 100_000; // will not be used
    pub const ProposalThreadTitleLengthLimit: u32 = 40;
    pub const ProposalPostLengthLimit: u32 = 1000;
}

impl proposals_discussion::Trait for Runtime {
    type Event = Event;
    type PostAuthorOriginValidator = MembershipOriginValidator<Self>;
    type ThreadId = ThreadId;
    type PostId = PostId;
    type MaxPostEditionNumber = ProposalMaxPostEditionNumber;
    type ThreadTitleLengthLimit = ProposalThreadTitleLengthLimit;
    type PostLengthLimit = ProposalPostLengthLimit;
    type MaxThreadInARowNumber = ProposalMaxThreadInARowNumber;
}

parameter_types! {
    pub const TextProposalMaxLength: u32 = 5_000;
    pub const RuntimeUpgradeWasmProposalMaxLength: u32 = 3_000_000;
}

impl proposals_codex::Trait for Runtime {
    type MembershipOriginValidator = MembershipOriginValidator<Self>;
    type TextProposalMaxLength = TextProposalMaxLength;
    type RuntimeUpgradeWasmProposalMaxLength = RuntimeUpgradeWasmProposalMaxLength;
    type ProposalEncoder = ExtrinsicProposalEncoder;
}

parameter_types! {
    pub const TombstoneDeposit: Balance = 1; // TODO: adjust fee
    pub const RentByteFee: Balance = 1; // TODO: adjust fee
    pub const RentDepositOffset: Balance = 0; // no rent deposit
    pub const SurchargeReward: Balance = 0; // no reward
}

parameter_types! {
    pub const MaxDistributionBucketFamilyNumber: u64 = 200;
    pub const DataObjectDeletionPrize: Balance = 1; //TODO: Change during Olympia release
    pub const BlacklistSizeLimit: u64 = 10000; //TODO: adjust value
    pub const MaxRandomIterationNumber: u64 = 10; //TODO: adjust value
    pub const MaxNumberOfPendingInvitationsPerDistributionBucket: u64 = 20; //TODO: adjust value
    pub const StorageModuleId: ModuleId = ModuleId(*b"mstorage"); // module storage
    pub const StorageBucketsPerBagValueConstraint: storage::StorageBucketsPerBagValueConstraint =
        storage::StorageBucketsPerBagValueConstraint {min: 5, max_min_diff: 15}; //TODO: adjust value
    pub const DefaultMemberDynamicBagNumberOfStorageBuckets: u64 = 5; //TODO: adjust value
    pub const DefaultChannelDynamicBagNumberOfStorageBuckets: u64 = 5; //TODO: adjust value
    pub const DistributionBucketsPerBagValueConstraint: storage::DistributionBucketsPerBagValueConstraint =
        storage::DistributionBucketsPerBagValueConstraint {min: 1, max_min_diff: 100}; //TODO: adjust value
    pub const MaxDataObjectSize: u64 = 10 * 1024 * 1024 * 1024; // 10 GB
}

impl storage::Trait for Runtime {
    type Event = Event;
    type DataObjectId = DataObjectId;
    type StorageBucketId = StorageBucketId;
    type DistributionBucketIndex = DistributionBucketIndex;
    type DistributionBucketFamilyId = DistributionBucketFamilyId;
    type ChannelId = ChannelId;
    type DataObjectDeletionPrize = DataObjectDeletionPrize;
    type BlacklistSizeLimit = BlacklistSizeLimit;
    type ModuleId = StorageModuleId;
    type MemberOriginValidator = MembershipOriginValidator<Self>;
    type StorageBucketsPerBagValueConstraint = StorageBucketsPerBagValueConstraint;
    type DefaultMemberDynamicBagNumberOfStorageBuckets =
        DefaultMemberDynamicBagNumberOfStorageBuckets;
    type DefaultChannelDynamicBagNumberOfStorageBuckets =
        DefaultChannelDynamicBagNumberOfStorageBuckets;
    type Randomness = RandomnessCollectiveFlip;
    type MaxRandomIterationNumber = MaxRandomIterationNumber;
    type MaxDistributionBucketFamilyNumber = MaxDistributionBucketFamilyNumber;
    type DistributionBucketsPerBagValueConstraint = DistributionBucketsPerBagValueConstraint;
    type DistributionBucketOperatorId = DistributionBucketOperatorId;
    type MaxNumberOfPendingInvitationsPerDistributionBucket =
        MaxNumberOfPendingInvitationsPerDistributionBucket;
    type MaxDataObjectSize = MaxDataObjectSize;
    type ContentId = ContentId;

    fn ensure_storage_working_group_leader_origin(origin: Self::Origin) -> DispatchResult {
        StorageWorkingGroup::ensure_origin_is_active_leader(origin)
    }

    fn ensure_storage_worker_origin(origin: Self::Origin, worker_id: ActorId) -> DispatchResult {
        StorageWorkingGroup::ensure_worker_signed(origin, &worker_id).map(|_| ())
    }

    fn ensure_storage_worker_exists(worker_id: &ActorId) -> DispatchResult {
        StorageWorkingGroup::ensure_worker_exists(&worker_id)
            .map(|_| ())
            .map_err(|err| err.into())
    }

    fn ensure_distribution_working_group_leader_origin(origin: Self::Origin) -> DispatchResult {
        DistributionWorkingGroup::ensure_origin_is_active_leader(origin)
    }

    fn ensure_distribution_worker_origin(
        origin: Self::Origin,
        worker_id: ActorId,
    ) -> DispatchResult {
        DistributionWorkingGroup::ensure_worker_signed(origin, &worker_id).map(|_| ())
    }

    fn ensure_distribution_worker_exists(worker_id: &ActorId) -> DispatchResult {
        DistributionWorkingGroup::ensure_worker_exists(&worker_id)
            .map(|_| ())
            .map_err(|err| err.into())
    }
}

/// Opaque types. These are used by the CLI to instantiate machinery that don't need to know
/// the specifics of the runtime. They can then be made to be agnostic over specific formats
/// of data like extrinsics, allowing for them to continue syncing the network through upgrades
/// to even the core datastructures.
pub mod opaque {
    use super::*;

    pub use sp_runtime::OpaqueExtrinsic as UncheckedExtrinsic;

    /// Opaque block header type.
    pub type Header = generic::Header<BlockNumber, BlakeTwo256>;
    /// Opaque block type.
    pub type Block = generic::Block<Header, UncheckedExtrinsic>;
    /// Opaque block identifier type.
    pub type BlockId = generic::BlockId<Block>;
}

construct_runtime!(
    pub enum Runtime where
        Block = Block,
        NodeBlock = opaque::Block,
        UncheckedExtrinsic = UncheckedExtrinsic
    {
        // Substrate
        System: frame_system::{Module, Call, Storage, Config, Event<T>},
        Utility: substrate_utility::{Module, Call, Event},
        Babe: pallet_babe::{Module, Call, Storage, Config, Inherent, ValidateUnsigned},
        Timestamp: pallet_timestamp::{Module, Call, Storage, Inherent},
        Authorship: pallet_authorship::{Module, Call, Storage, Inherent},
        Balances: pallet_balances::{Module, Call, Storage, Config<T>, Event<T>},
        TransactionPayment: pallet_transaction_payment::{Module, Storage},
        Staking: pallet_staking::{Module, Call, Config<T>, Storage, Event<T>, ValidateUnsigned},
        Session: pallet_session::{Module, Call, Storage, Event, Config<T>},
        Historical: pallet_session_historical::{Module},
        FinalityTracker: pallet_finality_tracker::{Module, Call, Inherent},
        Grandpa: pallet_grandpa::{Module, Call, Storage, Config, Event},
        ImOnline: pallet_im_online::{Module, Call, Storage, Event<T>, ValidateUnsigned, Config<T>},
        AuthorityDiscovery: pallet_authority_discovery::{Module, Call, Config},
        Offences: pallet_offences::{Module, Call, Storage, Event},
        RandomnessCollectiveFlip: pallet_randomness_collective_flip::{Module, Call, Storage},
        Sudo: pallet_sudo::{Module, Call, Config<T>, Storage, Event<T>},
        // Joystream
        CouncilElection: election::{Module, Call, Storage, Event<T>, Config<T>},
        Council: council::{Module, Call, Storage, Event<T>, Config<T>},
        Memo: memo::{Module, Call, Storage, Event<T>},
        Members: membership::{Module, Call, Storage, Event<T>, Config<T>},
        Forum: forum::{Module, Call, Storage, Event<T>, Config<T>},
        Stake: stake::{Module, Call, Storage},
        Minting: minting::{Module, Call, Storage},
        RecurringRewards: recurring_rewards::{Module, Call, Storage},
        Hiring: hiring::{Module, Call, Storage},
        Content: content::{Module, Call, Storage, Event<T>, Config<T>},
        // --- Proposals
        ProposalsEngine: proposals_engine::{Module, Call, Storage, Event<T>},
        ProposalsDiscussion: proposals_discussion::{Module, Call, Storage, Event<T>},
        ProposalsCodex: proposals_codex::{Module, Call, Storage, Config<T>},
        Storage: storage::{Module, Call, Storage, Event<T>},
        // --- Working groups
        // reserved for the future use: ForumWorkingGroup: working_group::<Instance1>::{Module, Call, Storage, Config<T>, Event<T>},
        StorageWorkingGroup: working_group::<Instance2>::{Module, Call, Storage, Config<T>, Event<T>},
        ContentWorkingGroup: working_group::<Instance3>::{Module, Call, Storage, Config<T>, Event<T>},
        OperationsWorkingGroupAlpha: working_group::<Instance4>::{Module, Call, Storage, Config<T>, Event<T>},
        GatewayWorkingGroup: working_group::<Instance5>::{Module, Call, Storage, Config<T>, Event<T>},
        DistributionWorkingGroup: working_group::<Instance6>::{Module, Call, Storage, Config<T>, Event<T>},
        OperationsWorkingGroupBeta: working_group::<Instance7>::{Module, Call, Storage, Config<T>, Event<T>},
        OperationsWorkingGroupGamma: working_group::<Instance8>::{Module, Call, Storage, Config<T>, Event<T>},
    }
);<|MERGE_RESOLUTION|>--- conflicted
+++ resolved
@@ -449,9 +449,7 @@
     type SeriesId = SeriesId;
     type ChannelOwnershipTransferRequestId = ChannelOwnershipTransferRequestId;
     type MaxNumberOfCuratorsPerGroup = MaxNumberOfCuratorsPerGroup;
-<<<<<<< HEAD
     type DataObjectStorage = Storage;
-=======
     type StorageSystem = data_directory::Module<Self>;
     type PostId = PostId;
     type ReactionId = ReactionId;
@@ -461,7 +459,6 @@
     type CleanupMargin = CleanupMargin;
     type CleanupCost = CleanupCost;
     type ModuleId = ContentModuleId;
->>>>>>> bd4e0e9a
 }
 
 impl hiring::Trait for Runtime {
