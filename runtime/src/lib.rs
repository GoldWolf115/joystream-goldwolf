--- conflicted
+++ resolved
@@ -570,7 +570,11 @@
         // get current lead id
         let maybe_current_lead_id = ForumGroup::<Runtime>::current_lead();
         if let Some(ref current_lead_id) = maybe_current_lead_id {
-            if let Ok(worker) = ForumGroup::<Runtime>::ensure_worker_exists(current_lead_id) {
+            if let Ok(worker) = working_group::ensure_worker_exists::<
+                Runtime,
+                ForumWorkingGroupInstance,
+            >(current_lead_id)
+            {
                 *_account_id == worker.role_account_id
             } else {
                 false
@@ -589,7 +593,9 @@
     }
 
     fn is_moderator(_account_id: &Self::AccountId, _moderator_id: &Self::ModeratorId) -> bool {
-        if let Ok(worker) = ForumGroup::<Runtime>::ensure_worker_exists(_moderator_id) {
+        if let Ok(worker) =
+            working_group::ensure_worker_exists::<Runtime, ForumWorkingGroupInstance>(_moderator_id)
+        {
             *_account_id == worker.role_account_id
         } else {
             false
@@ -613,15 +619,21 @@
 parameter_types! {
     pub const MaxWorkerNumberLimit: u32 = 100;
     pub const MinUnstakingPeriodLimit: u32 = 43200;
+    pub const ForumWorkingGroupRewardPeriod: u32 = 14400 + 10;
     pub const StorageWorkingGroupRewardPeriod: u32 = 14400 + 20;
     pub const ContentWorkingGroupRewardPeriod: u32 = 14400 + 30;
     pub const StorageWorkingGroupLockId: LockIdentifier = [6; 8];
     pub const ContentWorkingGroupLockId: LockIdentifier = [7; 8];
+    pub const ForumGroupLockId: LockIdentifier = [8; 8];
 }
 
 impl working_group::Trait<ForumWorkingGroupInstance> for Runtime {
     type Event = Event;
     type MaxWorkerNumberLimit = MaxWorkerNumberLimit;
+    type StakingHandler = staking_handler::StakingManager<Self, ForumGroupLockId>;
+    type MemberOriginValidator = MembershipOriginValidator<Self>;
+    type MinUnstakingPeriodLimit = MinUnstakingPeriodLimit;
+    type RewardPeriod = ForumWorkingGroupRewardPeriod;
 }
 
 impl working_group::Trait<StorageWorkingGroupInstance> for Runtime {
@@ -802,14 +814,8 @@
         ProposalsDiscussion: proposals_discussion::{Module, Call, Storage, Event<T>},
         ProposalsCodex: proposals_codex::{Module, Call, Storage},
         // --- Working groups
-<<<<<<< HEAD
-        // reserved for the future use: ForumWorkingGroup: working_group::<Instance1>::{Module, Call, Storage, Event<T>},
+        ForumWorkingGroup: working_group::<Instance1>::{Module, Call, Storage, Event<T>},
         StorageWorkingGroup: working_group::<Instance2>::{Module, Call, Storage, Event<T>},
         ContentDirectoryWorkingGroup: working_group::<Instance3>::{Module, Call, Storage, Event<T>},
-=======
-        ForumWorkingGroup: working_group::<Instance1>::{Module, Call, Storage, Config<T>, Event<T>},
-        StorageWorkingGroup: working_group::<Instance2>::{Module, Call, Storage, Config<T>, Event<T>},
-        ContentDirectoryWorkingGroup: working_group::<Instance3>::{Module, Call, Storage, Config<T>, Event<T>},
->>>>>>> b0f22d42
     }
 );