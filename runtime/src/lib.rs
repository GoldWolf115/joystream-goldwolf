//! The Joystream Substrate Node runtime.

#![cfg_attr(not(feature = "std"), no_std)]
// `construct_runtime!` does a lot of recursion and requires us to increase the limit to 256.
#![recursion_limit = "256"]
//Substrate internal issues.
#![allow(clippy::large_enum_variant)]
#![allow(clippy::unnecessary_mut_passed)]
#![allow(non_fmt_panics)]
#![allow(clippy::from_over_into)]

// Mutually exclusive feature check
#[cfg(all(feature = "staging_runtime", feature = "testing_runtime"))]
compile_error!("feature \"staging_runtime\" and feature \"testing_runtime\" cannot be enabled at the same time");

// Make the WASM binary available.
// This is required only by the node build.
// A dummy wasm_binary.rs will be built for the IDE.
#[cfg(feature = "std")]
include!(concat!(env!("OUT_DIR"), "/wasm_binary.rs"));

/// Wasm binary unwrapped. If built with `SKIP_WASM_BUILD`, the function panics.
#[cfg(feature = "std")]
pub fn wasm_binary_unwrap() -> &'static [u8] {
    WASM_BINARY.expect(
        "Development wasm binary is not available. This means the client is built with \
		 `SKIP_WASM_BUILD` flag and it is only usable for production chains. Please rebuild with \
		 the flag disabled.",
    )
}

pub mod constants;
mod integration;
pub mod primitives;
mod proposals_configuration;
mod runtime_api;
mod tests;
/// Generated voter bag information.
mod voter_bags;
/// Weights for pallets used in the runtime.
mod weights;

#[macro_use]
extern crate lazy_static; // for proposals_configuration module

use codec::Decode;
use frame_election_provider_support::{
    onchain, ElectionDataProvider, ExtendedBalance, SequentialPhragmen, VoteWeight,
};
use frame_support::pallet_prelude::Get;
use frame_support::traits::{
    ConstU16, ConstU32, Contains, Currency, EnsureOneOf, Imbalance, KeyOwnerProofSystem,
    LockIdentifier, OnUnbalanced,
};
use frame_support::weights::{
    constants::{BlockExecutionWeight, ExtrinsicBaseWeight, RocksDbWeight, WEIGHT_PER_SECOND},
    ConstantMultiplier, DispatchClass, Weight,
};

use frame_support::{construct_runtime, parameter_types, PalletId};
use frame_system::limits::{BlockLength, BlockWeights};
use frame_system::{EnsureRoot, EnsureSigned};
use pallet_grandpa::{AuthorityId as GrandpaId, AuthorityList as GrandpaAuthorityList};
use pallet_im_online::sr25519::AuthorityId as ImOnlineId;
use pallet_session::historical as pallet_session_historical;
use pallet_transaction_payment::CurrencyAdapter;
use sp_authority_discovery::AuthorityId as AuthorityDiscoveryId;
use sp_core::crypto::KeyTypeId;
use sp_core::Hasher;

use sp_runtime::{
    create_runtime_str,
    curve::PiecewiseLinear,
    generic, impl_opaque_keys,
    traits::{BlakeTwo256, ConvertInto, IdentityLookup, OpaqueKeys},
    Perbill,
};

use sp_std::boxed::Box;
use sp_std::convert::{TryFrom, TryInto};
use sp_std::{vec, vec::Vec};

#[cfg(feature = "runtime-benchmarks")]
#[macro_use]
extern crate frame_benchmarking;

#[cfg(feature = "std")]
use sp_version::NativeVersion;
use sp_version::RuntimeVersion;
use static_assertions::const_assert;

#[cfg(any(feature = "std", test))]
pub use frame_system::Call as SystemCall;
#[cfg(any(feature = "std", test))]
pub use pallet_balances::Call as BalancesCall;
pub use pallet_staking::StakerStatus;
#[cfg(any(feature = "std", test))]
pub use pallet_sudo::Call as SudoCall;
#[cfg(any(feature = "std", test))]
pub use sp_runtime::BuildStorage;

use constants::*;
pub use primitives::*;
pub use proposals_configuration::*;
pub use runtime_api::*;

use integration::proposals::{CouncilManager, ExtrinsicProposalEncoder};

use common::working_group::{WorkingGroup, WorkingGroupBudgetHandler};
use council::ReferendumConnection;
use referendum::{CastVote, OptionResult};
use staking_handler::{LockComparator, StakingManager};

// Node dependencies
pub use common;
pub use council;
pub use forum;
pub use membership;

pub use proposals_engine::ProposalParameters;
pub use referendum;
pub use working_group;

pub use content;
pub use content::LimitPerPeriod;
pub use content::MaxNumber;

/// This runtime version.
pub const VERSION: RuntimeVersion = RuntimeVersion {
    spec_name: create_runtime_str!("joystream-node"),
    impl_name: create_runtime_str!("joystream-node"),
    authoring_version: 11,
    spec_version: 0,
    impl_version: 0,
    apis: crate::runtime_api::EXPORTED_RUNTIME_API_VERSIONS,
    transaction_version: 1,
    state_version: 1,
};

/// The version information used to identify this runtime when compiled natively.
#[cfg(feature = "std")]
pub fn native_version() -> NativeVersion {
    NativeVersion {
        runtime_version: VERSION,
        can_author_with: Default::default(),
    }
}

/// The BABE epoch configuration at genesis.
pub const BABE_GENESIS_EPOCH_CONFIG: sp_consensus_babe::BabeEpochConfiguration =
    sp_consensus_babe::BabeEpochConfiguration {
        c: constants::PRIMARY_PROBABILITY,
        allowed_slots: sp_consensus_babe::AllowedSlots::PrimaryAndSecondaryPlainSlots,
    };

/// We assume that ~10% of the block weight is consumed by `on_initialize` handlers.
/// This is used to limit the maximal weight of a single extrinsic.
const AVERAGE_ON_INITIALIZE_RATIO: Perbill = Perbill::from_percent(10);
/// We allow `Normal` extrinsics to fill up the block up to 75%, the rest can be used
/// by  Operational  extrinsics.
const NORMAL_DISPATCH_RATIO: Perbill = Perbill::from_percent(75);
/// We allow for 2 seconds of compute with a 6 second average block time.
pub const MAXIMUM_BLOCK_WEIGHT: Weight = 2 * WEIGHT_PER_SECOND;

parameter_types! {
    pub const BlockHashCount: BlockNumber = 2400;
    pub const Version: RuntimeVersion = VERSION;
    pub RuntimeBlockLength: BlockLength =
        BlockLength::max_with_normal_ratio(5 * 1024 * 1024, NORMAL_DISPATCH_RATIO);
    pub RuntimeBlockWeights: BlockWeights = BlockWeights::builder()
        .base_block(BlockExecutionWeight::get())
        .for_class(DispatchClass::all(), |weights| {
            weights.base_extrinsic = ExtrinsicBaseWeight::get();
        })
        .for_class(DispatchClass::Normal, |weights| {
            weights.max_total = Some(NORMAL_DISPATCH_RATIO * MAXIMUM_BLOCK_WEIGHT);
        })
        .for_class(DispatchClass::Operational, |weights| {
            weights.max_total = Some(MAXIMUM_BLOCK_WEIGHT);
            // Operational transactions have some extra reserved space, so that they
            // are included even if block reached `MAXIMUM_BLOCK_WEIGHT`.
            weights.reserved = Some(
                MAXIMUM_BLOCK_WEIGHT - NORMAL_DISPATCH_RATIO * MAXIMUM_BLOCK_WEIGHT
            );
        })
        .avg_block_initialization(AVERAGE_ON_INITIALIZE_RATIO)
        .build_or_panic();
}

const_assert!(NORMAL_DISPATCH_RATIO.deconstruct() >= AVERAGE_ON_INITIALIZE_RATIO.deconstruct());

/// Our extrinsics call filter
pub enum CallFilter {}

/// Filter that disables all non-essential calls.
/// Allowing only calls for successful block authoring, staking, nominating.
/// Since balances calls are disabled, his means that stash and controller
/// accounts must already be funded. If this is not practical to setup at genesis
/// then consider enabling Balances calls?
/// This will be used at initial launch, and other calls will be enabled as we rollout.
#[cfg(not(any(
    feature = "staging_runtime",
    feature = "testing_runtime",
    feature = "runtime-benchmarks"
)))]
fn filter_non_essential(call: &<Runtime as frame_system::Config>::Call) -> bool {
    match call {
        Call::System(method) =>
        // All methods except the remark call
        {
            !matches!(method, frame_system::Call::<Runtime>::remark { .. })
        }
        // confirmed that Utility.batch dispatch does not bypass filter.
        Call::Utility(_) => true,
        Call::Babe(_) => true,
        Call::Timestamp(_) => true,
        Call::Authorship(_) => true,
        Call::ElectionProviderMultiPhase(_) => true,
        Call::Staking(_) => true,
        Call::Session(_) => true,
        Call::Grandpa(_) => true,
        Call::ImOnline(_) => true,
        Call::Sudo(_) => true,
        Call::BagsList(_) => true,
        // Disable all other calls
        _ => false,
    }
}

// TODO: this will change after https://github.com/Joystream/joystream/pull/3986 is merged
// Filter out a subset of calls on content pallet and some specific proposals
#[cfg(not(feature = "runtime-benchmarks"))]
fn filter_content_and_proposals(call: &<Runtime as frame_system::Config>::Call) -> bool {
    match call {
        // TODO: adjust after Carthage
        Call::Content(content::Call::<Runtime>::destroy_nft { .. }) => false,
        Call::Content(content::Call::<Runtime>::toggle_nft_limits { .. }) => false,
        Call::Content(content::Call::<Runtime>::update_curator_group_permissions { .. }) => false,
        Call::Content(content::Call::<Runtime>::update_channel_privilege_level { .. }) => false,
        Call::Content(content::Call::<Runtime>::update_channel_nft_limit { .. }) => false,
        Call::Content(content::Call::<Runtime>::update_global_nft_limit { .. }) => false,
        Call::Content(content::Call::<Runtime>::set_channel_paused_features_as_moderator {
            ..
        }) => false,
        Call::Content(content::Call::<Runtime>::initialize_channel_transfer { .. }) => false,
        Call::ProposalsCodex(proposals_codex::Call::<Runtime>::create_proposal {
            general_proposal_parameters: _,
            proposal_details,
        }) => !matches!(
            proposal_details,
            proposals_codex::ProposalDetails::UpdateChannelPayouts(..)
                | proposals_codex::ProposalDetails::UpdateGlobalNftLimit(..)
        ),
        _ => true, // Enable all other calls
    }
}

// Live Production config
#[cfg(not(any(
    feature = "staging_runtime",
    feature = "testing_runtime",
    feature = "runtime-benchmarks"
)))]
impl Contains<<Runtime as frame_system::Config>::Call> for CallFilter {
    fn contains(call: &<Runtime as frame_system::Config>::Call) -> bool {
        filter_non_essential(call) && filter_content_and_proposals(call)
    }
}

// Do not filter any calls when building benchmarks so we can benchmark everything
#[cfg(feature = "runtime-benchmarks")]
impl Contains<<Runtime as frame_system::Config>::Call> for CallFilter {
    fn contains(_call: &<Runtime as frame_system::Config>::Call) -> bool {
        true
    }
}

// Staging and Testing - filter joystream pallet calls only to test they are properly disabled
#[cfg(any(feature = "staging_runtime", feature = "testing_runtime"))]
impl Contains<<Runtime as frame_system::Config>::Call> for CallFilter {
    fn contains(call: &<Runtime as frame_system::Config>::Call) -> bool {
        filter_content_and_proposals(call)
    }
}

impl frame_system::Config for Runtime {
    type BaseCallFilter = CallFilter;
    type BlockWeights = RuntimeBlockWeights;
    type BlockLength = RuntimeBlockLength;
    type DbWeight = RocksDbWeight;
    type Origin = Origin;
    type Call = Call;
    type Index = Index;
    type BlockNumber = BlockNumber;
    type Hash = Hash;
    type Hashing = BlakeTwo256;
    type AccountId = AccountId;
    type Lookup = IdentityLookup<Self::AccountId>;
    type Header = generic::Header<BlockNumber, BlakeTwo256>;
    type Event = Event;
    type BlockHashCount = BlockHashCount;
    type Version = Version;
    type PalletInfo = PalletInfo;
    type AccountData = pallet_balances::AccountData<Balance>;
    type OnNewAccount = ();
    type OnKilledAccount = ();
    type SystemWeightInfo = weights::frame_system::SubstrateWeight<Runtime>;
    type SS58Prefix = ConstU16<JOY_ADDRESS_PREFIX>;
    type OnSetCode = ();
    type MaxConsumers = ConstU32<16>;
}

impl pallet_randomness_collective_flip::Config for Runtime {}

impl substrate_utility::Config for Runtime {
    type Event = Event;
    type Call = Call;
    type PalletsOrigin = OriginCaller;
    type WeightInfo = weights::substrate_utility::SubstrateWeight<Runtime>;
}

parameter_types! {
    // NOTE: Currently it is not possible to change the epoch duration after the chain has started.
    //       Attempting to do so will brick block production.
    pub const EpochDuration: u64 = EPOCH_DURATION_IN_SLOTS;
    pub const ExpectedBlockTime: Moment = MILLISECS_PER_BLOCK;
    pub const ReportLongevity: u64 =
        BondingDuration::get() as u64 * SessionsPerEra::get() as u64 * EpochDuration::get();
}

impl pallet_babe::Config for Runtime {
    type EpochDuration = EpochDuration;
    type ExpectedBlockTime = ExpectedBlockTime;
    type EpochChangeTrigger = pallet_babe::ExternalTrigger;
    type DisabledValidators = Session;

    type KeyOwnerProofSystem = Historical;

    type KeyOwnerProof = <Self::KeyOwnerProofSystem as KeyOwnerProofSystem<(
        KeyTypeId,
        pallet_babe::AuthorityId,
    )>>::Proof;

    type KeyOwnerIdentification = <Self::KeyOwnerProofSystem as KeyOwnerProofSystem<(
        KeyTypeId,
        pallet_babe::AuthorityId,
    )>>::IdentificationTuple;

    type HandleEquivocation =
        pallet_babe::EquivocationHandler<Self::KeyOwnerIdentification, Offences, ReportLongevity>;

    type WeightInfo = ();
    type MaxAuthorities = MaxAuthorities;
}

impl pallet_grandpa::Config for Runtime {
    type Event = Event;
    type Call = Call;

    type KeyOwnerProofSystem = Historical;

    type KeyOwnerProof =
        <Self::KeyOwnerProofSystem as KeyOwnerProofSystem<(KeyTypeId, GrandpaId)>>::Proof;

    type KeyOwnerIdentification = <Self::KeyOwnerProofSystem as KeyOwnerProofSystem<(
        KeyTypeId,
        GrandpaId,
    )>>::IdentificationTuple;

    type HandleEquivocation = pallet_grandpa::EquivocationHandler<
        Self::KeyOwnerIdentification,
        Offences,
        ReportLongevity,
    >;

    type WeightInfo = ();
    type MaxAuthorities = MaxAuthorities;
}

impl<LocalCall> frame_system::offchain::CreateSignedTransaction<LocalCall> for Runtime
where
    Call: From<LocalCall>,
{
    fn create_transaction<C: frame_system::offchain::AppCrypto<Self::Public, Self::Signature>>(
        call: Call,
        public: <Signature as sp_runtime::traits::Verify>::Signer,
        account: AccountId,
        nonce: Index,
    ) -> Option<(
        Call,
        <UncheckedExtrinsic as sp_runtime::traits::Extrinsic>::SignaturePayload,
    )> {
        integration::transactions::create_transaction::<C>(call, public, account, nonce)
    }
}

impl frame_system::offchain::SigningTypes for Runtime {
    type Public = <Signature as sp_runtime::traits::Verify>::Signer;
    type Signature = Signature;
}

impl<C> frame_system::offchain::SendTransactionTypes<C> for Runtime
where
    Call: From<C>,
{
    type Extrinsic = UncheckedExtrinsic;
    type OverarchingCall = Call;
}

parameter_types! {
    pub const MinimumPeriod: Moment = SLOT_DURATION / 2;
}

impl pallet_timestamp::Config for Runtime {
    type Moment = Moment;
    type OnTimestampSet = Babe;
    type MinimumPeriod = MinimumPeriod;
    type WeightInfo = weights::pallet_timestamp::SubstrateWeight<Runtime>;
}

parameter_types! {
    // For weight estimation, we assume that the most locks on an individual account will be 50.
    // This number may need to be adjusted in the future if this assumption no longer holds true.
    pub const MaxLocks: u32 = 50;
    pub const MaxReserves: u32 = 50;
}

impl pallet_balances::Config for Runtime {
    type MaxLocks = MaxLocks;
    type MaxReserves = MaxReserves;
    type ReserveIdentifier = [u8; 8];
    type Balance = Balance;
    type DustRemoval = ();
    type Event = Event;
    type ExistentialDeposit = ExistentialDeposit;
    type AccountStore = System;
    type WeightInfo = weights::pallet_balances::SubstrateWeight<Runtime>;
}

type NegativeImbalance = <Balances as Currency<AccountId>>::NegativeImbalance;

pub struct Author;
impl OnUnbalanced<NegativeImbalance> for Author {
    fn on_nonzero_unbalanced(amount: NegativeImbalance) {
        if let Some(author) = Authorship::author() {
            Balances::resolve_creating(&author, amount);
        }
    }
}

pub struct DealWithFees;
impl OnUnbalanced<NegativeImbalance> for DealWithFees {
    fn on_unbalanceds<B>(mut fees_then_tips: impl Iterator<Item = NegativeImbalance>) {
        if let Some(fees) = fees_then_tips.next() {
            // for fees, 20% to author, for now we don't have treasury so the 80% is ignored
            let mut split = fees.ration(80, 20);
            if let Some(tips) = fees_then_tips.next() {
                // For tips %100 are for the author
                tips.ration_merge_into(0, 100, &mut split);
            }
            Author::on_unbalanced(split.1);
        }
    }
}

parameter_types! {
    pub const TransactionByteFee: Balance = 2 * currency::MILLICENTS; // TODO: adjust value
    /// This value increases the priority of `Operational` transactions by adding
    /// a "virtual tip" that's equal to the `OperationalFeeMultiplier * final_fee`.
    pub const OperationalFeeMultiplier: u8 = 5; // TODO: adjust value
}

impl pallet_transaction_payment::Config for Runtime {
    type OnChargeTransaction = CurrencyAdapter<Balances, DealWithFees>;
    type OperationalFeeMultiplier = OperationalFeeMultiplier;
    type WeightToFee = constants::fees::WeightToFee;
    type LengthToFee = ConstantMultiplier<Balance, TransactionByteFee>;
    type FeeMultiplierUpdate = constants::fees::SlowAdjustingFeeUpdate<Self>;
}

impl pallet_sudo::Config for Runtime {
    type Event = Event;
    type Call = Call;
}

parameter_types! {
    pub const UncleGenerations: BlockNumber = 0;
}

impl pallet_authorship::Config for Runtime {
    type FindAuthor = pallet_session::FindAccountFromAuthorIndex<Self, Babe>;
    type UncleGenerations = UncleGenerations;
    type FilterUncle = ();
    type EventHandler = (Staking, ImOnline);
}

impl_opaque_keys! {
    pub struct SessionKeys {
        pub grandpa: Grandpa,
        pub babe: Babe,
        pub im_online: ImOnline,
        pub authority_discovery: AuthorityDiscovery,
    }
}

impl pallet_session::Config for Runtime {
    type Event = Event;
    type ValidatorId = <Self as frame_system::Config>::AccountId;
    type ValidatorIdOf = pallet_staking::StashOf<Self>;
    type ShouldEndSession = Babe;
    type NextSessionRotation = Babe;
    type SessionManager = pallet_session::historical::NoteHistoricalRoot<Self, Staking>;
    type SessionHandler = <SessionKeys as OpaqueKeys>::KeyTypeIdProviders;
    type Keys = SessionKeys;
    type WeightInfo = weights::pallet_session::SubstrateWeight<Runtime>;
}

impl pallet_session::historical::Config for Runtime {
    type FullIdentification = pallet_staking::Exposure<AccountId, Balance>;
    type FullIdentificationOf = pallet_staking::ExposureOf<Runtime>;
}

pallet_staking_reward_curve::build! {
    const REWARD_CURVE: PiecewiseLinear<'static> = curve!(
        min_inflation: 0_050_000,
        max_inflation: 0_180_000,
        ideal_stake: 0_300_000,
        falloff: 0_050_000,
        max_piece_count: 100,
        test_precision: 0_005_000,
    );
}

parameter_types! {
    pub const SessionsPerEra: sp_staking::SessionIndex = 6;
    pub const BondingDuration: sp_staking::EraIndex = BONDING_DURATION;
    pub const SlashDeferDuration: sp_staking::EraIndex = BONDING_DURATION - 1;
    pub const RewardCurve: &'static PiecewiseLinear<'static> = &REWARD_CURVE;
    pub const MaxNominatorRewardedPerValidator: u32 = 256;
    pub const OffendingValidatorsThreshold: Perbill = Perbill::from_percent(17);
    pub OffchainRepeat: BlockNumber = 5;
}

pub struct StakingBenchmarkingConfig;
impl pallet_staking::BenchmarkingConfig for StakingBenchmarkingConfig {
    type MaxNominators = ConstU32<1000>;
    type MaxValidators = ConstU32<1000>;
}

impl pallet_staking::Config for Runtime {
    type MaxNominations = MaxNominations;
    type Currency = Balances;
    type CurrencyBalance = Balance;
    type UnixTime = Timestamp;
    type CurrencyToVote = frame_support::traits::SaturatingCurrencyToVote; // U128CurrencyToVote;
    type RewardRemainder = ();
    type Event = Event;
    type Slash = ();
    type Reward = (); // rewards are minted from the void
    type SessionsPerEra = SessionsPerEra;
    type BondingDuration = BondingDuration;
    type SlashDeferDuration = SlashDeferDuration;
    type SlashCancelOrigin = EnsureRoot<AccountId>;
    type SessionInterface = Self;
    type EraPayout = pallet_staking::ConvertCurve<RewardCurve>;
    type NextNewSession = Session;
    type MaxNominatorRewardedPerValidator = MaxNominatorRewardedPerValidator;
    type OffendingValidatorsThreshold = OffendingValidatorsThreshold;
    type ElectionProvider = ElectionProviderMultiPhase;
    type GenesisElectionProvider = onchain::UnboundedExecution<OnChainSeqPhragmen>;
    type VoterList = BagsList;
    type MaxUnlockingChunks = ConstU32<32>;
    type OnStakerSlash = (); // NominationPools;
    type WeightInfo = weights::pallet_staking::SubstrateWeight<Runtime>;
    type BenchmarkingConfig = StakingBenchmarkingConfig;
}

parameter_types! {
    // phase durations. 1/4 of the last session for each.
    pub const SignedPhase: u32 = EPOCH_DURATION_IN_BLOCKS / 4;
    pub const UnsignedPhase: u32 = EPOCH_DURATION_IN_BLOCKS / 4;

    // signed config
    pub const SignedRewardBase: Balance = currency::DOLLARS; // TODO: adjust value
    pub const SignedDepositBase: Balance = currency::DOLLARS; // TODO: adjust value
    pub const SignedDepositByte: Balance = currency::CENTS; // TODO: adjust value

    pub BetterUnsignedThreshold: Perbill = Perbill::from_rational(1u32, 10_000);

    // miner configs
    pub const MultiPhaseUnsignedPriority: TransactionPriority = StakingUnsignedPriority::get() - 1u64;
    pub MinerMaxWeight: Weight = RuntimeBlockWeights::get()
        .get(DispatchClass::Normal)
        .max_extrinsic.expect("Normal extrinsics have a weight limit configured; qed")
        .saturating_sub(BlockExecutionWeight::get());
    // Solution can occupy 90% of normal block size
    pub MinerMaxLength: u32 = Perbill::from_rational(9u32, 10) *
        *RuntimeBlockLength::get()
        .max
        .get(DispatchClass::Normal);
}

frame_election_provider_support::generate_solution_type!(
    #[compact]
    pub struct NposSolution16::<
        VoterIndex = u32,
        TargetIndex = u16,
        Accuracy = sp_runtime::PerU16,
        MaxVoters = MaxElectingVoters,
    >(16)
);

parameter_types! {
    pub MaxNominations: u32 = <NposSolution16 as frame_election_provider_support::NposSolution>::LIMIT as u32;
    pub MaxElectingVoters: u32 = 10_000;
}

/// The numbers configured here could always be more than the the maximum limits of staking pallet
/// to ensure election snapshot will not run out of memory. For now, we set them to smaller values
/// since the staking is bounded and the weight pipeline takes hours for this single pallet.
pub struct ElectionProviderBenchmarkConfig;
impl pallet_election_provider_multi_phase::BenchmarkingConfig for ElectionProviderBenchmarkConfig {
    const VOTERS: [u32; 2] = [1000, 2000];
    const TARGETS: [u32; 2] = [500, 1000];
    const ACTIVE_VOTERS: [u32; 2] = [500, 800];
    const DESIRED_TARGETS: [u32; 2] = [200, 400];
    const SNAPSHOT_MAXIMUM_VOTERS: u32 = 1000;
    const MINER_MAXIMUM_VOTERS: u32 = 1000;
    const MAXIMUM_TARGETS: u32 = 300;
}

/// Maximum number of iterations for balancing that will be executed in the embedded OCW
/// miner of election provider multi phase.
pub const MINER_MAX_ITERATIONS: u32 = 10;

/// A source of random balance for NposSolver, which is meant to be run by the OCW election miner.
pub struct OffchainRandomBalancing;
impl Get<Option<(usize, ExtendedBalance)>> for OffchainRandomBalancing {
    fn get() -> Option<(usize, ExtendedBalance)> {
        use sp_runtime::traits::TrailingZeroInput;
        let iters = match MINER_MAX_ITERATIONS {
            0 => 0,
            max => {
                let seed = sp_io::offchain::random_seed();
                let random = <u32>::decode(&mut TrailingZeroInput::new(&seed))
                    .expect("input is padded with zeroes; qed")
                    % max.saturating_add(1);
                random as usize
            }
        };

        Some((iters, 0))
    }
}

pub struct OnChainSeqPhragmen;
impl onchain::Config for OnChainSeqPhragmen {
    type System = Runtime;
    type Solver = SequentialPhragmen<
        AccountId,
        pallet_election_provider_multi_phase::SolutionAccuracyOf<Runtime>,
    >;
    type DataProvider = <Runtime as pallet_election_provider_multi_phase::Config>::DataProvider;
    type WeightInfo = frame_election_provider_support::weights::SubstrateWeight<Runtime>;
}

impl onchain::BoundedConfig for OnChainSeqPhragmen {
    type VotersBound = MaxElectingVoters;
    type TargetsBound = ConstU32<2_000>;
}

impl pallet_election_provider_multi_phase::MinerConfig for Runtime {
    type AccountId = AccountId;
    type MaxLength = MinerMaxLength;
    type MaxWeight = MinerMaxWeight;
    type Solution = NposSolution16;
    type MaxVotesPerVoter =
	<<Self as pallet_election_provider_multi_phase::Config>::DataProvider as ElectionDataProvider>::MaxVotesPerVoter;

    // The unsigned submissions have to respect the weight of the submit_unsigned call, thus their
    // weight estimate function is wired to this call's weight.
    fn solution_weight(v: u32, t: u32, a: u32, d: u32) -> Weight {
        <
			<Self as pallet_election_provider_multi_phase::Config>::WeightInfo
			as
			pallet_election_provider_multi_phase::WeightInfo
		>::submit_unsigned(v, t, a, d)
    }
}

impl pallet_election_provider_multi_phase::Config for Runtime {
    type Event = Event;
    type Currency = Balances;
    type EstimateCallFee = TransactionPayment;
    type SignedPhase = SignedPhase;
    type UnsignedPhase = UnsignedPhase;
    type BetterUnsignedThreshold = BetterUnsignedThreshold;
    type BetterSignedThreshold = ();
    type OffchainRepeat = OffchainRepeat;
    type MinerTxPriority = MultiPhaseUnsignedPriority;
    type MinerConfig = Self;
    type SignedMaxSubmissions = ConstU32<10>;
    type SignedRewardBase = SignedRewardBase;
    type SignedDepositBase = SignedDepositBase;
    type SignedDepositByte = SignedDepositByte;
    type SignedMaxRefunds = ConstU32<3>;
    type SignedDepositWeight = ();
    type SignedMaxWeight = MinerMaxWeight;
    type SlashHandler = (); // burn slashes
    type RewardHandler = (); // nothing to do upon rewards
    type DataProvider = Staking;
    type Fallback = onchain::BoundedExecution<OnChainSeqPhragmen>;
    type GovernanceFallback = onchain::BoundedExecution<OnChainSeqPhragmen>;
    type Solver = SequentialPhragmen<
        AccountId,
        pallet_election_provider_multi_phase::SolutionAccuracyOf<Self>,
        OffchainRandomBalancing,
    >;
    type ForceOrigin = EnsureRoot<AccountId>; // EnsureRootOrHalfCouncil;
    type MaxElectableTargets = ConstU16<{ u16::MAX }>;
    type MaxElectingVoters = MaxElectingVoters;
    type BenchmarkingConfig = ElectionProviderBenchmarkConfig;
    type WeightInfo = pallet_election_provider_multi_phase::weights::SubstrateWeight<Self>;
}

parameter_types! {
    pub const BagThresholds: &'static [u64] = &voter_bags::THRESHOLDS;
}

impl pallet_bags_list::Config for Runtime {
    type Event = Event;
    type ScoreProvider = Staking;
    type WeightInfo = pallet_bags_list::weights::SubstrateWeight<Runtime>;
    type BagThresholds = BagThresholds;
    type Score = VoteWeight;
}

parameter_types! {
    pub const ImOnlineUnsignedPriority: TransactionPriority = TransactionPriority::max_value();
    /// We prioritize im-online heartbeats over election solution submission.
    pub const StakingUnsignedPriority: TransactionPriority = TransactionPriority::max_value() / 2;
    pub const MaxAuthorities: u32 = 100;
    pub const MaxKeys: u32 = 10_000;
    pub const MaxPeerInHeartbeats: u32 = 10_000;
    pub const MaxPeerDataEncodingSize: u32 = 1_000;
}

impl pallet_im_online::Config for Runtime {
    type AuthorityId = ImOnlineId;
    type Event = Event;
    type NextSessionRotation = Babe;
    type ValidatorSet = Historical;
    type ReportUnresponsiveness = Offences;
    type UnsignedPriority = ImOnlineUnsignedPriority;
    type WeightInfo = weights::pallet_im_online::SubstrateWeight<Runtime>;
    type MaxKeys = MaxKeys;
    type MaxPeerInHeartbeats = MaxPeerInHeartbeats;
    type MaxPeerDataEncodingSize = MaxPeerDataEncodingSize;
}

impl pallet_offences::Config for Runtime {
    type Event = Event;
    type IdentificationTuple = pallet_session::historical::IdentificationTuple<Self>;
    type OnOffenceHandler = Staking;
}

impl pallet_authority_discovery::Config for Runtime {
    type MaxAuthorities = MaxAuthorities;
}

parameter_types! {
    pub const MaxNumberOfCuratorsPerGroup: MaxNumber = 50;
    pub const ContentModuleId: PalletId = PalletId(*b"mContent"); // module content
    pub const MaxKeysPerCuratorGroupPermissionsByLevelMap: u8 = 25;
    pub const DefaultGlobalDailyNftLimit: LimitPerPeriod<BlockNumber> = LimitPerPeriod {
        block_number_period: DAYS,
        limit: 10000,
    };  // TODO: update
    pub const DefaultGlobalWeeklyNftLimit: LimitPerPeriod<BlockNumber> = LimitPerPeriod {
        block_number_period: WEEKS,
        limit: 50000,
    };  // TODO: update
    pub const DefaultChannelDailyNftLimit: LimitPerPeriod<BlockNumber> = LimitPerPeriod {
        block_number_period: DAYS,
        limit: 100,
    };  // TODO: update
    pub const DefaultChannelWeeklyNftLimit: LimitPerPeriod<BlockNumber> = LimitPerPeriod {
        block_number_period: WEEKS,
        limit: 500,
    };  // TODO: update
    pub const MinimumCashoutAllowedLimit: Balance = ExistentialDeposit::get() + 1; // TODO: update
    pub const MaximumCashoutAllowedLimit: Balance = 1_000_000 * currency::DOLLARS; // TODO: update
}

impl content::Config for Runtime {
    type Event = Event;
    type VideoId = VideoId;
    type OpenAuctionId = OpenAuctionId;
    type MaxNumberOfCuratorsPerGroup = MaxNumberOfCuratorsPerGroup;
    type DataObjectStorage = Storage;
    type ModuleId = ContentModuleId;
    type MemberAuthenticator = Members;
    type MaxKeysPerCuratorGroupPermissionsByLevelMap = MaxKeysPerCuratorGroupPermissionsByLevelMap;
    type ChannelPrivilegeLevel = ChannelPrivilegeLevel;
    type CouncilBudgetManager = Council;
    type ContentWorkingGroup = ContentWorkingGroup;
    type DefaultGlobalDailyNftLimit = DefaultGlobalDailyNftLimit;
    type DefaultGlobalWeeklyNftLimit = DefaultGlobalWeeklyNftLimit;
    type DefaultChannelDailyNftLimit = DefaultChannelDailyNftLimit;
    type DefaultChannelWeeklyNftLimit = DefaultChannelWeeklyNftLimit;
    type ProjectToken = ProjectToken;
    type TransferId = TransferId;
    type MinimumCashoutAllowedLimit = MinimumCashoutAllowedLimit;
    type MaximumCashoutAllowedLimit = MaximumCashoutAllowedLimit;
}

parameter_types! {
    pub const ProjectTokenModuleId: PalletId = PalletId(*b"mo:token"); // module: token
    pub const MaxVestingSchedulesPerAccountPerToken: u8 = 5; // TODO: adjust value
    pub const BlocksPerYear: u32 = 5259600; // 365,25 * 24 * 60 * 60 / 6
}

impl project_token::Config for Runtime {
    type Event = Event;
    type Balance = Balance;
    type TokenId = TokenId;
    type BlockNumberToBalance = BlockNumberToBalance;
    type DataObjectStorage = Storage;
    type ModuleId = ProjectTokenModuleId;
    type MaxVestingSchedulesPerAccountPerToken = MaxVestingSchedulesPerAccountPerToken;
    type JoyExistentialDeposit = ExistentialDeposit;
    type BlocksPerYear = BlocksPerYear;
    type MemberOriginValidator = Members;
    type MembershipInfoProvider = Members;
    type WeightInfo = project_token::weights::SubstrateWeight<Runtime>;
}

// The referendum instance alias.
pub type ReferendumInstance = referendum::Instance1;
pub type ReferendumModule = referendum::Module<Runtime, ReferendumInstance>;
pub type CouncilModule = council::Module<Runtime>;

// Production coucil and elections configuration
#[cfg(not(any(feature = "staging_runtime", feature = "testing_runtime")))]
parameter_types! {
    // referendum parameters
    pub const MaxSaltLength: u64 = 32;
    pub const VoteStageDuration: BlockNumber = 14400;
    pub const RevealStageDuration: BlockNumber = 14400;
    pub const MinimumVotingStake: Balance = 10 * currency::DOLLARS;

    // council parameteres
    pub const MinNumberOfExtraCandidates: u64 = 1;
    pub const AnnouncingPeriodDuration: BlockNumber = 14400;
    pub const IdlePeriodDuration: BlockNumber = 57600;
    pub const CouncilSize: u64 = 5;
    pub const MinCandidateStake: Balance = 100 * currency::DOLLARS;
    pub const ElectedMemberRewardPeriod: BlockNumber = 14400;
    pub const BudgetRefillPeriod: BlockNumber = 14400;
    pub const MaxWinnerTargetCount: u64 = 10; // should be greater than council size
}

// Common staging and playground coucil and elections configuration
// CouncilSize is defined separately
#[cfg(feature = "staging_runtime")]
parameter_types! {
    // referendum parameters
    pub const MaxSaltLength: u64 = 32;
    pub const VoteStageDuration: BlockNumber = 100;
    pub const RevealStageDuration: BlockNumber = 50;
    pub const MinimumVotingStake: Balance = 10 * currency::DOLLARS;

    // council parameteres
    pub const MinNumberOfExtraCandidates: u64 = 1;
    pub const AnnouncingPeriodDuration: BlockNumber = 200;
    pub const IdlePeriodDuration: BlockNumber = 400;
    pub const MinCandidateStake: Balance = 100 * currency::DOLLARS;
    pub const ElectedMemberRewardPeriod: BlockNumber = 14400;
    pub const BudgetRefillPeriod: BlockNumber = 1000;
    pub const MaxWinnerTargetCount: u64 = 10;
}

// Staging council size
#[cfg(feature = "staging_runtime")]
#[cfg(not(feature = "playground_runtime"))]
parameter_types! {
    pub const CouncilSize: u64 = 3;
}

// Playground council size
#[cfg(feature = "staging_runtime")]
#[cfg(feature = "playground_runtime")]
parameter_types! {
    pub const CouncilSize: u64 = 1;
}

// Testing config
#[cfg(feature = "testing_runtime")]
parameter_types! {
    // referendum parameters
    pub const MaxSaltLength: u64 = 32;
    pub const VoteStageDuration: BlockNumber = 20;
    pub const RevealStageDuration: BlockNumber = 20;
    pub const MinimumVotingStake: Balance = 10 * currency::DOLLARS;

    // council parameteres
    pub const MinNumberOfExtraCandidates: u64 = 1;
    pub const AnnouncingPeriodDuration: BlockNumber = 20;
    pub const IdlePeriodDuration: BlockNumber = 20;
    pub const CouncilSize: u64 = 5;
    pub const MinCandidateStake: Balance = 100 * currency::DOLLARS;
    pub const ElectedMemberRewardPeriod: BlockNumber = 14400;
    pub const BudgetRefillPeriod: BlockNumber = 1000;
    pub const MaxWinnerTargetCount: u64 = 10;
}

impl referendum::Config<ReferendumInstance> for Runtime {
    type Event = Event;
    type MaxSaltLength = MaxSaltLength;
    type StakingHandler = VotingStakingManager;
    type ManagerOrigin = EnsureOneOf<EnsureSigned<Self::AccountId>, EnsureRoot<Self::AccountId>>;
    type VotePower = Balance;
    type VoteStageDuration = VoteStageDuration;
    type RevealStageDuration = RevealStageDuration;
    type MinimumStake = MinimumVotingStake;
    type WeightInfo = referendum::weights::SubstrateWeight<Runtime>;
    type MaxWinnerTargetCount = MaxWinnerTargetCount;

    fn calculate_vote_power(
        _account_id: &<Self as frame_system::Config>::AccountId,
        stake: &Balance,
    ) -> Self::VotePower {
        *stake
    }

    fn can_unlock_vote_stake(vote: &CastVote<Self::Hash, Balance, Self::MemberId>) -> bool {
        <CouncilModule as ReferendumConnection<Runtime>>::can_unlock_vote_stake(vote).is_ok()
    }

    fn process_results(winners: &[OptionResult<Self::MemberId, Self::VotePower>]) {
        let tmp_winners: Vec<OptionResult<Self::MemberId, Self::VotePower>> = winners
            .iter()
            .map(|item| OptionResult {
                option_id: item.option_id,
                vote_power: item.vote_power,
            })
            .collect();
        <CouncilModule as ReferendumConnection<Runtime>>::recieve_referendum_results(
            tmp_winners.as_slice(),
        );
    }

    fn is_valid_option_id(option_index: &u64) -> bool {
        <CouncilModule as ReferendumConnection<Runtime>>::is_valid_candidate_id(option_index)
    }

    fn get_option_power(option_id: &u64) -> Self::VotePower {
        <CouncilModule as ReferendumConnection<Runtime>>::get_option_power(option_id)
    }

    fn increase_option_power(option_id: &u64, amount: &Self::VotePower) {
        <CouncilModule as ReferendumConnection<Runtime>>::increase_option_power(option_id, amount);
    }
}

impl council::Config for Runtime {
    type Event = Event;
    type Referendum = ReferendumModule;
    type MinNumberOfExtraCandidates = MinNumberOfExtraCandidates;
    type CouncilSize = CouncilSize;
    type AnnouncingPeriodDuration = AnnouncingPeriodDuration;
    type IdlePeriodDuration = IdlePeriodDuration;
    type MinCandidateStake = MinCandidateStake;
    type CandidacyLock = StakingManager<Self, CandidacyLockId>;
    type CouncilorLock = StakingManager<Self, CouncilorLockId>;
    type StakingAccountValidator = Members;
    type ElectedMemberRewardPeriod = ElectedMemberRewardPeriod;
    type BudgetRefillPeriod = BudgetRefillPeriod;
    type MemberOriginValidator = Members;
    type WeightInfo = council::weights::SubstrateWeight<Runtime>;

    fn new_council_elected(_elected_members: &[council::CouncilMemberOf<Self>]) {
        <proposals_engine::Module<Runtime>>::reject_active_proposals();
        <proposals_engine::Module<Runtime>>::reactivate_pending_constitutionality_proposals();
    }
}

impl common::StorageOwnership for Runtime {
    type ChannelId = ChannelId;
    type ContentId = ContentId;
    type DataObjectTypeId = DataObjectTypeId;
}

// Storage parameters independent of runtime profile
parameter_types! {
    pub const MaxDistributionBucketFamilyNumber: u64 = 200;
    pub const BlacklistSizeLimit: u64 = 10000; //TODO: adjust value
    pub const MaxNumberOfPendingInvitationsPerDistributionBucket: u64 = 20; //TODO: adjust value
    pub const StorageModuleId: PalletId = PalletId(*b"mstorage"); // module storage
    pub const DistributionBucketsPerBagValueConstraint: storage::DistributionBucketsPerBagValueConstraint =
        storage::DistributionBucketsPerBagValueConstraint {min: 1, max_min_diff: 100}; //TODO: adjust value
    pub const MaxDataObjectSize: u64 = 10 * 1024 * 1024 * 1024; // 10 GB
}

// Production storage parameters
#[cfg(not(any(feature = "staging_runtime", feature = "testing_runtime")))]
parameter_types! {
    pub const StorageBucketsPerBagValueConstraint: storage::StorageBucketsPerBagValueConstraint =
        storage::StorageBucketsPerBagValueConstraint {min: 5, max_min_diff: 15}; //TODO: adjust value
    pub const DefaultMemberDynamicBagNumberOfStorageBuckets: u64 = 5; //TODO: adjust value
    pub const DefaultChannelDynamicBagNumberOfStorageBuckets: u64 = 5; //TODO: adjust value
}

// Staging/testing storage parameters
#[cfg(any(feature = "staging_runtime", feature = "testing_runtime"))]
parameter_types! {
    pub const StorageBucketsPerBagValueConstraint: storage::StorageBucketsPerBagValueConstraint =
        storage::StorageBucketsPerBagValueConstraint {min: 1, max_min_diff: 15};
    pub const DefaultMemberDynamicBagNumberOfStorageBuckets: u64 = 1;
    pub const DefaultChannelDynamicBagNumberOfStorageBuckets: u64 = 1;
}

impl storage::Config for Runtime {
    type Event = Event;
    type DataObjectId = DataObjectId;
    type StorageBucketId = StorageBucketId;
    type DistributionBucketIndex = DistributionBucketIndex;
    type DistributionBucketFamilyId = DistributionBucketFamilyId;
    type ChannelId = ChannelId;
    type BlacklistSizeLimit = BlacklistSizeLimit;
    type ModuleId = StorageModuleId;
    type StorageBucketsPerBagValueConstraint = StorageBucketsPerBagValueConstraint;
    type DefaultMemberDynamicBagNumberOfStorageBuckets =
        DefaultMemberDynamicBagNumberOfStorageBuckets;
    type DefaultChannelDynamicBagNumberOfStorageBuckets =
        DefaultChannelDynamicBagNumberOfStorageBuckets;
    type MaxDistributionBucketFamilyNumber = MaxDistributionBucketFamilyNumber;
    type DistributionBucketsPerBagValueConstraint = DistributionBucketsPerBagValueConstraint;
    type DistributionBucketOperatorId = DistributionBucketOperatorId;
    type MaxNumberOfPendingInvitationsPerDistributionBucket =
        MaxNumberOfPendingInvitationsPerDistributionBucket;
    type MaxDataObjectSize = MaxDataObjectSize;
    type ContentId = ContentId;
    type WeightInfo = storage::weights::SubstrateWeight<Runtime>;
    type StorageWorkingGroup = StorageWorkingGroup;
    type DistributionWorkingGroup = DistributionWorkingGroup;
    type ModuleAccountInitialBalance = ExistentialDeposit;
}

impl common::membership::MembershipTypes for Runtime {
    type MemberId = MemberId;
    type ActorId = ActorId;
}

parameter_types! {
    pub const DefaultMembershipPrice: Balance = 100 * currency::CENTS;
    pub const ReferralCutMaximumPercent: u8 = 50;
    pub const DefaultInitialInvitationBalance: Balance = 100 * currency::CENTS;
    // The candidate stake should be more than the transaction fee
    pub const CandidateStake: Balance = 200 * currency::CENTS;
}

impl membership::Config for Runtime {
    type Event = Event;
    type DefaultMembershipPrice = DefaultMembershipPrice;
    type DefaultInitialInvitationBalance = DefaultInitialInvitationBalance;
    type InvitedMemberStakingHandler = InvitedMemberStakingManager;
    type StakingCandidateStakingHandler = BoundStakingAccountStakingManager;
    type WorkingGroup = MembershipWorkingGroup;
    type WeightInfo = membership::weights::SubstrateWeight<Runtime>;
    type ReferralCutMaximumPercent = ReferralCutMaximumPercent;
    type CandidateStake = CandidateStake;
}

parameter_types! {
    pub const MaxCategoryDepth: u64 = 6;
    pub const MaxSubcategories: u64 = 40;
    pub const MaxThreadsInCategory: u64 = 20;
    pub const MaxPostsInThread: u64 = 20;
    pub const MaxModeratorsForCategory: u64 = 20;
    pub const MaxCategories: u64 = 40;
    pub const ThreadDeposit: Balance = 25 * currency::CENTS;
    pub const PostDeposit: Balance = 10 * currency::CENTS;
    pub const ForumModuleId: PalletId = PalletId(*b"mo:forum"); // module : forum
    pub const PostLifeTime: BlockNumber = 3600;
}

pub struct MapLimits;
impl forum::StorageLimits for MapLimits {
    type MaxSubcategories = MaxSubcategories;
    type MaxModeratorsForCategory = MaxModeratorsForCategory;
    type MaxCategories = MaxCategories;
}

impl forum::Config for Runtime {
    type Event = Event;
    type ThreadId = ThreadId;
    type PostId = PostId;
    type CategoryId = u64;
    type PostReactionId = u64;
    type MaxCategoryDepth = MaxCategoryDepth;
    type ThreadDeposit = ThreadDeposit;
    type PostDeposit = PostDeposit;
    type ModuleId = ForumModuleId;
    type MapLimits = MapLimits;
    type WeightInfo = forum::weights::SubstrateWeight<Runtime>;
    type WorkingGroup = ForumWorkingGroup;
    type MemberOriginValidator = Members;
    type PostLifeTime = PostLifeTime;

    fn calculate_hash(text: &[u8]) -> Self::Hash {
        Self::Hashing::hash(text)
    }
}

impl LockComparator<<Runtime as pallet_balances::Config>::Balance> for Runtime {
    fn are_locks_conflicting(new_lock: &LockIdentifier, existing_locks: &[LockIdentifier]) -> bool {
        let other_locks_present = !existing_locks.is_empty();
        let new_lock_is_rivalrous = !NON_RIVALROUS_LOCKS.contains(new_lock);
        let existing_locks_contain_rivalrous_lock = existing_locks
            .iter()
            .any(|lock_id| !NON_RIVALROUS_LOCKS.contains(lock_id));

        other_locks_present && new_lock_is_rivalrous && existing_locks_contain_rivalrous_lock
    }
}

parameter_types! {
    pub const MaxWorkerNumberLimit: u32 = 100;
    pub const MinUnstakingPeriodLimit: u32 = 43200;
    pub const ForumWorkingGroupRewardPeriod: u32 = 14400 + 10;
    pub const StorageWorkingGroupRewardPeriod: u32 = 14400 + 20;
    pub const ContentWorkingGroupRewardPeriod: u32 = 14400 + 30;
    pub const MembershipRewardPeriod: u32 = 14400 + 40;
    pub const GatewayRewardPeriod: u32 = 14400 + 50;
    pub const OperationsAlphaRewardPeriod: u32 = 14400 + 60;
    pub const OperationsBetaRewardPeriod: u32 = 14400 + 70;
    pub const OperationsGammaRewardPeriod: u32 = 14400 + 80;
    pub const DistributionRewardPeriod: u32 = 14400 + 90;
    // This should be more costly than `apply_on_opening` fee
    pub const MinimumApplicationStake: Balance = 20 * currency::DOLLARS;
    // This should be more costly than `add_opening` fee
    pub const LeaderOpeningStake: Balance = 20 * currency::DOLLARS;
}

// Staking managers type aliases.
pub type ForumWorkingGroupStakingManager =
    staking_handler::StakingManager<Runtime, ForumGroupLockId>;
pub type VotingStakingManager = staking_handler::StakingManager<Runtime, VotingLockId>;
pub type ContentWorkingGroupStakingManager =
    staking_handler::StakingManager<Runtime, ContentWorkingGroupLockId>;
pub type StorageWorkingGroupStakingManager =
    staking_handler::StakingManager<Runtime, StorageWorkingGroupLockId>;
pub type MembershipWorkingGroupStakingManager =
    staking_handler::StakingManager<Runtime, MembershipWorkingGroupLockId>;
pub type InvitedMemberStakingManager =
    staking_handler::StakingManager<Runtime, InvitedMemberLockId>;
pub type BoundStakingAccountStakingManager =
    staking_handler::StakingManager<Runtime, BoundStakingAccountLockId>;
pub type GatewayWorkingGroupStakingManager =
    staking_handler::StakingManager<Runtime, GatewayWorkingGroupLockId>;
pub type OperationsWorkingGroupAlphaStakingManager =
    staking_handler::StakingManager<Runtime, OperationsWorkingGroupAlphaLockId>;
pub type OperationsWorkingGroupBetaStakingManager =
    staking_handler::StakingManager<Runtime, OperationsWorkingGroupBetaLockId>;
pub type OperationsWorkingGroupGammaStakingManager =
    staking_handler::StakingManager<Runtime, OperationsWorkingGroupGammaLockId>;
pub type DistributionWorkingGroupStakingManager =
    staking_handler::StakingManager<Runtime, DistributionWorkingGroupLockId>;

// The forum working group instance alias.
pub type ForumWorkingGroupInstance = working_group::Instance1;

// The storage working group instance alias.
pub type StorageWorkingGroupInstance = working_group::Instance2;

// The content directory working group instance alias.
pub type ContentWorkingGroupInstance = working_group::Instance3;

// The builder working group instance alias.
pub type OperationsWorkingGroupInstanceAlpha = working_group::Instance4;

// The gateway working group instance alias.
pub type GatewayWorkingGroupInstance = working_group::Instance5;

// The membership working group instance alias.
pub type MembershipWorkingGroupInstance = working_group::Instance6;

// The builder working group instance alias.
pub type OperationsWorkingGroupInstanceBeta = working_group::Instance7;

// The builder working group instance alias.
pub type OperationsWorkingGroupInstanceGamma = working_group::Instance8;

// The distribution working group instance alias.
pub type DistributionWorkingGroupInstance = working_group::Instance9;

impl working_group::Config<ForumWorkingGroupInstance> for Runtime {
    type Event = Event;
    type MaxWorkerNumberLimit = MaxWorkerNumberLimit;
    type StakingHandler = ForumWorkingGroupStakingManager;
    type StakingAccountValidator = Members;
    type MemberOriginValidator = Members;
    type MinUnstakingPeriodLimit = MinUnstakingPeriodLimit;
    type RewardPeriod = ForumWorkingGroupRewardPeriod;
    type WeightInfo = working_group::weights::SubstrateWeight<Runtime>;
    type MinimumApplicationStake = MinimumApplicationStake;
    type LeaderOpeningStake = LeaderOpeningStake;
}

impl working_group::Config<StorageWorkingGroupInstance> for Runtime {
    type Event = Event;
    type MaxWorkerNumberLimit = MaxWorkerNumberLimit;
    type StakingHandler = StorageWorkingGroupStakingManager;
    type StakingAccountValidator = Members;
    type MemberOriginValidator = Members;
    type MinUnstakingPeriodLimit = MinUnstakingPeriodLimit;
    type RewardPeriod = StorageWorkingGroupRewardPeriod;
    type WeightInfo = working_group::weights::SubstrateWeight<Runtime>;
    type MinimumApplicationStake = MinimumApplicationStake;
    type LeaderOpeningStake = LeaderOpeningStake;
}

impl working_group::Config<ContentWorkingGroupInstance> for Runtime {
    type Event = Event;
    type MaxWorkerNumberLimit = MaxWorkerNumberLimit;
    type StakingHandler = ContentWorkingGroupStakingManager;
    type StakingAccountValidator = Members;
    type MemberOriginValidator = Members;
    type MinUnstakingPeriodLimit = MinUnstakingPeriodLimit;
    type RewardPeriod = ContentWorkingGroupRewardPeriod;
    type WeightInfo = working_group::weights::SubstrateWeight<Runtime>;
    type MinimumApplicationStake = MinimumApplicationStake;
    type LeaderOpeningStake = LeaderOpeningStake;
}

impl working_group::Config<MembershipWorkingGroupInstance> for Runtime {
    type Event = Event;
    type MaxWorkerNumberLimit = MaxWorkerNumberLimit;
    type StakingHandler = MembershipWorkingGroupStakingManager;
    type StakingAccountValidator = Members;
    type MemberOriginValidator = Members;
    type MinUnstakingPeriodLimit = MinUnstakingPeriodLimit;
    type RewardPeriod = MembershipRewardPeriod;
    type WeightInfo = working_group::weights::SubstrateWeight<Runtime>;
    type MinimumApplicationStake = MinimumApplicationStake;
    type LeaderOpeningStake = LeaderOpeningStake;
}

impl working_group::Config<OperationsWorkingGroupInstanceAlpha> for Runtime {
    type Event = Event;
    type MaxWorkerNumberLimit = MaxWorkerNumberLimit;
    type StakingHandler = OperationsWorkingGroupAlphaStakingManager;
    type StakingAccountValidator = Members;
    type MemberOriginValidator = Members;
    type MinUnstakingPeriodLimit = MinUnstakingPeriodLimit;
    type RewardPeriod = OperationsAlphaRewardPeriod;
    type WeightInfo = working_group::weights::SubstrateWeight<Runtime>;
    type MinimumApplicationStake = MinimumApplicationStake;
    type LeaderOpeningStake = LeaderOpeningStake;
}

impl working_group::Config<GatewayWorkingGroupInstance> for Runtime {
    type Event = Event;
    type MaxWorkerNumberLimit = MaxWorkerNumberLimit;
    type StakingHandler = GatewayWorkingGroupStakingManager;
    type StakingAccountValidator = Members;
    type MemberOriginValidator = Members;
    type MinUnstakingPeriodLimit = MinUnstakingPeriodLimit;
    type RewardPeriod = GatewayRewardPeriod;
    type WeightInfo = working_group::weights::SubstrateWeight<Runtime>;
    type MinimumApplicationStake = MinimumApplicationStake;
    type LeaderOpeningStake = LeaderOpeningStake;
}

impl working_group::Config<OperationsWorkingGroupInstanceBeta> for Runtime {
    type Event = Event;
    type MaxWorkerNumberLimit = MaxWorkerNumberLimit;
    type StakingHandler = OperationsWorkingGroupBetaStakingManager;
    type StakingAccountValidator = Members;
    type MemberOriginValidator = Members;
    type MinUnstakingPeriodLimit = MinUnstakingPeriodLimit;
    type RewardPeriod = OperationsBetaRewardPeriod;
    type WeightInfo = working_group::weights::SubstrateWeight<Runtime>;
    type MinimumApplicationStake = MinimumApplicationStake;
    type LeaderOpeningStake = LeaderOpeningStake;
}

impl working_group::Config<OperationsWorkingGroupInstanceGamma> for Runtime {
    type Event = Event;
    type MaxWorkerNumberLimit = MaxWorkerNumberLimit;
    type StakingHandler = OperationsWorkingGroupGammaStakingManager;
    type StakingAccountValidator = Members;
    type MemberOriginValidator = Members;
    type MinUnstakingPeriodLimit = MinUnstakingPeriodLimit;
    type RewardPeriod = OperationsGammaRewardPeriod;
    type WeightInfo = working_group::weights::SubstrateWeight<Runtime>;
    type MinimumApplicationStake = MinimumApplicationStake;
    type LeaderOpeningStake = LeaderOpeningStake;
}

impl working_group::Config<DistributionWorkingGroupInstance> for Runtime {
    type Event = Event;
    type MaxWorkerNumberLimit = MaxWorkerNumberLimit;
    type StakingHandler = DistributionWorkingGroupStakingManager;
    type StakingAccountValidator = Members;
    type MemberOriginValidator = Members;
    type MinUnstakingPeriodLimit = MinUnstakingPeriodLimit;
    type RewardPeriod = DistributionRewardPeriod;
    type WeightInfo = working_group::weights::SubstrateWeight<Runtime>;
    type MinimumApplicationStake = MinimumApplicationStake;
    type LeaderOpeningStake = LeaderOpeningStake;
}

parameter_types! {
    pub const ProposalCancellationFee: Balance = 100 * currency::CENTS;
    pub const ProposalRejectionFee: Balance = 50 * currency::CENTS;
    pub const ProposalTitleMaxLength: u32 = 40;
    pub const ProposalDescriptionMaxLength: u32 = 3000;
    pub const ProposalMaxActiveProposalLimit: u32 = 20;
}

impl proposals_engine::Config for Runtime {
    type Event = Event;
    type ProposerOriginValidator = Members;
    type CouncilOriginValidator = Council;
    type TotalVotersCounter = CouncilManager<Self>;
    type ProposalId = u32;
    type StakingHandler = staking_handler::StakingManager<Self, ProposalsLockId>;
    type CancellationFee = ProposalCancellationFee;
    type RejectionFee = ProposalRejectionFee;
    type TitleMaxLength = ProposalTitleMaxLength;
    type DescriptionMaxLength = ProposalDescriptionMaxLength;
    type MaxActiveProposalLimit = ProposalMaxActiveProposalLimit;
    type DispatchableCallCode = Call;
    type ProposalObserver = ProposalsCodex;
    type WeightInfo = proposals_engine::weights::SubstrateWeight<Runtime>;
    type StakingAccountValidator = Members;
}

impl Default for Call {
    fn default() -> Self {
        panic!("shouldn't call default for Call");
    }
}

parameter_types! {
    pub const MaxWhiteListSize: u32 = 20;
    pub const ProposalsPostDeposit: Balance = 10 * currency::CENTS;
    // module : proposals_discussion
    pub const ProposalsDiscussionModuleId: PalletId = PalletId(*b"mo:prdis");
    pub const ForumPostLifeTime: BlockNumber = 3600;
}

macro_rules! call_wg {
    ($working_group:ident, $function:ident $(,$x:expr)*) => {{
        match $working_group {
            WorkingGroup::Content => <ContentWorkingGroup as WorkingGroupBudgetHandler<AccountId, Balance>>::$function($($x,)*),
            WorkingGroup::Storage => <StorageWorkingGroup as WorkingGroupBudgetHandler<AccountId, Balance>>::$function($($x,)*),
            WorkingGroup::Forum => <ForumWorkingGroup as WorkingGroupBudgetHandler<AccountId, Balance>>::$function($($x,)*),
            WorkingGroup::Membership => <MembershipWorkingGroup as WorkingGroupBudgetHandler<AccountId, Balance>>::$function($($x,)*),
            WorkingGroup::Gateway => <GatewayWorkingGroup as WorkingGroupBudgetHandler<AccountId, Balance>>::$function($($x,)*),
            WorkingGroup::Distribution => <DistributionWorkingGroup as WorkingGroupBudgetHandler<AccountId, Balance>>::$function($($x,)*),
            WorkingGroup::OperationsAlpha => <OperationsWorkingGroupAlpha as WorkingGroupBudgetHandler<AccountId, Balance>>::$function($($x,)*),
            WorkingGroup::OperationsBeta => <OperationsWorkingGroupBeta as WorkingGroupBudgetHandler<AccountId, Balance>>::$function($($x,)*),
            WorkingGroup::OperationsGamma => <OperationsWorkingGroupGamma as WorkingGroupBudgetHandler<AccountId, Balance>>::$function($($x,)*),
        }
    }};
}

impl proposals_discussion::Config for Runtime {
    type Event = Event;
    type AuthorOriginValidator = Members;
    type MembershipInfoProvider = Members;
    type CouncilOriginValidator = Council;
    type ThreadId = ThreadId;
    type PostId = PostId;
    type MaxWhiteListSize = MaxWhiteListSize;
    type WeightInfo = proposals_discussion::weights::SubstrateWeight<Runtime>;
    type PostDeposit = ProposalsPostDeposit;
    type ModuleId = ProposalsDiscussionModuleId;
    type PostLifeTime = ForumPostLifeTime;
}

impl joystream_utility::Config for Runtime {
    type Event = Event;

    type WeightInfo = joystream_utility::weights::SubstrateWeight<Runtime>;

    fn get_working_group_budget(working_group: WorkingGroup) -> Balance {
        call_wg!(working_group, get_budget)
    }
    fn set_working_group_budget(working_group: WorkingGroup, budget: Balance) {
        call_wg!(working_group, set_budget, budget)
    }
}

parameter_types! {
    // Make sure to stay below MAX_BLOCK_SIZE of substrate consensus of ~4MB
    // The new compressed wasm format is much smaller in size ~ 1MB
    pub const RuntimeUpgradeWasmProposalMaxLength: u32 = 3_500_000;
}

impl proposals_codex::Config for Runtime {
    type Event = Event;
    type MembershipOriginValidator = Members;
    type ProposalEncoder = ExtrinsicProposalEncoder;
    type SetMaxValidatorCountProposalParameters = SetMaxValidatorCountProposalParameters;
    type RuntimeUpgradeProposalParameters = RuntimeUpgradeProposalParameters;
    type SignalProposalParameters = SignalProposalParameters;
    type FundingRequestProposalParameters = FundingRequestProposalParameters;
    type CreateWorkingGroupLeadOpeningProposalParameters =
        CreateWorkingGroupLeadOpeningProposalParameters;
    type FillWorkingGroupLeadOpeningProposalParameters =
        FillWorkingGroupLeadOpeningProposalParameters;
    type UpdateWorkingGroupBudgetProposalParameters = UpdateWorkingGroupBudgetProposalParameters;
    type DecreaseWorkingGroupLeadStakeProposalParameters =
        DecreaseWorkingGroupLeadStakeProposalParameters;
    type SlashWorkingGroupLeadProposalParameters = SlashWorkingGroupLeadProposalParameters;
    type SetWorkingGroupLeadRewardProposalParameters = SetWorkingGroupLeadRewardProposalParameters;
    type TerminateWorkingGroupLeadProposalParameters = TerminateWorkingGroupLeadProposalParameters;
    type AmendConstitutionProposalParameters = AmendConstitutionProposalParameters;
    type CancelWorkingGroupLeadOpeningProposalParameters =
        CancelWorkingGroupLeadOpeningProposalParameters;
    type SetMembershipPriceProposalParameters = SetMembershipPriceProposalParameters;
    type SetCouncilBudgetIncrementProposalParameters = SetCouncilBudgetIncrementProposalParameters;
    type SetCouncilorRewardProposalParameters = SetCouncilorRewardProposalParameters;
    type SetInitialInvitationBalanceProposalParameters =
        SetInitialInvitationBalanceProposalParameters;
    type SetInvitationCountProposalParameters = SetInvitationCountProposalParameters;
    type SetMembershipLeadInvitationQuotaProposalParameters =
        SetMembershipLeadInvitationQuotaProposalParameters;
    type SetReferralCutProposalParameters = SetReferralCutProposalParameters;
    type VetoProposalProposalParameters = VetoProposalProposalParameters;
    type UpdateGlobalNftLimitProposalParameters = UpdateGlobalNftLimitProposalParameters;
    type UpdateChannelPayoutsProposalParameters = UpdateChannelPayoutsProposalParameters;
    type WeightInfo = proposals_codex::weights::SubstrateWeight<Runtime>;
}

impl pallet_constitution::Config for Runtime {
    type Event = Event;
    type WeightInfo = pallet_constitution::weights::SubstrateWeight<Runtime>;
}

<<<<<<< HEAD
parameter_types! {
    pub const BountyModuleId: ModuleId = ModuleId(*b"m:bounty"); // module : bounty
    pub const ClosedContractSizeLimit: u32 = 50;
    pub const MinWorkEntrantStake: Balance = 100;
    pub const FunderStateBloatBondAmount: Balance = 10;
    pub const CreatorStateBloatBondAmount: Balance = 10;
}

impl bounty::Trait for Runtime {
    type Event = Event;
    type ModuleId = BountyModuleId;
    type BountyId = u64;
    type Membership = Members;
    type WeightInfo = weights::bounty::WeightInfo;
    type CouncilBudgetManager = Council;
    type StakingHandler = staking_handler::StakingManager<Self, BountyLockId>;
    type EntryId = u64;
    type ClosedContractSizeLimit = ClosedContractSizeLimit;
    type MinWorkEntrantStake = MinWorkEntrantStake;
    type FunderStateBloatBondAmount = FunderStateBloatBondAmount;
    type CreatorStateBloatBondAmount = CreatorStateBloatBondAmount;
}
=======
// parameter_types! {
//     pub const BountyModuleId: PalletId = PalletId(*b"m:bounty"); // module : bounty
//     pub const ClosedContractSizeLimit: u32 = 50;
//     pub const MinCherryLimit: Balance = 1000;
//     pub const MinFundingLimit: Balance = 1000;
//     pub const MinWorkEntrantStake: Balance = 1000;
// }

// impl bounty::Config for Runtime {
//     type Event = Event;
//     type ModuleId = BountyModuleId;
//     type BountyId = u64;
//     type Membership = Members;
//     type WeightInfo = weights::bounty::WeightInfo;
//     type CouncilBudgetManager = Council;
//     type StakingHandler = staking_handler::StakingManager<Self, BountyLockId>;
//     type EntryId = u64;
//     type ClosedContractSizeLimit = ClosedContractSizeLimit;
//     type MinCherryLimit = MinCherryLimit;
//     type MinFundingLimit = MinFundingLimit;
//     type MinWorkEntrantStake = MinWorkEntrantStake;
// }

/// Forum identifier for category
pub type CategoryId = u64;
>>>>>>> 2b063749

parameter_types! {
    pub const MinVestedTransfer: Balance = 100 * currency::CENTS; // TODO: adjust value
}

impl pallet_vesting::Config for Runtime {
    type Event = Event;
    type Currency = Balances;
    type BlockNumberToBalance = ConvertInto;
    type MinVestedTransfer = MinVestedTransfer;
    type WeightInfo = weights::pallet_vesting::SubstrateWeight<Runtime>;
    // `VestingInfo` encode length is 36bytes. 28 schedules gets encoded as 1009 bytes, which is the
    // highest number of schedules that encodes less than 2^10.
    const MAX_VESTING_SCHEDULES: u32 = 28;
}

parameter_types! {
    // Deposit for storing one new item with key size = 32 bytes and value size = 56 bytes
    pub const DepositBase: Balance = 15 * currency::CENTS + 88 * 6 * currency::CENTS;
    // Deposit for adding 32 bytes to an already stored item
    pub const DepositFactor: Balance = 32 * 6 * currency::CENTS;
    // Max number of multisig signatories
    pub const MaxSignatories: u16 = 100;
}

impl pallet_multisig::Config for Runtime {
    type Event = Event;
    type Call = Call;
    type Currency = Balances;
    type DepositBase = DepositBase;
    type DepositFactor = DepositFactor;
    type MaxSignatories = MaxSignatories;
    type WeightInfo = weights::pallet_multisig::SubstrateWeight<Runtime>;
}

/// Opaque types. These are used by the CLI to instantiate machinery that don't need to know
/// the specifics of the runtime. They can then be made to be agnostic over specific formats
/// of data like extrinsics, allowing for them to continue syncing the network through upgrades
/// to even the core datastructures.
pub mod opaque {
    use super::*;

    pub use sp_runtime::OpaqueExtrinsic as UncheckedExtrinsic;

    /// Opaque block header type.
    pub type Header = generic::Header<BlockNumber, BlakeTwo256>;
    /// Opaque block type.
    pub type Block = generic::Block<Header, UncheckedExtrinsic>;
    /// Opaque block identifier type.
    pub type BlockId = generic::BlockId<Block>;
}

construct_runtime!(
    pub enum Runtime where
        Block = Block,
        NodeBlock = opaque::Block,
        UncheckedExtrinsic = UncheckedExtrinsic,
    {
        // Substrate
        System: frame_system,
        Utility: substrate_utility,
        Babe: pallet_babe,
        Timestamp: pallet_timestamp,
        // Authorship must be before session in order to note author in the correct session and era
        // for im-online and staking
        Authorship: pallet_authorship,
        Balances: pallet_balances,
        TransactionPayment: pallet_transaction_payment,
        ElectionProviderMultiPhase: pallet_election_provider_multi_phase,
        Staking: pallet_staking,
        Session: pallet_session,
        Historical: pallet_session_historical,
        Grandpa: pallet_grandpa,
        AuthorityDiscovery: pallet_authority_discovery,
        ImOnline: pallet_im_online,
        Offences: pallet_offences,
        RandomnessCollectiveFlip: pallet_randomness_collective_flip,
        Sudo: pallet_sudo,
        BagsList: pallet_bags_list,
        Vesting: pallet_vesting,
        Multisig: pallet_multisig,
        // Joystream
        Council: council::{Pallet, Call, Storage, Event<T>, Config<T>},
        Referendum: referendum::<Instance1>::{Pallet, Call, Storage, Event<T>, Config<T>},
        Members: membership::{Pallet, Call, Storage, Event<T>},
        Forum: forum::{Pallet, Call, Storage, Event<T>, Config<T>},
        Constitution: pallet_constitution::{Pallet, Call, Storage, Event},
        // Bounty: bounty::{Pallet, Call, Storage, Event<T>},
        JoystreamUtility: joystream_utility::{Pallet, Call, Event<T>},
        Content: content::{Pallet, Call, Storage, Event<T>, Config<T>},
        Storage: storage::{Pallet, Call, Storage, Event<T>, Config<T>},
        ProjectToken: project_token::{Pallet, Call, Storage, Event<T>, Config<T>},
        // --- Proposals
        ProposalsEngine: proposals_engine::{Pallet, Call, Storage, Event<T>},
        ProposalsDiscussion: proposals_discussion::{Pallet, Call, Storage, Event<T>},
        ProposalsCodex: proposals_codex::{Pallet, Call, Storage, Event<T>},
        // --- Working groups
        ForumWorkingGroup: working_group::<Instance1>::{Pallet, Call, Storage, Event<T>},
        StorageWorkingGroup: working_group::<Instance2>::{Pallet, Call, Storage, Event<T>},
        ContentWorkingGroup: working_group::<Instance3>::{Pallet, Call, Storage, Event<T>},
        OperationsWorkingGroupAlpha: working_group::<Instance4>::{Pallet, Call, Storage, Event<T>},
        GatewayWorkingGroup: working_group::<Instance5>::{Pallet, Call, Storage, Event<T>},
        MembershipWorkingGroup: working_group::<Instance6>::{Pallet, Call, Storage, Event<T>},
        OperationsWorkingGroupBeta: working_group::<Instance7>::{Pallet, Call, Storage, Event<T>},
        OperationsWorkingGroupGamma: working_group::<Instance8>::{Pallet, Call, Storage, Event<T>},
        DistributionWorkingGroup: working_group::<Instance9>::{Pallet, Call, Storage, Event<T>},
    }
);<|MERGE_RESOLUTION|>--- conflicted
+++ resolved
@@ -1442,21 +1442,20 @@
     type WeightInfo = pallet_constitution::weights::SubstrateWeight<Runtime>;
 }
 
-<<<<<<< HEAD
-parameter_types! {
-    pub const BountyModuleId: ModuleId = ModuleId(*b"m:bounty"); // module : bounty
+parameter_types! {
+    pub const BountyModuleId: PalletId = PalletId(*b"m:bounty"); // module : bounty
     pub const ClosedContractSizeLimit: u32 = 50;
-    pub const MinWorkEntrantStake: Balance = 100;
-    pub const FunderStateBloatBondAmount: Balance = 10;
-    pub const CreatorStateBloatBondAmount: Balance = 10;
-}
-
-impl bounty::Trait for Runtime {
+    pub const MinWorkEntrantStake: Balance = 100 * currency::DOLLARS;
+    pub const FunderStateBloatBondAmount: Balance = 10 * currency::DOLLARS;
+    pub const CreatorStateBloatBondAmount: Balance = 10 * currency::DOLLARS;
+}
+
+impl bounty::Config for Runtime {
     type Event = Event;
     type ModuleId = BountyModuleId;
     type BountyId = u64;
     type Membership = Members;
-    type WeightInfo = weights::bounty::WeightInfo;
+    type WeightInfo = bounty::weights::SubstrateWeight<Runtime>;
     type CouncilBudgetManager = Council;
     type StakingHandler = staking_handler::StakingManager<Self, BountyLockId>;
     type EntryId = u64;
@@ -1465,33 +1464,6 @@
     type FunderStateBloatBondAmount = FunderStateBloatBondAmount;
     type CreatorStateBloatBondAmount = CreatorStateBloatBondAmount;
 }
-=======
-// parameter_types! {
-//     pub const BountyModuleId: PalletId = PalletId(*b"m:bounty"); // module : bounty
-//     pub const ClosedContractSizeLimit: u32 = 50;
-//     pub const MinCherryLimit: Balance = 1000;
-//     pub const MinFundingLimit: Balance = 1000;
-//     pub const MinWorkEntrantStake: Balance = 1000;
-// }
-
-// impl bounty::Config for Runtime {
-//     type Event = Event;
-//     type ModuleId = BountyModuleId;
-//     type BountyId = u64;
-//     type Membership = Members;
-//     type WeightInfo = weights::bounty::WeightInfo;
-//     type CouncilBudgetManager = Council;
-//     type StakingHandler = staking_handler::StakingManager<Self, BountyLockId>;
-//     type EntryId = u64;
-//     type ClosedContractSizeLimit = ClosedContractSizeLimit;
-//     type MinCherryLimit = MinCherryLimit;
-//     type MinFundingLimit = MinFundingLimit;
-//     type MinWorkEntrantStake = MinWorkEntrantStake;
-// }
-
-/// Forum identifier for category
-pub type CategoryId = u64;
->>>>>>> 2b063749
 
 parameter_types! {
     pub const MinVestedTransfer: Balance = 100 * currency::CENTS; // TODO: adjust value
@@ -1579,7 +1551,7 @@
         Members: membership::{Pallet, Call, Storage, Event<T>},
         Forum: forum::{Pallet, Call, Storage, Event<T>, Config<T>},
         Constitution: pallet_constitution::{Pallet, Call, Storage, Event},
-        // Bounty: bounty::{Pallet, Call, Storage, Event<T>},
+        Bounty: bounty::{Pallet, Call, Storage, Event<T>},
         JoystreamUtility: joystream_utility::{Pallet, Call, Event<T>},
         Content: content::{Pallet, Call, Storage, Event<T>, Config<T>},
         Storage: storage::{Pallet, Call, Storage, Event<T>, Config<T>},
