--- conflicted
+++ resolved
@@ -209,21 +209,12 @@
     type Event = Event;
     type ExistentialDeposit = ExistentialDeposit;
     type AccountStore = System;
-<<<<<<< HEAD
 }
 
 parameter_types! {
     pub const TransactionByteFee: Balance = 0; // TODO: adjust fee
 }
 
-=======
-}
-
-parameter_types! {
-    pub const TransactionByteFee: Balance = 0; // TODO: adjust fee
-}
-
->>>>>>> 813ccbdd
 impl pallet_transaction_payment::Trait for Runtime {
     type Currency = Balances;
     type OnTransactionPayment = ();
@@ -341,21 +332,12 @@
     type SessionDuration = SessionDuration;
     type ReportUnresponsiveness = Offences;
     type UnsignedPriority = ImOnlineUnsignedPriority;
-<<<<<<< HEAD
 }
 
 parameter_types! {
     pub OffencesWeightSoftLimit: Weight = Perbill::from_percent(60) * MaximumBlockWeight::get();
 }
 
-=======
-}
-
-parameter_types! {
-    pub OffencesWeightSoftLimit: Weight = Perbill::from_percent(60) * MaximumBlockWeight::get();
-}
-
->>>>>>> 813ccbdd
 impl pallet_offences::Trait for Runtime {
     type Event = Event;
     type IdentificationTuple = pallet_session::historical::IdentificationTuple<Self>;
@@ -568,28 +550,6 @@
     pub const SurchargeReward: Balance = 0; // no reward
 }
 
-<<<<<<< HEAD
-impl pallet_contracts::Trait for Runtime {
-    type Time = Timestamp;
-    type Randomness = RandomnessCollectiveFlip;
-    type Currency = Balances;
-    type Event = Event;
-    type DetermineContractAddress = pallet_contracts::SimpleAddressDeterminer<Runtime>;
-    type TrieIdGenerator = pallet_contracts::TrieIdFromParentCounter<Runtime>;
-    type RentPayment = ();
-    type SignedClaimHandicap = pallet_contracts::DefaultSignedClaimHandicap;
-    type TombstoneDeposit = TombstoneDeposit;
-    type StorageSizeOffset = pallet_contracts::DefaultStorageSizeOffset;
-    type RentByteFee = RentByteFee;
-    type RentDepositOffset = RentDepositOffset;
-    type SurchargeReward = SurchargeReward;
-    type MaxDepth = pallet_contracts::DefaultMaxDepth;
-    type MaxValueSize = pallet_contracts::DefaultMaxValueSize;
-    type WeightPrice = pallet_transaction_payment::Module<Self>;
-}
-
-=======
->>>>>>> 813ccbdd
 /// Opaque types. These are used by the CLI to instantiate machinery that don't need to know
 /// the specifics of the runtime. They can then be made to be agnostic over specific formats
 /// of data like extrinsics, allowing for them to continue syncing the network through upgrades
@@ -630,10 +590,6 @@
         Offences: pallet_offences::{Module, Call, Storage, Event},
         RandomnessCollectiveFlip: pallet_randomness_collective_flip::{Module, Call, Storage},
         Sudo: pallet_sudo::{Module, Call, Config<T>, Storage, Event<T>},
-<<<<<<< HEAD
-        Contracts: pallet_contracts::{Module, Call, Config, Storage, Event<T>},
-=======
->>>>>>> 813ccbdd
         // Joystream
         CouncilElection: election::{Module, Call, Storage, Event<T>, Config<T>},
         Council: council::{Module, Call, Storage, Event<T>, Config<T>},
