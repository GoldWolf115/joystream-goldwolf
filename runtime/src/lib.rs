--- conflicted
+++ resolved
@@ -31,7 +31,6 @@
 mod proposals_configuration;
 mod runtime_api;
 #[cfg(test)]
-<<<<<<< HEAD
 mod tests;
 /// Weights for pallets used in the runtime.
 mod weights; // Runtime integration tests
@@ -42,23 +41,12 @@
 use frame_support::traits::{
     Currency, Imbalance, KeyOwnerProofSystem, LockIdentifier, OnUnbalanced,
 };
-=======
-mod tests; // Runtime integration tests
-mod weights;
-
-use frame_support::traits::{Currency, KeyOwnerProofSystem, OnUnbalanced};
->>>>>>> b2765ec0
 use frame_support::weights::{
     constants::{BlockExecutionWeight, ExtrinsicBaseWeight, RocksDbWeight},
     Weight,
 };
-use frame_support::weights::{WeightToFeeCoefficients, WeightToFeePolynomial};
 use frame_support::{construct_runtime, parameter_types};
-<<<<<<< HEAD
 use frame_system::{EnsureOneOf, EnsureRoot, EnsureSigned};
-=======
-use frame_system::EnsureRoot;
->>>>>>> b2765ec0
 use pallet_grandpa::{AuthorityId as GrandpaId, AuthorityList as GrandpaAuthorityList};
 use pallet_im_online::sr25519::AuthorityId as ImOnlineId;
 use pallet_session::historical as pallet_session_historical;
@@ -82,63 +70,36 @@
 use integration::proposals::{CouncilManager, ExtrinsicProposalEncoder};
 
 use common::working_group::{WorkingGroup, WorkingGroupBudgetHandler};
-use council::ReferendumConnection;
+use council::{ReferendumConnection};
 use referendum::{CastVote, OptionResult};
 use staking_handler::{LockComparator, StakingManager};
 use storage::data_object_storage_registry;
 
 // Node dependencies
 pub use common;
-<<<<<<< HEAD
-pub use content_directory;
-pub use content_directory::{
-    HashedTextMaxLength, InputValidationLengthConstraint, MaxNumber, TextMaxLength, VecMaxLength,
-};
 pub use council;
-=======
->>>>>>> b2765ec0
 pub use forum;
 pub use membership;
 
 #[cfg(any(feature = "std", test))]
 pub use pallet_balances::Call as BalancesCall;
 pub use pallet_staking::StakerStatus;
-<<<<<<< HEAD
 pub use proposals_engine::ProposalParameters;
 pub use referendum;
-pub use storage::{data_directory, data_object_type_registry};
-pub use working_group;
-
-#[cfg(feature = "std")]
-/// Wasm binary unwrapped. If built with `BUILD_DUMMY_WASM_BINARY`, the function panics.
-pub fn wasm_binary_unwrap() -> &'static [u8] {
-    WASM_BINARY.expect(
-        "Development wasm binary is not available. This means the client is \
-        built with `BUILD_DUMMY_WASM_BINARY` flag and it is only usable for \
-        production chains. Please rebuild with the flag disabled.",
-    )
-}
-=======
-pub use proposals_codex::ProposalsConfigParameters;
 use storage::data_directory::Voucher;
 pub use storage::{data_directory, data_object_type_registry};
 pub use working_group;
 
+
 pub use content;
 pub use content::MaxNumber;
->>>>>>> b2765ec0
 
 /// This runtime version.
 pub const VERSION: RuntimeVersion = RuntimeVersion {
     spec_name: create_runtime_str!("joystream-node"),
     impl_name: create_runtime_str!("joystream-node"),
-<<<<<<< HEAD
-    authoring_version: 8,
-    spec_version: 1,
-=======
-    authoring_version: 9,
-    spec_version: 7,
->>>>>>> b2765ec0
+    authoring_version: 10,
+    spec_version: 0,
     impl_version: 0,
     apis: crate::runtime_api::EXPORTED_RUNTIME_API_VERSIONS,
     transaction_version: 1,
@@ -167,13 +128,9 @@
 }
 const AVERAGE_ON_INITIALIZE_WEIGHT: Perbill = Perbill::from_percent(10);
 
-<<<<<<< HEAD
 // TODO: We need to adjust weight of this pallet
 // once we move to a newer version of substrate where parameters
 // are not discarded. See the comment in 'scripts/generate-weights.sh'
-=======
-// TODO: adjust weight
->>>>>>> b2765ec0
 impl frame_system::Trait for Runtime {
     type BaseCallFilter = ();
     type Origin = Origin;
@@ -295,15 +252,7 @@
 }
 
 parameter_types! {
-<<<<<<< HEAD
     pub const MaxLocks: u32 = 50;
-=======
-    pub const ExistentialDeposit: u128 = 0;
-    pub const TransferFee: u128 = 0;
-    pub const CreationFee: u128 = 0;
-    pub const MaxLocks: u32 = 50;
-    pub const InitialMembersBalance: u32 = 2000;
->>>>>>> b2765ec0
 }
 
 impl pallet_balances::Trait for Runtime {
@@ -317,11 +266,7 @@
 }
 
 parameter_types! {
-<<<<<<< HEAD
     pub const TransactionByteFee: Balance = 1;
-=======
-    pub const TransactionByteFee: Balance = 0;
->>>>>>> b2765ec0
 }
 
 type NegativeImbalance = <Balances as Currency<AccountId>>::NegativeImbalance;
@@ -333,7 +278,6 @@
     }
 }
 
-<<<<<<< HEAD
 pub struct DealWithFees;
 impl OnUnbalanced<NegativeImbalance> for DealWithFees {
     fn on_unbalanceds<B>(mut fees_then_tips: impl Iterator<Item = NegativeImbalance>) {
@@ -346,19 +290,6 @@
             }
             Author::on_unbalanced(split.1);
         }
-=======
-/// Stub for zero transaction weights.
-pub struct NoWeights;
-impl WeightToFeePolynomial for NoWeights {
-    type Balance = Balance;
-
-    fn polynomial() -> WeightToFeeCoefficients<Self::Balance> {
-        Default::default()
-    }
-
-    fn calc(_weight: &u64) -> Self::Balance {
-        Default::default()
->>>>>>> b2765ec0
     }
 }
 
@@ -366,13 +297,8 @@
     type Currency = Balances;
     type OnTransactionPayment = DealWithFees;
     type TransactionByteFee = TransactionByteFee;
-<<<<<<< HEAD
     type WeightToFee = constants::fees::WeightToFee;
     type FeeMultiplierUpdate = constants::fees::SlowAdjustingFeeUpdate<Self>;
-=======
-    type WeightToFee = NoWeights;
-    type FeeMultiplierUpdate = ();
->>>>>>> b2765ec0
 }
 
 impl pallet_sudo::Trait for Runtime {
@@ -515,11 +441,6 @@
     type ReportLatency = ReportLatency;
 }
 
-<<<<<<< HEAD
-type EntityId = <Runtime as content_directory::Trait>::EntityId;
-
-=======
->>>>>>> b2765ec0
 parameter_types! {
     pub const MaxNumberOfCuratorsPerGroup: MaxNumber = 50;
     pub const ChannelOwnershipPaymentEscrowId: [u8; 8] = *b"chescrow";
@@ -527,29 +448,6 @@
 
 impl content::Trait for Runtime {
     type Event = Event;
-<<<<<<< HEAD
-    type Nonce = u64;
-    type ClassId = u64;
-    type EntityId = u64;
-    type CuratorGroupId = u64;
-    type PropertyNameLengthConstraint = PropertyNameLengthConstraint;
-    type PropertyDescriptionLengthConstraint = PropertyDescriptionLengthConstraint;
-    type ClassNameLengthConstraint = ClassNameLengthConstraint;
-    type ClassDescriptionLengthConstraint = ClassDescriptionLengthConstraint;
-    type MaxNumberOfClasses = MaxNumberOfClasses;
-    type MaxNumberOfMaintainersPerClass = MaxNumberOfMaintainersPerClass;
-    type MaxNumberOfCuratorsPerGroup = MaxNumberOfCuratorsPerGroup;
-    type MaxNumberOfSchemasPerClass = MaxNumberOfSchemasPerClass;
-    type MaxNumberOfPropertiesPerSchema = MaxNumberOfPropertiesPerSchema;
-    type MaxNumberOfOperationsDuringAtomicBatching = MaxNumberOfOperationsDuringAtomicBatching;
-    type VecMaxLengthConstraint = VecMaxLengthConstraint;
-    type TextMaxLengthConstraint = TextMaxLengthConstraint;
-    type HashedTextMaxLengthConstraint = HashedTextMaxLengthConstraint;
-    type MaxNumberOfEntitiesPerClass = MaxNumberOfEntitiesPerClass;
-    type IndividualEntitiesCreationLimit = IndividualEntitiesCreationLimit;
-    type WorkingGroup = ContentDirectoryWorkingGroup;
-    type MemberOriginValidator = Members;
-=======
     type ChannelOwnershipPaymentEscrowId = ChannelOwnershipPaymentEscrowId;
     type ChannelCategoryId = ChannelCategoryId;
     type VideoId = VideoId;
@@ -560,7 +458,6 @@
     type ChannelOwnershipTransferRequestId = ChannelOwnershipTransferRequestId;
     type MaxNumberOfCuratorsPerGroup = MaxNumberOfCuratorsPerGroup;
     type StorageSystem = data_directory::Module<Self>;
->>>>>>> b2765ec0
 }
 
 // The referendum instance alias.
@@ -589,22 +486,14 @@
 
 impl referendum::Trait<ReferendumInstance> for Runtime {
     type Event = Event;
-
     type MaxSaltLength = MaxSaltLength;
-
     type StakingHandler = staking_handler::StakingManager<Self, VotingLockId>;
-
-<<<<<<< HEAD
     type ManagerOrigin =
         EnsureOneOf<Self::AccountId, EnsureSigned<Self::AccountId>, EnsureRoot<Self::AccountId>>;
-
     type VotePower = Balance;
-
     type VoteStageDuration = VoteStageDuration;
     type RevealStageDuration = RevealStageDuration;
-
     type MinimumStake = MinimumVotingStake;
-
     type WeightInfo = weights::referendum::WeightInfo;
     type MaxWinnerTargetCount = MaxWinnerTargetCount;
 
@@ -643,58 +532,37 @@
     fn increase_option_power(option_id: &u64, amount: &Self::VotePower) {
         <CouncilModule as ReferendumConnection<Runtime>>::increase_option_power(option_id, amount);
     }
-=======
-impl common::currency::GovernanceCurrency for Runtime {
-    type Currency = pallet_balances::Module<Self>;
-}
-
-impl common::MembershipTypes for Runtime {
-    type MemberId = MemberId;
-    type ActorId = ActorId;
-}
-
-impl common::StorageOwnership for Runtime {
-    type ChannelId = ChannelId;
-    type DAOId = DAOId;
-    type ContentId = ContentId;
-    type DataObjectTypeId = DataObjectTypeId;
-}
-
-impl governance::election::Trait for Runtime {
-    type Event = Event;
-    type CouncilElected = (Council, integration::proposals::CouncilElectedHandler);
->>>>>>> b2765ec0
 }
 
 impl council::Trait for Runtime {
     type Event = Event;
-
     type Referendum = ReferendumModule;
-
     type MinNumberOfExtraCandidates = MinNumberOfExtraCandidates;
     type CouncilSize = CouncilSize;
     type AnnouncingPeriodDuration = AnnouncingPeriodDuration;
     type IdlePeriodDuration = IdlePeriodDuration;
     type MinCandidateStake = MinCandidateStake;
-
     type CandidacyLock = StakingManager<Self, CandidacyLockId>;
     type CouncilorLock = StakingManager<Self, CouncilorLockId>;
-
     type StakingAccountValidator = Members;
-
     type ElectedMemberRewardPeriod = ElectedMemberRewardPeriod;
-
     type BudgetRefillPeriod = BudgetRefillPeriod;
-
+    type MemberOriginValidator = Members;
     type WeightInfo = weights::council::WeightInfo;
 
     fn new_council_elected(_elected_members: &[council::CouncilMemberOf<Self>]) {
         <proposals_engine::Module<Runtime>>::reject_active_proposals();
         <proposals_engine::Module<Runtime>>::reactivate_pending_constitutionality_proposals();
     }
-
-    type MemberOriginValidator = Members;
-}
+}
+
+impl common::StorageOwnership for Runtime {
+    type ChannelId = ChannelId;
+    type DAOId = DaoId;
+    type ContentId = ContentId;
+    type DataObjectTypeId = DataObjectTypeId;
+}
+
 
 impl memo::Trait for Runtime {
     type Event = Event;
@@ -706,22 +574,13 @@
 
 impl storage::data_object_type_registry::Trait for Runtime {
     type Event = Event;
-<<<<<<< HEAD
-    type DataObjectTypeId = u64;
     type WorkingGroup = StorageWorkingGroup;
-=======
->>>>>>> b2765ec0
 }
 
 impl storage::data_directory::Trait for Runtime {
     type Event = Event;
     type IsActiveDataObjectType = DataObjectTypeRegistry;
-<<<<<<< HEAD
-    type MemberOriginValidator = Members;
-    type MaxObjectsPerInjection = MaxObjectsPerInjection;
-=======
-    type MemberOriginValidator = MembershipOriginValidator<Self>;
->>>>>>> b2765ec0
+    type MembershipOriginValidator = Members;
 }
 
 impl storage::data_object_storage_registry::Trait for Runtime {
@@ -730,19 +589,9 @@
     type ContentIdExists = DataDirectory;
 }
 
-<<<<<<< HEAD
-impl common::membership::Trait for Runtime {
-=======
-parameter_types! {
-    pub const ScreenedMemberMaxInitialBalance: u128 = 5000;
-}
-
-impl membership::Trait for Runtime {
-    type Event = Event;
->>>>>>> b2765ec0
+impl common::membership::MembershipTypes for Runtime {
     type MemberId = MemberId;
     type ActorId = ActorId;
-    type ScreenedMemberMaxInitialBalance = ScreenedMemberMaxInitialBalance;
 }
 
 parameter_types! {
@@ -780,7 +629,6 @@
 }
 
 pub struct MapLimits;
-
 impl forum::StorageLimits for MapLimits {
     type MaxSubcategories = MaxSubcategories;
     type MaxModeratorsForCategory = MaxModeratorsForCategory;
@@ -795,21 +643,18 @@
     type CategoryId = u64;
     type PostReactionId = u64;
     type MaxCategoryDepth = MaxCategoryDepth;
-
     type ThreadDeposit = ThreadDeposit;
     type PostDeposit = PostDeposit;
     type ModuleId = ForumModuleId;
-
     type MapLimits = MapLimits;
     type WeightInfo = weights::forum::WeightInfo;
-
-    fn calculate_hash(text: &[u8]) -> Self::Hash {
-        Self::Hashing::hash(text)
-    }
-
     type WorkingGroup = ForumWorkingGroup;
     type MemberOriginValidator = Members;
     type PostLifeTime = PostLifeTime;
+
+    fn calculate_hash(text: &[u8]) -> Self::Hash {
+        Self::Hashing::hash(text)
+    }
 }
 
 impl LockComparator<<Runtime as pallet_balances::Trait>::Balance> for Runtime {
@@ -827,6 +672,8 @@
     pub const StorageWorkingGroupRewardPeriod: u32 = 14400 + 20;
     pub const ContentWorkingGroupRewardPeriod: u32 = 14400 + 30;
     pub const MembershipRewardPeriod: u32 = 14400 + 40;
+    pub const GatewayRewardPeriod: u32 = 14400 + 50;
+    pub const OperationsRewardPeriod: u32 = 14400 + 60;
     // This should be more costly than `apply_on_opening` fee with the current configuration
     // the base cost of `apply_on_opening` in tokens is 193. And has a very slight slope
     // with the lenght with the length of rationale, with 2000 stake we are probably safe.
@@ -850,6 +697,10 @@
     staking_handler::StakingManager<Runtime, InvitedMemberLockId>;
 pub type StakingCandidateStakingHandler =
     staking_handler::StakingManager<Runtime, StakingCandidateLockId>;
+pub type GatewayWorkingGroupStakingManager =
+staking_handler::StakingManager<Runtime, GatewayWorkingGroupLockId>;
+pub type OperationsWorkingGroupStakingManager =
+staking_handler::StakingManager<Runtime, OperationsWorkingGroupLockId>;
 
 // The forum working group instance alias.
 pub type ForumWorkingGroupInstance = working_group::Instance1;
@@ -860,9 +711,14 @@
 // The content directory working group instance alias.
 pub type ContentDirectoryWorkingGroupInstance = working_group::Instance3;
 
-<<<<<<< HEAD
+// The builder working group instance alias.
+pub type OperationsWorkingGroupInstance = working_group::Instance4;
+
+// The gateway working group instance alias.
+pub type GatewayWorkingGroupInstance = working_group::Instance5;
+
 // The membership working group instance alias.
-pub type MembershipWorkingGroupInstance = working_group::Instance4;
+pub type MembershipWorkingGroupInstance = working_group::Instance6;
 
 impl working_group::Trait<ForumWorkingGroupInstance> for Runtime {
     type Event = Event;
@@ -875,16 +731,6 @@
     type WeightInfo = weights::working_group::WeightInfo;
     type MinimumApplicationStake = MinimumApplicationStake;
     type LeaderOpeningStake = LeaderOpeningStake;
-=======
-// The builder working group instance alias.
-pub type OperationsWorkingGroupInstance = working_group::Instance4;
-
-// The gateway working group instance alias.
-pub type GatewayWorkingGroupInstance = working_group::Instance5;
-
-parameter_types! {
-    pub const MaxWorkerNumberLimit: u32 = 100;
->>>>>>> b2765ec0
 }
 
 impl working_group::Trait<StorageWorkingGroupInstance> for Runtime {
@@ -929,11 +775,27 @@
 impl working_group::Trait<OperationsWorkingGroupInstance> for Runtime {
     type Event = Event;
     type MaxWorkerNumberLimit = MaxWorkerNumberLimit;
+    type StakingHandler = OperationsWorkingGroupStakingManager;
+    type StakingAccountValidator = Members;
+    type MemberOriginValidator = Members;
+    type MinUnstakingPeriodLimit = MinUnstakingPeriodLimit;
+    type RewardPeriod = OperationsRewardPeriod;
+    type WeightInfo = weights::working_group::WeightInfo;
+    type MinimumApplicationStake = MinimumApplicationStake;
+    type LeaderOpeningStake = LeaderOpeningStake;
 }
 
 impl working_group::Trait<GatewayWorkingGroupInstance> for Runtime {
     type Event = Event;
     type MaxWorkerNumberLimit = MaxWorkerNumberLimit;
+    type StakingHandler = GatewayWorkingGroupStakingManager;
+    type StakingAccountValidator = Members;
+    type MemberOriginValidator = Members;
+    type MinUnstakingPeriodLimit = MinUnstakingPeriodLimit;
+    type RewardPeriod = GatewayRewardPeriod;
+    type WeightInfo = weights::working_group::WeightInfo;
+    type MinimumApplicationStake = MinimumApplicationStake;
+    type LeaderOpeningStake = LeaderOpeningStake;
 }
 
 parameter_types! {
@@ -983,6 +845,8 @@
             WorkingGroup::Storage => <StorageWorkingGroup as WorkingGroupBudgetHandler<Runtime>>::$function($($x,)*),
             WorkingGroup::Forum => <ForumWorkingGroup as WorkingGroupBudgetHandler<Runtime>>::$function($($x,)*),
             WorkingGroup::Membership => <MembershipWorkingGroup as WorkingGroupBudgetHandler<Runtime>>::$function($($x,)*),
+            WorkingGroup::Gateway => <GatewayWorkingGroup as WorkingGroupBudgetHandler<Runtime>>::$function($($x,)*),
+            WorkingGroup::Operations => <OperationsWorkingGroup as WorkingGroupBudgetHandler<Runtime>>::$function($($x,)*),
         }
     }};
 }
@@ -1094,11 +958,9 @@
 pub type BlogInstance = blog::Instance1;
 impl blog::Trait<BlogInstance> for Runtime {
     type Event = Event;
-
     type PostsMaxNumber = PostsMaxNumber;
     type ParticipantEnsureOrigin = Members;
     type WeightInfo = weights::blog::WeightInfo;
-
     type ReplyId = u64;
     type ReplyDeposit = ReplyDeposit;
     type ModuleId = BlogModuleId;
@@ -1155,19 +1017,11 @@
         Memo: memo::{Module, Call, Storage, Event<T>},
         Members: membership::{Module, Call, Storage, Event<T>, Config<T>},
         Forum: forum::{Module, Call, Storage, Event<T>, Config<T>},
-<<<<<<< HEAD
-        ContentDirectory: content_directory::{Module, Call, Storage, Event<T>, Config<T>},
         Constitution: pallet_constitution::{Module, Call, Storage, Event},
         Bounty: bounty::{Module, Call, Storage, Event<T>},
         Blog: blog::<Instance1>::{Module, Call, Storage, Event<T>},
         JoystreamUtility: joystream_utility::{Module, Call, Event<T>},
-=======
-        Stake: stake::{Module, Call, Storage},
-        Minting: minting::{Module, Call, Storage},
-        RecurringRewards: recurring_rewards::{Module, Call, Storage},
-        Hiring: hiring::{Module, Call, Storage},
         Content: content::{Module, Call, Storage, Event<T>, Config<T>},
->>>>>>> b2765ec0
         // --- Storage
         DataObjectTypeRegistry: data_object_type_registry::{Module, Call, Storage, Event<T>, Config<T>},
         DataDirectory: data_directory::{Module, Call, Storage, Event<T>},
@@ -1177,17 +1031,11 @@
         ProposalsDiscussion: proposals_discussion::{Module, Call, Storage, Event<T>},
         ProposalsCodex: proposals_codex::{Module, Call, Storage, Event<T>},
         // --- Working groups
-<<<<<<< HEAD
         ForumWorkingGroup: working_group::<Instance1>::{Module, Call, Storage, Event<T>},
         StorageWorkingGroup: working_group::<Instance2>::{Module, Call, Storage, Event<T>},
         ContentDirectoryWorkingGroup: working_group::<Instance3>::{Module, Call, Storage, Event<T>},
-        MembershipWorkingGroup: working_group::<Instance4>::{Module, Call, Storage, Event<T>},
-=======
-        // reserved for the future use: ForumWorkingGroup: working_group::<Instance1>::{Module, Call, Storage, Event<T>},
-        StorageWorkingGroup: working_group::<Instance2>::{Module, Call, Storage, Config<T>, Event<T>},
-        ContentDirectoryWorkingGroup: working_group::<Instance3>::{Module, Call, Storage, Config<T>, Event<T>},
-        OperationsWorkingGroup: working_group::<Instance4>::{Module, Call, Storage, Config<T>, Event<T>},
-        GatewayWorkingGroup: working_group::<Instance5>::{Module, Call, Storage, Config<T>, Event<T>},
->>>>>>> b2765ec0
+        OperationsWorkingGroup: working_group::<Instance4>::{Module, Call, Storage, Event<T>},
+        GatewayWorkingGroup: working_group::<Instance5>::{Module, Call, Storage, Event<T>},
+        MembershipWorkingGroup: working_group::<Instance6>::{Module, Call, Storage, Event<T>},
     }
 );