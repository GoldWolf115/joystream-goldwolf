//! The Joystream Substrate Node runtime.

#![cfg_attr(not(feature = "std"), no_std)]
// `construct_runtime!` does a lot of recursion and requires us to increase the limit to 256.
#![recursion_limit = "256"]
// srml_staking_reward_curve::build! - substrate macro produces a warning.
// TODO: remove after post-Rome substrate upgrade
#![allow(array_into_iter)]

// Runtime integration tests
mod tests;

// Make the WASM binary available.
// This is required only by the node build.
// A dummy wasm_binary.rs will be built for the IDE.
#[cfg(feature = "std")]
include!(concat!(env!("OUT_DIR"), "/wasm_binary.rs"));

mod integration;

use authority_discovery_primitives::{
    AuthorityId as EncodedAuthorityId, Signature as EncodedSignature,
};
use babe_primitives::{AuthorityId as BabeId, AuthoritySignature as BabeSignature};
use codec::{Decode, Encode};
use grandpa::fg_primitives;
use grandpa::{AuthorityId as GrandpaId, AuthorityWeight as GrandpaWeight};
use im_online::sr25519::AuthorityId as ImOnlineId;
use primitives::OpaqueMetadata;
use rstd::prelude::*;
use sr_primitives::curve::PiecewiseLinear;
use sr_primitives::traits::{
    BlakeTwo256, Block as BlockT, IdentifyAccount, NumberFor, StaticLookup, Verify,
};
use sr_primitives::weights::Weight;
use sr_primitives::{
    create_runtime_str, generic, impl_opaque_keys, transaction_validity::TransactionValidity,
    ApplyResult, MultiSignature,
};
use substrate_client::{
    block_builder::api::{self as block_builder_api, CheckInherentsResult, InherentData},
    impl_runtime_apis, runtime_api as client_api,
};
use system::offchain::TransactionSubmitter;
#[cfg(feature = "std")]
use version::NativeVersion;
use version::RuntimeVersion;

// A few exports that help ease life for downstream crates.
pub use balances::Call as BalancesCall;
#[cfg(any(feature = "std", test))]
pub use sr_primitives::BuildStorage;
pub use sr_primitives::{Perbill, Permill};

pub use srml_support::{
    construct_runtime, parameter_types, traits::Currency, traits::Imbalance, traits::Randomness,
    StorageLinkedMap, StorageMap, StorageValue,
};
pub use staking::StakerStatus;
pub use timestamp::Call as TimestampCall;

use integration::proposals::{CouncilManager, ExtrinsicProposalEncoder, MembershipOriginValidator};
pub use proposals_codex::ProposalsConfigParameters;

/// An index to a block.
pub type BlockNumber = u32;

/// Alias to 512-bit hash when used in the context of a transaction signature on the chain.
pub type Signature = MultiSignature;

/// Some way of identifying an account on the chain. We intentionally make it equivalent
/// to the public key of our transaction signing scheme.
pub type AccountId = <<Signature as Verify>::Signer as IdentifyAccount>::AccountId;

/// The type for looking up accounts. We don't expect more than 4 billion of them, but you
/// never know...
pub type AccountIndex = u32;

/// Balance of an account.
pub type Balance = u128;

/// Index of a transaction in the chain.
pub type Index = u32;

/// A hash of some data used by the chain.
pub type Hash = primitives::H256;

/// Digest item type.
pub type DigestItem = generic::DigestItem<Hash>;

/// Moment type
pub type Moment = u64;

/// Credential type
pub type Credential = u64;

/// Represents a thread identifier for both Forum and Proposals Discussion
///
/// Note: Both modules expose type names ThreadId and PostId (which are defined on their Trait) and
/// used in state storage and dispatchable method's argument types,
/// and are therefore part of the public API/metadata of the runtime.
/// In the currenlty version the polkadot-js/api that is used and is compatible with the runtime,
/// the type registry has flat namespace and its not possible
/// to register identically named types from different modules, separately. And so we MUST configure
/// the underlying types to be identicaly to avoid issues with encoding/decoding these types on the client side.
pub type ThreadId = u64;

/// Represents a post identifier for both Forum and Proposals Discussion
///
/// See the Note about ThreadId
pub type PostId = u64;

/// Represent an actor in membership group, which is the same in the working groups.
pub type ActorId = u64;

/// Opaque types. These are used by the CLI to instantiate machinery that don't need to know
/// the specifics of the runtime. They can then be made to be agnostic over specific formats
/// of data like extrinsics, allowing for them to continue syncing the network through upgrades
/// to even the core datastructures.
pub mod opaque {
    use super::*;

    pub use sr_primitives::OpaqueExtrinsic as UncheckedExtrinsic;

    /// Opaque block header type.
    pub type Header = generic::Header<BlockNumber, BlakeTwo256>;
    /// Opaque block type.
    pub type Block = generic::Block<Header, UncheckedExtrinsic>;
    /// Opaque block identifier type.
    pub type BlockId = generic::BlockId<Block>;

    pub type SessionHandlers = (Grandpa, Babe, ImOnline);

    impl_opaque_keys! {
        pub struct SessionKeys {
            pub grandpa: Grandpa,
            pub babe: Babe,
            pub im_online: ImOnline,
        }
    }
}

/// This runtime version.
pub const VERSION: RuntimeVersion = RuntimeVersion {
    spec_name: create_runtime_str!("joystream-node"),
    impl_name: create_runtime_str!("joystream-node"),
    authoring_version: 6,
    spec_version: 16,
    impl_version: 0,
    apis: RUNTIME_API_VERSIONS,
};

/// Constants for Babe.

/// Since BABE is probabilistic this is the average expected block time that
/// we are targetting. Blocks will be produced at a minimum duration defined
/// by `SLOT_DURATION`, but some slots will not be allocated to any
/// authority and hence no block will be produced. We expect to have this
/// block time on average following the defined slot duration and the value
/// of `c` configured for BABE (where `1 - c` represents the probability of
/// a slot being empty).
/// This value is only used indirectly to define the unit constants below
/// that are expressed in blocks. The rest of the code should use
/// `SLOT_DURATION` instead (like the timestamp module for calculating the
/// minimum period).
/// <https://research.web3.foundation/en/latest/polkadot/BABE/Babe/#6-practical-results>
pub const MILLISECS_PER_BLOCK: Moment = 6000;
pub const SECS_PER_BLOCK: Moment = MILLISECS_PER_BLOCK / 1000;

pub const SLOT_DURATION: Moment = 6000;

pub const EPOCH_DURATION_IN_BLOCKS: BlockNumber = 10 * MINUTES;
pub const EPOCH_DURATION_IN_SLOTS: u64 = {
    const SLOT_FILL_RATE: f64 = MILLISECS_PER_BLOCK as f64 / SLOT_DURATION as f64;

    (EPOCH_DURATION_IN_BLOCKS as f64 * SLOT_FILL_RATE) as u64
};

// These time units are defined in number of blocks.
pub const MINUTES: BlockNumber = 60 / (SECS_PER_BLOCK as BlockNumber);
pub const HOURS: BlockNumber = MINUTES * 60;
pub const DAYS: BlockNumber = HOURS * 24;

// 1 in 4 blocks (on average, not counting collisions) will be primary babe blocks.
pub const PRIMARY_PROBABILITY: (u64, u64) = (1, 4);

/// The version infromation used to identify this runtime when compiled natively.
#[cfg(feature = "std")]
pub fn native_version() -> NativeVersion {
    NativeVersion {
        runtime_version: VERSION,
        can_author_with: Default::default(),
    }
}

parameter_types! {
    pub const BlockHashCount: BlockNumber = 250;
    pub const MaximumBlockWeight: Weight = 1_000_000_000;
    pub const AvailableBlockRatio: Perbill = Perbill::from_percent(75);
    pub const MaximumBlockLength: u32 = 5 * 1024 * 1024;
    pub const Version: RuntimeVersion = VERSION;
}

impl system::Trait for Runtime {
    /// The identifier used to distinguish between accounts.
    type AccountId = AccountId;
    /// The aggregated dispatch type that is available for extrinsics.
    type Call = Call;
    /// The lookup mechanism to get account ID from whatever is passed in dispatchers.
    type Lookup = Indices;
    /// The index type for storing how many extrinsics an account has signed.
    type Index = Index;
    /// The index type for blocks.
    type BlockNumber = BlockNumber;
    /// The type for hashing blocks and tries.
    type Hash = Hash;
    /// The hashing algorithm used.
    type Hashing = BlakeTwo256;
    /// The header type.
    type Header = generic::Header<BlockNumber, BlakeTwo256>;
    /// The ubiquitous event type.
    type Event = Event;
    /// The ubiquitous origin type.
    type Origin = Origin;
    /// Maximum number of block number to block hash mappings to keep (oldest pruned first).
    type BlockHashCount = BlockHashCount;
    /// Maximum weight of each block. With a default weight system of 1byte == 1weight, 4mb is ok.
    type MaximumBlockWeight = MaximumBlockWeight;
    /// Maximum size of all encoded transactions (in bytes) that are allowed in one block.
    type MaximumBlockLength = MaximumBlockLength;
    /// Portion of the block weight that is available to all normal transactions.
    type AvailableBlockRatio = AvailableBlockRatio;
    type Version = Version;
}

parameter_types! {
    pub const EpochDuration: u64 = EPOCH_DURATION_IN_SLOTS as u64;
    pub const ExpectedBlockTime: Moment = MILLISECS_PER_BLOCK;
}

impl babe::Trait for Runtime {
    type EpochDuration = EpochDuration;
    type ExpectedBlockTime = ExpectedBlockTime;
    type EpochChangeTrigger = babe::ExternalTrigger;
}

impl grandpa::Trait for Runtime {
    type Event = Event;
}

impl indices::Trait for Runtime {
    /// The type for recording indexing into the account enumeration. If this ever overflows, there
    /// will be problems!
    type AccountIndex = u32;
    /// Use the standard means of resolving an index hint from an id.
    type ResolveHint = indices::SimpleResolveHint<Self::AccountId, Self::AccountIndex>;
    /// Determine whether an account is dead.
    type IsDeadAccount = Balances;
    /// The ubiquitous event type.
    type Event = Event;
}

parameter_types! {
    pub const MinimumPeriod: Moment = SLOT_DURATION / 2;
}

impl timestamp::Trait for Runtime {
    /// A timestamp: milliseconds since the unix epoch.
    type Moment = Moment;
    type OnTimestampSet = Babe;
    type MinimumPeriod = MinimumPeriod;
}

parameter_types! {
    pub const ExistentialDeposit: u128 = 0;
    pub const TransferFee: u128 = 0;
    pub const CreationFee: u128 = 0;
    pub const TransactionBaseFee: u128 = 1;
    pub const TransactionByteFee: u128 = 0;
    pub const InitialMembersBalance: u32 = 2000;
}

impl balances::Trait for Runtime {
    /// The type for recording an account's balance.
    type Balance = Balance;
    /// What to do if an account's free balance gets zeroed.
    type OnFreeBalanceZero = (Staking, Session);
    /// What to do if a new account is created.
    type OnNewAccount = (); // Indices; // disable use of Indices feature
    /// The ubiquitous event type.
    type Event = Event;

    type DustRemoval = ();
    type TransferPayment = ();
    type ExistentialDeposit = ExistentialDeposit;
    type TransferFee = TransferFee;
    type CreationFee = CreationFee;
}

impl transaction_payment::Trait for Runtime {
    type Currency = Balances;
    type OnTransactionPayment = ();
    type TransactionBaseFee = TransactionBaseFee;
    type TransactionByteFee = TransactionByteFee;
    type WeightToFee = ();
    type FeeMultiplierUpdate = (); // FeeMultiplierUpdateHandler;
}

impl sudo::Trait for Runtime {
    type Event = Event;
    type Proposal = Call;
}

parameter_types! {
    pub const UncleGenerations: BlockNumber = 5;
}

impl authorship::Trait for Runtime {
    type FindAuthor = session::FindAccountFromAuthorIndex<Self, Babe>;
    type UncleGenerations = UncleGenerations;
    type FilterUncle = ();
    type EventHandler = Staking;
}

type SessionHandlers = (Grandpa, Babe, ImOnline);

impl_opaque_keys! {
    pub struct SessionKeys {
        pub grandpa: Grandpa,
        pub babe: Babe,
        pub im_online: ImOnline,
    }
}

// NOTE: `SessionHandler` and `SessionKeys` are co-dependent: One key will be used for each handler.
// The number and order of items in `SessionHandler` *MUST* be the same number and order of keys in
// `SessionKeys`.
// TODO: Introduce some structure to tie these together to make it a bit less of a footgun. This
// should be easy, since OneSessionHandler trait provides the `Key` as an associated type. #2858
parameter_types! {
    pub const DisabledValidatorsThreshold: Perbill = Perbill::from_percent(17);
}

impl session::Trait for Runtime {
    type OnSessionEnding = Staking;
    type SessionHandler = SessionHandlers;
    type ShouldEndSession = Babe;
    type Event = Event;
    type Keys = SessionKeys;
    type ValidatorId = AccountId;
    type ValidatorIdOf = staking::StashOf<Self>;
    type SelectInitialValidators = Staking;
    type DisabledValidatorsThreshold = DisabledValidatorsThreshold;
}

impl session::historical::Trait for Runtime {
    type FullIdentification = staking::Exposure<AccountId, Balance>;
    type FullIdentificationOf = staking::ExposureOf<Runtime>;
}

srml_staking_reward_curve::build! {
    const REWARD_CURVE: PiecewiseLinear<'static> = curve!(
        min_inflation: 0_025_000,
        max_inflation: 0_300_000,
        ideal_stake: 0_300_000,
        falloff: 0_050_000,
        max_piece_count: 100,
        test_precision: 0_005_000,
    );
}

parameter_types! {
    pub const SessionsPerEra: sr_staking_primitives::SessionIndex = 6;
    pub const BondingDuration: staking::EraIndex = 24;
    pub const RewardCurve: &'static PiecewiseLinear<'static> = &REWARD_CURVE;
}

impl staking::Trait for Runtime {
    type Currency = Balances;
    type Time = Timestamp;
    type CurrencyToVote = common::currency::CurrencyToVoteHandler;
    type RewardRemainder = ();
    type Event = Event;
    type Slash = (); // where to send the slashed funds.
    type Reward = (); // rewards are minted from the void
    type SessionsPerEra = SessionsPerEra;
    type BondingDuration = BondingDuration;
    type SessionInterface = Self;
    type RewardCurve = RewardCurve;
}

type SubmitTransaction = TransactionSubmitter<ImOnlineId, Runtime, UncheckedExtrinsic>;

parameter_types! {
    pub const SessionDuration: BlockNumber = EPOCH_DURATION_IN_SLOTS as _;
}

impl im_online::Trait for Runtime {
    type AuthorityId = ImOnlineId;
    type Call = Call;
    type Event = Event;
    type SubmitTransaction = SubmitTransaction;
    type ReportUnresponsiveness = Offences;
    type SessionDuration = SessionDuration;
}

impl offences::Trait for Runtime {
    type Event = Event;
    type IdentificationTuple = session::historical::IdentificationTuple<Self>;
    type OnOffenceHandler = Staking;
}

impl authority_discovery::Trait for Runtime {
    type AuthorityId = BabeId;
}

parameter_types! {
    pub const WindowSize: BlockNumber = 101;
    pub const ReportLatency: BlockNumber = 1000;
}

impl finality_tracker::Trait for Runtime {
    type OnFinalizationStalled = Grandpa;
    type WindowSize = WindowSize;
    type ReportLatency = ReportLatency;
}

pub use forum;
pub use governance::election_params::ElectionParameters;
use governance::{council, election};
use membership::members;
use storage::{data_directory, data_object_storage_registry, data_object_type_registry};
pub use versioned_store;

pub use content_working_group as content_wg;
mod migration;
use roles::actors;

/// Alias for ContentId, used in various places.
pub type ContentId = primitives::H256;

impl versioned_store::Trait for Runtime {
    type Event = Event;
}

impl versioned_store_permissions::Trait for Runtime {
    type Credential = Credential;
    type CredentialChecker = (ContentWorkingGroupCredentials, SudoKeyHasAllCredentials);
    type CreateClassPermissionsChecker = ContentLeadOrSudoKeyCanCreateClasses;
}

// Credential Checker that gives the sudo key holder all credentials
pub struct SudoKeyHasAllCredentials {}
impl versioned_store_permissions::CredentialChecker<Runtime> for SudoKeyHasAllCredentials {
    fn account_has_credential(
        account: &AccountId,
        _credential: <Runtime as versioned_store_permissions::Trait>::Credential,
    ) -> bool {
        <sudo::Module<Runtime>>::key() == *account
    }
}

parameter_types! {
    pub const CurrentLeadCredential: Credential = 0;
    pub const AnyActiveCuratorCredential: Credential = 1;
    pub const AnyActiveChannelOwnerCredential: Credential = 2;
    pub const PrincipalIdMappingStartsAtCredential: Credential = 1000;
}

pub struct ContentWorkingGroupCredentials {}
impl versioned_store_permissions::CredentialChecker<Runtime> for ContentWorkingGroupCredentials {
    fn account_has_credential(
        account: &AccountId,
        credential: <Runtime as versioned_store_permissions::Trait>::Credential,
    ) -> bool {
        match credential {
            // Credentials from 0..999 represents groups or more complex requirements
            // Current Lead if set
            credential if credential == CurrentLeadCredential::get() => {
                match <content_wg::Module<Runtime>>::ensure_lead_is_set() {
                    Ok((_, lead)) => lead.role_account == *account,
                    _ => false,
                }
            }
            // Any Active Curator
            credential if credential == AnyActiveCuratorCredential::get() => {
                // Look for a Curator with a matching role account
                for (_principal_id, principal) in <content_wg::PrincipalById<Runtime>>::enumerate()
                {
                    if let content_wg::Principal::Curator(curator_id) = principal {
                        let curator = <content_wg::CuratorById<Runtime>>::get(curator_id);
                        if curator.role_account == *account
                            && curator.stage == content_wg::CuratorRoleStage::Active
                        {
                            return true;
                        }
                    }
                }

                false
            }
            // Any Active Channel Owner
            credential if credential == AnyActiveChannelOwnerCredential::get() => {
                // Look for a ChannelOwner with a matching role account
                for (_principal_id, principal) in <content_wg::PrincipalById<Runtime>>::enumerate()
                {
                    if let content_wg::Principal::ChannelOwner(channel_id) = principal {
                        let channel = <content_wg::ChannelById<Runtime>>::get(channel_id);
                        if channel.role_account == *account {
                            return true; // should we also take publishing_status/curation_status into account ?
                        }
                    }
                }

                false
            }
            // mapping to workging group principal id
            n if n >= PrincipalIdMappingStartsAtCredential::get() => {
                <content_wg::Module<Runtime>>::account_has_credential(
                    account,
                    n - PrincipalIdMappingStartsAtCredential::get(),
                )
            }
            _ => false,
        }
    }
}

// Allow sudo key holder permission to create classes
pub struct SudoKeyCanCreateClasses {}
impl versioned_store_permissions::CreateClassPermissionsChecker<Runtime>
    for SudoKeyCanCreateClasses
{
    fn account_can_create_class_permissions(account: &AccountId) -> bool {
        <sudo::Module<Runtime>>::key() == *account
    }
}

pub struct ContentLeadOrSudoKeyCanCreateClasses {}
impl versioned_store_permissions::CreateClassPermissionsChecker<Runtime>
    for ContentLeadOrSudoKeyCanCreateClasses
{
    fn account_can_create_class_permissions(account: &AccountId) -> bool {
        ContentLeadCanCreateClasses::account_can_create_class_permissions(account)
            || SudoKeyCanCreateClasses::account_can_create_class_permissions(account)
    }
}

// Allow content working group lead to create classes in content directory
pub struct ContentLeadCanCreateClasses {}
impl versioned_store_permissions::CreateClassPermissionsChecker<Runtime>
    for ContentLeadCanCreateClasses
{
    fn account_can_create_class_permissions(account: &AccountId) -> bool {
        // get current lead id
        let maybe_current_lead_id = content_wg::CurrentLeadId::<Runtime>::get();
        if let Some(lead_id) = maybe_current_lead_id {
            let lead = content_wg::LeadById::<Runtime>::get(lead_id);
            lead.role_account == *account
        } else {
            false
        }
    }
}

impl hiring::Trait for Runtime {
    type OpeningId = u64;
    type ApplicationId = u64;
    type ApplicationDeactivatedHandler = (); // TODO - what needs to happen?
    type StakeHandlerProvider = hiring::Module<Self>;
}

impl minting::Trait for Runtime {
    type Currency = <Self as common::currency::GovernanceCurrency>::Currency;
    type MintId = u64;
}

impl recurringrewards::Trait for Runtime {
    type PayoutStatusHandler = (); // TODO - deal with successful and failed payouts
    type RecipientId = u64;
    type RewardRelationshipId = u64;
}

parameter_types! {
    pub const StakePoolId: [u8; 8] = *b"joystake";
}

impl stake::Trait for Runtime {
    type Currency = <Self as common::currency::GovernanceCurrency>::Currency;
    type StakePoolId = StakePoolId;
    type StakingEventsHandler = (
        ContentWorkingGroupStakingEventHandler,
        crate::integration::proposals::StakingEventsHandler<Self>,
    );
    type StakeId = u64;
    type SlashId = u64;
}

pub struct ContentWorkingGroupStakingEventHandler {}
impl stake::StakingEventsHandler<Runtime> for ContentWorkingGroupStakingEventHandler {
    fn unstaked(
        stake_id: &<Runtime as stake::Trait>::StakeId,
        _unstaked_amount: stake::BalanceOf<Runtime>,
        remaining_imbalance: stake::NegativeImbalance<Runtime>,
    ) -> stake::NegativeImbalance<Runtime> {
        if !hiring::ApplicationIdByStakingId::<Runtime>::exists(stake_id) {
            // Stake not related to a staked role managed by the hiring module
            return remaining_imbalance;
        }

        let application_id = hiring::ApplicationIdByStakingId::<Runtime>::get(stake_id);

        if !content_wg::CuratorApplicationById::<Runtime>::exists(application_id) {
            // Stake not for a Curator
            return remaining_imbalance;
        }

        // Notify the Hiring module - is there a potential re-entrancy bug if
        // instant unstaking is occuring?
        hiring::Module::<Runtime>::unstaked(*stake_id);

        // Only notify working group module if non instantaneous unstaking occured
        if content_wg::UnstakerByStakeId::<Runtime>::exists(stake_id) {
            content_wg::Module::<Runtime>::unstaked(*stake_id);
        }

        // Determine member id of the curator
        let curator_application =
            content_wg::CuratorApplicationById::<Runtime>::get(application_id);
        let member_id = curator_application.member_id;

        // get member's profile
        let member_profile = membership::members::MemberProfile::<Runtime>::get(member_id).unwrap();

        // deposit funds to member's root_account
        // The application doesn't recorded the original source_account from which staked funds were
        // provided, so we don't really have another option at the moment.
        <Runtime as stake::Trait>::Currency::resolve_creating(
            &member_profile.root_account,
            remaining_imbalance,
        );

        stake::NegativeImbalance::<Runtime>::zero()
    }

    // Handler for slashing event
    fn slashed(
        _id: &<Runtime as stake::Trait>::StakeId,
        _slash_id: Option<<Runtime as stake::Trait>::SlashId>,
        _slashed_amount: stake::BalanceOf<Runtime>,
        _remaining_stake: stake::BalanceOf<Runtime>,
        remaining_imbalance: stake::NegativeImbalance<Runtime>,
    ) -> stake::NegativeImbalance<Runtime> {
        // Check if the stake is associated with a hired curator or applicant
        // if their stake goes below minimum required for the role,
        // they should get deactivated.
        // Since we don't currently implement any slash initiation in working group,
        // there is nothing to do for now.

        // Not interested in transfering the slashed amount anywhere for now,
        // so return it to next handler.
        remaining_imbalance
    }
}

impl content_wg::Trait for Runtime {
    type Event = Event;
}

impl common::currency::GovernanceCurrency for Runtime {
    type Currency = balances::Module<Self>;
}

impl governance::election::Trait for Runtime {
    type Event = Event;
    type CouncilElected = (Council, integration::proposals::CouncilElectedHandler);
}

impl governance::council::Trait for Runtime {
    type Event = Event;
    type CouncilTermEnded = (CouncilElection,);
}

impl memo::Trait for Runtime {
    type Event = Event;
}

impl storage::data_object_type_registry::Trait for Runtime {
    type Event = Event;
    type DataObjectTypeId = u64;
}

impl storage::data_directory::Trait for Runtime {
    type Event = Event;
    type ContentId = ContentId;
    type StorageProviderHelper = integration::storage::StorageProviderHelper;
    type IsActiveDataObjectType = DataObjectTypeRegistry;
    type MemberOriginValidator = MembershipOriginValidator<Self>;
}

impl storage::data_object_storage_registry::Trait for Runtime {
    type Event = Event;
    type DataObjectStorageRelationshipId = u64;
    type ContentIdExists = DataDirectory;
}

impl members::Trait for Runtime {
    type Event = Event;
    type MemberId = u64;
    type PaidTermId = u64;
    type SubscriptionId = u64;
    type ActorId = ActorId;
    type InitialMembersBalance = InitialMembersBalance;
}

/*
 * Forum module integration
 *
 * ForumUserRegistry could have been implemented directly on
 * the membership module, and likewise ForumUser on Profile,
 * however this approach is more loosley coupled.
 *
 * Further exploration required to decide what the long
 * run convention should be.
 */

/// Shim registry which will proxy ForumUserRegistry behaviour to the members module
pub struct ShimMembershipRegistry {}

impl forum::ForumUserRegistry<AccountId> for ShimMembershipRegistry {
    fn get_forum_user(id: &AccountId) -> Option<forum::ForumUser<AccountId>> {
        if members::Module::<Runtime>::is_member_account(id) {
            // For now we don't retreive the members profile since it is not used for anything,
            // but in the future we may need it to read out more
            // information possibly required to construct a
            // ForumUser.

            // Now convert member profile to a forum user
            Some(forum::ForumUser { id: id.clone() })
        } else {
            None
        }
    }
}

impl forum::Trait for Runtime {
    type Event = Event;
    type MembershipRegistry = ShimMembershipRegistry;
    type EnsureForumLeader = bureaucracy::Module<Runtime, bureaucracy::Instance1>;
    type ThreadId = ThreadId;
    type PostId = PostId;
}

impl migration::Trait for Runtime {
    type Event = Event;
}

// Forum bureaucracy
impl bureaucracy::Trait<bureaucracy::Instance1> for Runtime {
    type Event = Event;
}

<<<<<<< HEAD
=======
// Storage working group bureaucracy
impl bureaucracy::Trait<bureaucracy::Instance2> for Runtime {
    type Event = Event;
}

>>>>>>> 4eb10c32
impl actors::Trait for Runtime {
    type Event = Event;
    type OnActorRemoved = ();
}

//TODO: SWG -  remove with roles module deletion
impl actors::ActorRemoved<Runtime> for () {
    fn actor_removed(_: &AccountId) {}
}

impl service_discovery::Trait for Runtime {
    type Event = Event;
}

parameter_types! {
    pub const ProposalCancellationFee: u64 = 10000;
    pub const ProposalRejectionFee: u64 = 5000;
    pub const ProposalTitleMaxLength: u32 = 40;
    pub const ProposalDescriptionMaxLength: u32 = 3000;
    pub const ProposalMaxActiveProposalLimit: u32 = 5;
}

impl proposals_engine::Trait for Runtime {
    type Event = Event;
    type ProposerOriginValidator = MembershipOriginValidator<Self>;
    type VoterOriginValidator = CouncilManager<Self>;
    type TotalVotersCounter = CouncilManager<Self>;
    type ProposalId = u32;
    type StakeHandlerProvider = proposals_engine::DefaultStakeHandlerProvider;
    type CancellationFee = ProposalCancellationFee;
    type RejectionFee = ProposalRejectionFee;
    type TitleMaxLength = ProposalTitleMaxLength;
    type DescriptionMaxLength = ProposalDescriptionMaxLength;
    type MaxActiveProposalLimit = ProposalMaxActiveProposalLimit;
    type DispatchableCallCode = Call;
}
impl Default for Call {
    fn default() -> Self {
        panic!("shouldn't call default for Call");
    }
}

parameter_types! {
    pub const ProposalMaxPostEditionNumber: u32 = 0; // post update is disabled
    pub const ProposalMaxThreadInARowNumber: u32 = 100_000; // will not be used
    pub const ProposalThreadTitleLengthLimit: u32 = 40;
    pub const ProposalPostLengthLimit: u32 = 1000;
}

impl proposals_discussion::Trait for Runtime {
    type Event = Event;
    type PostAuthorOriginValidator = MembershipOriginValidator<Self>;
    type ThreadId = ThreadId;
    type PostId = PostId;
    type MaxPostEditionNumber = ProposalMaxPostEditionNumber;
    type ThreadTitleLengthLimit = ProposalThreadTitleLengthLimit;
    type PostLengthLimit = ProposalPostLengthLimit;
    type MaxThreadInARowNumber = ProposalMaxThreadInARowNumber;
}

parameter_types! {
    pub const TextProposalMaxLength: u32 = 5_000;
    pub const RuntimeUpgradeWasmProposalMaxLength: u32 = 2_000_000;
}

impl proposals_codex::Trait for Runtime {
    type MembershipOriginValidator = MembershipOriginValidator<Self>;
    type TextProposalMaxLength = TextProposalMaxLength;
    type RuntimeUpgradeWasmProposalMaxLength = RuntimeUpgradeWasmProposalMaxLength;
    type ProposalEncoder = ExtrinsicProposalEncoder;
}

construct_runtime!(
    pub enum Runtime where
        Block = Block,
        NodeBlock = opaque::Block,
        UncheckedExtrinsic = UncheckedExtrinsic
    {
        // Substrate
        System: system::{Module, Call, Storage, Config, Event},
        Babe: babe::{Module, Call, Storage, Config, Inherent(Timestamp)},
        Timestamp: timestamp::{Module, Call, Storage, Inherent},
        Authorship: authorship::{Module, Call, Storage, Inherent},
        Indices: indices,
        Balances: balances,
        TransactionPayment: transaction_payment::{Module, Storage},
        Staking: staking::{default, OfflineWorker},
        Session: session::{Module, Call, Storage, Event, Config<T>},
        FinalityTracker: finality_tracker::{Module, Call, Inherent},
        Grandpa: grandpa::{Module, Call, Storage, Config, Event},
        ImOnline: im_online::{Module, Call, Storage, Event<T>, ValidateUnsigned, Config<T>},
        AuthorityDiscovery: authority_discovery::{Module, Call, Config<T>},
        Offences: offences::{Module, Call, Storage, Event},
        RandomnessCollectiveFlip: randomness_collective_flip::{Module, Call, Storage},
        Sudo: sudo,
        // Joystream
        Migration: migration::{Module, Call, Storage, Event<T>, Config},
        CouncilElection: election::{Module, Call, Storage, Event<T>, Config<T>},
        Council: council::{Module, Call, Storage, Event<T>, Config<T>},
        Memo: memo::{Module, Call, Storage, Event<T>},
        Members: members::{Module, Call, Storage, Event<T>, Config<T>},
        Forum: forum::{Module, Call, Storage, Event<T>, Config<T>},
        Actors: actors::{Module, Call, Storage, Event<T>, Config},
        VersionedStore: versioned_store::{Module, Call, Storage, Event<T>, Config},
        VersionedStorePermissions: versioned_store_permissions::{Module, Call, Storage},
        Stake: stake::{Module, Call, Storage},
        Minting: minting::{Module, Call, Storage},
        RecurringRewards: recurringrewards::{Module, Call, Storage},
        Hiring: hiring::{Module, Call, Storage},
        ContentWorkingGroup: content_wg::{Module, Call, Storage, Event<T>, Config<T>},
        // --- Storage
        DataObjectTypeRegistry: data_object_type_registry::{Module, Call, Storage, Event<T>, Config<T>},
        DataDirectory: data_directory::{Module, Call, Storage, Event<T>},
        DataObjectStorageRegistry: data_object_storage_registry::{Module, Call, Storage, Event<T>, Config<T>},
        Discovery: service_discovery::{Module, Call, Storage, Event<T>},
        // --- Proposals
        ProposalsEngine: proposals_engine::{Module, Call, Storage, Event<T>},
        ProposalsDiscussion: proposals_discussion::{Module, Call, Storage, Event<T>},
        ProposalsCodex: proposals_codex::{Module, Call, Storage, Error, Config<T>},
<<<<<<< HEAD
        // ---
        ForumBureaucracy: bureaucracy::<Instance1>::{Module, Call, Storage, Event<T>},
=======
        // --- Bureaucracy
        ForumBureaucracy: bureaucracy::<Instance1>::{Module, Call, Storage, Event<T>},
        StorageBureaucracy: bureaucracy::<Instance2>::{Module, Call, Storage, Event<T>},
>>>>>>> 4eb10c32
    }
);

/// The address format for describing accounts.
pub type Address = <Indices as StaticLookup>::Source;
/// Block header type as expected by this runtime.
pub type Header = generic::Header<BlockNumber, BlakeTwo256>;
/// Block type as expected by this runtime.
pub type Block = generic::Block<Header, UncheckedExtrinsic>;
/// A Block signed with a Justification
pub type SignedBlock = generic::SignedBlock<Block>;
/// BlockId type as expected by this runtime.
pub type BlockId = generic::BlockId<Block>;
/// The SignedExtension to the basic transaction logic.
pub type SignedExtra = (
    system::CheckVersion<Runtime>,
    system::CheckGenesis<Runtime>,
    system::CheckEra<Runtime>,
    system::CheckNonce<Runtime>,
    system::CheckWeight<Runtime>,
    transaction_payment::ChargeTransactionPayment<Runtime>,
);
/// Unchecked extrinsic type as expected by this runtime.
pub type UncheckedExtrinsic = generic::UncheckedExtrinsic<Address, Call, Signature, SignedExtra>;
/// Extrinsic type that has already been checked.
pub type CheckedExtrinsic = generic::CheckedExtrinsic<AccountId, Call, SignedExtra>;
/// Executive: handles dispatch to the various modules.
pub type Executive =
    executive::Executive<Runtime, Block, system::ChainContext<Runtime>, Runtime, AllModules>;

impl_runtime_apis! {
    impl client_api::Core<Block> for Runtime {
        fn version() -> RuntimeVersion {
            VERSION
        }

        fn execute_block(block: Block) {
            Executive::execute_block(block)
        }

        fn initialize_block(header: &<Block as BlockT>::Header) {
            Executive::initialize_block(header)
        }
    }

    impl client_api::Metadata<Block> for Runtime {
        fn metadata() -> OpaqueMetadata {
            Runtime::metadata().into()
        }
    }

    impl block_builder_api::BlockBuilder<Block> for Runtime {
        fn apply_extrinsic(extrinsic: <Block as BlockT>::Extrinsic) -> ApplyResult {
            Executive::apply_extrinsic(extrinsic)
        }

        fn finalize_block() -> <Block as BlockT>::Header {
            Executive::finalize_block()
        }

        fn inherent_extrinsics(data: InherentData) -> Vec<<Block as BlockT>::Extrinsic> {
            data.create_extrinsics()
        }

        fn check_inherents(block: Block, data: InherentData) -> CheckInherentsResult {
            data.check_extrinsics(&block)
        }

        fn random_seed() -> <Block as BlockT>::Hash {
            RandomnessCollectiveFlip::random_seed()
        }
    }

    impl client_api::TaggedTransactionQueue<Block> for Runtime {
        fn validate_transaction(tx: <Block as BlockT>::Extrinsic) -> TransactionValidity {
            Executive::validate_transaction(tx)
        }
    }

    impl offchain_primitives::OffchainWorkerApi<Block> for Runtime {
        fn offchain_worker(number: NumberFor<Block>) {
            Executive::offchain_worker(number)
        }
    }

    impl fg_primitives::GrandpaApi<Block> for Runtime {
        fn grandpa_authorities() -> Vec<(GrandpaId, GrandpaWeight)> {
            Grandpa::grandpa_authorities()
        }
    }

    impl babe_primitives::BabeApi<Block> for Runtime {
        fn configuration() -> babe_primitives::BabeConfiguration {
            // The choice of `c` parameter (where `1 - c` represents the
            // probability of a slot being empty), is done in accordance to the
            // slot duration and expected target block time, for safely
            // resisting network delays of maximum two seconds.
            // <https://research.web3.foundation/en/latest/polkadot/BABE/Babe/#6-practical-results>
            babe_primitives::BabeConfiguration {
                slot_duration: Babe::slot_duration(),
                epoch_length: EpochDuration::get(),
                c: PRIMARY_PROBABILITY,
                genesis_authorities: Babe::authorities(),
                randomness: Babe::randomness(),
                secondary_slots: true,
            }
        }
    }

    impl authority_discovery_primitives::AuthorityDiscoveryApi<Block> for Runtime {
        fn authorities() -> Vec<EncodedAuthorityId> {
            AuthorityDiscovery::authorities().into_iter()
                .map(|id| id.encode())
                .map(EncodedAuthorityId)
                .collect()
        }

        fn sign(payload: &Vec<u8>) -> Option<(EncodedSignature, EncodedAuthorityId)> {
              AuthorityDiscovery::sign(payload).map(|(sig, id)| {
            (EncodedSignature(sig.encode()), EncodedAuthorityId(id.encode()))
        })
        }

        fn verify(payload: &Vec<u8>, signature: &EncodedSignature, authority_id: &EncodedAuthorityId) -> bool {
            let signature = match BabeSignature::decode(&mut &signature.0[..]) {
                Ok(s) => s,
                _ => return false,
            };

            let authority_id = match BabeId::decode(&mut &authority_id.0[..]) {
                Ok(id) => id,
                _ => return false,
            };

            AuthorityDiscovery::verify(payload, signature, authority_id)
        }
    }

    impl system_rpc_runtime_api::AccountNonceApi<Block, AccountId, Index> for Runtime {
        fn account_nonce(account: AccountId) -> Index {
            System::account_nonce(account)
        }
    }

    impl substrate_session::SessionKeys<Block> for Runtime {
        fn generate_session_keys(seed: Option<Vec<u8>>) -> Vec<u8> {
            let seed = seed.as_ref().map(|s| rstd::str::from_utf8(&s).expect("Seed is an utf8 string"));
            opaque::SessionKeys::generate(seed)
        }
    }
}<|MERGE_RESOLUTION|>--- conflicted
+++ resolved
@@ -760,14 +760,11 @@
     type Event = Event;
 }
 
-<<<<<<< HEAD
-=======
 // Storage working group bureaucracy
 impl bureaucracy::Trait<bureaucracy::Instance2> for Runtime {
     type Event = Event;
 }
 
->>>>>>> 4eb10c32
 impl actors::Trait for Runtime {
     type Event = Event;
     type OnActorRemoved = ();
@@ -887,14 +884,9 @@
         ProposalsEngine: proposals_engine::{Module, Call, Storage, Event<T>},
         ProposalsDiscussion: proposals_discussion::{Module, Call, Storage, Event<T>},
         ProposalsCodex: proposals_codex::{Module, Call, Storage, Error, Config<T>},
-<<<<<<< HEAD
-        // ---
-        ForumBureaucracy: bureaucracy::<Instance1>::{Module, Call, Storage, Event<T>},
-=======
         // --- Bureaucracy
         ForumBureaucracy: bureaucracy::<Instance1>::{Module, Call, Storage, Event<T>},
         StorageBureaucracy: bureaucracy::<Instance2>::{Module, Call, Storage, Event<T>},
->>>>>>> 4eb10c32
     }
 );
 
