--- conflicted
+++ resolved
@@ -453,8 +453,6 @@
     type WorkingGroup = ContentDirectoryWorkingGroup;
 }
 
-<<<<<<< HEAD
-=======
 impl content_directory::ActorAuthenticator for Runtime {
     type CuratorGroupId = u64;
 
@@ -466,7 +464,6 @@
     }
 }
 
->>>>>>> 3eaecb10
 // The referendum instance alias.
 pub type ReferendumInstance = referendum::Instance1;
 pub type ReferendumModule = referendum::Module<Runtime, ReferendumInstance>;
@@ -509,11 +506,8 @@
 
     type MinimumStake = MinimumVotingStake;
 
-<<<<<<< HEAD
-=======
     type WeightInfo = weights::referendum::WeightInfo;
 
->>>>>>> 3eaecb10
     fn calculate_vote_power(
         _account_id: &<Self as frame_system::Trait>::AccountId,
         stake: &BalanceReferendum<Self, ReferendumInstance>,
@@ -575,11 +569,8 @@
     type BudgetRefillAmount = BudgetRefillAmount;
     type BudgetRefillPeriod = BudgetRefillPeriod;
 
-<<<<<<< HEAD
-=======
     type WeightInfo = weights::council::WeightInfo;
 
->>>>>>> 3eaecb10
     fn is_council_member_account(
         membership_id: &Self::MemberId,
         account_id: &<Self as frame_system::Trait>::AccountId,
@@ -661,51 +652,17 @@
     type MaxPollAlternativesNumber = MaxPollAlternativesNumber;
 }
 
-<<<<<<< HEAD
-// Alias for forum working group
-type ForumGroup<T> = working_group::Module<T, ForumWorkingGroupInstance>;
-
 impl forum::Trait for Runtime {
     type Event = Event;
-    //type MembershipRegistry = ShimMembershipRegistry;
     type ThreadId = ThreadId;
     type PostId = PostId;
     type ForumUserId = ForumUserId;
-    type ModeratorId = ModeratorId;
-=======
-impl forum::Trait for Runtime {
-    type Event = Event;
-    type ThreadId = ThreadId;
-    type PostId = PostId;
-    type ForumUserId = ForumUserId;
->>>>>>> 3eaecb10
     type CategoryId = u64;
     type PostReactionId = u64;
     type MaxCategoryDepth = MaxCategoryDepth;
 
     type MapLimits = MapLimits;
 
-<<<<<<< HEAD
-    fn is_lead(_account_id: &AccountId) -> bool {
-        // get current lead id
-        let maybe_current_lead_id = ForumGroup::<Runtime>::current_lead();
-        if let Some(ref current_lead_id) = maybe_current_lead_id {
-            if let Ok(worker) = working_group::ensure_worker_exists::<
-                Runtime,
-                ForumWorkingGroupInstance,
-            >(current_lead_id)
-            {
-                *_account_id == worker.role_account_id
-            } else {
-                false
-            }
-        } else {
-            false
-        }
-    }
-
-=======
->>>>>>> 3eaecb10
     fn is_forum_member(_account_id: &Self::AccountId, _forum_user_id: &Self::ForumUserId) -> bool {
         membership::Module::<Runtime>::ensure_is_controller_account_for_member(
             _forum_user_id,
@@ -714,27 +671,11 @@
         .is_ok()
     }
 
-<<<<<<< HEAD
-    fn is_moderator(_account_id: &Self::AccountId, _moderator_id: &Self::ModeratorId) -> bool {
-        if let Ok(worker) =
-            working_group::ensure_worker_exists::<Runtime, ForumWorkingGroupInstance>(_moderator_id)
-        {
-            *_account_id == worker.role_account_id
-        } else {
-            false
-        }
-    }
-
     fn calculate_hash(text: &[u8]) -> Self::Hash {
         Self::Hash::from_slice(text)
     }
-=======
-    fn calculate_hash(text: &[u8]) -> Self::Hash {
-        Self::Hash::from_slice(text)
-    }
 
     type WorkingGroup = ForumWorkingGroup;
->>>>>>> 3eaecb10
 }
 
 impl LockComparator<<Runtime as pallet_balances::Trait>::Balance> for Runtime {
@@ -749,7 +690,7 @@
 pub type ForumWorkingGroupInstance = working_group::Instance1;
 
 // The storage working group instance alias.
-pub type StorageWorkingGroupInstance = storage::StorageWorkingGroupInstance;
+pub type StorageWorkingGroupInstance = working_group::Instance2;
 
 // The content directory working group instance alias.
 pub type ContentDirectoryWorkingGroupInstance = working_group::Instance3;
@@ -909,10 +850,6 @@
 
 /// Forum identifiers for user, moderator and category
 pub type ForumUserId = u64;
-<<<<<<< HEAD
-pub type ModeratorId = u64;
-=======
->>>>>>> 3eaecb10
 pub type CategoryId = u64;
 
 /// Opaque types. These are used by the CLI to instantiate machinery that don't need to know
