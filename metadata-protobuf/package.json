--- conflicted
+++ resolved
@@ -41,12 +41,8 @@
     "long": "^4.0.0",
     "@types/long": "^4.0.1",
     "i18n-iso-countries": "^6.8.0",
-<<<<<<< HEAD
     "iso-639-1": "^2.1.9",
     "protobufjs": "^6.11.2"
-=======
-    "iso-639-1": "^2.1.9"
->>>>>>> ad57b220
   },
   "devDependencies": {
     "@types/chai": "^4.2.11",
