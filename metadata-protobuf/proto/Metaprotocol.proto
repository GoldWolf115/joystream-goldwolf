syntax = "proto2";

// reacting, unreacting, and changing reaction to video
message ReactVideo {
    // ID of the video to react
    required uint64 video_id = 1;

    // The enum must be wrapped inside "message", otherwide it breaks protobufjs
    // Reacting again with the same message option will cancel the previous reaction
    enum Reaction {
        LIKE = 0;
        UNLIKE = 1;
    }

    // Selected reaction
    required Reaction reaction = 2;
}

// reacting, unreacting to a comment
message ReactComment {
    // ID of the comment to react
    required string comment_id = 1;

    // ID of the selected reaction
    required uint32 reaction_id = 2;
}

// create comment
message CreateComment {
    // ID of the video
    required uint64 video_id = 1;

    // ID of comment member wants to reply (empty if new comment is parent comment)
    optional string parent_comment_id = 2;

    // Comment text
    required string body = 3;
}

// edit comment by author
message EditComment {
    // ID of the comment whose text is being edited
    required string comment_id = 1;

    // New comment body
    required string new_body = 2;
}

// delete comment by author
message DeleteComment {
    // ID of the comment which will be deleted
    required string comment_id = 1;
}

// pin comment on a video by channel owner
message PinOrUnpinComment {
    // ID of the video
    required uint64 video_id = 1;

    // ID of the comment which will be pinned
    required string comment_id = 2;

    enum Option {
        PIN = 0; // Pin comment on video (nothing happens if comment is already pinned)
        UNPIN = 1; // Unpin comment from video (nothing happens if comment is already unpinned)
    }

    // Selected option to pin or unpin comment from channel
    required Option option = 3;
}


// delete comment by moderator or channel owner;
message ModerateComment {
    // ID of comment that will be deleted by moderator
    required string comment_id = 1;

    // why moderator wants to delete this comment
    required string rationale = 2;
}

message BanOrUnbanMemberFromChannel {
    // ID of the member that channel owner wants to ban from participating on any video.
    required uint64 member_id = 1;

    enum Option {
        BAN = 0; // Ban member (nothing happens if member is already banned)
        UNBAN = 1; // Unban member (nothing happens if member is already unbanned)
    }

    // Selected option to ban or unban member from the channel
    required Option option = 2;
}

// Enable or disable reactions on a single video
message VideoReactionsPreference {
    // ID of the video
    required uint64 video_id = 1;


    enum Option {
        ENABLE = 0; // Enable reactions (nothing happens if they are already enabled)
        DISABLE = 1; // Disable reactions (nothing happens if they are already disabled)
    }

    // Selected option to enable or disable comment section
    required Option option = 2;
}

message CreateVideoCategory {
    required string name = 1;
    optional string description = 2;
    optional string parent_category_id = 3;
}

message MakeChannelPayment {
    // Reason why payment is being made
    optional string rationale = 1;

    // Context of payment, if it is being made for channel or specific video.
    // default is assumed to be `channel` if no conext provided
    oneof payment_context {
        uint64 video_id = 2;
        // Other possible contexts, e.g. playlist etc.
    }
}

message AppMetadata {
    // Url where user can read more about the project or company for this app
    optional string website_url = 2;
    // Url to the app
    optional string use_uri = 3;
    optional string small_icon = 4;
    optional string medium_icon = 5;
    optional string big_icon = 6;
    // Tagline for the app
    optional string one_liner = 7;
    optional string description = 8;
    optional string terms_of_service = 9;
    optional string auth_key = 10;
    // List of platforms on which the app will be available, e.g. [mobile, web, native]
    repeated string platforms = 11;
    // E.g messaging, adult
    optional string category = 12;
  }

message CreateApp {
    required string name = 1;
    optional AppMetadata app_metadata = 2;
}
message UpdateApp {
    required string app_id = 1;
    optional AppMetadata app_metadata = 2;
}

message MemberRemarked {
    // member_remark extrinsic would emit event containing
    // any one of the following serialized messages
    oneof member_remarked {
        ReactVideo react_video = 1;
        ReactComment react_comment = 2;
        CreateComment create_comment = 3;
        EditComment edit_comment = 4;
        DeleteComment delete_comment = 5;
        CreateVideoCategory create_video_category = 6;
        CreateApp create_app = 7;
        UpdateApp update_app = 8;
<<<<<<< HEAD
        DeleteApp delete_app = 9;
        MakeChannelPayment make_channel_payment = 10;
=======
>>>>>>> 5db2c088
    }
}

message ChannelModeratorRemarked {
    // channel_moderator_remark extrinsic would emit event containing
    // any one of the following serialized messages
    oneof channel_moderator_remarked {
        ModerateComment moderate_comment = 1;
    }
}

message ChannelOwnerRemarked {
    // channel_owner_remark extrinsic would emit event containing
    // any one of the following serialized messages
    oneof channel_owner_remarked {
        PinOrUnpinComment pin_or_unpin_comment = 1;
        BanOrUnbanMemberFromChannel ban_or_unban_member_from_channel = 2;
        VideoReactionsPreference video_reactions_preference = 3;
        ModerateComment moderate_comment = 5;
    }
}<|MERGE_RESOLUTION|>--- conflicted
+++ resolved
@@ -165,11 +165,8 @@
         CreateVideoCategory create_video_category = 6;
         CreateApp create_app = 7;
         UpdateApp update_app = 8;
-<<<<<<< HEAD
-        DeleteApp delete_app = 9;
+        // DeleteApp delete_app = 9;
         MakeChannelPayment make_channel_payment = 10;
-=======
->>>>>>> 5db2c088
     }
 }
 
