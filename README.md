<<<<<<< HEAD
# Joystream webapp
=======
[![polkadotjs](https://img.shields.io/badge/polkadot-js-orange?style=flat-square)](https://polkadot.js.org)
![license](https://img.shields.io/badge/License-Apache%202.0-blue?logo=apache&style=flat-square)
[![npm](https://img.shields.io/npm/v/@polkadot/apps?logo=npm&style=flat-square)](https://www.npmjs.com/package/@polkadot/apps)
[![beta](https://img.shields.io/npm/v/@polkadot/apps/beta?label=beta&logo=npm&style=flat-square)](https://www.npmjs.com/package/@polkadot/apps)
[![maintainability](https://img.shields.io/codeclimate/maintainability-percentage/polkadot-js/apps?logo=code-climate&style=flat-square)](https://codeclimate.com/github/polkadot-js/apps)
>>>>>>> 6fb8916e

A Portal into the Joystream network. Provides a view and interaction layer from a browser.

This can be accessed as a hosted application via [https://sparta.joystream.org/apps/](https://sparta.joystream.org/apps/).

## overview

The repo is split into a number of packages, each representing an application. These are -

- [apps](packages/apps/) This is the main entry point. It handles the selection sidebar and routing to the specific application being displayed.
- [app-accounts](packages/app-accounts/) A basic account management app.
- [app-address-book](packages/app-address-book/) A basic address management app.
<<<<<<< HEAD
=======
- [app-democracy](packages/app-democracy/) A basic voting app, allowing votes on activate proposals and referenda.
>>>>>>> 6fb8916e
- [app-explorer](packages/app-explorer/) A simple block explorer. It only shows the most recent blocks, updating as they become available.
- [app-extrinsics](packages/app-extrinsics/) Submission of extrinsics to a node.
- [app-js](packages/app-js/) An online code editor with [@polkadot-js/api](https://github.com/polkadot-js/api/tree/master/packages/api) access to the currently connected node.
- [app-settings](packages/app-settings/) A basic settings management app, allowing choice of language, node to connect to, and theme
- [app-staking](packages/app-staking/) A basic staking management app, allowing staking and nominations.
- [app-storage](packages/app-storage/) A simple node storage query application. Multiple queries can be queued and updates as new values become available.
- [app-toolbox](packages/app-toolbox/) Submission of raw data to RPC endpoints and utility hashing functions.
- [app-transfer](packages/app-transfer/) A basic account management app, allowing transfer of Units/DOTs between accounts.

In addition the following libraries are also included in the repo. These are to be moved to the [@polkadot/ui](https://github.com/polkadot-js/ui/) repository once it reaches a base level of stability and usability. (At this point with the framework being tested on the apps above, it makes development easier having it close)

- [react-components](packages/react-components/) A reactive (using RxJS) application framework with a number of useful shared components.
- [react-signer](packages/react-signer/) Signer implementation for apps.
- [react-query](packages/react-query) Base components that use the RxJS Observable APIs

## development

Contributions are welcome!

To start off, this repo (along with others in the [@polkadot](https://github.com/polkadot-js/) family) uses yarn workspaces to organise the code. As such, after cloning dependencies _should_ be installed via `yarn`, not via npm, the latter will result in broken dependencies.

To get started -

1. Clone the repo locally, via `git clone https://github.com/joystream/apps <optional local path>`
2. Ensure that you have a recent LTS version of Node.js, for development purposes [Node >=10.13.0](https://nodejs.org/en/) is recommended.
3. Ensure that you have a recent version of Yarn, for development purposes [Yarn >=1.10.1](https://yarnpkg.com/docs/install) is required.
4. Install the dependencies by running `yarn`
5. Ready! Now you can launch the UI (assuming you have a local Polkadot Node running), via `yarn run start`
<<<<<<< HEAD
6. Access the UI via [http://localhost:3000](http://localhost:3000)
=======
6. Access the UI via [http://localhost:3000](http://localhost:3000)

## I want to code around

There is a base template availble [app-123code](packages/app-123code/) that acts as a simple starting point for adding additional apps to the UI. Alternatively if you just want some place where you can write some code, it does the trick.

While it is hidden from the sidebar, it is accessible via [http://127.0.0.1:3000/#/123code](http://127.0.0.1:3000/#/123code)

Be sure to follow the [app-123code/README.md](packages/app-123code/README.md) instructions.

## Docker

You can run a docker container via -

  docker run --rm -it --name polkadot-ui -p 80:80 chevdor/polkadot-ui:latest

To build a docker container containing local changes -

  docker build -t chevdor/polkadot-ui:latest .

When using these Docker commands, you can access the UI via http://localhost:80 (or just http://localhost)
>>>>>>> 6fb8916e
<|MERGE_RESOLUTION|>--- conflicted
+++ resolved
@@ -1,12 +1,4 @@
-<<<<<<< HEAD
 # Joystream webapp
-=======
-[![polkadotjs](https://img.shields.io/badge/polkadot-js-orange?style=flat-square)](https://polkadot.js.org)
-![license](https://img.shields.io/badge/License-Apache%202.0-blue?logo=apache&style=flat-square)
-[![npm](https://img.shields.io/npm/v/@polkadot/apps?logo=npm&style=flat-square)](https://www.npmjs.com/package/@polkadot/apps)
-[![beta](https://img.shields.io/npm/v/@polkadot/apps/beta?label=beta&logo=npm&style=flat-square)](https://www.npmjs.com/package/@polkadot/apps)
-[![maintainability](https://img.shields.io/codeclimate/maintainability-percentage/polkadot-js/apps?logo=code-climate&style=flat-square)](https://codeclimate.com/github/polkadot-js/apps)
->>>>>>> 6fb8916e
 
 A Portal into the Joystream network. Provides a view and interaction layer from a browser.
 
@@ -19,10 +11,6 @@
 - [apps](packages/apps/) This is the main entry point. It handles the selection sidebar and routing to the specific application being displayed.
 - [app-accounts](packages/app-accounts/) A basic account management app.
 - [app-address-book](packages/app-address-book/) A basic address management app.
-<<<<<<< HEAD
-=======
-- [app-democracy](packages/app-democracy/) A basic voting app, allowing votes on activate proposals and referenda.
->>>>>>> 6fb8916e
 - [app-explorer](packages/app-explorer/) A simple block explorer. It only shows the most recent blocks, updating as they become available.
 - [app-extrinsics](packages/app-extrinsics/) Submission of extrinsics to a node.
 - [app-js](packages/app-js/) An online code editor with [@polkadot-js/api](https://github.com/polkadot-js/api/tree/master/packages/api) access to the currently connected node.
@@ -51,28 +39,4 @@
 3. Ensure that you have a recent version of Yarn, for development purposes [Yarn >=1.10.1](https://yarnpkg.com/docs/install) is required.
 4. Install the dependencies by running `yarn`
 5. Ready! Now you can launch the UI (assuming you have a local Polkadot Node running), via `yarn run start`
-<<<<<<< HEAD
-6. Access the UI via [http://localhost:3000](http://localhost:3000)
-=======
-6. Access the UI via [http://localhost:3000](http://localhost:3000)
-
-## I want to code around
-
-There is a base template availble [app-123code](packages/app-123code/) that acts as a simple starting point for adding additional apps to the UI. Alternatively if you just want some place where you can write some code, it does the trick.
-
-While it is hidden from the sidebar, it is accessible via [http://127.0.0.1:3000/#/123code](http://127.0.0.1:3000/#/123code)
-
-Be sure to follow the [app-123code/README.md](packages/app-123code/README.md) instructions.
-
-## Docker
-
-You can run a docker container via -
-
-  docker run --rm -it --name polkadot-ui -p 80:80 chevdor/polkadot-ui:latest
-
-To build a docker container containing local changes -
-
-  docker build -t chevdor/polkadot-ui:latest .
-
-When using these Docker commands, you can access the UI via http://localhost:80 (or just http://localhost)
->>>>>>> 6fb8916e
+6. Access the UI via [http://localhost:3000](http://localhost:3000)