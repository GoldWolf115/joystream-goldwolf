{
  "name": "network-tests",
  "version": "0.1.0",
  "license": "GPL-3.0-only",
  "scripts": {
    "build": "yarn generate:all && tsc --noEmit",
    "test": "./run-tests.sh",
    "run-test-scenario": "./run-test-scenario.sh",
    "node-ts-strict": "node -r ts-node/register --unhandled-rejections=strict",
    "lint": "eslint . --quiet --ext .ts",
    "checks": "tsc --noEmit --pretty && prettier ./ --check && yarn lint",
    "format": "prettier ./ --write",
    "generate:types:graphql": "graphql-codegen",
    "generate:all": "yarn generate:types:graphql"
  },
  "dependencies": {
    "@apollo/client": "^3.2.5",
    "@joystream/distributor-node-client": "^1.0.0",
<<<<<<< HEAD
    "@joystream/types": "^2.0.0",
=======
    "@joystream/types": "^1.0.0",
>>>>>>> 5db2c088
    "@polkadot/api": "8.9.1",
    "@polkadot/keyring": "9.5.1",
    "@types/async-lock": "^1.1.3",
    "@types/bmp-js": "^0.1.0",
    "@types/bn.js": "^5.1.0",
    "@types/lowdb": "^1.0.9",
    "async-lock": "^1.3.1",
    "bmp-js": "^0.1.0",
    "bn.js": "^5.2.1",
    "cross-fetch": "^3.0.6",
    "dotenv": "^8.2.0",
    "fs": "^0.0.1-security",
    "graphql": "^14.7.0",
    "long": "^4.0.0",
    "node-cleanup": "^2.1.2",
    "@joystream/js": "^1.3.0",
    "uuid": "^7.0.3"
  },
  "devDependencies": {
    "@graphql-codegen/cli": "^1.21.4",
    "@graphql-codegen/import-types-preset": "^1.18.1",
    "@graphql-codegen/typescript": "^1.22.0",
    "@graphql-codegen/typescript-document-nodes": "^1.17.11",
    "@graphql-codegen/typescript-operations": "^1.17.16",
    "@types/chai": "^4.2.11",
    "@types/uuid": "^7.0.2",
    "chai": "^4.2.0",
    "prettier": "^2.2.1",
    "ts-node": "^10.2.1",
    "typescript": "^4.4.3"
  },
  "volta": {
    "extends": "../../package.json"
  }
}<|MERGE_RESOLUTION|>--- conflicted
+++ resolved
@@ -16,11 +16,7 @@
   "dependencies": {
     "@apollo/client": "^3.2.5",
     "@joystream/distributor-node-client": "^1.0.0",
-<<<<<<< HEAD
     "@joystream/types": "^2.0.0",
-=======
-    "@joystream/types": "^1.0.0",
->>>>>>> 5db2c088
     "@polkadot/api": "8.9.1",
     "@polkadot/keyring": "9.5.1",
     "@types/async-lock": "^1.1.3",
