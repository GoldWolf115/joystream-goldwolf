--- conflicted
+++ resolved
@@ -1,11 +1,7 @@
 import assignCouncil from '../flows/council/assign'
 import leaderSetup from '../flows/workingGroup/leaderSetup'
-<<<<<<< HEAD
 import mockContentFlow from '../giza/mockContentFlow'
-=======
-import mockContentFlow from '../sumer/mockContentFlow'
-import updateAccountsFlow from '../sumer/updateAllWorkerRoleAccountsFlow'
->>>>>>> f46d0527
+import updateAccountsFlow from '../giza/updateAllWorkerRoleAccountsFlow'
 
 import { scenario } from '../Scenario'
 
@@ -13,25 +9,20 @@
   const COUNCIL_SIZE = 1
   job('Create Council', assignCouncil(COUNCIL_SIZE))
 
-  const contentLead = job('Set Content Lead', leaderSetup.contentIfNotSet)
-
-  const updateWorkerAccounts = job('Update worker accounts', updateAccountsFlow).after(leads)
-
-  // Create some mock content in content directory - without assets or any real metadata
-<<<<<<< HEAD
-  const mockContent = job('Create Mock Content', mockContentFlow).after(contentLead)
-
-  const otherLeads = job('Set WorkingGroup Leads', [
+  const leads = job('Set WorkingGroup Leads', [
+    leaderSetup.contentIfNotSet,
     leaderSetup.storageIfNotSet,
     leaderSetup.distributionIfNotSet,
     leaderSetup.operationsAlphaIfNotSet,
     leaderSetup.operationsBetaIfNotSet,
     leaderSetup.operationsGammaIfNotSet,
   ])
-=======
+
+  const updateWorkerAccounts = job('Update worker accounts', updateAccountsFlow).after(leads)
+
+  // Create some mock content in content directory - without assets or any real metadata
   job('Create Mock Content', mockContentFlow).after(updateWorkerAccounts)
 
   // assign members known accounts?
   // assign council known accounts?
->>>>>>> f46d0527
 })