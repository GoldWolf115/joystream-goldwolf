import createAndUpdateChannel from '../flows/clis/createAndUpdateChannel'
import commentsAndReactions from '../flows/content/commentsAndReactions'
import videoCategories from '../flows/content/videoCategories'
import curatorModerationActions from '../flows/content/curatorModerationActions'
import activeVideoCounters from '../flows/content/activeVideoCounters'
import nftAuctionAndOffers from '../flows/content/nftAuctionAndOffers'
import collaboratorAndCuratorPermissions from '../flows/content/collaboratorAndCuratorPermissions'
import leadOpening from '../flows/working-groups/leadOpening'
import { scenario } from '../Scenario'

// eslint-disable-next-line @typescript-eslint/no-floating-promises
scenario('Content directory', async ({ job }) => {
  const leadSetupJob = job(
    'Set content working group leads',
    leadOpening(true, ['contentWorkingGroup', 'storageWorkingGroup'])
  )
<<<<<<< HEAD

  const channelJob = job('Create and Update Channel with assets', createAndUpdateChannel).requires(leadSetupJob)
  job('nft auction and offers', nftAuctionAndOffers).requires(channelJob)
  job('curator moderation actions', curatorModerationActions).requires(channelJob)
  job('video comments and reactions', commentsAndReactions).after(channelJob)
  job('curators and collaborators permissions', collaboratorAndCuratorPermissions).after(channelJob)
=======
  // following jobs must be run sequentially due to some QN queries that could interfere
  const channelJob = job('Create and Update Channel with assets', createAndUpdateChannel).requires(leadSetupJob)
  const videoCategoriesJob = job('video categories', videoCategories).after(channelJob)
  const videoCountersJob = job('check active video counters', activeVideoCounters).requires(videoCategoriesJob)
  const nftAuctionAndOffersJob = job('nft auction and offers', nftAuctionAndOffers).after(videoCountersJob)
  const curatorModerationActionsJob = job('curator moderation actions', curatorModerationActions).after(
    nftAuctionAndOffersJob
  )
  job('video comments and reactions', commentsAndReactions).after(curatorModerationActionsJob)
>>>>>>> 807fd76a
})<|MERGE_RESOLUTION|>--- conflicted
+++ resolved
@@ -14,14 +14,7 @@
     'Set content working group leads',
     leadOpening(true, ['contentWorkingGroup', 'storageWorkingGroup'])
   )
-<<<<<<< HEAD
 
-  const channelJob = job('Create and Update Channel with assets', createAndUpdateChannel).requires(leadSetupJob)
-  job('nft auction and offers', nftAuctionAndOffers).requires(channelJob)
-  job('curator moderation actions', curatorModerationActions).requires(channelJob)
-  job('video comments and reactions', commentsAndReactions).after(channelJob)
-  job('curators and collaborators permissions', collaboratorAndCuratorPermissions).after(channelJob)
-=======
   // following jobs must be run sequentially due to some QN queries that could interfere
   const channelJob = job('Create and Update Channel with assets', createAndUpdateChannel).requires(leadSetupJob)
   const videoCategoriesJob = job('video categories', videoCategories).after(channelJob)
@@ -30,6 +23,8 @@
   const curatorModerationActionsJob = job('curator moderation actions', curatorModerationActions).after(
     nftAuctionAndOffersJob
   )
-  job('video comments and reactions', commentsAndReactions).after(curatorModerationActionsJob)
->>>>>>> 807fd76a
+  const videoCommentsAndReactionsJob = job('video comments and reactions', commentsAndReactions).after(
+    curatorModerationActionsJob
+  )
+  job('curators and collaborators permissions', collaboratorAndCuratorPermissions).after(videoCommentsAndReactionsJob)
 })