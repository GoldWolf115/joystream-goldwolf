--- conflicted
+++ resolved
@@ -8,9 +8,6 @@
 scenario('Content directory', async ({ job }) => {
   const leadSetupJob = job('Set content working group leads', leadOpening(true, ['contentWorkingGroup']))
   job('nft auction and offers', nftAuctionAndOffers).requires(leadSetupJob)
-<<<<<<< HEAD
   job('curator moderation actions', curatorModerationActions).requires(leadSetupJob)
-=======
   job('video comments and reactions', commentsAndReactions).after(leadSetupJob)
->>>>>>> ad82fc05
 })