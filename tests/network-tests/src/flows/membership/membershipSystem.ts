import { FlowProps } from '../../Flow'
import { SudoUpdateMembershipSystem } from '../../fixtures/membership'

import { extendDebug } from '../../Debugger'
import { FixtureRunner } from '../../Fixture'
import BN from 'bn.js'

export default async function membershipSystem({ api, query, env }: FlowProps): Promise<void> {
  const debug = extendDebug('flow:membership-system')
  debug('Started')
  api.enableDebugTxLogs()

  // testing updates, keeping final membership price significantly larger
  // than buy membership tx fee, or BuyMembershipWithInsufficienFundsFixture would fail.
  const updates = [
<<<<<<< HEAD
    {
      defaultInviteCount: 10,
      membershipPrice: new BN(100_000_000_000),
      referralCut: 5,
      invitedInitialBalance: new BN(500),
    },
    // BigInt above Int32 case:
    {
=======
    // BigInt above Int32 case:
    {
      defaultInviteCount: 10,
      membershipPrice: new BN(100_000_000_000),
      referralCut: 5,
      invitedInitialBalance: new BN(3_000_000),
    },
    {
>>>>>>> ba212faf
      defaultInviteCount: 5,
      membershipPrice: new BN(100_000_000),
    },
    {
      referralCut: 0,
      invitedInitialBalance: new BN(5_000_00),
    },
  ]

  const fixtures = updates.map((u) => new SudoUpdateMembershipSystem(api, query, u))
  const runners = fixtures.map((f) => new FixtureRunner(f))
  // Fixtures should be executed one-by-one to not interfere with each other (before->after snapshot checks)
  for (const key in runners) {
    debug(`Running update fixture number ${parseInt(key) + 1}`)
    await runners[key].run()
  }

  debug('Running query node checks')
  await Promise.all(runners.map((r) => r.runQueryNodeChecks()))

  debug('Done')
}<|MERGE_RESOLUTION|>--- conflicted
+++ resolved
@@ -13,16 +13,6 @@
   // testing updates, keeping final membership price significantly larger
   // than buy membership tx fee, or BuyMembershipWithInsufficienFundsFixture would fail.
   const updates = [
-<<<<<<< HEAD
-    {
-      defaultInviteCount: 10,
-      membershipPrice: new BN(100_000_000_000),
-      referralCut: 5,
-      invitedInitialBalance: new BN(500),
-    },
-    // BigInt above Int32 case:
-    {
-=======
     // BigInt above Int32 case:
     {
       defaultInviteCount: 10,
@@ -31,7 +21,6 @@
       invitedInitialBalance: new BN(3_000_000),
     },
     {
->>>>>>> ba212faf
       defaultInviteCount: 5,
       membershipPrice: new BN(100_000_000),
     },
