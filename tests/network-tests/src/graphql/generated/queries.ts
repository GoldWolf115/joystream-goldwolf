import * as Types from './schema'

import gql from 'graphql-tag'
type DataObjectTypeFields_DataObjectTypeChannelAvatar_Fragment = {
  __typename: 'DataObjectTypeChannelAvatar'
  channel?: Types.Maybe<{ id: string }>
}

type DataObjectTypeFields_DataObjectTypeChannelCoverPhoto_Fragment = {
  __typename: 'DataObjectTypeChannelCoverPhoto'
  channel?: Types.Maybe<{ id: string }>
}

type DataObjectTypeFields_DataObjectTypeVideoMedia_Fragment = {
  __typename: 'DataObjectTypeVideoMedia'
  video?: Types.Maybe<{ id: string }>
}

type DataObjectTypeFields_DataObjectTypeVideoThumbnail_Fragment = {
  __typename: 'DataObjectTypeVideoThumbnail'
  video?: Types.Maybe<{ id: string }>
}

type DataObjectTypeFields_DataObjectTypeUnknown_Fragment = { __typename: 'DataObjectTypeUnknown' }

export type DataObjectTypeFieldsFragment =
  | DataObjectTypeFields_DataObjectTypeChannelAvatar_Fragment
  | DataObjectTypeFields_DataObjectTypeChannelCoverPhoto_Fragment
  | DataObjectTypeFields_DataObjectTypeVideoMedia_Fragment
  | DataObjectTypeFields_DataObjectTypeVideoThumbnail_Fragment
  | DataObjectTypeFields_DataObjectTypeUnknown_Fragment

export type StorageDataObjectFieldsFragment = {
  id: string
  ipfsHash: string
  isAccepted: boolean
  size: any
  stateBloatBond: any
  unsetAt?: Types.Maybe<any>
  storageBagId: string
  type:
    | DataObjectTypeFields_DataObjectTypeChannelAvatar_Fragment
    | DataObjectTypeFields_DataObjectTypeChannelCoverPhoto_Fragment
    | DataObjectTypeFields_DataObjectTypeVideoMedia_Fragment
    | DataObjectTypeFields_DataObjectTypeVideoThumbnail_Fragment
    | DataObjectTypeFields_DataObjectTypeUnknown_Fragment
}

export type ChannelFieldsFragment = {
  id: string
  activeVideosCounter: number
  title?: Types.Maybe<string>
  description?: Types.Maybe<string>
  isPublic?: Types.Maybe<boolean>
  isCensored: boolean
  language?: Types.Maybe<{ iso: string }>
  ownerMember?: Types.Maybe<{ id: string }>
  ownerCuratorGroup?: Types.Maybe<{ id: string }>
  category?: Types.Maybe<{ name?: Types.Maybe<string> }>
  avatarPhoto?: Types.Maybe<StorageDataObjectFieldsFragment>
  coverPhoto?: Types.Maybe<StorageDataObjectFieldsFragment>
  bannedMembers: Array<{ id: string }>
}

export type ChannelCategoryFieldsFragment = { id: string; activeVideosCounter: number }

export type VideoCategoryFieldsFragment = { id: string; activeVideosCounter: number }

export type VideoReactionFieldsFragment = {
  id: string
  reaction: Types.VideoReactionOptions
  member: { id: string }
  video: { id: string }
}

export type CommentReactionFieldsFragment = {
  id: string
  reactionId: number
  member: { id: string }
  comment: { id: string }
}

export type CommentFieldsFragment = {
  id: string
  text: string
  status: Types.CommentStatus
  isEdited: boolean
  author: { id: string }
  video: { id: string }
  reactions: Array<CommentReactionFieldsFragment>
}

export type VideoFieldsFragment = {
  id: string
  commentsCount: number
  reactionsCount: number
  isCommentSectionEnabled: boolean
  comments: Array<CommentFieldsFragment>
  reactions: Array<VideoReactionFieldsFragment>
  pinnedComment?: Types.Maybe<{ id: string }>
}

export type BidFieldsFragment = {
  id: string
  isCanceled: boolean
  amount: any
  createdInBlock: number
  bidder: { id: string; handle: string }
  auction: {
    auctionType:
      | { __typename: 'AuctionTypeEnglish'; extensionPeriod: number }
      | { __typename: 'AuctionTypeOpen'; bidLockDuration: number }
  }
  nft: { id: string }
}

export type OwnedNftFieldsFragment = {
  id: string
  metadata: string
  creatorRoyalty?: Types.Maybe<number>
  lastSalePrice?: Types.Maybe<any>
  lastSaleDate?: Types.Maybe<any>
  video: { id: string }
  ownerMember?: Types.Maybe<{ id: string }>
  transactionalStatus?: Types.Maybe<
    | { __typename: 'TransactionalStatusIdle'; dummy?: Types.Maybe<number> }
    | { __typename: 'TransactionalStatusInitiatedOfferToMember' }
    | { __typename: 'TransactionalStatusBuyNow'; price: number }
  >
  transactionalStatusAuction?: Types.Maybe<{
    startsAtBlock: number
    isCompleted: boolean
    endedAtBlock?: Types.Maybe<number>
    startingPrice: any
    auctionType:
      | {
          __typename: 'AuctionTypeEnglish'
          extensionPeriod: number
          duration: number
          plannedEndAtBlock: number
          minimalBidStep: number
        }
      | { __typename: 'AuctionTypeOpen'; bidLockDuration: number }
    bids: Array<BidFieldsFragment>
    topBid?: Types.Maybe<{ id: string; amount: any; bidder: { id: string } }>
  }>
  creatorChannel: { id: string }
}

export type ChannelNftCollectorFieldsFragment = {
  id: string
  amount: number
  lastIncreaseAt: any
  channel: { id: string }
  member?: Types.Maybe<{ id: string }>
  curatorGroup?: Types.Maybe<{ id: string }>
}

export type GetChannelByIdQueryVariables = Types.Exact<{
  id: Types.Scalars['ID']
}>

export type GetChannelByIdQuery = { channelByUniqueInput?: Types.Maybe<ChannelFieldsFragment> }

export type GetChannelsByIdsQueryVariables = Types.Exact<{
  ids?: Types.Maybe<Array<Types.Scalars['ID']> | Types.Scalars['ID']>
}>

export type GetChannelsByIdsQuery = { channels: Array<ChannelFieldsFragment> }

export type GetChannelCategoryByIdQueryVariables = Types.Exact<{
  id: Types.Scalars['ID']
}>

export type GetChannelCategoryByIdQuery = { channelCategoryByUniqueInput?: Types.Maybe<ChannelCategoryFieldsFragment> }

export type GetVideoCategoryByIdQueryVariables = Types.Exact<{
  id: Types.Scalars['ID']
}>

export type GetVideoCategoryByIdQuery = { videoCategoryByUniqueInput?: Types.Maybe<VideoCategoryFieldsFragment> }

export type GetOwnedNftByVideoIdQueryVariables = Types.Exact<{
  videoId: Types.Scalars['ID']
}>

export type GetOwnedNftByVideoIdQuery = { ownedNfts: Array<OwnedNftFieldsFragment> }

export type GetCommentsByIdsQueryVariables = Types.Exact<{
  ids?: Types.Maybe<Array<Types.Scalars['ID']> | Types.Scalars['ID']>
}>

export type GetCommentsByIdsQuery = { comments: Array<CommentFieldsFragment> }

export type GetVideosByIdsQueryVariables = Types.Exact<{
  ids?: Types.Maybe<Array<Types.Scalars['ID']> | Types.Scalars['ID']>
}>

export type GetVideosByIdsQuery = { videos: Array<VideoFieldsFragment> }

export type GetBidsByMemberIdQueryVariables = Types.Exact<{
  videoId: Types.Scalars['ID']
  memberId: Types.Scalars['ID']
}>

export type GetBidsByMemberIdQuery = { bids: Array<BidFieldsFragment> }

export type GetChannelNftCollectorsQueryVariables = Types.Exact<{ [key: string]: never }>

export type GetChannelNftCollectorsQuery = { channelNftCollectors: Array<ChannelNftCollectorFieldsFragment> }

<<<<<<< HEAD
export type GetDataObjectsByVideoIdQueryVariables = Types.Exact<{
  videoId?: Types.Maybe<Types.Scalars['ID']>
}>

export type GetDataObjectsByVideoIdQuery = { storageDataObjects: Array<StorageDataObjectFieldsFragment> }

export type VideoDeletedByModeratorEventFieldsFragment = {
=======
export type CommentCreatedEventFieldsFragment = {
>>>>>>> ad82fc05
  id: string
  createdAt: any
  inBlock: number
  network: Types.Network
  inExtrinsic?: Types.Maybe<string>
  indexInBlock: number
<<<<<<< HEAD
  videoId: number
  rationale: string
}

export type GetVideoDeletedByModeratorEventsByEventIdsQueryVariables = Types.Exact<{
  eventIds?: Types.Maybe<Array<Types.Scalars['ID']> | Types.Scalars['ID']>
}>

export type GetVideoDeletedByModeratorEventsByEventIdsQuery = {
  videoDeletedByModeratorEvents: Array<VideoDeletedByModeratorEventFieldsFragment>
}

export type ChannelDeletedByModeratorEventFieldsFragment = {
=======
  text: string
  comment: { id: string }
}

export type CommentDeletedEventFieldsFragment = {
>>>>>>> ad82fc05
  id: string
  createdAt: any
  inBlock: number
  network: Types.Network
  inExtrinsic?: Types.Maybe<string>
  indexInBlock: number
<<<<<<< HEAD
  channelId: number
  rationale: string
}

export type GetChannelDeletedByModeratorEventsByEventIdsQueryVariables = Types.Exact<{
  eventIds?: Types.Maybe<Array<Types.Scalars['ID']> | Types.Scalars['ID']>
}>

export type GetChannelDeletedByModeratorEventsByEventIdsQuery = {
  channelDeletedByModeratorEvents: Array<ChannelDeletedByModeratorEventFieldsFragment>
}

export type ChannelAssetsDeletedByModeratorEventFieldsFragment = {
=======
  comment: { id: string; status: Types.CommentStatus }
}

export type CommentTextUpdatedEventFieldsFragment = {
  id: string
  createdAt: any
  inBlock: number
  network: Types.Network
  inExtrinsic?: Types.Maybe<string>
  indexInBlock: number
  newText: string
  comment: { id: string; status: Types.CommentStatus }
}

export type CommentModeratedEventFieldsFragment = {
>>>>>>> ad82fc05
  id: string
  createdAt: any
  inBlock: number
  network: Types.Network
  inExtrinsic?: Types.Maybe<string>
  indexInBlock: number
<<<<<<< HEAD
  channelId: number
  rationale: string
  assetIds: Array<number>
}

export type GetChannelAssetsDeletedByModeratorEventsByEventIdsQueryVariables = Types.Exact<{
  eventIds?: Types.Maybe<Array<Types.Scalars['ID']> | Types.Scalars['ID']>
}>

export type GetChannelAssetsDeletedByModeratorEventsByEventIdsQuery = {
  channelAssetsDeletedByModeratorEvents: Array<ChannelAssetsDeletedByModeratorEventFieldsFragment>
}

export type VideoAssetsDeletedByModeratorEventFieldsFragment = {
=======
  rationale: string
  comment: { id: string; status: Types.CommentStatus }
}

export type CommentPinnedEventFieldsFragment = {
  id: string
  createdAt: any
  inBlock: number
  network: Types.Network
  inExtrinsic?: Types.Maybe<string>
  indexInBlock: number
  action: boolean
  comment: { id: string; video: { id: string } }
}

export type VideoReactedEventFieldsFragment = {
>>>>>>> ad82fc05
  id: string
  createdAt: any
  inBlock: number
  network: Types.Network
  inExtrinsic?: Types.Maybe<string>
  indexInBlock: number
<<<<<<< HEAD
  videoId: number
  assetIds: Array<number>
  rationale: string
}

export type GetVideoAssetsDeletedByModeratorEventsByEventIdsQueryVariables = Types.Exact<{
  eventIds?: Types.Maybe<Array<Types.Scalars['ID']> | Types.Scalars['ID']>
}>

export type GetVideoAssetsDeletedByModeratorEventsByEventIdsQuery = {
  videoAssetsDeletedByModeratorEvents: Array<VideoAssetsDeletedByModeratorEventFieldsFragment>
}

export type VideoVisibilitySetByModeratorEventFieldsFragment = {
=======
  reactionResult: Types.VideoReactionOptions
  video: { id: string }
  reactingMember: { id: string }
}

export type CommentReactedEventFieldsFragment = {
  id: string
  createdAt: any
  inBlock: number
  network: Types.Network
  inExtrinsic?: Types.Maybe<string>
  indexInBlock: number
  reactionResult: number
  comment: { id: string }
  reactingMember: { id: string }
}

export type MemberBannedFromChannelEventFieldsFragment = {
  id: string
  createdAt: any
  inBlock: number
  network: Types.Network
  inExtrinsic?: Types.Maybe<string>
  indexInBlock: number
  action: boolean
  channel: { id: string }
  member: { id: string }
}

export type VideoReactionsPreferenceEventFieldsFragment = {
>>>>>>> ad82fc05
  id: string
  createdAt: any
  inBlock: number
  network: Types.Network
  inExtrinsic?: Types.Maybe<string>
  indexInBlock: number
<<<<<<< HEAD
  videoId: number
  isHidden: boolean
  rationale: string
}

export type GetVideoVisibilitySetByModeratorEventsByEventIdsQueryVariables = Types.Exact<{
  eventIds?: Types.Maybe<Array<Types.Scalars['ID']> | Types.Scalars['ID']>
}>

export type GetVideoVisibilitySetByModeratorEventsByEventIdsQuery = {
  videoVisibilitySetByModeratorEvents: Array<VideoVisibilitySetByModeratorEventFieldsFragment>
=======
  reactionsStatus: boolean
  video: { id: string }
}

export type GetCommentCreatedEventsByEventIdsQueryVariables = Types.Exact<{
  eventIds?: Types.Maybe<Array<Types.Scalars['ID']> | Types.Scalars['ID']>
}>

export type GetCommentCreatedEventsByEventIdsQuery = { commentCreatedEvents: Array<CommentCreatedEventFieldsFragment> }

export type GetCommentDeletedEventsByEventIdsQueryVariables = Types.Exact<{
  eventIds?: Types.Maybe<Array<Types.Scalars['ID']> | Types.Scalars['ID']>
}>

export type GetCommentDeletedEventsByEventIdsQuery = { commentDeletedEvents: Array<CommentDeletedEventFieldsFragment> }

export type GetCommentModeratedEventsByEventIdsQueryVariables = Types.Exact<{
  eventIds?: Types.Maybe<Array<Types.Scalars['ID']> | Types.Scalars['ID']>
}>

export type GetCommentModeratedEventsByEventIdsQuery = {
  commentModeratedEvents: Array<CommentModeratedEventFieldsFragment>
}

export type GetCommentEditedEventsByEventIdsQueryVariables = Types.Exact<{
  eventIds?: Types.Maybe<Array<Types.Scalars['ID']> | Types.Scalars['ID']>
}>

export type GetCommentEditedEventsByEventIdsQuery = {
  commentTextUpdatedEvents: Array<CommentTextUpdatedEventFieldsFragment>
}

export type GetCommentPinnedEventsByEventIdsQueryVariables = Types.Exact<{
  eventIds?: Types.Maybe<Array<Types.Scalars['ID']> | Types.Scalars['ID']>
}>

export type GetCommentPinnedEventsByEventIdsQuery = { commentPinnedEvents: Array<CommentPinnedEventFieldsFragment> }

export type GetVideoReactedEventsByEventIdsQueryVariables = Types.Exact<{
  eventIds?: Types.Maybe<Array<Types.Scalars['ID']> | Types.Scalars['ID']>
}>

export type GetVideoReactedEventsByEventIdsQuery = { videoReactedEvents: Array<VideoReactedEventFieldsFragment> }

export type GetCommentReactedEventsByEventIdsQueryVariables = Types.Exact<{
  eventIds?: Types.Maybe<Array<Types.Scalars['ID']> | Types.Scalars['ID']>
}>

export type GetCommentReactedEventsByEventIdsQuery = { commentReactedEvents: Array<CommentReactedEventFieldsFragment> }

export type GetMemberBannedFromChannelEventsByEventIdsQueryVariables = Types.Exact<{
  eventIds?: Types.Maybe<Array<Types.Scalars['ID']> | Types.Scalars['ID']>
}>

export type GetMemberBannedFromChannelEventsByEventIdsQuery = {
  memberBannedFromChannelEvents: Array<MemberBannedFromChannelEventFieldsFragment>
}

export type GetVideoReactionsPreferenceEventsByEventIdsQueryVariables = Types.Exact<{
  eventIds?: Types.Maybe<Array<Types.Scalars['ID']> | Types.Scalars['ID']>
}>

export type GetVideoReactionsPreferenceEventsByEventIdsQuery = {
  videoReactionsPreferenceEvents: Array<VideoReactionsPreferenceEventFieldsFragment>
>>>>>>> ad82fc05
}

export type EnglishAuctionStartedEventFieldsFragment = {
  video: { id: string }
  auction: { id: string }
  ownerMember?: Types.Maybe<{ id: string }>
  ownerCuratorGroup?: Types.Maybe<{ id: string }>
}

export type GetEnglishAuctionStartedEventsByEventIdsQueryVariables = Types.Exact<{
  eventIds?: Types.Maybe<Array<Types.Scalars['ID']> | Types.Scalars['ID']>
}>

export type GetEnglishAuctionStartedEventsByEventIdsQuery = {
  englishAuctionStartedEvents: Array<EnglishAuctionStartedEventFieldsFragment>
}

export type NftIssuedEventFieldsFragment = {
  royalty?: Types.Maybe<number>
  metadata: string
  video: { id: string }
  ownerMember?: Types.Maybe<{ id: string }>
  ownerCuratorGroup?: Types.Maybe<{ id: string }>
}

export type GetNftIssuedEventsByEventIdsQueryVariables = Types.Exact<{
  eventIds?: Types.Maybe<Array<Types.Scalars['ID']> | Types.Scalars['ID']>
}>

export type GetNftIssuedEventsByEventIdsQuery = { nftIssuedEvents: Array<NftIssuedEventFieldsFragment> }

export type EnglishAuctionSettledEventFieldsFragment = {
  winner: { id: string }
  video: { id: string }
  ownerMember?: Types.Maybe<{ id: string }>
  ownerCuratorGroup?: Types.Maybe<{ id: string }>
}

export type GetEnglishAuctionSettledEventsByEventIdsQueryVariables = Types.Exact<{
  eventIds?: Types.Maybe<Array<Types.Scalars['ID']> | Types.Scalars['ID']>
}>

export type GetEnglishAuctionSettledEventsByEventIdsQuery = {
  englishAuctionSettledEvents: Array<EnglishAuctionSettledEventFieldsFragment>
}

export type CouncilMemberFieldsFragment = { id: string; member: { id: string } }

export type ElectedCouncilFieldsFragment = { councilMembers: Array<CouncilMemberFieldsFragment> }

export type CandidateFieldsFragment = { id: string; member: { id: string } }

export type GetCurrentCouncilMembersQueryVariables = Types.Exact<{ [key: string]: never }>

export type GetCurrentCouncilMembersQuery = { electedCouncils: Array<ElectedCouncilFieldsFragment> }

export type GetReferendumIntermediateWinnersQueryVariables = Types.Exact<{
  electionRoundCycleId: Types.Scalars['Int']
  councilSize: Types.Scalars['Int']
}>

export type GetReferendumIntermediateWinnersQuery = { candidates: Array<CandidateFieldsFragment> }

export type ForumCategoryFieldsFragment = {
  id: string
  createdAt: any
  updatedAt?: Types.Maybe<any>
  title: string
  description: string
  parent?: Types.Maybe<{ id: string }>
  threads: Array<{ id: string; isSticky: boolean }>
  moderators: Array<{ id: string }>
  createdInEvent: { id: string }
  status:
    | { __typename: 'CategoryStatusActive' }
    | { __typename: 'CategoryStatusArchived'; categoryArchivalStatusUpdatedEvent?: Types.Maybe<{ id: string }> }
    | { __typename: 'CategoryStatusRemoved'; categoryDeletedEvent?: Types.Maybe<{ id: string }> }
}

export type ForumPostFieldsFragment = {
  id: string
  createdAt: any
  updatedAt?: Types.Maybe<any>
  text: string
  isVisible: boolean
  author: { id: string }
  thread: { id: string }
  repliesTo?: Types.Maybe<{ id: string }>
  status:
    | { __typename: 'PostStatusActive' }
    | { __typename: 'PostStatusLocked'; postDeletedEvent?: Types.Maybe<{ id: string }> }
    | { __typename: 'PostStatusModerated'; postModeratedEvent?: Types.Maybe<{ id: string }> }
    | { __typename: 'PostStatusRemoved'; postDeletedEvent?: Types.Maybe<{ id: string }> }
  origin:
    | { __typename: 'PostOriginThreadInitial'; threadCreatedEvent?: Types.Maybe<{ id: string }> }
    | { __typename: 'PostOriginThreadReply'; postAddedEvent?: Types.Maybe<{ id: string }> }
  edits: Array<{ id: string }>
  reactions: Array<{ id: string; reaction: Types.PostReaction; member: { id: string } }>
}

export type ForumThreadWithInitialPostFragment = {
  id: string
  createdAt: any
  updatedAt?: Types.Maybe<any>
  title: string
  isSticky: boolean
  isVisible: boolean
  author: { id: string }
  category: { id: string }
  initialPost?: Types.Maybe<ForumPostFieldsFragment>
  poll?: Types.Maybe<{
    description: string
    endTime: any
    pollAlternatives: Array<{ index: number; text: string; votes: Array<{ votingMember: { id: string } }> }>
  }>
  createdInEvent: { id: string; title: string; text: string }
  status:
    | { __typename: 'ThreadStatusActive' }
    | { __typename: 'ThreadStatusLocked'; threadDeletedEvent?: Types.Maybe<{ id: string }> }
    | { __typename: 'ThreadStatusModerated'; threadModeratedEvent?: Types.Maybe<{ id: string }> }
    | { __typename: 'ThreadStatusRemoved'; threadDeletedEvent?: Types.Maybe<{ id: string }> }
  metadataUpdates: Array<{ id: string }>
  movedInEvents: Array<{ id: string }>
  tags: Array<{ id: string }>
}

export type GetCategoriesByIdsQueryVariables = Types.Exact<{
  ids?: Types.Maybe<Array<Types.Scalars['ID']> | Types.Scalars['ID']>
}>

export type GetCategoriesByIdsQuery = { forumCategories: Array<ForumCategoryFieldsFragment> }

export type GetThreadsWithInitialPostsByIdsQueryVariables = Types.Exact<{
  ids?: Types.Maybe<Array<Types.Scalars['ID']> | Types.Scalars['ID']>
}>

export type GetThreadsWithInitialPostsByIdsQuery = { forumThreads: Array<ForumThreadWithInitialPostFragment> }

export type GetPostsByIdsQueryVariables = Types.Exact<{
  ids?: Types.Maybe<Array<Types.Scalars['ID']> | Types.Scalars['ID']>
}>

export type GetPostsByIdsQuery = { forumPosts: Array<ForumPostFieldsFragment> }

export type CategoryCreatedEventFieldsFragment = {
  id: string
  createdAt: any
  inBlock: number
  network: Types.Network
  inExtrinsic?: Types.Maybe<string>
  indexInBlock: number
  category: { id: string }
}

export type GetCategoryCreatedEventsByEventIdsQueryVariables = Types.Exact<{
  eventIds?: Types.Maybe<Array<Types.Scalars['ID']> | Types.Scalars['ID']>
}>

export type GetCategoryCreatedEventsByEventIdsQuery = {
  categoryCreatedEvents: Array<CategoryCreatedEventFieldsFragment>
}

export type CategoryArchivalStatusUpdatedEventFieldsFragment = {
  id: string
  createdAt: any
  inBlock: number
  network: Types.Network
  inExtrinsic?: Types.Maybe<string>
  indexInBlock: number
  newArchivalStatus: boolean
  category: { id: string }
  actor: { id: string }
}

export type GetCategoryArchivalStatusUpdatedEventsByEventIdsQueryVariables = Types.Exact<{
  eventIds?: Types.Maybe<Array<Types.Scalars['ID']> | Types.Scalars['ID']>
}>

export type GetCategoryArchivalStatusUpdatedEventsByEventIdsQuery = {
  categoryArchivalStatusUpdatedEvents: Array<CategoryArchivalStatusUpdatedEventFieldsFragment>
}

export type CategoryDeletedEventFieldsFragment = {
  id: string
  createdAt: any
  inBlock: number
  network: Types.Network
  inExtrinsic?: Types.Maybe<string>
  indexInBlock: number
  category: { id: string }
  actor: { id: string }
}

export type GetCategoryDeletedEventsByEventIdsQueryVariables = Types.Exact<{
  eventIds?: Types.Maybe<Array<Types.Scalars['ID']> | Types.Scalars['ID']>
}>

export type GetCategoryDeletedEventsByEventIdsQuery = {
  categoryDeletedEvents: Array<CategoryDeletedEventFieldsFragment>
}

export type ThreadCreatedEventFieldsFragment = {
  id: string
  createdAt: any
  inBlock: number
  network: Types.Network
  inExtrinsic?: Types.Maybe<string>
  indexInBlock: number
  title: string
  text: string
  thread: { id: string }
}

export type GetThreadCreatedEventsByEventIdsQueryVariables = Types.Exact<{
  eventIds?: Types.Maybe<Array<Types.Scalars['ID']> | Types.Scalars['ID']>
}>

export type GetThreadCreatedEventsByEventIdsQuery = { threadCreatedEvents: Array<ThreadCreatedEventFieldsFragment> }

export type ThreadMetadataUpdatedEventFieldsFragment = {
  id: string
  createdAt: any
  inBlock: number
  network: Types.Network
  inExtrinsic?: Types.Maybe<string>
  indexInBlock: number
  newTitle?: Types.Maybe<string>
  thread: { id: string }
}

export type GetThreadMetadataUpdatedEventsByEventIdsQueryVariables = Types.Exact<{
  eventIds?: Types.Maybe<Array<Types.Scalars['ID']> | Types.Scalars['ID']>
}>

export type GetThreadMetadataUpdatedEventsByEventIdsQuery = {
  threadMetadataUpdatedEvents: Array<ThreadMetadataUpdatedEventFieldsFragment>
}

export type VoteOnPollEventFieldsFragment = {
  id: string
  createdAt: any
  inBlock: number
  network: Types.Network
  inExtrinsic?: Types.Maybe<string>
  indexInBlock: number
  pollAlternative: { id: string; index: number; text: string; poll: { thread: { id: string } } }
  votingMember: { id: string }
}

export type GetVoteOnPollEventsByEventIdsQueryVariables = Types.Exact<{
  eventIds?: Types.Maybe<Array<Types.Scalars['ID']> | Types.Scalars['ID']>
}>

export type GetVoteOnPollEventsByEventIdsQuery = { voteOnPollEvents: Array<VoteOnPollEventFieldsFragment> }

export type ThreadDeletedEventFieldsFragment = {
  id: string
  createdAt: any
  inBlock: number
  network: Types.Network
  inExtrinsic?: Types.Maybe<string>
  indexInBlock: number
  thread: { id: string }
}

export type GetThreadDeletedEventsByEventIdsQueryVariables = Types.Exact<{
  eventIds?: Types.Maybe<Array<Types.Scalars['ID']> | Types.Scalars['ID']>
}>

export type GetThreadDeletedEventsByEventIdsQuery = { threadDeletedEvents: Array<ThreadDeletedEventFieldsFragment> }

export type PostAddedEventFieldsFragment = {
  id: string
  createdAt: any
  inBlock: number
  network: Types.Network
  inExtrinsic?: Types.Maybe<string>
  indexInBlock: number
  isEditable?: Types.Maybe<boolean>
  text: string
  post: { id: string }
}

export type GetPostAddedEventsByEventIdsQueryVariables = Types.Exact<{
  eventIds?: Types.Maybe<Array<Types.Scalars['ID']> | Types.Scalars['ID']>
}>

export type GetPostAddedEventsByEventIdsQuery = { postAddedEvents: Array<PostAddedEventFieldsFragment> }

export type ThreadMovedEventFieldsFragment = {
  id: string
  createdAt: any
  inBlock: number
  network: Types.Network
  inExtrinsic?: Types.Maybe<string>
  indexInBlock: number
  thread: { id: string }
  oldCategory: { id: string }
  newCategory: { id: string }
  actor: { id: string }
}

export type GetThreadMovedEventsByEventIdsQueryVariables = Types.Exact<{
  eventIds?: Types.Maybe<Array<Types.Scalars['ID']> | Types.Scalars['ID']>
}>

export type GetThreadMovedEventsByEventIdsQuery = { threadMovedEvents: Array<ThreadMovedEventFieldsFragment> }

export type CategoryStickyThreadUpdateEventFieldsFragment = {
  id: string
  createdAt: any
  inBlock: number
  network: Types.Network
  inExtrinsic?: Types.Maybe<string>
  indexInBlock: number
  category: { id: string }
  newStickyThreads: Array<{ id: string }>
  actor: { id: string }
}

export type GetCategoryStickyThreadUpdateEventsByEventIdsQueryVariables = Types.Exact<{
  eventIds?: Types.Maybe<Array<Types.Scalars['ID']> | Types.Scalars['ID']>
}>

export type GetCategoryStickyThreadUpdateEventsByEventIdsQuery = {
  categoryStickyThreadUpdateEvents: Array<CategoryStickyThreadUpdateEventFieldsFragment>
}

export type CategoryMembershipOfModeratorUpdatedEventFieldsFragment = {
  id: string
  createdAt: any
  inBlock: number
  network: Types.Network
  inExtrinsic?: Types.Maybe<string>
  indexInBlock: number
  newCanModerateValue: boolean
  category: { id: string }
  moderator: { id: string }
}

export type GetCategoryMembershipOfModeratorUpdatedEventsByEventIdsQueryVariables = Types.Exact<{
  eventIds?: Types.Maybe<Array<Types.Scalars['ID']> | Types.Scalars['ID']>
}>

export type GetCategoryMembershipOfModeratorUpdatedEventsByEventIdsQuery = {
  categoryMembershipOfModeratorUpdatedEvents: Array<CategoryMembershipOfModeratorUpdatedEventFieldsFragment>
}

export type ThreadModeratedEventFieldsFragment = {
  id: string
  createdAt: any
  inBlock: number
  network: Types.Network
  inExtrinsic?: Types.Maybe<string>
  indexInBlock: number
  rationale: string
  thread: { id: string }
  actor: { id: string }
}

export type GetThreadModeratedEventsByEventIdsQueryVariables = Types.Exact<{
  eventIds?: Types.Maybe<Array<Types.Scalars['ID']> | Types.Scalars['ID']>
}>

export type GetThreadModeratedEventsByEventIdsQuery = {
  threadModeratedEvents: Array<ThreadModeratedEventFieldsFragment>
}

export type PostModeratedEventFieldsFragment = {
  id: string
  createdAt: any
  inBlock: number
  network: Types.Network
  inExtrinsic?: Types.Maybe<string>
  indexInBlock: number
  rationale: string
  post: { id: string }
  actor: { id: string }
}

export type GetPostModeratedEventsByEventIdsQueryVariables = Types.Exact<{
  eventIds?: Types.Maybe<Array<Types.Scalars['ID']> | Types.Scalars['ID']>
}>

export type GetPostModeratedEventsByEventIdsQuery = { postModeratedEvents: Array<PostModeratedEventFieldsFragment> }

export type PostReactedEventFieldsFragment = {
  id: string
  createdAt: any
  inBlock: number
  network: Types.Network
  inExtrinsic?: Types.Maybe<string>
  indexInBlock: number
  post: { id: string }
  reactionResult:
    | { __typename: 'PostReactionResultCancel' }
    | { __typename: 'PostReactionResultValid'; reaction: Types.PostReaction; reactionId: number }
    | { __typename: 'PostReactionResultInvalid'; invalidReactionId: string }
  reactingMember: { id: string }
}

export type GetPostReactedEventsByEventIdsQueryVariables = Types.Exact<{
  eventIds?: Types.Maybe<Array<Types.Scalars['ID']> | Types.Scalars['ID']>
}>

export type GetPostReactedEventsByEventIdsQuery = { postReactedEvents: Array<PostReactedEventFieldsFragment> }

export type PostTextUpdatedEventFieldsFragment = {
  id: string
  createdAt: any
  inBlock: number
  network: Types.Network
  inExtrinsic?: Types.Maybe<string>
  indexInBlock: number
  newText: string
  post: { id: string }
}

export type GetPostTextUpdatedEventsByEventIdsQueryVariables = Types.Exact<{
  eventIds?: Types.Maybe<Array<Types.Scalars['ID']> | Types.Scalars['ID']>
}>

export type GetPostTextUpdatedEventsByEventIdsQuery = {
  postTextUpdatedEvents: Array<PostTextUpdatedEventFieldsFragment>
}

export type PostDeletedEventFieldsFragment = {
  id: string
  createdAt: any
  inBlock: number
  network: Types.Network
  inExtrinsic?: Types.Maybe<string>
  indexInBlock: number
  rationale: string
  posts: Array<{ id: string }>
  actor: { id: string }
}

export type GetPostDeletedEventsByEventIdsQueryVariables = Types.Exact<{
  eventIds?: Types.Maybe<Array<Types.Scalars['ID']> | Types.Scalars['ID']>
}>

export type GetPostDeletedEventsByEventIdsQuery = { postDeletedEvents: Array<PostDeletedEventFieldsFragment> }

export type MemberMetadataFieldsFragment = { name?: Types.Maybe<string>; about?: Types.Maybe<string> }

export type MembershipFieldsFragment = {
  id: string
  handle: string
  controllerAccount: string
  rootAccount: string
  isVerified: boolean
  inviteCount: number
  boundAccounts: Array<string>
  metadata: MemberMetadataFieldsFragment
  entry:
    | { __typename: 'MembershipEntryPaid'; membershipBoughtEvent?: Types.Maybe<{ id: string }> }
    | { __typename: 'MembershipEntryInvited'; memberInvitedEvent?: Types.Maybe<{ id: string }> }
    | { __typename: 'MembershipEntryGenesis' }
  invitedBy?: Types.Maybe<{ id: string }>
  invitees: Array<{ id: string }>
}

export type GetMemberByIdQueryVariables = Types.Exact<{
  id: Types.Scalars['ID']
}>

export type GetMemberByIdQuery = { membershipByUniqueInput?: Types.Maybe<MembershipFieldsFragment> }

export type GetMembersByIdsQueryVariables = Types.Exact<{
  ids?: Types.Maybe<Array<Types.Scalars['ID']> | Types.Scalars['ID']>
}>

export type GetMembersByIdsQuery = { memberships: Array<MembershipFieldsFragment> }

export type MembershipSystemSnapshotFieldsFragment = {
  createdAt: any
  snapshotBlock: number
  referralCut: number
  invitedInitialBalance: any
  defaultInviteCount: number
  membershipPrice: any
}

export type GetMembershipSystemSnapshotAtQueryVariables = Types.Exact<{
  time: Types.Scalars['DateTime']
}>

export type GetMembershipSystemSnapshotAtQuery = {
  membershipSystemSnapshots: Array<MembershipSystemSnapshotFieldsFragment>
}

export type GetMembershipSystemSnapshotBeforeQueryVariables = Types.Exact<{
  time: Types.Scalars['DateTime']
}>

export type GetMembershipSystemSnapshotBeforeQuery = {
  membershipSystemSnapshots: Array<MembershipSystemSnapshotFieldsFragment>
}

export type MembershipBoughtEventFieldsFragment = {
  id: string
  createdAt: any
  inBlock: number
  network: Types.Network
  inExtrinsic?: Types.Maybe<string>
  indexInBlock: number
  rootAccount: string
  controllerAccount: string
  handle: string
  newMember: { id: string }
  metadata: MemberMetadataFieldsFragment
  referrer?: Types.Maybe<{ id: string }>
}

export type GetMembershipBoughtEventsByEventIdsQueryVariables = Types.Exact<{
  eventIds?: Types.Maybe<Array<Types.Scalars['ID']> | Types.Scalars['ID']>
}>

export type GetMembershipBoughtEventsByEventIdsQuery = {
  membershipBoughtEvents: Array<MembershipBoughtEventFieldsFragment>
}

export type MemberProfileUpdatedEventFieldsFragment = {
  id: string
  createdAt: any
  inBlock: number
  network: Types.Network
  inExtrinsic?: Types.Maybe<string>
  indexInBlock: number
  newHandle?: Types.Maybe<string>
  member: { id: string }
  newMetadata: { name?: Types.Maybe<string>; about?: Types.Maybe<string> }
}

export type GetMemberProfileUpdatedEventsByMemberIdQueryVariables = Types.Exact<{
  memberId: Types.Scalars['ID']
}>

export type GetMemberProfileUpdatedEventsByMemberIdQuery = {
  memberProfileUpdatedEvents: Array<MemberProfileUpdatedEventFieldsFragment>
}

export type MemberAccountsUpdatedEventFieldsFragment = {
  id: string
  createdAt: any
  inBlock: number
  network: Types.Network
  inExtrinsic?: Types.Maybe<string>
  indexInBlock: number
  newRootAccount?: Types.Maybe<string>
  newControllerAccount?: Types.Maybe<string>
  member: { id: string }
}

export type GetMemberAccountsUpdatedEventsByMemberIdQueryVariables = Types.Exact<{
  memberId: Types.Scalars['ID']
}>

export type GetMemberAccountsUpdatedEventsByMemberIdQuery = {
  memberAccountsUpdatedEvents: Array<MemberAccountsUpdatedEventFieldsFragment>
}

export type MemberInvitedEventFieldsFragment = {
  id: string
  createdAt: any
  inBlock: number
  network: Types.Network
  inExtrinsic?: Types.Maybe<string>
  indexInBlock: number
  rootAccount: string
  controllerAccount: string
  handle: string
  invitingMember: { id: string }
  newMember: { id: string }
  metadata: MemberMetadataFieldsFragment
}

export type GetMemberInvitedEventsByEventIdsQueryVariables = Types.Exact<{
  eventIds?: Types.Maybe<Array<Types.Scalars['ID']> | Types.Scalars['ID']>
}>

export type GetMemberInvitedEventsByEventIdsQuery = { memberInvitedEvents: Array<MemberInvitedEventFieldsFragment> }

export type InvitesTransferredEventFieldsFragment = {
  id: string
  createdAt: any
  inBlock: number
  network: Types.Network
  inExtrinsic?: Types.Maybe<string>
  indexInBlock: number
  numberOfInvites: number
  sourceMember: { id: string }
  targetMember: { id: string }
}

export type GetInvitesTransferredEventsBySourceMemberIdQueryVariables = Types.Exact<{
  sourceMemberId: Types.Scalars['ID']
}>

export type GetInvitesTransferredEventsBySourceMemberIdQuery = {
  invitesTransferredEvents: Array<InvitesTransferredEventFieldsFragment>
}

export type StakingAccountAddedEventFieldsFragment = {
  id: string
  createdAt: any
  inBlock: number
  network: Types.Network
  inExtrinsic?: Types.Maybe<string>
  indexInBlock: number
  account: string
  member: { id: string }
}

export type GetStakingAccountAddedEventsByEventIdsQueryVariables = Types.Exact<{
  ids?: Types.Maybe<Array<Types.Scalars['ID']> | Types.Scalars['ID']>
}>

export type GetStakingAccountAddedEventsByEventIdsQuery = {
  stakingAccountAddedEvents: Array<StakingAccountAddedEventFieldsFragment>
}

export type StakingAccountConfirmedEventFieldsFragment = {
  id: string
  createdAt: any
  inBlock: number
  network: Types.Network
  inExtrinsic?: Types.Maybe<string>
  indexInBlock: number
  account: string
  member: { id: string }
}

export type GetStakingAccountConfirmedEventsByEventIdsQueryVariables = Types.Exact<{
  ids?: Types.Maybe<Array<Types.Scalars['ID']> | Types.Scalars['ID']>
}>

export type GetStakingAccountConfirmedEventsByEventIdsQuery = {
  stakingAccountConfirmedEvents: Array<StakingAccountConfirmedEventFieldsFragment>
}

export type StakingAccountRemovedEventFieldsFragment = {
  id: string
  createdAt: any
  inBlock: number
  network: Types.Network
  inExtrinsic?: Types.Maybe<string>
  indexInBlock: number
  account: string
  member: { id: string }
}

export type GetStakingAccountRemovedEventsByMemberIdQueryVariables = Types.Exact<{
  memberId: Types.Scalars['ID']
}>

export type GetStakingAccountRemovedEventsByMemberIdQuery = {
  stakingAccountRemovedEvents: Array<StakingAccountRemovedEventFieldsFragment>
}

export type ReferralCutUpdatedEventFieldsFragment = {
  id: string
  createdAt: any
  inBlock: number
  network: Types.Network
  inExtrinsic?: Types.Maybe<string>
  indexInBlock: number
  newValue: number
}

export type GetReferralCutUpdatedEventsByEventIdQueryVariables = Types.Exact<{
  eventId: Types.Scalars['ID']
}>

export type GetReferralCutUpdatedEventsByEventIdQuery = {
  referralCutUpdatedEvents: Array<ReferralCutUpdatedEventFieldsFragment>
}

export type MembershipPriceUpdatedEventFieldsFragment = {
  id: string
  createdAt: any
  inBlock: number
  network: Types.Network
  inExtrinsic?: Types.Maybe<string>
  indexInBlock: number
  newPrice: any
}

export type GetMembershipPriceUpdatedEventsByEventIdQueryVariables = Types.Exact<{
  eventId: Types.Scalars['ID']
}>

export type GetMembershipPriceUpdatedEventsByEventIdQuery = {
  membershipPriceUpdatedEvents: Array<MembershipPriceUpdatedEventFieldsFragment>
}

export type InitialInvitationBalanceUpdatedEventFieldsFragment = {
  id: string
  createdAt: any
  inBlock: number
  network: Types.Network
  inExtrinsic?: Types.Maybe<string>
  indexInBlock: number
  newInitialBalance: any
}

export type GetInitialInvitationBalanceUpdatedEventsByEventIdQueryVariables = Types.Exact<{
  eventId: Types.Scalars['ID']
}>

export type GetInitialInvitationBalanceUpdatedEventsByEventIdQuery = {
  initialInvitationBalanceUpdatedEvents: Array<InitialInvitationBalanceUpdatedEventFieldsFragment>
}

export type InitialInvitationCountUpdatedEventFieldsFragment = {
  id: string
  createdAt: any
  inBlock: number
  network: Types.Network
  inExtrinsic?: Types.Maybe<string>
  indexInBlock: number
  newInitialInvitationCount: number
}

export type GetInitialInvitationCountUpdatedEventsByEventIdQueryVariables = Types.Exact<{
  eventId: Types.Scalars['ID']
}>

export type GetInitialInvitationCountUpdatedEventsByEventIdQuery = {
  initialInvitationCountUpdatedEvents: Array<InitialInvitationCountUpdatedEventFieldsFragment>
}

export type MemberVerificationStatusUpdatedEventFieldsFragment = {
  id: string
  createdAt: any
  inBlock: number
  network: Types.Network
  inExtrinsic?: Types.Maybe<string>
  indexInBlock: number
  isVerified: boolean
  worker: { id: string }
}

export type GetMemberVerificationStatusUpdatedEventsByEventIdsQueryVariables = Types.Exact<{
  eventIds: Array<Types.Scalars['ID']> | Types.Scalars['ID']
}>

export type GetMemberVerificationStatusUpdatedEventsByEventIdsQuery = {
  memberVerificationStatusUpdatedEvents: Array<MemberVerificationStatusUpdatedEventFieldsFragment>
}

type ProposalStatusFields_ProposalStatusDeciding_Fragment = {
  __typename: 'ProposalStatusDeciding'
  proposalStatusUpdatedEvent?: Types.Maybe<{
    id: string
    newStatus:
      | { __typename: 'ProposalStatusDeciding' }
      | { __typename: 'ProposalStatusGracing' }
      | { __typename: 'ProposalStatusDormant' }
  }>
}

type ProposalStatusFields_ProposalStatusGracing_Fragment = {
  __typename: 'ProposalStatusGracing'
  proposalStatusUpdatedEvent?: Types.Maybe<{
    id: string
    newStatus:
      | { __typename: 'ProposalStatusDeciding' }
      | { __typename: 'ProposalStatusGracing' }
      | { __typename: 'ProposalStatusDormant' }
  }>
}

type ProposalStatusFields_ProposalStatusDormant_Fragment = {
  __typename: 'ProposalStatusDormant'
  proposalStatusUpdatedEvent?: Types.Maybe<{
    id: string
    newStatus:
      | { __typename: 'ProposalStatusDeciding' }
      | { __typename: 'ProposalStatusGracing' }
      | { __typename: 'ProposalStatusDormant' }
  }>
}

type ProposalStatusFields_ProposalStatusVetoed_Fragment = {
  __typename: 'ProposalStatusVetoed'
  proposalDecisionMadeEvent?: Types.Maybe<{
    id: string
    decisionStatus:
      | { __typename: 'ProposalStatusDormant' }
      | { __typename: 'ProposalStatusGracing' }
      | { __typename: 'ProposalStatusVetoed' }
      | { __typename: 'ProposalStatusSlashed' }
      | { __typename: 'ProposalStatusRejected' }
      | { __typename: 'ProposalStatusExpired' }
      | { __typename: 'ProposalStatusCancelled' }
      | { __typename: 'ProposalStatusCanceledByRuntime' }
  }>
}

type ProposalStatusFields_ProposalStatusExecuted_Fragment = {
  __typename: 'ProposalStatusExecuted'
  proposalExecutedEvent?: Types.Maybe<{
    id: string
    executionStatus: { __typename: 'ProposalStatusExecuted' } | { __typename: 'ProposalStatusExecutionFailed' }
  }>
}

type ProposalStatusFields_ProposalStatusExecutionFailed_Fragment = {
  __typename: 'ProposalStatusExecutionFailed'
  errorMessage: string
  proposalExecutedEvent?: Types.Maybe<{
    id: string
    executionStatus: { __typename: 'ProposalStatusExecuted' } | { __typename: 'ProposalStatusExecutionFailed' }
  }>
}

type ProposalStatusFields_ProposalStatusSlashed_Fragment = {
  __typename: 'ProposalStatusSlashed'
  proposalDecisionMadeEvent?: Types.Maybe<{
    id: string
    decisionStatus:
      | { __typename: 'ProposalStatusDormant' }
      | { __typename: 'ProposalStatusGracing' }
      | { __typename: 'ProposalStatusVetoed' }
      | { __typename: 'ProposalStatusSlashed' }
      | { __typename: 'ProposalStatusRejected' }
      | { __typename: 'ProposalStatusExpired' }
      | { __typename: 'ProposalStatusCancelled' }
      | { __typename: 'ProposalStatusCanceledByRuntime' }
  }>
}

type ProposalStatusFields_ProposalStatusRejected_Fragment = {
  __typename: 'ProposalStatusRejected'
  proposalDecisionMadeEvent?: Types.Maybe<{
    id: string
    decisionStatus:
      | { __typename: 'ProposalStatusDormant' }
      | { __typename: 'ProposalStatusGracing' }
      | { __typename: 'ProposalStatusVetoed' }
      | { __typename: 'ProposalStatusSlashed' }
      | { __typename: 'ProposalStatusRejected' }
      | { __typename: 'ProposalStatusExpired' }
      | { __typename: 'ProposalStatusCancelled' }
      | { __typename: 'ProposalStatusCanceledByRuntime' }
  }>
}

type ProposalStatusFields_ProposalStatusExpired_Fragment = {
  __typename: 'ProposalStatusExpired'
  proposalDecisionMadeEvent?: Types.Maybe<{
    id: string
    decisionStatus:
      | { __typename: 'ProposalStatusDormant' }
      | { __typename: 'ProposalStatusGracing' }
      | { __typename: 'ProposalStatusVetoed' }
      | { __typename: 'ProposalStatusSlashed' }
      | { __typename: 'ProposalStatusRejected' }
      | { __typename: 'ProposalStatusExpired' }
      | { __typename: 'ProposalStatusCancelled' }
      | { __typename: 'ProposalStatusCanceledByRuntime' }
  }>
}

type ProposalStatusFields_ProposalStatusCancelled_Fragment = {
  __typename: 'ProposalStatusCancelled'
  cancelledInEvent?: Types.Maybe<{ id: string }>
}

type ProposalStatusFields_ProposalStatusCanceledByRuntime_Fragment = {
  __typename: 'ProposalStatusCanceledByRuntime'
  proposalDecisionMadeEvent?: Types.Maybe<{
    id: string
    decisionStatus:
      | { __typename: 'ProposalStatusDormant' }
      | { __typename: 'ProposalStatusGracing' }
      | { __typename: 'ProposalStatusVetoed' }
      | { __typename: 'ProposalStatusSlashed' }
      | { __typename: 'ProposalStatusRejected' }
      | { __typename: 'ProposalStatusExpired' }
      | { __typename: 'ProposalStatusCancelled' }
      | { __typename: 'ProposalStatusCanceledByRuntime' }
  }>
}

export type ProposalStatusFieldsFragment =
  | ProposalStatusFields_ProposalStatusDeciding_Fragment
  | ProposalStatusFields_ProposalStatusGracing_Fragment
  | ProposalStatusFields_ProposalStatusDormant_Fragment
  | ProposalStatusFields_ProposalStatusVetoed_Fragment
  | ProposalStatusFields_ProposalStatusExecuted_Fragment
  | ProposalStatusFields_ProposalStatusExecutionFailed_Fragment
  | ProposalStatusFields_ProposalStatusSlashed_Fragment
  | ProposalStatusFields_ProposalStatusRejected_Fragment
  | ProposalStatusFields_ProposalStatusExpired_Fragment
  | ProposalStatusFields_ProposalStatusCancelled_Fragment
  | ProposalStatusFields_ProposalStatusCanceledByRuntime_Fragment

type ProposalDetailsFields_SignalProposalDetails_Fragment = { __typename: 'SignalProposalDetails'; text: string }

type ProposalDetailsFields_RuntimeUpgradeProposalDetails_Fragment = {
  __typename: 'RuntimeUpgradeProposalDetails'
  newRuntimeBytecode?: Types.Maybe<{ id: string; bytecode: any }>
}

type ProposalDetailsFields_FundingRequestProposalDetails_Fragment = {
  __typename: 'FundingRequestProposalDetails'
  destinationsList?: Types.Maybe<{ destinations: Array<{ amount: any; account: string }> }>
}

type ProposalDetailsFields_SetMaxValidatorCountProposalDetails_Fragment = {
  __typename: 'SetMaxValidatorCountProposalDetails'
  newMaxValidatorCount: number
}

type ProposalDetailsFields_CreateWorkingGroupLeadOpeningProposalDetails_Fragment = {
  __typename: 'CreateWorkingGroupLeadOpeningProposalDetails'
  stakeAmount: number
  unstakingPeriod: number
  rewardPerBlock: number
  metadata?: Types.Maybe<OpeningMetadataFieldsFragment>
  group?: Types.Maybe<{ id: string }>
}

type ProposalDetailsFields_FillWorkingGroupLeadOpeningProposalDetails_Fragment = {
  __typename: 'FillWorkingGroupLeadOpeningProposalDetails'
  opening?: Types.Maybe<{ id: string }>
  application?: Types.Maybe<{ id: string }>
}

type ProposalDetailsFields_UpdateWorkingGroupBudgetProposalDetails_Fragment = {
  __typename: 'UpdateWorkingGroupBudgetProposalDetails'
  amount: number
  group?: Types.Maybe<{ id: string }>
}

type ProposalDetailsFields_DecreaseWorkingGroupLeadStakeProposalDetails_Fragment = {
  __typename: 'DecreaseWorkingGroupLeadStakeProposalDetails'
  amount: number
  lead?: Types.Maybe<{ id: string }>
}

type ProposalDetailsFields_SlashWorkingGroupLeadProposalDetails_Fragment = {
  __typename: 'SlashWorkingGroupLeadProposalDetails'
  amount: number
  lead?: Types.Maybe<{ id: string }>
}

type ProposalDetailsFields_SetWorkingGroupLeadRewardProposalDetails_Fragment = {
  __typename: 'SetWorkingGroupLeadRewardProposalDetails'
  newRewardPerBlock: number
  lead?: Types.Maybe<{ id: string }>
}

type ProposalDetailsFields_TerminateWorkingGroupLeadProposalDetails_Fragment = {
  __typename: 'TerminateWorkingGroupLeadProposalDetails'
  slashingAmount?: Types.Maybe<number>
  lead?: Types.Maybe<{ id: string }>
}

type ProposalDetailsFields_AmendConstitutionProposalDetails_Fragment = {
  __typename: 'AmendConstitutionProposalDetails'
  text: string
}

type ProposalDetailsFields_CancelWorkingGroupLeadOpeningProposalDetails_Fragment = {
  __typename: 'CancelWorkingGroupLeadOpeningProposalDetails'
  opening?: Types.Maybe<{ id: string }>
}

type ProposalDetailsFields_SetMembershipPriceProposalDetails_Fragment = {
  __typename: 'SetMembershipPriceProposalDetails'
  newPrice: number
}

type ProposalDetailsFields_SetCouncilBudgetIncrementProposalDetails_Fragment = {
  __typename: 'SetCouncilBudgetIncrementProposalDetails'
  newAmount: number
}

type ProposalDetailsFields_SetCouncilorRewardProposalDetails_Fragment = {
  __typename: 'SetCouncilorRewardProposalDetails'
  newRewardPerBlock: number
}

type ProposalDetailsFields_SetInitialInvitationBalanceProposalDetails_Fragment = {
  __typename: 'SetInitialInvitationBalanceProposalDetails'
  newInitialInvitationBalance: number
}

type ProposalDetailsFields_SetInitialInvitationCountProposalDetails_Fragment = {
  __typename: 'SetInitialInvitationCountProposalDetails'
  newInitialInvitationsCount: number
}

type ProposalDetailsFields_SetMembershipLeadInvitationQuotaProposalDetails_Fragment = {
  __typename: 'SetMembershipLeadInvitationQuotaProposalDetails'
  newLeadInvitationQuota: number
}

type ProposalDetailsFields_SetReferralCutProposalDetails_Fragment = {
  __typename: 'SetReferralCutProposalDetails'
  newReferralCut: number
}

type ProposalDetailsFields_VetoProposalDetails_Fragment = {
  __typename: 'VetoProposalDetails'
  proposal?: Types.Maybe<{ id: string }>
}

export type ProposalDetailsFieldsFragment =
  | ProposalDetailsFields_SignalProposalDetails_Fragment
  | ProposalDetailsFields_RuntimeUpgradeProposalDetails_Fragment
  | ProposalDetailsFields_FundingRequestProposalDetails_Fragment
  | ProposalDetailsFields_SetMaxValidatorCountProposalDetails_Fragment
  | ProposalDetailsFields_CreateWorkingGroupLeadOpeningProposalDetails_Fragment
  | ProposalDetailsFields_FillWorkingGroupLeadOpeningProposalDetails_Fragment
  | ProposalDetailsFields_UpdateWorkingGroupBudgetProposalDetails_Fragment
  | ProposalDetailsFields_DecreaseWorkingGroupLeadStakeProposalDetails_Fragment
  | ProposalDetailsFields_SlashWorkingGroupLeadProposalDetails_Fragment
  | ProposalDetailsFields_SetWorkingGroupLeadRewardProposalDetails_Fragment
  | ProposalDetailsFields_TerminateWorkingGroupLeadProposalDetails_Fragment
  | ProposalDetailsFields_AmendConstitutionProposalDetails_Fragment
  | ProposalDetailsFields_CancelWorkingGroupLeadOpeningProposalDetails_Fragment
  | ProposalDetailsFields_SetMembershipPriceProposalDetails_Fragment
  | ProposalDetailsFields_SetCouncilBudgetIncrementProposalDetails_Fragment
  | ProposalDetailsFields_SetCouncilorRewardProposalDetails_Fragment
  | ProposalDetailsFields_SetInitialInvitationBalanceProposalDetails_Fragment
  | ProposalDetailsFields_SetInitialInvitationCountProposalDetails_Fragment
  | ProposalDetailsFields_SetMembershipLeadInvitationQuotaProposalDetails_Fragment
  | ProposalDetailsFields_SetReferralCutProposalDetails_Fragment
  | ProposalDetailsFields_VetoProposalDetails_Fragment

export type ProposalFieldsFragment = {
  id: string
  title: string
  description: string
  stakingAccount?: Types.Maybe<string>
  exactExecutionBlock?: Types.Maybe<number>
  councilApprovals: number
  statusSetAtBlock: number
  statusSetAtTime: any
  isFinalized?: Types.Maybe<boolean>
  details:
    | ProposalDetailsFields_SignalProposalDetails_Fragment
    | ProposalDetailsFields_RuntimeUpgradeProposalDetails_Fragment
    | ProposalDetailsFields_FundingRequestProposalDetails_Fragment
    | ProposalDetailsFields_SetMaxValidatorCountProposalDetails_Fragment
    | ProposalDetailsFields_CreateWorkingGroupLeadOpeningProposalDetails_Fragment
    | ProposalDetailsFields_FillWorkingGroupLeadOpeningProposalDetails_Fragment
    | ProposalDetailsFields_UpdateWorkingGroupBudgetProposalDetails_Fragment
    | ProposalDetailsFields_DecreaseWorkingGroupLeadStakeProposalDetails_Fragment
    | ProposalDetailsFields_SlashWorkingGroupLeadProposalDetails_Fragment
    | ProposalDetailsFields_SetWorkingGroupLeadRewardProposalDetails_Fragment
    | ProposalDetailsFields_TerminateWorkingGroupLeadProposalDetails_Fragment
    | ProposalDetailsFields_AmendConstitutionProposalDetails_Fragment
    | ProposalDetailsFields_CancelWorkingGroupLeadOpeningProposalDetails_Fragment
    | ProposalDetailsFields_SetMembershipPriceProposalDetails_Fragment
    | ProposalDetailsFields_SetCouncilBudgetIncrementProposalDetails_Fragment
    | ProposalDetailsFields_SetCouncilorRewardProposalDetails_Fragment
    | ProposalDetailsFields_SetInitialInvitationBalanceProposalDetails_Fragment
    | ProposalDetailsFields_SetInitialInvitationCountProposalDetails_Fragment
    | ProposalDetailsFields_SetMembershipLeadInvitationQuotaProposalDetails_Fragment
    | ProposalDetailsFields_SetReferralCutProposalDetails_Fragment
    | ProposalDetailsFields_VetoProposalDetails_Fragment
  creator: { id: string }
  proposalStatusUpdates: Array<{
    id: string
    inBlock: number
    newStatus:
      | { __typename: 'ProposalStatusDeciding' }
      | { __typename: 'ProposalStatusGracing' }
      | { __typename: 'ProposalStatusDormant' }
  }>
  votes: Array<{ id: string }>
  status:
    | ProposalStatusFields_ProposalStatusDeciding_Fragment
    | ProposalStatusFields_ProposalStatusGracing_Fragment
    | ProposalStatusFields_ProposalStatusDormant_Fragment
    | ProposalStatusFields_ProposalStatusVetoed_Fragment
    | ProposalStatusFields_ProposalStatusExecuted_Fragment
    | ProposalStatusFields_ProposalStatusExecutionFailed_Fragment
    | ProposalStatusFields_ProposalStatusSlashed_Fragment
    | ProposalStatusFields_ProposalStatusRejected_Fragment
    | ProposalStatusFields_ProposalStatusExpired_Fragment
    | ProposalStatusFields_ProposalStatusCancelled_Fragment
    | ProposalStatusFields_ProposalStatusCanceledByRuntime_Fragment
  createdInEvent: { id: string; inBlock: number; inExtrinsic?: Types.Maybe<string> }
  discussionThread: {
    id: string
    mode:
      | ProposalDiscussionThreadModeFields_ProposalDiscussionThreadModeOpen_Fragment
      | ProposalDiscussionThreadModeFields_ProposalDiscussionThreadModeClosed_Fragment
  }
}

export type GetProposalsByIdsQueryVariables = Types.Exact<{
  ids?: Types.Maybe<Array<Types.Scalars['ID']> | Types.Scalars['ID']>
}>

export type GetProposalsByIdsQuery = { proposals: Array<ProposalFieldsFragment> }

type ProposalDiscussionThreadModeFields_ProposalDiscussionThreadModeOpen_Fragment = {
  __typename: 'ProposalDiscussionThreadModeOpen'
}

type ProposalDiscussionThreadModeFields_ProposalDiscussionThreadModeClosed_Fragment = {
  __typename: 'ProposalDiscussionThreadModeClosed'
  whitelist?: Types.Maybe<{ members: Array<{ id: string }> }>
}

export type ProposalDiscussionThreadModeFieldsFragment =
  | ProposalDiscussionThreadModeFields_ProposalDiscussionThreadModeOpen_Fragment
  | ProposalDiscussionThreadModeFields_ProposalDiscussionThreadModeClosed_Fragment

type ProposalDiscussionPostStatusFields_ProposalDiscussionPostStatusActive_Fragment = {
  __typename: 'ProposalDiscussionPostStatusActive'
}

type ProposalDiscussionPostStatusFields_ProposalDiscussionPostStatusLocked_Fragment = {
  __typename: 'ProposalDiscussionPostStatusLocked'
  deletedInEvent?: Types.Maybe<{ id: string }>
}

type ProposalDiscussionPostStatusFields_ProposalDiscussionPostStatusRemoved_Fragment = {
  __typename: 'ProposalDiscussionPostStatusRemoved'
  deletedInEvent?: Types.Maybe<{ id: string }>
}

export type ProposalDiscussionPostStatusFieldsFragment =
  | ProposalDiscussionPostStatusFields_ProposalDiscussionPostStatusActive_Fragment
  | ProposalDiscussionPostStatusFields_ProposalDiscussionPostStatusLocked_Fragment
  | ProposalDiscussionPostStatusFields_ProposalDiscussionPostStatusRemoved_Fragment

export type ProposalDiscussionThreadFieldsFragment = {
  id: string
  proposal: { id: string }
  posts: Array<{ id: string }>
  mode:
    | ProposalDiscussionThreadModeFields_ProposalDiscussionThreadModeOpen_Fragment
    | ProposalDiscussionThreadModeFields_ProposalDiscussionThreadModeClosed_Fragment
  modeChanges: Array<{ id: string }>
}

export type GetProposalDiscussionThreadsByIdsQueryVariables = Types.Exact<{
  ids?: Types.Maybe<Array<Types.Scalars['ID']> | Types.Scalars['ID']>
}>

export type GetProposalDiscussionThreadsByIdsQuery = {
  proposalDiscussionThreads: Array<ProposalDiscussionThreadFieldsFragment>
}

export type ProposalDiscussionPostFieldsFragment = {
  id: string
  isVisible: boolean
  text: string
  discussionThread: { id: string }
  author: { id: string }
  status:
    | ProposalDiscussionPostStatusFields_ProposalDiscussionPostStatusActive_Fragment
    | ProposalDiscussionPostStatusFields_ProposalDiscussionPostStatusLocked_Fragment
    | ProposalDiscussionPostStatusFields_ProposalDiscussionPostStatusRemoved_Fragment
  repliesTo?: Types.Maybe<{ id: string }>
  updates: Array<{ id: string }>
  createdInEvent: { id: string }
}

export type GetProposalDiscussionPostsByIdsQueryVariables = Types.Exact<{
  ids?: Types.Maybe<Array<Types.Scalars['ID']> | Types.Scalars['ID']>
}>

export type GetProposalDiscussionPostsByIdsQuery = {
  proposalDiscussionPosts: Array<ProposalDiscussionPostFieldsFragment>
}

export type ProposalDiscussionPostCreatedEventFieldsFragment = {
  id: string
  createdAt: any
  inExtrinsic?: Types.Maybe<string>
  inBlock: number
  network: Types.Network
  indexInBlock: number
  text: string
  post: { id: string }
}

export type GetProposalDiscussionPostCreatedEventsQueryVariables = Types.Exact<{
  eventIds?: Types.Maybe<Array<Types.Scalars['ID']> | Types.Scalars['ID']>
}>

export type GetProposalDiscussionPostCreatedEventsQuery = {
  proposalDiscussionPostCreatedEvents: Array<ProposalDiscussionPostCreatedEventFieldsFragment>
}

export type ProposalDiscussionPostUpdatedEventFieldsFragment = {
  id: string
  createdAt: any
  inExtrinsic?: Types.Maybe<string>
  inBlock: number
  network: Types.Network
  indexInBlock: number
  text: string
  post: { id: string }
}

export type GetProposalDiscussionPostUpdatedEventsQueryVariables = Types.Exact<{
  eventIds?: Types.Maybe<Array<Types.Scalars['ID']> | Types.Scalars['ID']>
}>

export type GetProposalDiscussionPostUpdatedEventsQuery = {
  proposalDiscussionPostUpdatedEvents: Array<ProposalDiscussionPostUpdatedEventFieldsFragment>
}

export type ProposalDiscussionThreadModeChangedEventFieldsFragment = {
  id: string
  createdAt: any
  inExtrinsic?: Types.Maybe<string>
  inBlock: number
  network: Types.Network
  indexInBlock: number
  thread: { id: string }
  newMode:
    | ProposalDiscussionThreadModeFields_ProposalDiscussionThreadModeOpen_Fragment
    | ProposalDiscussionThreadModeFields_ProposalDiscussionThreadModeClosed_Fragment
  actor: { id: string }
}

export type GetProposalDiscussionThreadModeChangedEventsQueryVariables = Types.Exact<{
  eventIds?: Types.Maybe<Array<Types.Scalars['ID']> | Types.Scalars['ID']>
}>

export type GetProposalDiscussionThreadModeChangedEventsQuery = {
  proposalDiscussionThreadModeChangedEvents: Array<ProposalDiscussionThreadModeChangedEventFieldsFragment>
}

export type ProposalDiscussionPostDeletedEventFieldsFragment = {
  id: string
  createdAt: any
  inExtrinsic?: Types.Maybe<string>
  inBlock: number
  network: Types.Network
  indexInBlock: number
  post: { id: string }
  actor: { id: string }
}

export type GetProposalDiscussionPostDeletedEventsQueryVariables = Types.Exact<{
  eventIds?: Types.Maybe<Array<Types.Scalars['ID']> | Types.Scalars['ID']>
}>

export type GetProposalDiscussionPostDeletedEventsQuery = {
  proposalDiscussionPostDeletedEvents: Array<ProposalDiscussionPostDeletedEventFieldsFragment>
}

export type ProposalCreatedEventFieldsFragment = {
  id: string
  createdAt: any
  inBlock: number
  network: Types.Network
  inExtrinsic?: Types.Maybe<string>
  indexInBlock: number
  proposal: { id: string }
}

export type GetProposalCreatedEventsByEventIdsQueryVariables = Types.Exact<{
  eventIds?: Types.Maybe<Array<Types.Scalars['ID']> | Types.Scalars['ID']>
}>

export type GetProposalCreatedEventsByEventIdsQuery = {
  proposalCreatedEvents: Array<ProposalCreatedEventFieldsFragment>
}

export type ProposalStatusUpdatedEventFieldsFragment = {
  id: string
  createdAt: any
  inBlock: number
  network: Types.Network
  inExtrinsic?: Types.Maybe<string>
  indexInBlock: number
  proposal: { id: string }
  newStatus:
    | { __typename: 'ProposalStatusDeciding' }
    | { __typename: 'ProposalStatusGracing' }
    | { __typename: 'ProposalStatusDormant' }
}

export type GetProposalStatusUpdatedEventsByEventIdsQueryVariables = Types.Exact<{
  eventIds?: Types.Maybe<Array<Types.Scalars['ID']> | Types.Scalars['ID']>
}>

export type GetProposalStatusUpdatedEventsByEventIdsQuery = {
  proposalStatusUpdatedEvents: Array<ProposalStatusUpdatedEventFieldsFragment>
}

export type ProposalDecisionMadeEventFieldsFragment = {
  id: string
  createdAt: any
  inBlock: number
  network: Types.Network
  inExtrinsic?: Types.Maybe<string>
  indexInBlock: number
  proposal: { id: string }
  decisionStatus:
    | { __typename: 'ProposalStatusDormant' }
    | { __typename: 'ProposalStatusGracing' }
    | { __typename: 'ProposalStatusVetoed' }
    | { __typename: 'ProposalStatusSlashed' }
    | { __typename: 'ProposalStatusRejected' }
    | { __typename: 'ProposalStatusExpired' }
    | { __typename: 'ProposalStatusCancelled' }
    | { __typename: 'ProposalStatusCanceledByRuntime' }
}

export type GetProposalDecisionMadeEventsByEventIdsQueryVariables = Types.Exact<{
  eventIds?: Types.Maybe<Array<Types.Scalars['ID']> | Types.Scalars['ID']>
}>

export type GetProposalDecisionMadeEventsByEventIdsQuery = {
  proposalDecisionMadeEvents: Array<ProposalDecisionMadeEventFieldsFragment>
}

export type ProposalExecutedEventFieldsFragment = {
  id: string
  createdAt: any
  inBlock: number
  network: Types.Network
  inExtrinsic?: Types.Maybe<string>
  indexInBlock: number
  proposal: { id: string }
  executionStatus: { errorMessage: string }
}

export type GetProposalExecutedEventsByEventIdsQueryVariables = Types.Exact<{
  eventIds?: Types.Maybe<Array<Types.Scalars['ID']> | Types.Scalars['ID']>
}>

export type GetProposalExecutedEventsByEventIdsQuery = {
  proposalExecutedEvents: Array<ProposalExecutedEventFieldsFragment>
}

export type ProposalVotedEventFieldsFragment = {
  id: string
  createdAt: any
  inBlock: number
  network: Types.Network
  inExtrinsic?: Types.Maybe<string>
  indexInBlock: number
  voteKind: Types.ProposalVoteKind
  rationale: string
  votingRound: number
  voter: { id: string }
  proposal: { id: string }
}

export type GetProposalVotedEventsByEventIdsQueryVariables = Types.Exact<{
  eventIds?: Types.Maybe<Array<Types.Scalars['ID']> | Types.Scalars['ID']>
}>

export type GetProposalVotedEventsByEventIdsQuery = { proposalVotedEvents: Array<ProposalVotedEventFieldsFragment> }

export type ProposalCancelledEventFieldsFragment = {
  id: string
  createdAt: any
  inBlock: number
  network: Types.Network
  inExtrinsic?: Types.Maybe<string>
  indexInBlock: number
  proposal: { id: string }
}

export type GetProposalCancelledEventsByEventIdsQueryVariables = Types.Exact<{
  eventIds?: Types.Maybe<Array<Types.Scalars['ID']> | Types.Scalars['ID']>
}>

export type GetProposalCancelledEventsByEventIdsQuery = {
  proposalCancelledEvents: Array<ProposalCancelledEventFieldsFragment>
}

export type StorageNodeInfoFragment = {
  id: string
  operatorMetadata?: Types.Maybe<{ nodeEndpoint?: Types.Maybe<string> }>
}

export type GetStorageNodesInfoByBagIdQueryVariables = Types.Exact<{
  bagId?: Types.Maybe<Types.Scalars['ID']>
}>

export type GetStorageNodesInfoByBagIdQuery = { storageBuckets: Array<StorageNodeInfoFragment> }

export type GetStorageBucketsQueryVariables = Types.Exact<{ [key: string]: never }>

export type GetStorageBucketsQuery = { storageBuckets: Array<StorageNodeInfoFragment> }

export type DistributionBucketFamilyFieldsFragment = { id: string; buckets: Array<{ id: string; bucketIndex: number }> }

export type GetDistributionFamiliesAdndBucketsQueryVariables = Types.Exact<{ [key: string]: never }>

export type GetDistributionFamiliesAdndBucketsQuery = {
  distributionBucketFamilies: Array<DistributionBucketFamilyFieldsFragment>
}

export type ApplicationBasicFieldsFragment = {
  id: string
  runtimeId: number
  status:
    | { __typename: 'ApplicationStatusPending' }
    | { __typename: 'ApplicationStatusAccepted'; openingFilledEvent?: Types.Maybe<{ id: string }> }
    | { __typename: 'ApplicationStatusRejected'; openingFilledEvent?: Types.Maybe<{ id: string }> }
    | { __typename: 'ApplicationStatusWithdrawn'; applicationWithdrawnEvent?: Types.Maybe<{ id: string }> }
    | { __typename: 'ApplicationStatusCancelled'; openingCanceledEvent?: Types.Maybe<{ id: string }> }
}

type OpeningStatusFields_OpeningStatusOpen_Fragment = { __typename: 'OpeningStatusOpen' }

type OpeningStatusFields_OpeningStatusFilled_Fragment = {
  __typename: 'OpeningStatusFilled'
  openingFilledEvent?: Types.Maybe<{ id: string }>
}

type OpeningStatusFields_OpeningStatusCancelled_Fragment = {
  __typename: 'OpeningStatusCancelled'
  openingCanceledEvent?: Types.Maybe<{ id: string }>
}

export type OpeningStatusFieldsFragment =
  | OpeningStatusFields_OpeningStatusOpen_Fragment
  | OpeningStatusFields_OpeningStatusFilled_Fragment
  | OpeningStatusFields_OpeningStatusCancelled_Fragment

export type ApplicationFormQuestionFieldsFragment = {
  question?: Types.Maybe<string>
  type: Types.ApplicationFormQuestionType
  index: number
}

export type OpeningMetadataFieldsFragment = {
  shortDescription?: Types.Maybe<string>
  description?: Types.Maybe<string>
  hiringLimit?: Types.Maybe<number>
  expectedEnding?: Types.Maybe<any>
  applicationDetails?: Types.Maybe<string>
  applicationFormQuestions: Array<ApplicationFormQuestionFieldsFragment>
}

export type WorkerFieldsFragment = {
  id: string
  runtimeId: number
  roleAccount: string
  rewardAccount: string
  stakeAccount: string
  isLead: boolean
  stake: any
  storage?: Types.Maybe<string>
  rewardPerBlock: any
  missingRewardAmount?: Types.Maybe<any>
  group: { name: string }
  membership: { id: string }
  status:
    | { __typename: 'WorkerStatusActive' }
    | { __typename: 'WorkerStatusLeaving'; workerStartedLeavingEvent?: Types.Maybe<{ id: string }> }
    | {
        __typename: 'WorkerStatusLeft'
        workerStartedLeavingEvent?: Types.Maybe<{ id: string }>
        workerExitedEvent?: Types.Maybe<{ id: string }>
      }
    | { __typename: 'WorkerStatusTerminated'; terminatedWorkerEvent?: Types.Maybe<{ id: string }> }
  payouts: Array<{ id: string }>
  slashes: Array<{ id: string }>
  entry: { id: string }
  application: ApplicationBasicFieldsFragment
}

export type WorkingGroupMetadataFieldsFragment = {
  id: string
  status?: Types.Maybe<string>
  statusMessage?: Types.Maybe<string>
  about?: Types.Maybe<string>
  description?: Types.Maybe<string>
  setInEvent: { id: string }
}

export type OpeningFieldsFragment = {
  id: string
  runtimeId: number
  type: Types.WorkingGroupOpeningType
  stakeAmount: any
  unstakingPeriod: number
  rewardPerBlock: any
  group: { name: string }
  applications: Array<ApplicationBasicFieldsFragment>
  status:
    | OpeningStatusFields_OpeningStatusOpen_Fragment
    | OpeningStatusFields_OpeningStatusFilled_Fragment
    | OpeningStatusFields_OpeningStatusCancelled_Fragment
  metadata: OpeningMetadataFieldsFragment
  createdInEvent: { id: string }
}

export type GetOpeningByIdQueryVariables = Types.Exact<{
  openingId: Types.Scalars['ID']
}>

export type GetOpeningByIdQuery = { workingGroupOpeningByUniqueInput?: Types.Maybe<OpeningFieldsFragment> }

export type GetOpeningsByIdsQueryVariables = Types.Exact<{
  openingIds?: Types.Maybe<Array<Types.Scalars['ID']> | Types.Scalars['ID']>
}>

export type GetOpeningsByIdsQuery = { workingGroupOpenings: Array<OpeningFieldsFragment> }

export type ApplicationFieldsFragment = {
  roleAccount: string
  rewardAccount: string
  stakingAccount: string
  stake: any
  createdInEvent: { id: string }
  opening: { id: string; runtimeId: number }
  applicant: { id: string }
  answers: Array<{ answer: string; question: { question?: Types.Maybe<string> } }>
} & ApplicationBasicFieldsFragment

export type GetApplicationByIdQueryVariables = Types.Exact<{
  applicationId: Types.Scalars['ID']
}>

export type GetApplicationByIdQuery = { workingGroupApplicationByUniqueInput?: Types.Maybe<ApplicationFieldsFragment> }

export type GetApplicationsByIdsQueryVariables = Types.Exact<{
  applicationIds?: Types.Maybe<Array<Types.Scalars['ID']> | Types.Scalars['ID']>
}>

export type GetApplicationsByIdsQuery = { workingGroupApplications: Array<ApplicationFieldsFragment> }

export type WorkingGroupFieldsFragment = {
  id: string
  name: string
  budget: any
  metadata?: Types.Maybe<WorkingGroupMetadataFieldsFragment>
  leader?: Types.Maybe<{ id: string; runtimeId: number }>
}

export type GetWorkingGroupByNameQueryVariables = Types.Exact<{
  name: Types.Scalars['String']
}>

export type GetWorkingGroupByNameQuery = { workingGroupByUniqueInput?: Types.Maybe<WorkingGroupFieldsFragment> }

export type UpcomingOpeningFieldsFragment = {
  id: string
  expectedStart?: Types.Maybe<any>
  stakeAmount?: Types.Maybe<any>
  rewardPerBlock?: Types.Maybe<any>
  createdAt: any
  group: { name: string }
  metadata: OpeningMetadataFieldsFragment
  createdInEvent: { id: string }
}

export type GetUpcomingOpeningByIdQueryVariables = Types.Exact<{
  id: Types.Scalars['ID']
}>

export type GetUpcomingOpeningByIdQuery = {
  upcomingWorkingGroupOpeningByUniqueInput?: Types.Maybe<UpcomingOpeningFieldsFragment>
}

export type GetUpcomingOpeningsByCreatedInEventIdsQueryVariables = Types.Exact<{
  createdInEventIds?: Types.Maybe<Array<Types.Scalars['ID']> | Types.Scalars['ID']>
}>

export type GetUpcomingOpeningsByCreatedInEventIdsQuery = {
  upcomingWorkingGroupOpenings: Array<UpcomingOpeningFieldsFragment>
}

export type GetWorkingGroupMetadataSnapshotsByTimeAscQueryVariables = Types.Exact<{
  groupId: Types.Scalars['ID']
}>

export type GetWorkingGroupMetadataSnapshotsByTimeAscQuery = {
  workingGroupMetadata: Array<WorkingGroupMetadataFieldsFragment>
}

export type GetWorkersByRuntimeIdsQueryVariables = Types.Exact<{
  workerIds?: Types.Maybe<Array<Types.Scalars['Int']> | Types.Scalars['Int']>
  groupId: Types.Scalars['ID']
}>

export type GetWorkersByRuntimeIdsQuery = { workers: Array<WorkerFieldsFragment> }

export type AppliedOnOpeningEventFieldsFragment = {
  id: string
  createdAt: any
  inBlock: number
  network: Types.Network
  inExtrinsic?: Types.Maybe<string>
  indexInBlock: number
  group: { name: string }
  opening: { id: string; runtimeId: number }
  application: { id: string; runtimeId: number }
}

export type GetAppliedOnOpeningEventsByEventIdsQueryVariables = Types.Exact<{
  eventIds?: Types.Maybe<Array<Types.Scalars['ID']> | Types.Scalars['ID']>
}>

export type GetAppliedOnOpeningEventsByEventIdsQuery = {
  appliedOnOpeningEvents: Array<AppliedOnOpeningEventFieldsFragment>
}

export type OpeningAddedEventFieldsFragment = {
  id: string
  createdAt: any
  inBlock: number
  network: Types.Network
  inExtrinsic?: Types.Maybe<string>
  indexInBlock: number
  group: { name: string }
  opening: { id: string; runtimeId: number }
}

export type GetOpeningAddedEventsByEventIdsQueryVariables = Types.Exact<{
  eventIds?: Types.Maybe<Array<Types.Scalars['ID']> | Types.Scalars['ID']>
}>

export type GetOpeningAddedEventsByEventIdsQuery = { openingAddedEvents: Array<OpeningAddedEventFieldsFragment> }

export type LeaderSetEventFieldsFragment = {
  id: string
  createdAt: any
  inBlock: number
  network: Types.Network
  inExtrinsic?: Types.Maybe<string>
  indexInBlock: number
  group: { name: string }
  worker?: Types.Maybe<{ id: string; runtimeId: number }>
}

export type GetLeaderSetEventsByEventIdsQueryVariables = Types.Exact<{
  eventIds?: Types.Maybe<Array<Types.Scalars['ID']> | Types.Scalars['ID']>
}>

export type GetLeaderSetEventsByEventIdsQuery = { leaderSetEvents: Array<LeaderSetEventFieldsFragment> }

export type OpeningFilledEventFieldsFragment = {
  id: string
  createdAt: any
  inBlock: number
  network: Types.Network
  inExtrinsic?: Types.Maybe<string>
  indexInBlock: number
  group: { name: string }
  opening: { id: string; runtimeId: number }
  workersHired: Array<WorkerFieldsFragment>
}

export type GetOpeningFilledEventsByEventIdsQueryVariables = Types.Exact<{
  eventIds?: Types.Maybe<Array<Types.Scalars['ID']> | Types.Scalars['ID']>
}>

export type GetOpeningFilledEventsByEventIdsQuery = { openingFilledEvents: Array<OpeningFilledEventFieldsFragment> }

export type ApplicationWithdrawnEventFieldsFragment = {
  id: string
  createdAt: any
  inBlock: number
  network: Types.Network
  inExtrinsic?: Types.Maybe<string>
  indexInBlock: number
  group: { name: string }
  application: { id: string; runtimeId: number }
}

export type GetApplicationWithdrawnEventsByEventIdsQueryVariables = Types.Exact<{
  eventIds?: Types.Maybe<Array<Types.Scalars['ID']> | Types.Scalars['ID']>
}>

export type GetApplicationWithdrawnEventsByEventIdsQuery = {
  applicationWithdrawnEvents: Array<ApplicationWithdrawnEventFieldsFragment>
}

export type OpeningCanceledEventFieldsFragment = {
  id: string
  createdAt: any
  inBlock: number
  network: Types.Network
  inExtrinsic?: Types.Maybe<string>
  indexInBlock: number
  group: { name: string }
  opening: { id: string; runtimeId: number }
}

export type GetOpeningCancelledEventsByEventIdsQueryVariables = Types.Exact<{
  eventIds?: Types.Maybe<Array<Types.Scalars['ID']> | Types.Scalars['ID']>
}>

export type GetOpeningCancelledEventsByEventIdsQuery = {
  openingCanceledEvents: Array<OpeningCanceledEventFieldsFragment>
}

export type StatusTextChangedEventFieldsFragment = {
  id: string
  createdAt: any
  inBlock: number
  network: Types.Network
  inExtrinsic?: Types.Maybe<string>
  indexInBlock: number
  metadata?: Types.Maybe<string>
  group: { name: string }
  result:
    | { __typename: 'UpcomingOpeningAdded'; upcomingOpeningId: string }
    | { __typename: 'UpcomingOpeningRemoved'; upcomingOpeningId: string }
    | { __typename: 'WorkingGroupMetadataSet'; metadata?: Types.Maybe<{ id: string }> }
    | { __typename: 'InvalidActionMetadata'; reason: string }
}

export type GetStatusTextChangedEventsByEventIdsQueryVariables = Types.Exact<{
  eventIds?: Types.Maybe<Array<Types.Scalars['ID']> | Types.Scalars['ID']>
}>

export type GetStatusTextChangedEventsByEventIdsQuery = {
  statusTextChangedEvents: Array<StatusTextChangedEventFieldsFragment>
}

export type WorkerRoleAccountUpdatedEventFieldsFragment = {
  id: string
  createdAt: any
  inBlock: number
  network: Types.Network
  inExtrinsic?: Types.Maybe<string>
  indexInBlock: number
  newRoleAccount: string
  group: { name: string }
  worker: { id: string; runtimeId: number }
}

export type GetWorkerRoleAccountUpdatedEventsByEventIdsQueryVariables = Types.Exact<{
  eventIds?: Types.Maybe<Array<Types.Scalars['ID']> | Types.Scalars['ID']>
}>

export type GetWorkerRoleAccountUpdatedEventsByEventIdsQuery = {
  workerRoleAccountUpdatedEvents: Array<WorkerRoleAccountUpdatedEventFieldsFragment>
}

export type WorkerRewardAccountUpdatedEventFieldsFragment = {
  id: string
  createdAt: any
  inBlock: number
  network: Types.Network
  inExtrinsic?: Types.Maybe<string>
  indexInBlock: number
  newRewardAccount: string
  group: { name: string }
  worker: { id: string; runtimeId: number }
}

export type GetWorkerRewardAccountUpdatedEventsByEventIdsQueryVariables = Types.Exact<{
  eventIds?: Types.Maybe<Array<Types.Scalars['ID']> | Types.Scalars['ID']>
}>

export type GetWorkerRewardAccountUpdatedEventsByEventIdsQuery = {
  workerRewardAccountUpdatedEvents: Array<WorkerRewardAccountUpdatedEventFieldsFragment>
}

export type StakeIncreasedEventFieldsFragment = {
  id: string
  createdAt: any
  inBlock: number
  network: Types.Network
  inExtrinsic?: Types.Maybe<string>
  indexInBlock: number
  amount: any
  group: { name: string }
  worker: { id: string; runtimeId: number }
}

export type GetStakeIncreasedEventsByEventIdsQueryVariables = Types.Exact<{
  eventIds?: Types.Maybe<Array<Types.Scalars['ID']> | Types.Scalars['ID']>
}>

export type GetStakeIncreasedEventsByEventIdsQuery = { stakeIncreasedEvents: Array<StakeIncreasedEventFieldsFragment> }

export type WorkerStartedLeavingEventFieldsFragment = {
  id: string
  createdAt: any
  inBlock: number
  network: Types.Network
  inExtrinsic?: Types.Maybe<string>
  indexInBlock: number
  rationale?: Types.Maybe<string>
  group: { name: string }
  worker: { id: string; runtimeId: number }
}

export type GetWorkerStartedLeavingEventsByEventIdsQueryVariables = Types.Exact<{
  eventIds?: Types.Maybe<Array<Types.Scalars['ID']> | Types.Scalars['ID']>
}>

export type GetWorkerStartedLeavingEventsByEventIdsQuery = {
  workerStartedLeavingEvents: Array<WorkerStartedLeavingEventFieldsFragment>
}

export type WorkerRewardAmountUpdatedEventFieldsFragment = {
  id: string
  createdAt: any
  inBlock: number
  network: Types.Network
  inExtrinsic?: Types.Maybe<string>
  indexInBlock: number
  newRewardPerBlock: any
  group: { name: string }
  worker: { id: string; runtimeId: number }
}

export type GetWorkerRewardAmountUpdatedEventsByEventIdsQueryVariables = Types.Exact<{
  eventIds?: Types.Maybe<Array<Types.Scalars['ID']> | Types.Scalars['ID']>
}>

export type GetWorkerRewardAmountUpdatedEventsByEventIdsQuery = {
  workerRewardAmountUpdatedEvents: Array<WorkerRewardAmountUpdatedEventFieldsFragment>
}

export type StakeSlashedEventFieldsFragment = {
  id: string
  createdAt: any
  inBlock: number
  network: Types.Network
  inExtrinsic?: Types.Maybe<string>
  indexInBlock: number
  requestedAmount: any
  slashedAmount: any
  rationale?: Types.Maybe<string>
  group: { name: string }
  worker: { id: string; runtimeId: number }
}

export type GetStakeSlashedEventsByEventIdsQueryVariables = Types.Exact<{
  eventIds?: Types.Maybe<Array<Types.Scalars['ID']> | Types.Scalars['ID']>
}>

export type GetStakeSlashedEventsByEventIdsQuery = { stakeSlashedEvents: Array<StakeSlashedEventFieldsFragment> }

export type StakeDecreasedEventFieldsFragment = {
  id: string
  createdAt: any
  inBlock: number
  network: Types.Network
  inExtrinsic?: Types.Maybe<string>
  indexInBlock: number
  amount: any
  group: { name: string }
  worker: { id: string; runtimeId: number }
}

export type GetStakeDecreasedEventsByEventIdsQueryVariables = Types.Exact<{
  eventIds?: Types.Maybe<Array<Types.Scalars['ID']> | Types.Scalars['ID']>
}>

export type GetStakeDecreasedEventsByEventIdsQuery = { stakeDecreasedEvents: Array<StakeDecreasedEventFieldsFragment> }

export type TerminatedWorkerEventFieldsFragment = {
  id: string
  createdAt: any
  inBlock: number
  network: Types.Network
  inExtrinsic?: Types.Maybe<string>
  indexInBlock: number
  penalty?: Types.Maybe<any>
  rationale?: Types.Maybe<string>
  group: { name: string }
  worker: { id: string; runtimeId: number }
}

export type GetTerminatedWorkerEventsByEventIdsQueryVariables = Types.Exact<{
  eventIds?: Types.Maybe<Array<Types.Scalars['ID']> | Types.Scalars['ID']>
}>

export type GetTerminatedWorkerEventsByEventIdsQuery = {
  terminatedWorkerEvents: Array<TerminatedWorkerEventFieldsFragment>
}

export type TerminatedLeaderEventFieldsFragment = {
  id: string
  createdAt: any
  inBlock: number
  network: Types.Network
  inExtrinsic?: Types.Maybe<string>
  indexInBlock: number
  penalty?: Types.Maybe<any>
  rationale?: Types.Maybe<string>
  group: { name: string }
  worker: { id: string; runtimeId: number }
}

export type GetTerminatedLeaderEventsByEventIdsQueryVariables = Types.Exact<{
  eventIds?: Types.Maybe<Array<Types.Scalars['ID']> | Types.Scalars['ID']>
}>

export type GetTerminatedLeaderEventsByEventIdsQuery = {
  terminatedLeaderEvents: Array<TerminatedLeaderEventFieldsFragment>
}

export type LeaderUnsetEventFieldsFragment = {
  id: string
  createdAt: any
  inBlock: number
  network: Types.Network
  inExtrinsic?: Types.Maybe<string>
  indexInBlock: number
  group: { name: string }
  leader: { id: string; runtimeId: number }
}

export type GetLeaderUnsetEventsByEventIdsQueryVariables = Types.Exact<{
  eventIds?: Types.Maybe<Array<Types.Scalars['ID']> | Types.Scalars['ID']>
}>

export type GetLeaderUnsetEventsByEventIdsQuery = { leaderUnsetEvents: Array<LeaderUnsetEventFieldsFragment> }

export type BudgetSetEventFieldsFragment = {
  id: string
  createdAt: any
  inBlock: number
  network: Types.Network
  inExtrinsic?: Types.Maybe<string>
  indexInBlock: number
  newBudget: any
  group: { name: string }
}

export type GetBudgetSetEventsByEventIdsQueryVariables = Types.Exact<{
  eventIds?: Types.Maybe<Array<Types.Scalars['ID']> | Types.Scalars['ID']>
}>

export type GetBudgetSetEventsByEventIdsQuery = { budgetSetEvents: Array<BudgetSetEventFieldsFragment> }

export type BudgetSpendingEventFieldsFragment = {
  id: string
  createdAt: any
  inBlock: number
  network: Types.Network
  inExtrinsic?: Types.Maybe<string>
  indexInBlock: number
  reciever: string
  amount: any
  rationale?: Types.Maybe<string>
  group: { name: string }
}

export type GetBudgetSpendingEventsByEventIdsQueryVariables = Types.Exact<{
  eventIds?: Types.Maybe<Array<Types.Scalars['ID']> | Types.Scalars['ID']>
}>

export type GetBudgetSpendingEventsByEventIdsQuery = { budgetSpendingEvents: Array<BudgetSpendingEventFieldsFragment> }

export const DataObjectTypeFields = gql`
  fragment DataObjectTypeFields on DataObjectType {
    __typename
    ... on DataObjectTypeChannelAvatar {
      channel {
        id
      }
    }
    ... on DataObjectTypeChannelCoverPhoto {
      channel {
        id
      }
    }
    ... on DataObjectTypeVideoThumbnail {
      video {
        id
      }
    }
    ... on DataObjectTypeVideoMedia {
      video {
        id
      }
    }
  }
`
export const StorageDataObjectFields = gql`
  fragment StorageDataObjectFields on StorageDataObject {
    id
    ipfsHash
    isAccepted
    size
    type {
      ...DataObjectTypeFields
    }
    stateBloatBond
    unsetAt
    storageBagId
  }
  ${DataObjectTypeFields}
`
export const ChannelFields = gql`
  fragment ChannelFields on Channel {
    id
    activeVideosCounter
    title
    description
    isPublic
    language {
      iso
    }
    isCensored
    ownerMember {
      id
    }
    ownerCuratorGroup {
      id
    }
    category {
      name
    }
    avatarPhoto {
      ...StorageDataObjectFields
    }
    coverPhoto {
      ...StorageDataObjectFields
    }
    bannedMembers {
      id
    }
  }
  ${StorageDataObjectFields}
`
export const ChannelCategoryFields = gql`
  fragment ChannelCategoryFields on ChannelCategory {
    id
    activeVideosCounter
  }
`
export const VideoCategoryFields = gql`
  fragment VideoCategoryFields on VideoCategory {
    id
    activeVideosCounter
  }
`
export const CommentReactionFields = gql`
  fragment CommentReactionFields on CommentReaction {
    id
    reactionId
    member {
      id
    }
    comment {
      id
    }
  }
`
export const CommentFields = gql`
  fragment CommentFields on Comment {
    id
    author {
      id
    }
    video {
      id
    }
    text
    status
    isEdited
    reactions {
      ...CommentReactionFields
    }
  }
  ${CommentReactionFields}
`
export const VideoReactionFields = gql`
  fragment VideoReactionFields on VideoReaction {
    id
    reaction
    member {
      id
    }
    video {
      id
    }
  }
`
export const VideoFields = gql`
  fragment VideoFields on Video {
    id
    commentsCount
    reactionsCount
    comments {
      ...CommentFields
    }
    reactions {
      ...VideoReactionFields
    }
    isCommentSectionEnabled
    pinnedComment {
      id
    }
  }
  ${CommentFields}
  ${VideoReactionFields}
`
export const BidFields = gql`
  fragment BidFields on Bid {
    id
    bidder {
      id
      handle
    }
    auction {
      auctionType {
        __typename
        ... on AuctionTypeOpen {
          bidLockDuration
        }
        ... on AuctionTypeEnglish {
          extensionPeriod
        }
      }
    }
    nft {
      id
    }
    isCanceled
    amount
    createdInBlock
  }
`
export const OwnedNftFields = gql`
  fragment OwnedNftFields on OwnedNft {
    id
    video {
      id
    }
    ownerMember {
      id
    }
    metadata
    transactionalStatus {
      __typename
      ... on TransactionalStatusIdle {
        dummy
      }
      ... on TransactionalStatusBuyNow {
        price
      }
    }
    transactionalStatusAuction {
      startsAtBlock
      isCompleted
      endedAtBlock
      startingPrice
      auctionType {
        __typename
        ... on AuctionTypeOpen {
          bidLockDuration
        }
        ... on AuctionTypeEnglish {
          extensionPeriod
          duration
          plannedEndAtBlock
          minimalBidStep
        }
      }
      bids {
        ...BidFields
      }
      topBid {
        id
        amount
        bidder {
          id
        }
      }
    }
    creatorRoyalty
    creatorChannel {
      id
    }
    lastSalePrice
    lastSaleDate
  }
  ${BidFields}
`
export const ChannelNftCollectorFields = gql`
  fragment ChannelNftCollectorFields on ChannelNftCollectors {
    id
    channel {
      id
    }
    member {
      id
    }
    curatorGroup {
      id
    }
    amount
    lastIncreaseAt
  }
`
<<<<<<< HEAD
export const VideoDeletedByModeratorEventFields = gql`
  fragment VideoDeletedByModeratorEventFields on VideoDeletedByModeratorEvent {
=======
export const CommentCreatedEventFields = gql`
  fragment CommentCreatedEventFields on CommentCreatedEvent {
>>>>>>> ad82fc05
    id
    createdAt
    inBlock
    network
    inExtrinsic
    indexInBlock
<<<<<<< HEAD
    videoId
    rationale
  }
`
export const ChannelDeletedByModeratorEventFields = gql`
  fragment ChannelDeletedByModeratorEventFields on ChannelDeletedByModeratorEvent {
=======
    comment {
      id
    }
    text
  }
`
export const CommentDeletedEventFields = gql`
  fragment CommentDeletedEventFields on CommentDeletedEvent {
>>>>>>> ad82fc05
    id
    createdAt
    inBlock
    network
    inExtrinsic
    indexInBlock
<<<<<<< HEAD
    channelId
    rationale
  }
`
export const ChannelAssetsDeletedByModeratorEventFields = gql`
  fragment ChannelAssetsDeletedByModeratorEventFields on ChannelAssetsDeletedByModeratorEvent {
=======
    comment {
      id
      status
    }
  }
`
export const CommentTextUpdatedEventFields = gql`
  fragment CommentTextUpdatedEventFields on CommentTextUpdatedEvent {
>>>>>>> ad82fc05
    id
    createdAt
    inBlock
    network
    inExtrinsic
    indexInBlock
<<<<<<< HEAD
    channelId
    rationale
    assetIds
  }
`
export const VideoAssetsDeletedByModeratorEventFields = gql`
  fragment VideoAssetsDeletedByModeratorEventFields on VideoAssetsDeletedByModeratorEvent {
=======
    comment {
      id
      status
    }
    newText
  }
`
export const CommentModeratedEventFields = gql`
  fragment CommentModeratedEventFields on CommentModeratedEvent {
>>>>>>> ad82fc05
    id
    createdAt
    inBlock
    network
    inExtrinsic
    indexInBlock
<<<<<<< HEAD
    videoId
    assetIds
    rationale
  }
`
export const VideoVisibilitySetByModeratorEventFields = gql`
  fragment VideoVisibilitySetByModeratorEventFields on VideoVisibilitySetByModeratorEvent {
=======
    comment {
      id
      status
    }
    rationale
  }
`
export const CommentPinnedEventFields = gql`
  fragment CommentPinnedEventFields on CommentPinnedEvent {
>>>>>>> ad82fc05
    id
    createdAt
    inBlock
    network
    inExtrinsic
    indexInBlock
<<<<<<< HEAD
    videoId
    isHidden
    rationale
=======
    comment {
      id
      video {
        id
      }
    }
    action
  }
`
export const VideoReactedEventFields = gql`
  fragment VideoReactedEventFields on VideoReactedEvent {
    id
    createdAt
    inBlock
    network
    inExtrinsic
    indexInBlock
    video {
      id
    }
    reactionResult
    reactingMember {
      id
    }
  }
`
export const CommentReactedEventFields = gql`
  fragment CommentReactedEventFields on CommentReactedEvent {
    id
    createdAt
    inBlock
    network
    inExtrinsic
    indexInBlock
    comment {
      id
    }
    reactionResult
    reactingMember {
      id
    }
  }
`
export const MemberBannedFromChannelEventFields = gql`
  fragment MemberBannedFromChannelEventFields on MemberBannedFromChannelEvent {
    id
    createdAt
    inBlock
    network
    inExtrinsic
    indexInBlock
    channel {
      id
    }
    member {
      id
    }
    action
  }
`
export const VideoReactionsPreferenceEventFields = gql`
  fragment VideoReactionsPreferenceEventFields on VideoReactionsPreferenceEvent {
    id
    createdAt
    inBlock
    network
    inExtrinsic
    indexInBlock
    video {
      id
    }
    reactionsStatus
>>>>>>> ad82fc05
  }
`
export const EnglishAuctionStartedEventFields = gql`
  fragment EnglishAuctionStartedEventFields on EnglishAuctionStartedEvent {
    video {
      id
    }
    auction {
      id
    }
    ownerMember {
      id
    }
    ownerCuratorGroup {
      id
    }
  }
`
export const NftIssuedEventFields = gql`
  fragment NftIssuedEventFields on NftIssuedEvent {
    video {
      id
    }
    royalty
    metadata
    ownerMember {
      id
    }
    ownerCuratorGroup {
      id
    }
  }
`
export const EnglishAuctionSettledEventFields = gql`
  fragment EnglishAuctionSettledEventFields on EnglishAuctionSettledEvent {
    winner {
      id
    }
    video {
      id
    }
    ownerMember {
      id
    }
    ownerCuratorGroup {
      id
    }
  }
`
export const CouncilMemberFields = gql`
  fragment CouncilMemberFields on CouncilMember {
    id
    member {
      id
    }
  }
`
export const ElectedCouncilFields = gql`
  fragment ElectedCouncilFields on ElectedCouncil {
    councilMembers {
      ...CouncilMemberFields
    }
  }
  ${CouncilMemberFields}
`
export const CandidateFields = gql`
  fragment CandidateFields on Candidate {
    id
    member {
      id
    }
  }
`
export const ForumCategoryFields = gql`
  fragment ForumCategoryFields on ForumCategory {
    id
    createdAt
    updatedAt
    parent {
      id
    }
    title
    description
    threads {
      id
      isSticky
    }
    moderators {
      id
    }
    createdInEvent {
      id
    }
    status {
      __typename
      ... on CategoryStatusArchived {
        categoryArchivalStatusUpdatedEvent {
          id
        }
      }
      ... on CategoryStatusRemoved {
        categoryDeletedEvent {
          id
        }
      }
    }
  }
`
export const ForumPostFields = gql`
  fragment ForumPostFields on ForumPost {
    id
    createdAt
    updatedAt
    text
    author {
      id
    }
    thread {
      id
    }
    repliesTo {
      id
    }
    text
    status {
      __typename
      ... on PostStatusLocked {
        postDeletedEvent {
          id
        }
      }
      ... on PostStatusModerated {
        postModeratedEvent {
          id
        }
      }
      ... on PostStatusRemoved {
        postDeletedEvent {
          id
        }
      }
    }
    isVisible
    origin {
      __typename
      ... on PostOriginThreadInitial {
        threadCreatedEvent {
          id
        }
      }
      ... on PostOriginThreadReply {
        postAddedEvent {
          id
        }
      }
    }
    edits {
      id
    }
    reactions {
      id
      member {
        id
      }
      reaction
    }
  }
`
export const ForumThreadWithInitialPost = gql`
  fragment ForumThreadWithInitialPost on ForumThread {
    id
    createdAt
    updatedAt
    author {
      id
    }
    category {
      id
    }
    title
    initialPost {
      ...ForumPostFields
    }
    poll {
      description
      endTime
      pollAlternatives {
        index
        text
        votes {
          votingMember {
            id
          }
        }
      }
    }
    isSticky
    createdInEvent {
      id
      title
      text
    }
    status {
      __typename
      ... on ThreadStatusLocked {
        threadDeletedEvent {
          id
        }
      }
      ... on ThreadStatusModerated {
        threadModeratedEvent {
          id
        }
      }
      ... on ThreadStatusRemoved {
        threadDeletedEvent {
          id
        }
      }
    }
    isVisible
    metadataUpdates {
      id
    }
    movedInEvents {
      id
    }
    tags {
      id
    }
  }
  ${ForumPostFields}
`
export const CategoryCreatedEventFields = gql`
  fragment CategoryCreatedEventFields on CategoryCreatedEvent {
    id
    createdAt
    inBlock
    network
    inExtrinsic
    indexInBlock
    category {
      id
    }
  }
`
export const CategoryArchivalStatusUpdatedEventFields = gql`
  fragment CategoryArchivalStatusUpdatedEventFields on CategoryArchivalStatusUpdatedEvent {
    id
    createdAt
    inBlock
    network
    inExtrinsic
    indexInBlock
    category {
      id
    }
    newArchivalStatus
    actor {
      id
    }
  }
`
export const CategoryDeletedEventFields = gql`
  fragment CategoryDeletedEventFields on CategoryDeletedEvent {
    id
    createdAt
    inBlock
    network
    inExtrinsic
    indexInBlock
    category {
      id
    }
    actor {
      id
    }
  }
`
export const ThreadCreatedEventFields = gql`
  fragment ThreadCreatedEventFields on ThreadCreatedEvent {
    id
    createdAt
    inBlock
    network
    inExtrinsic
    indexInBlock
    title
    text
    thread {
      id
    }
  }
`
export const ThreadMetadataUpdatedEventFields = gql`
  fragment ThreadMetadataUpdatedEventFields on ThreadMetadataUpdatedEvent {
    id
    createdAt
    inBlock
    network
    inExtrinsic
    indexInBlock
    thread {
      id
    }
    newTitle
  }
`
export const VoteOnPollEventFields = gql`
  fragment VoteOnPollEventFields on VoteOnPollEvent {
    id
    createdAt
    inBlock
    network
    inExtrinsic
    indexInBlock
    pollAlternative {
      id
      index
      text
      poll {
        thread {
          id
        }
      }
    }
    votingMember {
      id
    }
  }
`
export const ThreadDeletedEventFields = gql`
  fragment ThreadDeletedEventFields on ThreadDeletedEvent {
    id
    createdAt
    inBlock
    network
    inExtrinsic
    indexInBlock
    thread {
      id
    }
  }
`
export const PostAddedEventFields = gql`
  fragment PostAddedEventFields on PostAddedEvent {
    id
    createdAt
    inBlock
    network
    inExtrinsic
    indexInBlock
    post {
      id
    }
    isEditable
    text
  }
`
export const ThreadMovedEventFields = gql`
  fragment ThreadMovedEventFields on ThreadMovedEvent {
    id
    createdAt
    inBlock
    network
    inExtrinsic
    indexInBlock
    thread {
      id
    }
    oldCategory {
      id
    }
    newCategory {
      id
    }
    actor {
      id
    }
  }
`
export const CategoryStickyThreadUpdateEventFields = gql`
  fragment CategoryStickyThreadUpdateEventFields on CategoryStickyThreadUpdateEvent {
    id
    createdAt
    inBlock
    network
    inExtrinsic
    indexInBlock
    category {
      id
    }
    newStickyThreads {
      id
    }
    actor {
      id
    }
  }
`
export const CategoryMembershipOfModeratorUpdatedEventFields = gql`
  fragment CategoryMembershipOfModeratorUpdatedEventFields on CategoryMembershipOfModeratorUpdatedEvent {
    id
    createdAt
    inBlock
    network
    inExtrinsic
    indexInBlock
    category {
      id
    }
    moderator {
      id
    }
    newCanModerateValue
  }
`
export const ThreadModeratedEventFields = gql`
  fragment ThreadModeratedEventFields on ThreadModeratedEvent {
    id
    createdAt
    inBlock
    network
    inExtrinsic
    indexInBlock
    thread {
      id
    }
    rationale
    actor {
      id
    }
  }
`
export const PostModeratedEventFields = gql`
  fragment PostModeratedEventFields on PostModeratedEvent {
    id
    createdAt
    inBlock
    network
    inExtrinsic
    indexInBlock
    post {
      id
    }
    rationale
    actor {
      id
    }
  }
`
export const PostReactedEventFields = gql`
  fragment PostReactedEventFields on PostReactedEvent {
    id
    createdAt
    inBlock
    network
    inExtrinsic
    indexInBlock
    post {
      id
    }
    reactionResult {
      __typename
      ... on PostReactionResultValid {
        reaction
        reactionId
      }
      ... on PostReactionResultInvalid {
        invalidReactionId: reactionId
      }
    }
    reactingMember {
      id
    }
  }
`
export const PostTextUpdatedEventFields = gql`
  fragment PostTextUpdatedEventFields on PostTextUpdatedEvent {
    id
    createdAt
    inBlock
    network
    inExtrinsic
    indexInBlock
    post {
      id
    }
    newText
  }
`
export const PostDeletedEventFields = gql`
  fragment PostDeletedEventFields on PostDeletedEvent {
    id
    createdAt
    inBlock
    network
    inExtrinsic
    indexInBlock
    posts {
      id
    }
    actor {
      id
    }
    rationale
  }
`
export const MemberMetadataFields = gql`
  fragment MemberMetadataFields on MemberMetadata {
    name
    about
  }
`
export const MembershipFields = gql`
  fragment MembershipFields on Membership {
    id
    handle
    metadata {
      ...MemberMetadataFields
    }
    controllerAccount
    rootAccount
    entry {
      __typename
      ... on MembershipEntryPaid {
        membershipBoughtEvent {
          id
        }
      }
      ... on MembershipEntryInvited {
        memberInvitedEvent {
          id
        }
      }
    }
    isVerified
    inviteCount
    invitedBy {
      id
    }
    invitees {
      id
    }
    boundAccounts
  }
  ${MemberMetadataFields}
`
export const MembershipSystemSnapshotFields = gql`
  fragment MembershipSystemSnapshotFields on MembershipSystemSnapshot {
    createdAt
    snapshotBlock
    referralCut
    invitedInitialBalance
    defaultInviteCount
    membershipPrice
  }
`
export const MembershipBoughtEventFields = gql`
  fragment MembershipBoughtEventFields on MembershipBoughtEvent {
    id
    createdAt
    inBlock
    network
    inExtrinsic
    indexInBlock
    newMember {
      id
    }
    rootAccount
    controllerAccount
    handle
    metadata {
      ...MemberMetadataFields
    }
    referrer {
      id
    }
  }
  ${MemberMetadataFields}
`
export const MemberProfileUpdatedEventFields = gql`
  fragment MemberProfileUpdatedEventFields on MemberProfileUpdatedEvent {
    id
    createdAt
    inBlock
    network
    inExtrinsic
    indexInBlock
    member {
      id
    }
    newHandle
    newMetadata {
      name
      about
    }
  }
`
export const MemberAccountsUpdatedEventFields = gql`
  fragment MemberAccountsUpdatedEventFields on MemberAccountsUpdatedEvent {
    id
    createdAt
    inBlock
    network
    inExtrinsic
    indexInBlock
    member {
      id
    }
    newRootAccount
    newControllerAccount
  }
`
export const MemberInvitedEventFields = gql`
  fragment MemberInvitedEventFields on MemberInvitedEvent {
    id
    createdAt
    inBlock
    network
    inExtrinsic
    indexInBlock
    invitingMember {
      id
    }
    newMember {
      id
    }
    rootAccount
    controllerAccount
    handle
    metadata {
      ...MemberMetadataFields
    }
  }
  ${MemberMetadataFields}
`
export const InvitesTransferredEventFields = gql`
  fragment InvitesTransferredEventFields on InvitesTransferredEvent {
    id
    createdAt
    inBlock
    network
    inExtrinsic
    indexInBlock
    sourceMember {
      id
    }
    targetMember {
      id
    }
    numberOfInvites
  }
`
export const StakingAccountAddedEventFields = gql`
  fragment StakingAccountAddedEventFields on StakingAccountAddedEvent {
    id
    createdAt
    inBlock
    network
    inExtrinsic
    indexInBlock
    member {
      id
    }
    account
  }
`
export const StakingAccountConfirmedEventFields = gql`
  fragment StakingAccountConfirmedEventFields on StakingAccountConfirmedEvent {
    id
    createdAt
    inBlock
    network
    inExtrinsic
    indexInBlock
    member {
      id
    }
    account
  }
`
export const StakingAccountRemovedEventFields = gql`
  fragment StakingAccountRemovedEventFields on StakingAccountRemovedEvent {
    id
    createdAt
    inBlock
    network
    inExtrinsic
    indexInBlock
    member {
      id
    }
    account
  }
`
export const ReferralCutUpdatedEventFields = gql`
  fragment ReferralCutUpdatedEventFields on ReferralCutUpdatedEvent {
    id
    createdAt
    inBlock
    network
    inExtrinsic
    indexInBlock
    newValue
  }
`
export const MembershipPriceUpdatedEventFields = gql`
  fragment MembershipPriceUpdatedEventFields on MembershipPriceUpdatedEvent {
    id
    createdAt
    inBlock
    network
    inExtrinsic
    indexInBlock
    newPrice
  }
`
export const InitialInvitationBalanceUpdatedEventFields = gql`
  fragment InitialInvitationBalanceUpdatedEventFields on InitialInvitationBalanceUpdatedEvent {
    id
    createdAt
    inBlock
    network
    inExtrinsic
    indexInBlock
    newInitialBalance
  }
`
export const InitialInvitationCountUpdatedEventFields = gql`
  fragment InitialInvitationCountUpdatedEventFields on InitialInvitationCountUpdatedEvent {
    id
    createdAt
    inBlock
    network
    inExtrinsic
    indexInBlock
    newInitialInvitationCount
  }
`
export const MemberVerificationStatusUpdatedEventFields = gql`
  fragment MemberVerificationStatusUpdatedEventFields on MemberVerificationStatusUpdatedEvent {
    id
    createdAt
    inBlock
    network
    inExtrinsic
    indexInBlock
    worker {
      id
    }
    isVerified
  }
`
export const ApplicationFormQuestionFields = gql`
  fragment ApplicationFormQuestionFields on ApplicationFormQuestion {
    question
    type
    index
  }
`
export const OpeningMetadataFields = gql`
  fragment OpeningMetadataFields on WorkingGroupOpeningMetadata {
    shortDescription
    description
    hiringLimit
    expectedEnding
    applicationDetails
    applicationFormQuestions {
      ...ApplicationFormQuestionFields
    }
  }
  ${ApplicationFormQuestionFields}
`
export const ProposalDetailsFields = gql`
  fragment ProposalDetailsFields on ProposalDetails {
    __typename
    ... on SignalProposalDetails {
      text
    }
    ... on RuntimeUpgradeProposalDetails {
      newRuntimeBytecode {
        id
        bytecode
      }
    }
    ... on FundingRequestProposalDetails {
      destinationsList {
        destinations {
          amount
          account
        }
      }
    }
    ... on SetMaxValidatorCountProposalDetails {
      newMaxValidatorCount
    }
    ... on CreateWorkingGroupLeadOpeningProposalDetails {
      metadata {
        ...OpeningMetadataFields
      }
      stakeAmount
      unstakingPeriod
      rewardPerBlock
      group {
        id
      }
    }
    ... on FillWorkingGroupLeadOpeningProposalDetails {
      opening {
        id
      }
      application {
        id
      }
    }
    ... on UpdateWorkingGroupBudgetProposalDetails {
      amount
      group {
        id
      }
    }
    ... on DecreaseWorkingGroupLeadStakeProposalDetails {
      lead {
        id
      }
      amount
    }
    ... on SlashWorkingGroupLeadProposalDetails {
      lead {
        id
      }
      amount
    }
    ... on SetWorkingGroupLeadRewardProposalDetails {
      lead {
        id
      }
      newRewardPerBlock
    }
    ... on TerminateWorkingGroupLeadProposalDetails {
      lead {
        id
      }
      slashingAmount
    }
    ... on AmendConstitutionProposalDetails {
      text
    }
    ... on CancelWorkingGroupLeadOpeningProposalDetails {
      opening {
        id
      }
    }
    ... on SetMembershipPriceProposalDetails {
      newPrice
    }
    ... on SetCouncilBudgetIncrementProposalDetails {
      newAmount
    }
    ... on SetCouncilorRewardProposalDetails {
      newRewardPerBlock
    }
    ... on SetInitialInvitationBalanceProposalDetails {
      newInitialInvitationBalance
    }
    ... on SetInitialInvitationCountProposalDetails {
      newInitialInvitationsCount
    }
    ... on SetMembershipLeadInvitationQuotaProposalDetails {
      newLeadInvitationQuota
    }
    ... on SetReferralCutProposalDetails {
      newReferralCut
    }
    ... on SetReferralCutProposalDetails {
      newReferralCut
    }
    ... on VetoProposalDetails {
      proposal {
        id
      }
    }
  }
  ${OpeningMetadataFields}
`
export const ProposalStatusFields = gql`
  fragment ProposalStatusFields on ProposalStatus {
    __typename
    ... on ProposalStatusDeciding {
      proposalStatusUpdatedEvent {
        id
        newStatus {
          __typename
        }
      }
    }
    ... on ProposalStatusGracing {
      proposalStatusUpdatedEvent {
        id
        newStatus {
          __typename
        }
      }
    }
    ... on ProposalStatusDormant {
      proposalStatusUpdatedEvent {
        id
        newStatus {
          __typename
        }
      }
    }
    ... on ProposalStatusVetoed {
      proposalDecisionMadeEvent {
        id
        decisionStatus {
          __typename
        }
      }
    }
    ... on ProposalStatusExecuted {
      proposalExecutedEvent {
        id
        executionStatus {
          __typename
        }
      }
    }
    ... on ProposalStatusExecutionFailed {
      proposalExecutedEvent {
        id
        executionStatus {
          __typename
        }
      }
      errorMessage
    }
    ... on ProposalStatusSlashed {
      proposalDecisionMadeEvent {
        id
        decisionStatus {
          __typename
        }
      }
    }
    ... on ProposalStatusRejected {
      proposalDecisionMadeEvent {
        id
        decisionStatus {
          __typename
        }
      }
    }
    ... on ProposalStatusExpired {
      proposalDecisionMadeEvent {
        id
        decisionStatus {
          __typename
        }
      }
    }
    ... on ProposalStatusCancelled {
      cancelledInEvent {
        id
      }
    }
    ... on ProposalStatusCanceledByRuntime {
      proposalDecisionMadeEvent {
        id
        decisionStatus {
          __typename
        }
      }
    }
  }
`
export const ProposalDiscussionThreadModeFields = gql`
  fragment ProposalDiscussionThreadModeFields on ProposalDiscussionThreadMode {
    __typename
    ... on ProposalDiscussionThreadModeClosed {
      whitelist {
        members {
          id
        }
      }
    }
  }
`
export const ProposalFields = gql`
  fragment ProposalFields on Proposal {
    id
    title
    description
    details {
      ...ProposalDetailsFields
    }
    stakingAccount
    creator {
      id
    }
    exactExecutionBlock
    councilApprovals
    proposalStatusUpdates {
      id
      inBlock
      newStatus {
        __typename
      }
    }
    votes {
      id
    }
    status {
      ...ProposalStatusFields
    }
    statusSetAtBlock
    statusSetAtTime
    isFinalized
    createdInEvent {
      id
      inBlock
      inExtrinsic
    }
    discussionThread {
      id
      mode {
        ...ProposalDiscussionThreadModeFields
      }
    }
  }
  ${ProposalDetailsFields}
  ${ProposalStatusFields}
  ${ProposalDiscussionThreadModeFields}
`
export const ProposalDiscussionThreadFields = gql`
  fragment ProposalDiscussionThreadFields on ProposalDiscussionThread {
    id
    proposal {
      id
    }
    posts {
      id
    }
    mode {
      ...ProposalDiscussionThreadModeFields
    }
    modeChanges {
      id
    }
  }
  ${ProposalDiscussionThreadModeFields}
`
export const ProposalDiscussionPostStatusFields = gql`
  fragment ProposalDiscussionPostStatusFields on ProposalDiscussionPostStatus {
    __typename
    ... on ProposalDiscussionPostStatusLocked {
      deletedInEvent {
        id
      }
    }
    ... on ProposalDiscussionPostStatusRemoved {
      deletedInEvent {
        id
      }
    }
  }
`
export const ProposalDiscussionPostFields = gql`
  fragment ProposalDiscussionPostFields on ProposalDiscussionPost {
    id
    discussionThread {
      id
    }
    author {
      id
    }
    status {
      ...ProposalDiscussionPostStatusFields
    }
    isVisible
    text
    repliesTo {
      id
    }
    updates {
      id
    }
    createdInEvent {
      id
    }
  }
  ${ProposalDiscussionPostStatusFields}
`
export const ProposalDiscussionPostCreatedEventFields = gql`
  fragment ProposalDiscussionPostCreatedEventFields on ProposalDiscussionPostCreatedEvent {
    id
    createdAt
    inExtrinsic
    inBlock
    network
    indexInBlock
    post {
      id
    }
    text
  }
`
export const ProposalDiscussionPostUpdatedEventFields = gql`
  fragment ProposalDiscussionPostUpdatedEventFields on ProposalDiscussionPostUpdatedEvent {
    id
    createdAt
    inExtrinsic
    inBlock
    network
    indexInBlock
    post {
      id
    }
    text
  }
`
export const ProposalDiscussionThreadModeChangedEventFields = gql`
  fragment ProposalDiscussionThreadModeChangedEventFields on ProposalDiscussionThreadModeChangedEvent {
    id
    createdAt
    inExtrinsic
    inBlock
    network
    indexInBlock
    thread {
      id
    }
    newMode {
      ...ProposalDiscussionThreadModeFields
    }
    actor {
      id
    }
  }
  ${ProposalDiscussionThreadModeFields}
`
export const ProposalDiscussionPostDeletedEventFields = gql`
  fragment ProposalDiscussionPostDeletedEventFields on ProposalDiscussionPostDeletedEvent {
    id
    createdAt
    inExtrinsic
    inBlock
    network
    indexInBlock
    post {
      id
    }
    actor {
      id
    }
  }
`
export const ProposalCreatedEventFields = gql`
  fragment ProposalCreatedEventFields on ProposalCreatedEvent {
    id
    createdAt
    inBlock
    network
    inExtrinsic
    indexInBlock
    proposal {
      id
    }
  }
`
export const ProposalStatusUpdatedEventFields = gql`
  fragment ProposalStatusUpdatedEventFields on ProposalStatusUpdatedEvent {
    id
    createdAt
    inBlock
    network
    inExtrinsic
    indexInBlock
    proposal {
      id
    }
    newStatus {
      __typename
    }
  }
`
export const ProposalDecisionMadeEventFields = gql`
  fragment ProposalDecisionMadeEventFields on ProposalDecisionMadeEvent {
    id
    createdAt
    inBlock
    network
    inExtrinsic
    indexInBlock
    proposal {
      id
    }
    decisionStatus {
      __typename
    }
  }
`
export const ProposalExecutedEventFields = gql`
  fragment ProposalExecutedEventFields on ProposalExecutedEvent {
    id
    createdAt
    inBlock
    network
    inExtrinsic
    indexInBlock
    proposal {
      id
    }
    executionStatus {
      ... on ProposalStatusExecutionFailed {
        errorMessage
      }
    }
  }
`
export const ProposalVotedEventFields = gql`
  fragment ProposalVotedEventFields on ProposalVotedEvent {
    id
    createdAt
    inBlock
    network
    inExtrinsic
    indexInBlock
    voter {
      id
    }
    voteKind
    proposal {
      id
    }
    rationale
    votingRound
  }
`
export const ProposalCancelledEventFields = gql`
  fragment ProposalCancelledEventFields on ProposalCancelledEvent {
    id
    createdAt
    inBlock
    network
    inExtrinsic
    indexInBlock
    proposal {
      id
    }
  }
`
export const StorageNodeInfo = gql`
  fragment StorageNodeInfo on StorageBucket {
    id
    operatorMetadata {
      nodeEndpoint
    }
  }
`
export const DistributionBucketFamilyFields = gql`
  fragment DistributionBucketFamilyFields on DistributionBucketFamily {
    id
    buckets {
      id
      bucketIndex
    }
  }
`
export const ApplicationBasicFields = gql`
  fragment ApplicationBasicFields on WorkingGroupApplication {
    id
    runtimeId
    status {
      __typename
      ... on ApplicationStatusCancelled {
        openingCanceledEvent {
          id
        }
      }
      ... on ApplicationStatusWithdrawn {
        applicationWithdrawnEvent {
          id
        }
      }
      ... on ApplicationStatusAccepted {
        openingFilledEvent {
          id
        }
      }
      ... on ApplicationStatusRejected {
        openingFilledEvent {
          id
        }
      }
    }
  }
`
export const OpeningStatusFields = gql`
  fragment OpeningStatusFields on WorkingGroupOpeningStatus {
    __typename
    ... on OpeningStatusFilled {
      openingFilledEvent {
        id
      }
    }
    ... on OpeningStatusCancelled {
      openingCanceledEvent {
        id
      }
    }
  }
`
export const OpeningFields = gql`
  fragment OpeningFields on WorkingGroupOpening {
    id
    runtimeId
    group {
      name
    }
    applications {
      ...ApplicationBasicFields
    }
    type
    status {
      ...OpeningStatusFields
    }
    metadata {
      ...OpeningMetadataFields
    }
    stakeAmount
    unstakingPeriod
    rewardPerBlock
    createdInEvent {
      id
    }
  }
  ${ApplicationBasicFields}
  ${OpeningStatusFields}
  ${OpeningMetadataFields}
`
export const ApplicationFields = gql`
  fragment ApplicationFields on WorkingGroupApplication {
    ...ApplicationBasicFields
    createdInEvent {
      id
    }
    opening {
      id
      runtimeId
    }
    applicant {
      id
    }
    roleAccount
    rewardAccount
    stakingAccount
    answers {
      question {
        question
      }
      answer
    }
    stake
  }
  ${ApplicationBasicFields}
`
export const WorkingGroupMetadataFields = gql`
  fragment WorkingGroupMetadataFields on WorkingGroupMetadata {
    id
    status
    statusMessage
    about
    description
    setInEvent {
      id
    }
  }
`
export const WorkingGroupFields = gql`
  fragment WorkingGroupFields on WorkingGroup {
    id
    name
    metadata {
      ...WorkingGroupMetadataFields
    }
    leader {
      id
      runtimeId
    }
    budget
  }
  ${WorkingGroupMetadataFields}
`
export const UpcomingOpeningFields = gql`
  fragment UpcomingOpeningFields on UpcomingWorkingGroupOpening {
    id
    group {
      name
    }
    metadata {
      ...OpeningMetadataFields
    }
    expectedStart
    stakeAmount
    rewardPerBlock
    createdInEvent {
      id
    }
    createdAt
  }
  ${OpeningMetadataFields}
`
export const AppliedOnOpeningEventFields = gql`
  fragment AppliedOnOpeningEventFields on AppliedOnOpeningEvent {
    id
    createdAt
    inBlock
    network
    inExtrinsic
    indexInBlock
    group {
      name
    }
    opening {
      id
      runtimeId
    }
    application {
      id
      runtimeId
    }
  }
`
export const OpeningAddedEventFields = gql`
  fragment OpeningAddedEventFields on OpeningAddedEvent {
    id
    createdAt
    inBlock
    network
    inExtrinsic
    indexInBlock
    group {
      name
    }
    opening {
      id
      runtimeId
    }
  }
`
export const LeaderSetEventFields = gql`
  fragment LeaderSetEventFields on LeaderSetEvent {
    id
    createdAt
    inBlock
    network
    inExtrinsic
    indexInBlock
    group {
      name
    }
    worker {
      id
      runtimeId
    }
  }
`
export const WorkerFields = gql`
  fragment WorkerFields on Worker {
    id
    runtimeId
    group {
      name
    }
    membership {
      id
    }
    roleAccount
    rewardAccount
    stakeAccount
    status {
      __typename
      ... on WorkerStatusLeaving {
        workerStartedLeavingEvent {
          id
        }
      }
      ... on WorkerStatusLeft {
        workerStartedLeavingEvent {
          id
        }
        workerExitedEvent {
          id
        }
      }
      ... on WorkerStatusTerminated {
        terminatedWorkerEvent {
          id
        }
      }
    }
    isLead
    stake
    payouts {
      id
    }
    slashes {
      id
    }
    entry {
      id
    }
    application {
      ...ApplicationBasicFields
    }
    storage
    rewardPerBlock
    missingRewardAmount
  }
  ${ApplicationBasicFields}
`
export const OpeningFilledEventFields = gql`
  fragment OpeningFilledEventFields on OpeningFilledEvent {
    id
    createdAt
    inBlock
    network
    inExtrinsic
    indexInBlock
    group {
      name
    }
    opening {
      id
      runtimeId
    }
    workersHired {
      ...WorkerFields
    }
  }
  ${WorkerFields}
`
export const ApplicationWithdrawnEventFields = gql`
  fragment ApplicationWithdrawnEventFields on ApplicationWithdrawnEvent {
    id
    createdAt
    inBlock
    network
    inExtrinsic
    indexInBlock
    group {
      name
    }
    application {
      id
      runtimeId
    }
  }
`
export const OpeningCanceledEventFields = gql`
  fragment OpeningCanceledEventFields on OpeningCanceledEvent {
    id
    createdAt
    inBlock
    network
    inExtrinsic
    indexInBlock
    group {
      name
    }
    opening {
      id
      runtimeId
    }
  }
`
export const StatusTextChangedEventFields = gql`
  fragment StatusTextChangedEventFields on StatusTextChangedEvent {
    id
    createdAt
    inBlock
    network
    inExtrinsic
    indexInBlock
    group {
      name
    }
    metadata
    result {
      __typename
      ... on UpcomingOpeningAdded {
        upcomingOpeningId
      }
      ... on UpcomingOpeningRemoved {
        upcomingOpeningId
      }
      ... on WorkingGroupMetadataSet {
        metadata {
          id
        }
      }
      ... on InvalidActionMetadata {
        reason
      }
    }
  }
`
export const WorkerRoleAccountUpdatedEventFields = gql`
  fragment WorkerRoleAccountUpdatedEventFields on WorkerRoleAccountUpdatedEvent {
    id
    createdAt
    inBlock
    network
    inExtrinsic
    indexInBlock
    group {
      name
    }
    worker {
      id
      runtimeId
    }
    newRoleAccount
  }
`
export const WorkerRewardAccountUpdatedEventFields = gql`
  fragment WorkerRewardAccountUpdatedEventFields on WorkerRewardAccountUpdatedEvent {
    id
    createdAt
    inBlock
    network
    inExtrinsic
    indexInBlock
    group {
      name
    }
    worker {
      id
      runtimeId
    }
    newRewardAccount
  }
`
export const StakeIncreasedEventFields = gql`
  fragment StakeIncreasedEventFields on StakeIncreasedEvent {
    id
    createdAt
    inBlock
    network
    inExtrinsic
    indexInBlock
    group {
      name
    }
    worker {
      id
      runtimeId
    }
    amount
  }
`
export const WorkerStartedLeavingEventFields = gql`
  fragment WorkerStartedLeavingEventFields on WorkerStartedLeavingEvent {
    id
    createdAt
    inBlock
    network
    inExtrinsic
    indexInBlock
    group {
      name
    }
    worker {
      id
      runtimeId
    }
    rationale
  }
`
export const WorkerRewardAmountUpdatedEventFields = gql`
  fragment WorkerRewardAmountUpdatedEventFields on WorkerRewardAmountUpdatedEvent {
    id
    createdAt
    inBlock
    network
    inExtrinsic
    indexInBlock
    group {
      name
    }
    worker {
      id
      runtimeId
    }
    newRewardPerBlock
  }
`
export const StakeSlashedEventFields = gql`
  fragment StakeSlashedEventFields on StakeSlashedEvent {
    id
    createdAt
    inBlock
    network
    inExtrinsic
    indexInBlock
    group {
      name
    }
    worker {
      id
      runtimeId
    }
    requestedAmount
    slashedAmount
    rationale
  }
`
export const StakeDecreasedEventFields = gql`
  fragment StakeDecreasedEventFields on StakeDecreasedEvent {
    id
    createdAt
    inBlock
    network
    inExtrinsic
    indexInBlock
    group {
      name
    }
    worker {
      id
      runtimeId
    }
    amount
  }
`
export const TerminatedWorkerEventFields = gql`
  fragment TerminatedWorkerEventFields on TerminatedWorkerEvent {
    id
    createdAt
    inBlock
    network
    inExtrinsic
    indexInBlock
    group {
      name
    }
    worker {
      id
      runtimeId
    }
    penalty
    rationale
  }
`
export const TerminatedLeaderEventFields = gql`
  fragment TerminatedLeaderEventFields on TerminatedLeaderEvent {
    id
    createdAt
    inBlock
    network
    inExtrinsic
    indexInBlock
    group {
      name
    }
    worker {
      id
      runtimeId
    }
    penalty
    rationale
  }
`
export const LeaderUnsetEventFields = gql`
  fragment LeaderUnsetEventFields on LeaderUnsetEvent {
    id
    createdAt
    inBlock
    network
    inExtrinsic
    indexInBlock
    group {
      name
    }
    leader {
      id
      runtimeId
    }
  }
`
export const BudgetSetEventFields = gql`
  fragment BudgetSetEventFields on BudgetSetEvent {
    id
    createdAt
    inBlock
    network
    inExtrinsic
    indexInBlock
    group {
      name
    }
    newBudget
  }
`
export const BudgetSpendingEventFields = gql`
  fragment BudgetSpendingEventFields on BudgetSpendingEvent {
    id
    createdAt
    inBlock
    network
    inExtrinsic
    indexInBlock
    group {
      name
    }
    reciever
    amount
    rationale
  }
`
export const GetChannelById = gql`
  query getChannelById($id: ID!) {
    channelByUniqueInput(where: { id: $id }) {
      ...ChannelFields
    }
  }
  ${ChannelFields}
`
export const GetChannelsByIds = gql`
  query getChannelsByIds($ids: [ID!]) {
    channels(where: { id_in: $ids }) {
      ...ChannelFields
    }
  }
  ${ChannelFields}
`
export const GetChannelCategoryById = gql`
  query getChannelCategoryById($id: ID!) {
    channelCategoryByUniqueInput(where: { id: $id }) {
      ...ChannelCategoryFields
    }
  }
  ${ChannelCategoryFields}
`
export const GetVideoCategoryById = gql`
  query getVideoCategoryById($id: ID!) {
    videoCategoryByUniqueInput(where: { id: $id }) {
      ...VideoCategoryFields
    }
  }
  ${VideoCategoryFields}
`
export const GetOwnedNftByVideoId = gql`
  query getOwnedNftByVideoId($videoId: ID!) {
    ownedNfts(where: { video: { id_eq: $videoId } }) {
      ...OwnedNftFields
    }
  }
  ${OwnedNftFields}
`
export const GetCommentsByIds = gql`
  query getCommentsByIds($ids: [ID!]) {
    comments(where: { id_in: $ids }) {
      ...CommentFields
    }
  }
  ${CommentFields}
`
export const GetVideosByIds = gql`
  query getVideosByIds($ids: [ID!]) {
    videos(where: { id_in: $ids }) {
      ...VideoFields
    }
  }
  ${VideoFields}
`
export const GetBidsByMemberId = gql`
  query getBidsByMemberId($videoId: ID!, $memberId: ID!) {
    bids(where: { nft: { id_eq: $videoId }, bidder: { id_eq: $memberId } }) {
      ...BidFields
    }
  }
  ${BidFields}
`
export const GetChannelNftCollectors = gql`
  query getChannelNftCollectors {
    channelNftCollectors {
      ...ChannelNftCollectorFields
    }
  }
  ${ChannelNftCollectorFields}
`
<<<<<<< HEAD
export const GetDataObjectsByVideoId = gql`
  query getDataObjectsByVideoId($videoId: ID) {
    storageDataObjects(where: { type_json: { videoId_eq: $videoId } }) {
      ...StorageDataObjectFields
    }
  }
  ${StorageDataObjectFields}
`
export const GetVideoDeletedByModeratorEventsByEventIds = gql`
  query getVideoDeletedByModeratorEventsByEventIds($eventIds: [ID!]) {
    videoDeletedByModeratorEvents(where: { id_in: $eventIds }) {
      ...VideoDeletedByModeratorEventFields
    }
  }
  ${VideoDeletedByModeratorEventFields}
`
export const GetChannelDeletedByModeratorEventsByEventIds = gql`
  query getChannelDeletedByModeratorEventsByEventIds($eventIds: [ID!]) {
    channelDeletedByModeratorEvents(where: { id_in: $eventIds }) {
      ...ChannelDeletedByModeratorEventFields
    }
  }
  ${ChannelDeletedByModeratorEventFields}
`
export const GetChannelAssetsDeletedByModeratorEventsByEventIds = gql`
  query getChannelAssetsDeletedByModeratorEventsByEventIds($eventIds: [ID!]) {
    channelAssetsDeletedByModeratorEvents(where: { id_in: $eventIds }) {
      ...ChannelAssetsDeletedByModeratorEventFields
    }
  }
  ${ChannelAssetsDeletedByModeratorEventFields}
`
export const GetVideoAssetsDeletedByModeratorEventsByEventIds = gql`
  query getVideoAssetsDeletedByModeratorEventsByEventIds($eventIds: [ID!]) {
    videoAssetsDeletedByModeratorEvents(where: { id_in: $eventIds }) {
      ...VideoAssetsDeletedByModeratorEventFields
    }
  }
  ${VideoAssetsDeletedByModeratorEventFields}
`
export const GetVideoVisibilitySetByModeratorEventsByEventIds = gql`
  query getVideoVisibilitySetByModeratorEventsByEventIds($eventIds: [ID!]) {
    videoVisibilitySetByModeratorEvents(where: { id_in: $eventIds }) {
      ...VideoVisibilitySetByModeratorEventFields
    }
  }
  ${VideoVisibilitySetByModeratorEventFields}
=======
export const GetCommentCreatedEventsByEventIds = gql`
  query getCommentCreatedEventsByEventIds($eventIds: [ID!]) {
    commentCreatedEvents(where: { id_in: $eventIds }) {
      ...CommentCreatedEventFields
    }
  }
  ${CommentCreatedEventFields}
`
export const GetCommentDeletedEventsByEventIds = gql`
  query getCommentDeletedEventsByEventIds($eventIds: [ID!]) {
    commentDeletedEvents(where: { id_in: $eventIds }) {
      ...CommentDeletedEventFields
    }
  }
  ${CommentDeletedEventFields}
`
export const GetCommentModeratedEventsByEventIds = gql`
  query getCommentModeratedEventsByEventIds($eventIds: [ID!]) {
    commentModeratedEvents(where: { id_in: $eventIds }) {
      ...CommentModeratedEventFields
    }
  }
  ${CommentModeratedEventFields}
`
export const GetCommentEditedEventsByEventIds = gql`
  query getCommentEditedEventsByEventIds($eventIds: [ID!]) {
    commentTextUpdatedEvents(where: { id_in: $eventIds }) {
      ...CommentTextUpdatedEventFields
    }
  }
  ${CommentTextUpdatedEventFields}
`
export const GetCommentPinnedEventsByEventIds = gql`
  query getCommentPinnedEventsByEventIds($eventIds: [ID!]) {
    commentPinnedEvents(where: { id_in: $eventIds }) {
      ...CommentPinnedEventFields
    }
  }
  ${CommentPinnedEventFields}
`
export const GetVideoReactedEventsByEventIds = gql`
  query getVideoReactedEventsByEventIds($eventIds: [ID!]) {
    videoReactedEvents(where: { id_in: $eventIds }) {
      ...VideoReactedEventFields
    }
  }
  ${VideoReactedEventFields}
`
export const GetCommentReactedEventsByEventIds = gql`
  query getCommentReactedEventsByEventIds($eventIds: [ID!]) {
    commentReactedEvents(where: { id_in: $eventIds }) {
      ...CommentReactedEventFields
    }
  }
  ${CommentReactedEventFields}
`
export const GetMemberBannedFromChannelEventsByEventIds = gql`
  query getMemberBannedFromChannelEventsByEventIds($eventIds: [ID!]) {
    memberBannedFromChannelEvents(where: { id_in: $eventIds }) {
      ...MemberBannedFromChannelEventFields
    }
  }
  ${MemberBannedFromChannelEventFields}
`
export const GetVideoReactionsPreferenceEventsByEventIds = gql`
  query getVideoReactionsPreferenceEventsByEventIds($eventIds: [ID!]) {
    videoReactionsPreferenceEvents(where: { id_in: $eventIds }) {
      ...VideoReactionsPreferenceEventFields
    }
  }
  ${VideoReactionsPreferenceEventFields}
>>>>>>> ad82fc05
`
export const GetEnglishAuctionStartedEventsByEventIds = gql`
  query getEnglishAuctionStartedEventsByEventIds($eventIds: [ID!]) {
    englishAuctionStartedEvents(where: { id_in: $eventIds }) {
      ...EnglishAuctionStartedEventFields
    }
  }
  ${EnglishAuctionStartedEventFields}
`
export const GetNftIssuedEventsByEventIds = gql`
  query getNftIssuedEventsByEventIds($eventIds: [ID!]) {
    nftIssuedEvents(where: { id_in: $eventIds }) {
      ...NftIssuedEventFields
    }
  }
  ${NftIssuedEventFields}
`
export const GetEnglishAuctionSettledEventsByEventIds = gql`
  query getEnglishAuctionSettledEventsByEventIds($eventIds: [ID!]) {
    englishAuctionSettledEvents(where: { id_in: $eventIds }) {
      ...EnglishAuctionSettledEventFields
    }
  }
  ${EnglishAuctionSettledEventFields}
`
export const GetCurrentCouncilMembers = gql`
  query getCurrentCouncilMembers {
    electedCouncils(where: { endedAtBlock_eq: null }) {
      ...ElectedCouncilFields
    }
  }
  ${ElectedCouncilFields}
`
export const GetReferendumIntermediateWinners = gql`
  query getReferendumIntermediateWinners($electionRoundCycleId: Int!, $councilSize: Int!) {
    candidates(
      where: { electionRound: { cycleId_eq: $electionRoundCycleId }, votePower_gt: 0 }
      orderBy: [votePower_DESC, lastVoteReceivedAtBlock_ASC, lastVoteReceivedAtEventNumber_ASC]
      limit: $councilSize
    ) {
      ...CandidateFields
    }
  }
  ${CandidateFields}
`
export const GetCategoriesByIds = gql`
  query getCategoriesByIds($ids: [ID!]) {
    forumCategories(where: { id_in: $ids }) {
      ...ForumCategoryFields
    }
  }
  ${ForumCategoryFields}
`
export const GetThreadsWithInitialPostsByIds = gql`
  query getThreadsWithInitialPostsByIds($ids: [ID!]) {
    forumThreads(where: { id_in: $ids }) {
      ...ForumThreadWithInitialPost
    }
  }
  ${ForumThreadWithInitialPost}
`
export const GetPostsByIds = gql`
  query getPostsByIds($ids: [ID!]) {
    forumPosts(where: { id_in: $ids }) {
      ...ForumPostFields
    }
  }
  ${ForumPostFields}
`
export const GetCategoryCreatedEventsByEventIds = gql`
  query getCategoryCreatedEventsByEventIds($eventIds: [ID!]) {
    categoryCreatedEvents(where: { id_in: $eventIds }) {
      ...CategoryCreatedEventFields
    }
  }
  ${CategoryCreatedEventFields}
`
export const GetCategoryArchivalStatusUpdatedEventsByEventIds = gql`
  query getCategoryArchivalStatusUpdatedEventsByEventIds($eventIds: [ID!]) {
    categoryArchivalStatusUpdatedEvents(where: { id_in: $eventIds }) {
      ...CategoryArchivalStatusUpdatedEventFields
    }
  }
  ${CategoryArchivalStatusUpdatedEventFields}
`
export const GetCategoryDeletedEventsByEventIds = gql`
  query getCategoryDeletedEventsByEventIds($eventIds: [ID!]) {
    categoryDeletedEvents(where: { id_in: $eventIds }) {
      ...CategoryDeletedEventFields
    }
  }
  ${CategoryDeletedEventFields}
`
export const GetThreadCreatedEventsByEventIds = gql`
  query getThreadCreatedEventsByEventIds($eventIds: [ID!]) {
    threadCreatedEvents(where: { id_in: $eventIds }) {
      ...ThreadCreatedEventFields
    }
  }
  ${ThreadCreatedEventFields}
`
export const GetThreadMetadataUpdatedEventsByEventIds = gql`
  query getThreadMetadataUpdatedEventsByEventIds($eventIds: [ID!]) {
    threadMetadataUpdatedEvents(where: { id_in: $eventIds }) {
      ...ThreadMetadataUpdatedEventFields
    }
  }
  ${ThreadMetadataUpdatedEventFields}
`
export const GetVoteOnPollEventsByEventIds = gql`
  query getVoteOnPollEventsByEventIds($eventIds: [ID!]) {
    voteOnPollEvents(where: { id_in: $eventIds }) {
      ...VoteOnPollEventFields
    }
  }
  ${VoteOnPollEventFields}
`
export const GetThreadDeletedEventsByEventIds = gql`
  query getThreadDeletedEventsByEventIds($eventIds: [ID!]) {
    threadDeletedEvents(where: { id_in: $eventIds }) {
      ...ThreadDeletedEventFields
    }
  }
  ${ThreadDeletedEventFields}
`
export const GetPostAddedEventsByEventIds = gql`
  query getPostAddedEventsByEventIds($eventIds: [ID!]) {
    postAddedEvents(where: { id_in: $eventIds }) {
      ...PostAddedEventFields
    }
  }
  ${PostAddedEventFields}
`
export const GetThreadMovedEventsByEventIds = gql`
  query getThreadMovedEventsByEventIds($eventIds: [ID!]) {
    threadMovedEvents(where: { id_in: $eventIds }) {
      ...ThreadMovedEventFields
    }
  }
  ${ThreadMovedEventFields}
`
export const GetCategoryStickyThreadUpdateEventsByEventIds = gql`
  query getCategoryStickyThreadUpdateEventsByEventIds($eventIds: [ID!]) {
    categoryStickyThreadUpdateEvents(where: { id_in: $eventIds }) {
      ...CategoryStickyThreadUpdateEventFields
    }
  }
  ${CategoryStickyThreadUpdateEventFields}
`
export const GetCategoryMembershipOfModeratorUpdatedEventsByEventIds = gql`
  query getCategoryMembershipOfModeratorUpdatedEventsByEventIds($eventIds: [ID!]) {
    categoryMembershipOfModeratorUpdatedEvents(where: { id_in: $eventIds }) {
      ...CategoryMembershipOfModeratorUpdatedEventFields
    }
  }
  ${CategoryMembershipOfModeratorUpdatedEventFields}
`
export const GetThreadModeratedEventsByEventIds = gql`
  query getThreadModeratedEventsByEventIds($eventIds: [ID!]) {
    threadModeratedEvents(where: { id_in: $eventIds }) {
      ...ThreadModeratedEventFields
    }
  }
  ${ThreadModeratedEventFields}
`
export const GetPostModeratedEventsByEventIds = gql`
  query getPostModeratedEventsByEventIds($eventIds: [ID!]) {
    postModeratedEvents(where: { id_in: $eventIds }) {
      ...PostModeratedEventFields
    }
  }
  ${PostModeratedEventFields}
`
export const GetPostReactedEventsByEventIds = gql`
  query getPostReactedEventsByEventIds($eventIds: [ID!]) {
    postReactedEvents(where: { id_in: $eventIds }) {
      ...PostReactedEventFields
    }
  }
  ${PostReactedEventFields}
`
export const GetPostTextUpdatedEventsByEventIds = gql`
  query getPostTextUpdatedEventsByEventIds($eventIds: [ID!]) {
    postTextUpdatedEvents(where: { id_in: $eventIds }) {
      ...PostTextUpdatedEventFields
    }
  }
  ${PostTextUpdatedEventFields}
`
export const GetPostDeletedEventsByEventIds = gql`
  query getPostDeletedEventsByEventIds($eventIds: [ID!]) {
    postDeletedEvents(where: { id_in: $eventIds }) {
      ...PostDeletedEventFields
    }
  }
  ${PostDeletedEventFields}
`
export const GetMemberById = gql`
  query getMemberById($id: ID!) {
    membershipByUniqueInput(where: { id: $id }) {
      ...MembershipFields
    }
  }
  ${MembershipFields}
`
export const GetMembersByIds = gql`
  query getMembersByIds($ids: [ID!]) {
    memberships(where: { id_in: $ids }) {
      ...MembershipFields
    }
  }
  ${MembershipFields}
`
export const GetMembershipSystemSnapshotAt = gql`
  query getMembershipSystemSnapshotAt($time: DateTime!) {
    membershipSystemSnapshots(where: { createdAt_eq: $time }, orderBy: createdAt_DESC, limit: 1) {
      ...MembershipSystemSnapshotFields
    }
  }
  ${MembershipSystemSnapshotFields}
`
export const GetMembershipSystemSnapshotBefore = gql`
  query getMembershipSystemSnapshotBefore($time: DateTime!) {
    membershipSystemSnapshots(where: { createdAt_lt: $time }, orderBy: createdAt_DESC, limit: 1) {
      ...MembershipSystemSnapshotFields
    }
  }
  ${MembershipSystemSnapshotFields}
`
export const GetMembershipBoughtEventsByEventIds = gql`
  query getMembershipBoughtEventsByEventIds($eventIds: [ID!]) {
    membershipBoughtEvents(where: { id_in: $eventIds }) {
      ...MembershipBoughtEventFields
    }
  }
  ${MembershipBoughtEventFields}
`
export const GetMemberProfileUpdatedEventsByMemberId = gql`
  query getMemberProfileUpdatedEventsByMemberId($memberId: ID!) {
    memberProfileUpdatedEvents(where: { member: { id_eq: $memberId } }) {
      ...MemberProfileUpdatedEventFields
    }
  }
  ${MemberProfileUpdatedEventFields}
`
export const GetMemberAccountsUpdatedEventsByMemberId = gql`
  query getMemberAccountsUpdatedEventsByMemberId($memberId: ID!) {
    memberAccountsUpdatedEvents(where: { member: { id_eq: $memberId } }) {
      ...MemberAccountsUpdatedEventFields
    }
  }
  ${MemberAccountsUpdatedEventFields}
`
export const GetMemberInvitedEventsByEventIds = gql`
  query getMemberInvitedEventsByEventIds($eventIds: [ID!]) {
    memberInvitedEvents(where: { id_in: $eventIds }) {
      ...MemberInvitedEventFields
    }
  }
  ${MemberInvitedEventFields}
`
export const GetInvitesTransferredEventsBySourceMemberId = gql`
  query getInvitesTransferredEventsBySourceMemberId($sourceMemberId: ID!) {
    invitesTransferredEvents(where: { sourceMember: { id_eq: $sourceMemberId } }) {
      ...InvitesTransferredEventFields
    }
  }
  ${InvitesTransferredEventFields}
`
export const GetStakingAccountAddedEventsByEventIds = gql`
  query getStakingAccountAddedEventsByEventIds($ids: [ID!]) {
    stakingAccountAddedEvents(where: { id_in: $ids }) {
      ...StakingAccountAddedEventFields
    }
  }
  ${StakingAccountAddedEventFields}
`
export const GetStakingAccountConfirmedEventsByEventIds = gql`
  query getStakingAccountConfirmedEventsByEventIds($ids: [ID!]) {
    stakingAccountConfirmedEvents(where: { id_in: $ids }) {
      ...StakingAccountConfirmedEventFields
    }
  }
  ${StakingAccountConfirmedEventFields}
`
export const GetStakingAccountRemovedEventsByMemberId = gql`
  query getStakingAccountRemovedEventsByMemberId($memberId: ID!) {
    stakingAccountRemovedEvents(where: { member: { id_eq: $memberId } }) {
      ...StakingAccountRemovedEventFields
    }
  }
  ${StakingAccountRemovedEventFields}
`
export const GetReferralCutUpdatedEventsByEventId = gql`
  query getReferralCutUpdatedEventsByEventId($eventId: ID!) {
    referralCutUpdatedEvents(where: { id_eq: $eventId }) {
      ...ReferralCutUpdatedEventFields
    }
  }
  ${ReferralCutUpdatedEventFields}
`
export const GetMembershipPriceUpdatedEventsByEventId = gql`
  query getMembershipPriceUpdatedEventsByEventId($eventId: ID!) {
    membershipPriceUpdatedEvents(where: { id_eq: $eventId }) {
      ...MembershipPriceUpdatedEventFields
    }
  }
  ${MembershipPriceUpdatedEventFields}
`
export const GetInitialInvitationBalanceUpdatedEventsByEventId = gql`
  query getInitialInvitationBalanceUpdatedEventsByEventId($eventId: ID!) {
    initialInvitationBalanceUpdatedEvents(where: { id_eq: $eventId }) {
      ...InitialInvitationBalanceUpdatedEventFields
    }
  }
  ${InitialInvitationBalanceUpdatedEventFields}
`
export const GetInitialInvitationCountUpdatedEventsByEventId = gql`
  query getInitialInvitationCountUpdatedEventsByEventId($eventId: ID!) {
    initialInvitationCountUpdatedEvents(where: { id_eq: $eventId }) {
      ...InitialInvitationCountUpdatedEventFields
    }
  }
  ${InitialInvitationCountUpdatedEventFields}
`
export const GetMemberVerificationStatusUpdatedEventsByEventIds = gql`
  query getMemberVerificationStatusUpdatedEventsByEventIds($eventIds: [ID!]!) {
    memberVerificationStatusUpdatedEvents(where: { id_in: $eventIds }) {
      ...MemberVerificationStatusUpdatedEventFields
    }
  }
  ${MemberVerificationStatusUpdatedEventFields}
`
export const GetProposalsByIds = gql`
  query getProposalsByIds($ids: [ID!]) {
    proposals(where: { id_in: $ids }) {
      ...ProposalFields
    }
  }
  ${ProposalFields}
`
export const GetProposalDiscussionThreadsByIds = gql`
  query getProposalDiscussionThreadsByIds($ids: [ID!]) {
    proposalDiscussionThreads(where: { id_in: $ids }) {
      ...ProposalDiscussionThreadFields
    }
  }
  ${ProposalDiscussionThreadFields}
`
export const GetProposalDiscussionPostsByIds = gql`
  query getProposalDiscussionPostsByIds($ids: [ID!]) {
    proposalDiscussionPosts(where: { id_in: $ids }) {
      ...ProposalDiscussionPostFields
    }
  }
  ${ProposalDiscussionPostFields}
`
export const GetProposalDiscussionPostCreatedEvents = gql`
  query getProposalDiscussionPostCreatedEvents($eventIds: [ID!]) {
    proposalDiscussionPostCreatedEvents(where: { id_in: $eventIds }) {
      ...ProposalDiscussionPostCreatedEventFields
    }
  }
  ${ProposalDiscussionPostCreatedEventFields}
`
export const GetProposalDiscussionPostUpdatedEvents = gql`
  query getProposalDiscussionPostUpdatedEvents($eventIds: [ID!]) {
    proposalDiscussionPostUpdatedEvents(where: { id_in: $eventIds }) {
      ...ProposalDiscussionPostUpdatedEventFields
    }
  }
  ${ProposalDiscussionPostUpdatedEventFields}
`
export const GetProposalDiscussionThreadModeChangedEvents = gql`
  query getProposalDiscussionThreadModeChangedEvents($eventIds: [ID!]) {
    proposalDiscussionThreadModeChangedEvents(where: { id_in: $eventIds }) {
      ...ProposalDiscussionThreadModeChangedEventFields
    }
  }
  ${ProposalDiscussionThreadModeChangedEventFields}
`
export const GetProposalDiscussionPostDeletedEvents = gql`
  query getProposalDiscussionPostDeletedEvents($eventIds: [ID!]) {
    proposalDiscussionPostDeletedEvents(where: { id_in: $eventIds }) {
      ...ProposalDiscussionPostDeletedEventFields
    }
  }
  ${ProposalDiscussionPostDeletedEventFields}
`
export const GetProposalCreatedEventsByEventIds = gql`
  query getProposalCreatedEventsByEventIds($eventIds: [ID!]) {
    proposalCreatedEvents(where: { id_in: $eventIds }) {
      ...ProposalCreatedEventFields
    }
  }
  ${ProposalCreatedEventFields}
`
export const GetProposalStatusUpdatedEventsByEventIds = gql`
  query getProposalStatusUpdatedEventsByEventIds($eventIds: [ID!]) {
    proposalStatusUpdatedEvents(where: { id_in: $eventIds }) {
      ...ProposalStatusUpdatedEventFields
    }
  }
  ${ProposalStatusUpdatedEventFields}
`
export const GetProposalDecisionMadeEventsByEventIds = gql`
  query getProposalDecisionMadeEventsByEventIds($eventIds: [ID!]) {
    proposalDecisionMadeEvents(where: { id_in: $eventIds }) {
      ...ProposalDecisionMadeEventFields
    }
  }
  ${ProposalDecisionMadeEventFields}
`
export const GetProposalExecutedEventsByEventIds = gql`
  query getProposalExecutedEventsByEventIds($eventIds: [ID!]) {
    proposalExecutedEvents(where: { id_in: $eventIds }) {
      ...ProposalExecutedEventFields
    }
  }
  ${ProposalExecutedEventFields}
`
export const GetProposalVotedEventsByEventIds = gql`
  query getProposalVotedEventsByEventIds($eventIds: [ID!]) {
    proposalVotedEvents(where: { id_in: $eventIds }, limit: 200) {
      ...ProposalVotedEventFields
    }
  }
  ${ProposalVotedEventFields}
`
export const GetProposalCancelledEventsByEventIds = gql`
  query getProposalCancelledEventsByEventIds($eventIds: [ID!]) {
    proposalCancelledEvents(where: { id_in: $eventIds }) {
      ...ProposalCancelledEventFields
    }
  }
  ${ProposalCancelledEventFields}
`
export const GetStorageNodesInfoByBagId = gql`
  query getStorageNodesInfoByBagId($bagId: ID) {
    storageBuckets(
      where: {
        operatorStatus_json: { isTypeOf_eq: "StorageBucketOperatorStatusActive" }
        bags_some: { id_eq: $bagId }
        operatorMetadata: { nodeEndpoint_contains: "http" }
      }
    ) {
      ...StorageNodeInfo
    }
  }
  ${StorageNodeInfo}
`
export const GetStorageBuckets = gql`
  query getStorageBuckets {
    storageBuckets(where: { acceptingNewBags_eq: true }) {
      ...StorageNodeInfo
    }
  }
  ${StorageNodeInfo}
`
export const GetDistributionFamiliesAdndBuckets = gql`
  query getDistributionFamiliesAdndBuckets {
    distributionBucketFamilies {
      ...DistributionBucketFamilyFields
    }
  }
  ${DistributionBucketFamilyFields}
`
export const GetOpeningById = gql`
  query getOpeningById($openingId: ID!) {
    workingGroupOpeningByUniqueInput(where: { id: $openingId }) {
      ...OpeningFields
    }
  }
  ${OpeningFields}
`
export const GetOpeningsByIds = gql`
  query getOpeningsByIds($openingIds: [ID!]) {
    workingGroupOpenings(where: { id_in: $openingIds }) {
      ...OpeningFields
    }
  }
  ${OpeningFields}
`
export const GetApplicationById = gql`
  query getApplicationById($applicationId: ID!) {
    workingGroupApplicationByUniqueInput(where: { id: $applicationId }) {
      ...ApplicationFields
    }
  }
  ${ApplicationFields}
`
export const GetApplicationsByIds = gql`
  query getApplicationsByIds($applicationIds: [ID!]) {
    workingGroupApplications(where: { id_in: $applicationIds }) {
      ...ApplicationFields
    }
  }
  ${ApplicationFields}
`
export const GetWorkingGroupByName = gql`
  query getWorkingGroupByName($name: String!) {
    workingGroupByUniqueInput(where: { name: $name }) {
      ...WorkingGroupFields
    }
  }
  ${WorkingGroupFields}
`
export const GetUpcomingOpeningById = gql`
  query getUpcomingOpeningById($id: ID!) {
    upcomingWorkingGroupOpeningByUniqueInput(where: { id: $id }) {
      ...UpcomingOpeningFields
    }
  }
  ${UpcomingOpeningFields}
`
export const GetUpcomingOpeningsByCreatedInEventIds = gql`
  query getUpcomingOpeningsByCreatedInEventIds($createdInEventIds: [ID!]) {
    upcomingWorkingGroupOpenings(where: { createdInEvent: { id_in: $createdInEventIds } }) {
      ...UpcomingOpeningFields
    }
  }
  ${UpcomingOpeningFields}
`
export const GetWorkingGroupMetadataSnapshotsByTimeAsc = gql`
  query getWorkingGroupMetadataSnapshotsByTimeAsc($groupId: ID!) {
    workingGroupMetadata(where: { group: { id_eq: $groupId } }, orderBy: createdAt_ASC) {
      ...WorkingGroupMetadataFields
    }
  }
  ${WorkingGroupMetadataFields}
`
export const GetWorkersByRuntimeIds = gql`
  query getWorkersByRuntimeIds($workerIds: [Int!], $groupId: ID!) {
    workers(where: { runtimeId_in: $workerIds, group: { id_eq: $groupId } }) {
      ...WorkerFields
    }
  }
  ${WorkerFields}
`
export const GetAppliedOnOpeningEventsByEventIds = gql`
  query getAppliedOnOpeningEventsByEventIds($eventIds: [ID!]) {
    appliedOnOpeningEvents(where: { id_in: $eventIds }) {
      ...AppliedOnOpeningEventFields
    }
  }
  ${AppliedOnOpeningEventFields}
`
export const GetOpeningAddedEventsByEventIds = gql`
  query getOpeningAddedEventsByEventIds($eventIds: [ID!]) {
    openingAddedEvents(where: { id_in: $eventIds }) {
      ...OpeningAddedEventFields
    }
  }
  ${OpeningAddedEventFields}
`
export const GetLeaderSetEventsByEventIds = gql`
  query getLeaderSetEventsByEventIds($eventIds: [ID!]) {
    leaderSetEvents(where: { id_in: $eventIds }) {
      ...LeaderSetEventFields
    }
  }
  ${LeaderSetEventFields}
`
export const GetOpeningFilledEventsByEventIds = gql`
  query getOpeningFilledEventsByEventIds($eventIds: [ID!]) {
    openingFilledEvents(where: { id_in: $eventIds }) {
      ...OpeningFilledEventFields
    }
  }
  ${OpeningFilledEventFields}
`
export const GetApplicationWithdrawnEventsByEventIds = gql`
  query getApplicationWithdrawnEventsByEventIds($eventIds: [ID!]) {
    applicationWithdrawnEvents(where: { id_in: $eventIds }) {
      ...ApplicationWithdrawnEventFields
    }
  }
  ${ApplicationWithdrawnEventFields}
`
export const GetOpeningCancelledEventsByEventIds = gql`
  query getOpeningCancelledEventsByEventIds($eventIds: [ID!]) {
    openingCanceledEvents(where: { id_in: $eventIds }) {
      ...OpeningCanceledEventFields
    }
  }
  ${OpeningCanceledEventFields}
`
export const GetStatusTextChangedEventsByEventIds = gql`
  query getStatusTextChangedEventsByEventIds($eventIds: [ID!]) {
    statusTextChangedEvents(where: { id_in: $eventIds }) {
      ...StatusTextChangedEventFields
    }
  }
  ${StatusTextChangedEventFields}
`
export const GetWorkerRoleAccountUpdatedEventsByEventIds = gql`
  query getWorkerRoleAccountUpdatedEventsByEventIds($eventIds: [ID!]) {
    workerRoleAccountUpdatedEvents(where: { id_in: $eventIds }) {
      ...WorkerRoleAccountUpdatedEventFields
    }
  }
  ${WorkerRoleAccountUpdatedEventFields}
`
export const GetWorkerRewardAccountUpdatedEventsByEventIds = gql`
  query getWorkerRewardAccountUpdatedEventsByEventIds($eventIds: [ID!]) {
    workerRewardAccountUpdatedEvents(where: { id_in: $eventIds }) {
      ...WorkerRewardAccountUpdatedEventFields
    }
  }
  ${WorkerRewardAccountUpdatedEventFields}
`
export const GetStakeIncreasedEventsByEventIds = gql`
  query getStakeIncreasedEventsByEventIds($eventIds: [ID!]) {
    stakeIncreasedEvents(where: { id_in: $eventIds }) {
      ...StakeIncreasedEventFields
    }
  }
  ${StakeIncreasedEventFields}
`
export const GetWorkerStartedLeavingEventsByEventIds = gql`
  query getWorkerStartedLeavingEventsByEventIds($eventIds: [ID!]) {
    workerStartedLeavingEvents(where: { id_in: $eventIds }) {
      ...WorkerStartedLeavingEventFields
    }
  }
  ${WorkerStartedLeavingEventFields}
`
export const GetWorkerRewardAmountUpdatedEventsByEventIds = gql`
  query getWorkerRewardAmountUpdatedEventsByEventIds($eventIds: [ID!]) {
    workerRewardAmountUpdatedEvents(where: { id_in: $eventIds }) {
      ...WorkerRewardAmountUpdatedEventFields
    }
  }
  ${WorkerRewardAmountUpdatedEventFields}
`
export const GetStakeSlashedEventsByEventIds = gql`
  query getStakeSlashedEventsByEventIds($eventIds: [ID!]) {
    stakeSlashedEvents(where: { id_in: $eventIds }) {
      ...StakeSlashedEventFields
    }
  }
  ${StakeSlashedEventFields}
`
export const GetStakeDecreasedEventsByEventIds = gql`
  query getStakeDecreasedEventsByEventIds($eventIds: [ID!]) {
    stakeDecreasedEvents(where: { id_in: $eventIds }) {
      ...StakeDecreasedEventFields
    }
  }
  ${StakeDecreasedEventFields}
`
export const GetTerminatedWorkerEventsByEventIds = gql`
  query getTerminatedWorkerEventsByEventIds($eventIds: [ID!]) {
    terminatedWorkerEvents(where: { id_in: $eventIds }) {
      ...TerminatedWorkerEventFields
    }
  }
  ${TerminatedWorkerEventFields}
`
export const GetTerminatedLeaderEventsByEventIds = gql`
  query getTerminatedLeaderEventsByEventIds($eventIds: [ID!]) {
    terminatedLeaderEvents(where: { id_in: $eventIds }) {
      ...TerminatedLeaderEventFields
    }
  }
  ${TerminatedLeaderEventFields}
`
export const GetLeaderUnsetEventsByEventIds = gql`
  query getLeaderUnsetEventsByEventIds($eventIds: [ID!]) {
    leaderUnsetEvents(where: { id_in: $eventIds }) {
      ...LeaderUnsetEventFields
    }
  }
  ${LeaderUnsetEventFields}
`
export const GetBudgetSetEventsByEventIds = gql`
  query getBudgetSetEventsByEventIds($eventIds: [ID!]) {
    budgetSetEvents(where: { id_in: $eventIds }) {
      ...BudgetSetEventFields
    }
  }
  ${BudgetSetEventFields}
`
export const GetBudgetSpendingEventsByEventIds = gql`
  query getBudgetSpendingEventsByEventIds($eventIds: [ID!]) {
    budgetSpendingEvents(where: { id_in: $eventIds }) {
      ...BudgetSpendingEventFields
    }
  }
  ${BudgetSpendingEventFields}
`<|MERGE_RESOLUTION|>--- conflicted
+++ resolved
@@ -209,24 +209,182 @@
 
 export type GetChannelNftCollectorsQuery = { channelNftCollectors: Array<ChannelNftCollectorFieldsFragment> }
 
-<<<<<<< HEAD
 export type GetDataObjectsByVideoIdQueryVariables = Types.Exact<{
   videoId?: Types.Maybe<Types.Scalars['ID']>
 }>
 
 export type GetDataObjectsByVideoIdQuery = { storageDataObjects: Array<StorageDataObjectFieldsFragment> }
 
+export type CommentCreatedEventFieldsFragment = {
+  id: string
+  createdAt: any
+  inBlock: number
+  network: Types.Network
+  inExtrinsic?: Types.Maybe<string>
+  indexInBlock: number
+  text: string
+  comment: { id: string }
+}
+
+export type GetCommentCreatedEventsByEventIdsQueryVariables = Types.Exact<{
+  eventIds?: Types.Maybe<Array<Types.Scalars['ID']> | Types.Scalars['ID']>
+}>
+
+export type GetCommentCreatedEventsByEventIdsQuery = { commentCreatedEvents: Array<CommentCreatedEventFieldsFragment> }
+
+export type CommentDeletedEventFieldsFragment = {
+  id: string
+  createdAt: any
+  inBlock: number
+  network: Types.Network
+  inExtrinsic?: Types.Maybe<string>
+  indexInBlock: number
+  comment: { id: string; status: Types.CommentStatus }
+}
+
+export type GetCommentDeletedEventsByEventIdsQueryVariables = Types.Exact<{
+  eventIds?: Types.Maybe<Array<Types.Scalars['ID']> | Types.Scalars['ID']>
+}>
+
+export type GetCommentDeletedEventsByEventIdsQuery = { commentDeletedEvents: Array<CommentDeletedEventFieldsFragment> }
+
+export type CommentTextUpdatedEventFieldsFragment = {
+  id: string
+  createdAt: any
+  inBlock: number
+  network: Types.Network
+  inExtrinsic?: Types.Maybe<string>
+  indexInBlock: number
+  newText: string
+  comment: { id: string; status: Types.CommentStatus }
+}
+
+export type GetCommentEditedEventsByEventIdsQueryVariables = Types.Exact<{
+  eventIds?: Types.Maybe<Array<Types.Scalars['ID']> | Types.Scalars['ID']>
+}>
+
+export type GetCommentEditedEventsByEventIdsQuery = {
+  commentTextUpdatedEvents: Array<CommentTextUpdatedEventFieldsFragment>
+}
+
+export type CommentModeratedEventFieldsFragment = {
+  id: string
+  createdAt: any
+  inBlock: number
+  network: Types.Network
+  inExtrinsic?: Types.Maybe<string>
+  indexInBlock: number
+  rationale: string
+  comment: { id: string; status: Types.CommentStatus }
+}
+
+export type GetCommentModeratedEventsByEventIdsQueryVariables = Types.Exact<{
+  eventIds?: Types.Maybe<Array<Types.Scalars['ID']> | Types.Scalars['ID']>
+}>
+
+export type GetCommentModeratedEventsByEventIdsQuery = {
+  commentModeratedEvents: Array<CommentModeratedEventFieldsFragment>
+}
+
+export type CommentPinnedEventFieldsFragment = {
+  id: string
+  createdAt: any
+  inBlock: number
+  network: Types.Network
+  inExtrinsic?: Types.Maybe<string>
+  indexInBlock: number
+  action: boolean
+  comment: { id: string; video: { id: string } }
+}
+
+export type GetCommentPinnedEventsByEventIdsQueryVariables = Types.Exact<{
+  eventIds?: Types.Maybe<Array<Types.Scalars['ID']> | Types.Scalars['ID']>
+}>
+
+export type GetCommentPinnedEventsByEventIdsQuery = { commentPinnedEvents: Array<CommentPinnedEventFieldsFragment> }
+
+export type VideoReactedEventFieldsFragment = {
+  id: string
+  createdAt: any
+  inBlock: number
+  network: Types.Network
+  inExtrinsic?: Types.Maybe<string>
+  indexInBlock: number
+  reactionResult: Types.VideoReactionOptions
+  video: { id: string }
+  reactingMember: { id: string }
+}
+
+export type GetVideoReactedEventsByEventIdsQueryVariables = Types.Exact<{
+  eventIds?: Types.Maybe<Array<Types.Scalars['ID']> | Types.Scalars['ID']>
+}>
+
+export type GetVideoReactedEventsByEventIdsQuery = { videoReactedEvents: Array<VideoReactedEventFieldsFragment> }
+
+export type CommentReactedEventFieldsFragment = {
+  id: string
+  createdAt: any
+  inBlock: number
+  network: Types.Network
+  inExtrinsic?: Types.Maybe<string>
+  indexInBlock: number
+  reactionResult: number
+  comment: { id: string }
+  reactingMember: { id: string }
+}
+
+export type GetCommentReactedEventsByEventIdsQueryVariables = Types.Exact<{
+  eventIds?: Types.Maybe<Array<Types.Scalars['ID']> | Types.Scalars['ID']>
+}>
+
+export type GetCommentReactedEventsByEventIdsQuery = { commentReactedEvents: Array<CommentReactedEventFieldsFragment> }
+
+export type MemberBannedFromChannelEventFieldsFragment = {
+  id: string
+  createdAt: any
+  inBlock: number
+  network: Types.Network
+  inExtrinsic?: Types.Maybe<string>
+  indexInBlock: number
+  action: boolean
+  channel: { id: string }
+  member: { id: string }
+}
+
+export type GetMemberBannedFromChannelEventsByEventIdsQueryVariables = Types.Exact<{
+  eventIds?: Types.Maybe<Array<Types.Scalars['ID']> | Types.Scalars['ID']>
+}>
+
+export type GetMemberBannedFromChannelEventsByEventIdsQuery = {
+  memberBannedFromChannelEvents: Array<MemberBannedFromChannelEventFieldsFragment>
+}
+
+export type VideoReactionsPreferenceEventFieldsFragment = {
+  id: string
+  createdAt: any
+  inBlock: number
+  network: Types.Network
+  inExtrinsic?: Types.Maybe<string>
+  indexInBlock: number
+  reactionsStatus: boolean
+  video: { id: string }
+}
+
+export type GetVideoReactionsPreferenceEventsByEventIdsQueryVariables = Types.Exact<{
+  eventIds?: Types.Maybe<Array<Types.Scalars['ID']> | Types.Scalars['ID']>
+}>
+
+export type GetVideoReactionsPreferenceEventsByEventIdsQuery = {
+  videoReactionsPreferenceEvents: Array<VideoReactionsPreferenceEventFieldsFragment>
+}
+
 export type VideoDeletedByModeratorEventFieldsFragment = {
-=======
-export type CommentCreatedEventFieldsFragment = {
->>>>>>> ad82fc05
-  id: string
-  createdAt: any
-  inBlock: number
-  network: Types.Network
-  inExtrinsic?: Types.Maybe<string>
-  indexInBlock: number
-<<<<<<< HEAD
+  id: string
+  createdAt: any
+  inBlock: number
+  network: Types.Network
+  inExtrinsic?: Types.Maybe<string>
+  indexInBlock: number
   videoId: number
   rationale: string
 }
@@ -240,20 +398,12 @@
 }
 
 export type ChannelDeletedByModeratorEventFieldsFragment = {
-=======
-  text: string
-  comment: { id: string }
-}
-
-export type CommentDeletedEventFieldsFragment = {
->>>>>>> ad82fc05
-  id: string
-  createdAt: any
-  inBlock: number
-  network: Types.Network
-  inExtrinsic?: Types.Maybe<string>
-  indexInBlock: number
-<<<<<<< HEAD
+  id: string
+  createdAt: any
+  inBlock: number
+  network: Types.Network
+  inExtrinsic?: Types.Maybe<string>
+  indexInBlock: number
   channelId: number
   rationale: string
 }
@@ -267,30 +417,12 @@
 }
 
 export type ChannelAssetsDeletedByModeratorEventFieldsFragment = {
-=======
-  comment: { id: string; status: Types.CommentStatus }
-}
-
-export type CommentTextUpdatedEventFieldsFragment = {
-  id: string
-  createdAt: any
-  inBlock: number
-  network: Types.Network
-  inExtrinsic?: Types.Maybe<string>
-  indexInBlock: number
-  newText: string
-  comment: { id: string; status: Types.CommentStatus }
-}
-
-export type CommentModeratedEventFieldsFragment = {
->>>>>>> ad82fc05
-  id: string
-  createdAt: any
-  inBlock: number
-  network: Types.Network
-  inExtrinsic?: Types.Maybe<string>
-  indexInBlock: number
-<<<<<<< HEAD
+  id: string
+  createdAt: any
+  inBlock: number
+  network: Types.Network
+  inExtrinsic?: Types.Maybe<string>
+  indexInBlock: number
   channelId: number
   rationale: string
   assetIds: Array<number>
@@ -305,31 +437,12 @@
 }
 
 export type VideoAssetsDeletedByModeratorEventFieldsFragment = {
-=======
-  rationale: string
-  comment: { id: string; status: Types.CommentStatus }
-}
-
-export type CommentPinnedEventFieldsFragment = {
-  id: string
-  createdAt: any
-  inBlock: number
-  network: Types.Network
-  inExtrinsic?: Types.Maybe<string>
-  indexInBlock: number
-  action: boolean
-  comment: { id: string; video: { id: string } }
-}
-
-export type VideoReactedEventFieldsFragment = {
->>>>>>> ad82fc05
-  id: string
-  createdAt: any
-  inBlock: number
-  network: Types.Network
-  inExtrinsic?: Types.Maybe<string>
-  indexInBlock: number
-<<<<<<< HEAD
+  id: string
+  createdAt: any
+  inBlock: number
+  network: Types.Network
+  inExtrinsic?: Types.Maybe<string>
+  indexInBlock: number
   videoId: number
   assetIds: Array<number>
   rationale: string
@@ -344,45 +457,12 @@
 }
 
 export type VideoVisibilitySetByModeratorEventFieldsFragment = {
-=======
-  reactionResult: Types.VideoReactionOptions
-  video: { id: string }
-  reactingMember: { id: string }
-}
-
-export type CommentReactedEventFieldsFragment = {
-  id: string
-  createdAt: any
-  inBlock: number
-  network: Types.Network
-  inExtrinsic?: Types.Maybe<string>
-  indexInBlock: number
-  reactionResult: number
-  comment: { id: string }
-  reactingMember: { id: string }
-}
-
-export type MemberBannedFromChannelEventFieldsFragment = {
-  id: string
-  createdAt: any
-  inBlock: number
-  network: Types.Network
-  inExtrinsic?: Types.Maybe<string>
-  indexInBlock: number
-  action: boolean
-  channel: { id: string }
-  member: { id: string }
-}
-
-export type VideoReactionsPreferenceEventFieldsFragment = {
->>>>>>> ad82fc05
-  id: string
-  createdAt: any
-  inBlock: number
-  network: Types.Network
-  inExtrinsic?: Types.Maybe<string>
-  indexInBlock: number
-<<<<<<< HEAD
+  id: string
+  createdAt: any
+  inBlock: number
+  network: Types.Network
+  inExtrinsic?: Types.Maybe<string>
+  indexInBlock: number
   videoId: number
   isHidden: boolean
   rationale: string
@@ -394,72 +474,6 @@
 
 export type GetVideoVisibilitySetByModeratorEventsByEventIdsQuery = {
   videoVisibilitySetByModeratorEvents: Array<VideoVisibilitySetByModeratorEventFieldsFragment>
-=======
-  reactionsStatus: boolean
-  video: { id: string }
-}
-
-export type GetCommentCreatedEventsByEventIdsQueryVariables = Types.Exact<{
-  eventIds?: Types.Maybe<Array<Types.Scalars['ID']> | Types.Scalars['ID']>
-}>
-
-export type GetCommentCreatedEventsByEventIdsQuery = { commentCreatedEvents: Array<CommentCreatedEventFieldsFragment> }
-
-export type GetCommentDeletedEventsByEventIdsQueryVariables = Types.Exact<{
-  eventIds?: Types.Maybe<Array<Types.Scalars['ID']> | Types.Scalars['ID']>
-}>
-
-export type GetCommentDeletedEventsByEventIdsQuery = { commentDeletedEvents: Array<CommentDeletedEventFieldsFragment> }
-
-export type GetCommentModeratedEventsByEventIdsQueryVariables = Types.Exact<{
-  eventIds?: Types.Maybe<Array<Types.Scalars['ID']> | Types.Scalars['ID']>
-}>
-
-export type GetCommentModeratedEventsByEventIdsQuery = {
-  commentModeratedEvents: Array<CommentModeratedEventFieldsFragment>
-}
-
-export type GetCommentEditedEventsByEventIdsQueryVariables = Types.Exact<{
-  eventIds?: Types.Maybe<Array<Types.Scalars['ID']> | Types.Scalars['ID']>
-}>
-
-export type GetCommentEditedEventsByEventIdsQuery = {
-  commentTextUpdatedEvents: Array<CommentTextUpdatedEventFieldsFragment>
-}
-
-export type GetCommentPinnedEventsByEventIdsQueryVariables = Types.Exact<{
-  eventIds?: Types.Maybe<Array<Types.Scalars['ID']> | Types.Scalars['ID']>
-}>
-
-export type GetCommentPinnedEventsByEventIdsQuery = { commentPinnedEvents: Array<CommentPinnedEventFieldsFragment> }
-
-export type GetVideoReactedEventsByEventIdsQueryVariables = Types.Exact<{
-  eventIds?: Types.Maybe<Array<Types.Scalars['ID']> | Types.Scalars['ID']>
-}>
-
-export type GetVideoReactedEventsByEventIdsQuery = { videoReactedEvents: Array<VideoReactedEventFieldsFragment> }
-
-export type GetCommentReactedEventsByEventIdsQueryVariables = Types.Exact<{
-  eventIds?: Types.Maybe<Array<Types.Scalars['ID']> | Types.Scalars['ID']>
-}>
-
-export type GetCommentReactedEventsByEventIdsQuery = { commentReactedEvents: Array<CommentReactedEventFieldsFragment> }
-
-export type GetMemberBannedFromChannelEventsByEventIdsQueryVariables = Types.Exact<{
-  eventIds?: Types.Maybe<Array<Types.Scalars['ID']> | Types.Scalars['ID']>
-}>
-
-export type GetMemberBannedFromChannelEventsByEventIdsQuery = {
-  memberBannedFromChannelEvents: Array<MemberBannedFromChannelEventFieldsFragment>
-}
-
-export type GetVideoReactionsPreferenceEventsByEventIdsQueryVariables = Types.Exact<{
-  eventIds?: Types.Maybe<Array<Types.Scalars['ID']> | Types.Scalars['ID']>
-}>
-
-export type GetVideoReactionsPreferenceEventsByEventIdsQuery = {
-  videoReactionsPreferenceEvents: Array<VideoReactionsPreferenceEventFieldsFragment>
->>>>>>> ad82fc05
 }
 
 export type EnglishAuctionStartedEventFieldsFragment = {
@@ -2659,66 +2673,178 @@
     lastIncreaseAt
   }
 `
-<<<<<<< HEAD
+export const CommentCreatedEventFields = gql`
+  fragment CommentCreatedEventFields on CommentCreatedEvent {
+    id
+    createdAt
+    inBlock
+    network
+    inExtrinsic
+    indexInBlock
+    comment {
+      id
+    }
+    text
+  }
+`
+export const CommentDeletedEventFields = gql`
+  fragment CommentDeletedEventFields on CommentDeletedEvent {
+    id
+    createdAt
+    inBlock
+    network
+    inExtrinsic
+    indexInBlock
+    comment {
+      id
+      status
+    }
+  }
+`
+export const CommentTextUpdatedEventFields = gql`
+  fragment CommentTextUpdatedEventFields on CommentTextUpdatedEvent {
+    id
+    createdAt
+    inBlock
+    network
+    inExtrinsic
+    indexInBlock
+    comment {
+      id
+      status
+    }
+    newText
+  }
+`
+export const CommentModeratedEventFields = gql`
+  fragment CommentModeratedEventFields on CommentModeratedEvent {
+    id
+    createdAt
+    inBlock
+    network
+    inExtrinsic
+    indexInBlock
+    comment {
+      id
+      status
+    }
+    rationale
+  }
+`
+export const CommentPinnedEventFields = gql`
+  fragment CommentPinnedEventFields on CommentPinnedEvent {
+    id
+    createdAt
+    inBlock
+    network
+    inExtrinsic
+    indexInBlock
+    comment {
+      id
+      video {
+        id
+      }
+    }
+    action
+  }
+`
+export const VideoReactedEventFields = gql`
+  fragment VideoReactedEventFields on VideoReactedEvent {
+    id
+    createdAt
+    inBlock
+    network
+    inExtrinsic
+    indexInBlock
+    video {
+      id
+    }
+    reactionResult
+    reactingMember {
+      id
+    }
+  }
+`
+export const CommentReactedEventFields = gql`
+  fragment CommentReactedEventFields on CommentReactedEvent {
+    id
+    createdAt
+    inBlock
+    network
+    inExtrinsic
+    indexInBlock
+    comment {
+      id
+    }
+    reactionResult
+    reactingMember {
+      id
+    }
+  }
+`
+export const MemberBannedFromChannelEventFields = gql`
+  fragment MemberBannedFromChannelEventFields on MemberBannedFromChannelEvent {
+    id
+    createdAt
+    inBlock
+    network
+    inExtrinsic
+    indexInBlock
+    channel {
+      id
+    }
+    member {
+      id
+    }
+    action
+  }
+`
+export const VideoReactionsPreferenceEventFields = gql`
+  fragment VideoReactionsPreferenceEventFields on VideoReactionsPreferenceEvent {
+    id
+    createdAt
+    inBlock
+    network
+    inExtrinsic
+    indexInBlock
+    video {
+      id
+    }
+    reactionsStatus
+  }
+`
 export const VideoDeletedByModeratorEventFields = gql`
   fragment VideoDeletedByModeratorEventFields on VideoDeletedByModeratorEvent {
-=======
-export const CommentCreatedEventFields = gql`
-  fragment CommentCreatedEventFields on CommentCreatedEvent {
->>>>>>> ad82fc05
-    id
-    createdAt
-    inBlock
-    network
-    inExtrinsic
-    indexInBlock
-<<<<<<< HEAD
+    id
+    createdAt
+    inBlock
+    network
+    inExtrinsic
+    indexInBlock
     videoId
     rationale
   }
 `
 export const ChannelDeletedByModeratorEventFields = gql`
   fragment ChannelDeletedByModeratorEventFields on ChannelDeletedByModeratorEvent {
-=======
-    comment {
-      id
-    }
-    text
-  }
-`
-export const CommentDeletedEventFields = gql`
-  fragment CommentDeletedEventFields on CommentDeletedEvent {
->>>>>>> ad82fc05
-    id
-    createdAt
-    inBlock
-    network
-    inExtrinsic
-    indexInBlock
-<<<<<<< HEAD
+    id
+    createdAt
+    inBlock
+    network
+    inExtrinsic
+    indexInBlock
     channelId
     rationale
   }
 `
 export const ChannelAssetsDeletedByModeratorEventFields = gql`
   fragment ChannelAssetsDeletedByModeratorEventFields on ChannelAssetsDeletedByModeratorEvent {
-=======
-    comment {
-      id
-      status
-    }
-  }
-`
-export const CommentTextUpdatedEventFields = gql`
-  fragment CommentTextUpdatedEventFields on CommentTextUpdatedEvent {
->>>>>>> ad82fc05
-    id
-    createdAt
-    inBlock
-    network
-    inExtrinsic
-    indexInBlock
-<<<<<<< HEAD
+    id
+    createdAt
+    inBlock
+    network
+    inExtrinsic
+    indexInBlock
     channelId
     rationale
     assetIds
@@ -2726,24 +2852,12 @@
 `
 export const VideoAssetsDeletedByModeratorEventFields = gql`
   fragment VideoAssetsDeletedByModeratorEventFields on VideoAssetsDeletedByModeratorEvent {
-=======
-    comment {
-      id
-      status
-    }
-    newText
-  }
-`
-export const CommentModeratedEventFields = gql`
-  fragment CommentModeratedEventFields on CommentModeratedEvent {
->>>>>>> ad82fc05
-    id
-    createdAt
-    inBlock
-    network
-    inExtrinsic
-    indexInBlock
-<<<<<<< HEAD
+    id
+    createdAt
+    inBlock
+    network
+    inExtrinsic
+    indexInBlock
     videoId
     assetIds
     rationale
@@ -2751,101 +2865,15 @@
 `
 export const VideoVisibilitySetByModeratorEventFields = gql`
   fragment VideoVisibilitySetByModeratorEventFields on VideoVisibilitySetByModeratorEvent {
-=======
-    comment {
-      id
-      status
-    }
-    rationale
-  }
-`
-export const CommentPinnedEventFields = gql`
-  fragment CommentPinnedEventFields on CommentPinnedEvent {
->>>>>>> ad82fc05
-    id
-    createdAt
-    inBlock
-    network
-    inExtrinsic
-    indexInBlock
-<<<<<<< HEAD
+    id
+    createdAt
+    inBlock
+    network
+    inExtrinsic
+    indexInBlock
     videoId
     isHidden
     rationale
-=======
-    comment {
-      id
-      video {
-        id
-      }
-    }
-    action
-  }
-`
-export const VideoReactedEventFields = gql`
-  fragment VideoReactedEventFields on VideoReactedEvent {
-    id
-    createdAt
-    inBlock
-    network
-    inExtrinsic
-    indexInBlock
-    video {
-      id
-    }
-    reactionResult
-    reactingMember {
-      id
-    }
-  }
-`
-export const CommentReactedEventFields = gql`
-  fragment CommentReactedEventFields on CommentReactedEvent {
-    id
-    createdAt
-    inBlock
-    network
-    inExtrinsic
-    indexInBlock
-    comment {
-      id
-    }
-    reactionResult
-    reactingMember {
-      id
-    }
-  }
-`
-export const MemberBannedFromChannelEventFields = gql`
-  fragment MemberBannedFromChannelEventFields on MemberBannedFromChannelEvent {
-    id
-    createdAt
-    inBlock
-    network
-    inExtrinsic
-    indexInBlock
-    channel {
-      id
-    }
-    member {
-      id
-    }
-    action
-  }
-`
-export const VideoReactionsPreferenceEventFields = gql`
-  fragment VideoReactionsPreferenceEventFields on VideoReactionsPreferenceEvent {
-    id
-    createdAt
-    inBlock
-    network
-    inExtrinsic
-    indexInBlock
-    video {
-      id
-    }
-    reactionsStatus
->>>>>>> ad82fc05
   }
 `
 export const EnglishAuctionStartedEventFields = gql`
@@ -4740,7 +4768,6 @@
   }
   ${ChannelNftCollectorFields}
 `
-<<<<<<< HEAD
 export const GetDataObjectsByVideoId = gql`
   query getDataObjectsByVideoId($videoId: ID) {
     storageDataObjects(where: { type_json: { videoId_eq: $videoId } }) {
@@ -4749,6 +4776,78 @@
   }
   ${StorageDataObjectFields}
 `
+export const GetCommentCreatedEventsByEventIds = gql`
+  query getCommentCreatedEventsByEventIds($eventIds: [ID!]) {
+    commentCreatedEvents(where: { id_in: $eventIds }) {
+      ...CommentCreatedEventFields
+    }
+  }
+  ${CommentCreatedEventFields}
+`
+export const GetCommentDeletedEventsByEventIds = gql`
+  query getCommentDeletedEventsByEventIds($eventIds: [ID!]) {
+    commentDeletedEvents(where: { id_in: $eventIds }) {
+      ...CommentDeletedEventFields
+    }
+  }
+  ${CommentDeletedEventFields}
+`
+export const GetCommentEditedEventsByEventIds = gql`
+  query getCommentEditedEventsByEventIds($eventIds: [ID!]) {
+    commentTextUpdatedEvents(where: { id_in: $eventIds }) {
+      ...CommentTextUpdatedEventFields
+    }
+  }
+  ${CommentTextUpdatedEventFields}
+`
+export const GetCommentModeratedEventsByEventIds = gql`
+  query getCommentModeratedEventsByEventIds($eventIds: [ID!]) {
+    commentModeratedEvents(where: { id_in: $eventIds }) {
+      ...CommentModeratedEventFields
+    }
+  }
+  ${CommentModeratedEventFields}
+`
+export const GetCommentPinnedEventsByEventIds = gql`
+  query getCommentPinnedEventsByEventIds($eventIds: [ID!]) {
+    commentPinnedEvents(where: { id_in: $eventIds }) {
+      ...CommentPinnedEventFields
+    }
+  }
+  ${CommentPinnedEventFields}
+`
+export const GetVideoReactedEventsByEventIds = gql`
+  query getVideoReactedEventsByEventIds($eventIds: [ID!]) {
+    videoReactedEvents(where: { id_in: $eventIds }) {
+      ...VideoReactedEventFields
+    }
+  }
+  ${VideoReactedEventFields}
+`
+export const GetCommentReactedEventsByEventIds = gql`
+  query getCommentReactedEventsByEventIds($eventIds: [ID!]) {
+    commentReactedEvents(where: { id_in: $eventIds }) {
+      ...CommentReactedEventFields
+    }
+  }
+  ${CommentReactedEventFields}
+`
+export const GetMemberBannedFromChannelEventsByEventIds = gql`
+  query getMemberBannedFromChannelEventsByEventIds($eventIds: [ID!]) {
+    memberBannedFromChannelEvents(where: { id_in: $eventIds }) {
+      ...MemberBannedFromChannelEventFields
+    }
+  }
+  ${MemberBannedFromChannelEventFields}
+`
+export const GetVideoReactionsPreferenceEventsByEventIds = gql`
+  query getVideoReactionsPreferenceEventsByEventIds($eventIds: [ID!]) {
+    videoReactionsPreferenceEvents(where: { id_in: $eventIds }) {
+      ...VideoReactionsPreferenceEventFields
+    }
+  }
+  ${VideoReactionsPreferenceEventFields}
+`
 export const GetVideoDeletedByModeratorEventsByEventIds = gql`
   query getVideoDeletedByModeratorEventsByEventIds($eventIds: [ID!]) {
     videoDeletedByModeratorEvents(where: { id_in: $eventIds }) {
@@ -4788,79 +4887,6 @@
     }
   }
   ${VideoVisibilitySetByModeratorEventFields}
-=======
-export const GetCommentCreatedEventsByEventIds = gql`
-  query getCommentCreatedEventsByEventIds($eventIds: [ID!]) {
-    commentCreatedEvents(where: { id_in: $eventIds }) {
-      ...CommentCreatedEventFields
-    }
-  }
-  ${CommentCreatedEventFields}
-`
-export const GetCommentDeletedEventsByEventIds = gql`
-  query getCommentDeletedEventsByEventIds($eventIds: [ID!]) {
-    commentDeletedEvents(where: { id_in: $eventIds }) {
-      ...CommentDeletedEventFields
-    }
-  }
-  ${CommentDeletedEventFields}
-`
-export const GetCommentModeratedEventsByEventIds = gql`
-  query getCommentModeratedEventsByEventIds($eventIds: [ID!]) {
-    commentModeratedEvents(where: { id_in: $eventIds }) {
-      ...CommentModeratedEventFields
-    }
-  }
-  ${CommentModeratedEventFields}
-`
-export const GetCommentEditedEventsByEventIds = gql`
-  query getCommentEditedEventsByEventIds($eventIds: [ID!]) {
-    commentTextUpdatedEvents(where: { id_in: $eventIds }) {
-      ...CommentTextUpdatedEventFields
-    }
-  }
-  ${CommentTextUpdatedEventFields}
-`
-export const GetCommentPinnedEventsByEventIds = gql`
-  query getCommentPinnedEventsByEventIds($eventIds: [ID!]) {
-    commentPinnedEvents(where: { id_in: $eventIds }) {
-      ...CommentPinnedEventFields
-    }
-  }
-  ${CommentPinnedEventFields}
-`
-export const GetVideoReactedEventsByEventIds = gql`
-  query getVideoReactedEventsByEventIds($eventIds: [ID!]) {
-    videoReactedEvents(where: { id_in: $eventIds }) {
-      ...VideoReactedEventFields
-    }
-  }
-  ${VideoReactedEventFields}
-`
-export const GetCommentReactedEventsByEventIds = gql`
-  query getCommentReactedEventsByEventIds($eventIds: [ID!]) {
-    commentReactedEvents(where: { id_in: $eventIds }) {
-      ...CommentReactedEventFields
-    }
-  }
-  ${CommentReactedEventFields}
-`
-export const GetMemberBannedFromChannelEventsByEventIds = gql`
-  query getMemberBannedFromChannelEventsByEventIds($eventIds: [ID!]) {
-    memberBannedFromChannelEvents(where: { id_in: $eventIds }) {
-      ...MemberBannedFromChannelEventFields
-    }
-  }
-  ${MemberBannedFromChannelEventFields}
-`
-export const GetVideoReactionsPreferenceEventsByEventIds = gql`
-  query getVideoReactionsPreferenceEventsByEventIds($eventIds: [ID!]) {
-    videoReactionsPreferenceEvents(where: { id_in: $eventIds }) {
-      ...VideoReactionsPreferenceEventFields
-    }
-  }
-  ${VideoReactionsPreferenceEventFields}
->>>>>>> ad82fc05
 `
 export const GetEnglishAuctionStartedEventsByEventIds = gql`
   query getEnglishAuctionStartedEventsByEventIds($eventIds: [ID!]) {
