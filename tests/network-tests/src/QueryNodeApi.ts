--- conflicted
+++ resolved
@@ -443,7 +443,6 @@
   GetStorageNodesInfoByBagIdQueryVariables,
   GetStorageNodesInfoByBagId,
   GetChannelRewardClaimedEventsByEventIds,
-<<<<<<< HEAD
   GetAppByIdQuery,
   GetAppByIdQueryVariables,
   GetAppById,
@@ -451,7 +450,6 @@
   GetAppsByNameQuery,
   GetAppsByNameQueryVariables,
   GetAppsByName,
-=======
   ChannelPaymentMadeEventFieldsFragment,
   GetChannelPaymentMadeEventsByEventIdsQuery,
   GetChannelPaymentMadeEventsByEventIdsQueryVariables,
@@ -460,7 +458,6 @@
   GetMetaprotocolTransactionalStatusEventsByEventIdsQuery,
   GetMetaprotocolTransactionalStatusEventsByEventIdsQueryVariables,
   GetMetaprotocolTransactionalStatusEventsByEventIds,
->>>>>>> 25103591
 } from './graphql/generated/queries'
 import { Maybe } from './graphql/generated/schema'
 import { OperationDefinitionNode } from 'graphql'
@@ -1546,14 +1543,14 @@
     >(GetChannelFundsWithdrawnEventsByEventIds, { eventIds }, 'channelFundsWithdrawnEvents')
   }
 
-<<<<<<< HEAD
   public async getAppById(id: string): Promise<AppFieldsFragment | null> {
     return this.uniqueEntityQuery<GetAppByIdQuery, GetAppByIdQueryVariables>(GetAppById, { id }, 'appByUniqueInput')
   }
 
   public async getAppsByName(name: string): Promise<AppFieldsFragment[] | null> {
     return this.multipleEntitiesQuery<GetAppsByNameQuery, GetAppsByNameQueryVariables>(GetAppsByName, { name }, 'apps')
-=======
+  }
+
   public async getChannelPaymentMadeEvents(events: EventDetails[]): Promise<ChannelPaymentMadeEventFieldsFragment[]> {
     const eventIds = events.map((e) => this.getQueryNodeEventId(e.blockNumber, e.indexInBlock))
     return this.multipleEntitiesQuery<
@@ -1570,6 +1567,5 @@
       GetMetaprotocolTransactionalStatusEventsByEventIdsQuery,
       GetMetaprotocolTransactionalStatusEventsByEventIdsQueryVariables
     >(GetMetaprotocolTransactionalStatusEventsByEventIds, { eventIds }, 'metaprotocolTransactionStatusEvents')
->>>>>>> 25103591
   }
 }