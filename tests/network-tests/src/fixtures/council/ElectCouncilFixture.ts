--- conflicted
+++ resolved
@@ -36,14 +36,7 @@
     await new FixtureRunner(addStakingAccountsFixture).run()
 
     const votersStakingAccounts = (await this.api.createKeyPairs(numberOfVoters)).map(({ key }) => key.address)
-<<<<<<< HEAD
-    await api.treasuryTransferBalanceToAccounts(
-      votersStakingAccounts,
-      voteStake.add(api.consts.referendum.minimumStake)
-    )
-=======
     await api.treasuryTransferBalanceToAccounts(votersStakingAccounts, voteStake)
->>>>>>> ba212faf
 
     // Announcing stage
     await this.api.untilCouncilStage('Announcing')
