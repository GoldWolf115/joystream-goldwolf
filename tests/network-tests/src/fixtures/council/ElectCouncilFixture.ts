import { BaseQueryNodeFixture, FixtureRunner } from '../../Fixture'
import { AddStakingAccountsHappyCaseFixture, BuyMembershipHappyCaseFixture } from '../membership'
import { assertCouncilMembersRuntimeQnMatch } from './common'
import { blake2AsHex } from '@polkadot/util-crypto'
import { GenericAccountId, u64 } from '@polkadot/types'
import { assert } from 'chai'
import { createType, registry } from '@joystream/types'
import { BlackListVoteFixture, VoteFixture } from '../referendum'
import { AnnounceCandidacyFixture } from './announceCandidacyFixture'
import { Api } from 'src/Api'
import { QueryNodeApi } from 'src/QueryNodeApi'
import BN from 'bn.js'

export class ElectCouncilFixture extends BaseQueryNodeFixture {
<<<<<<< HEAD
  protected async createCandidates(numberOfCandidates: number, electionNumber: number): Promise<string[]> {
    const addresses: string[] = []
    for (let i = 0; i < numberOfCandidates; ++i) {
      addresses.push(this.api.createCustomKeyPair('//Candidate//' + electionNumber + '//' + i).address)
    }
    await Promise.all(addresses.map((a) => this.api.treasuryTransferBalance(a, this.api.existentialDeposit())))
    return addresses
  }

  // needed since the first election test usually starts in the Announcing period
  // meanwhile subsequent elections tests start in the Idle period
  protected async getUpcomingAnnouncingPeriod(): Promise<number> {
    const stageUpdate = await this.api.query.council.stage()
    const stage = stageUpdate.stage
    const announcementPeriodId = await this.api.query.council.announcementPeriodNr()
    if (stage.isIdle) {
      return announcementPeriodId.toNumber() + 1
    } else {
      return announcementPeriodId.toNumber() 
    }
=======
  private _optOutVoters: boolean

  protected async maybeBlackListVoters(votersStakingAccounts: string[]) {
    if (this._optOutVoters) {
      // failing case for opted-out voters
      const optOutVotersFixture = new BlackListVoteFixture(this.api, this.query, votersStakingAccounts)
      await new FixtureRunner(optOutVotersFixture).run()
      return
    }
  }

  protected async runVoteFixture(
    votersStakingAccounts: string[],
    candidatesMemberIds: u64[],
    voteStake: BN
  ): Promise<u64> {
    const cycleId = (await this.api.query.referendum.stage()).asVoting.currentCycleId
    const numberOfCandidates = candidatesMemberIds.length
    const commitments = votersStakingAccounts.map((account, i) => {
      const accountId = new GenericAccountId(registry, account)
      const optionId = candidatesMemberIds[i % numberOfCandidates]
      const salt = createType('Bytes', `salt${i}`)

      const payload = Buffer.concat([accountId.toU8a(), optionId.toU8a(), salt.toU8a(), cycleId.toU8a()])
      const commitment = blake2AsHex(payload)
      return commitment
    })
    const voteFixture = new VoteFixture(
      this.api,
      this.query,
      new Map(
        votersStakingAccounts.map((account, i) => {
          return [
            account,
            {
              commitment: commitments[i],
              stake: voteStake,
            },
          ]
        })
      ),
      false
    )
    if (this._optOutVoters) {
      voteFixture.setErrorName('AccountAlreadyOptedOutOfVoting')
    }
    await new FixtureRunner(voteFixture).run()
    return cycleId
  }

  constructor(api: Api, query: QueryNodeApi, optOutVoters = false) {
    super(api, query)
    this._optOutVoters = optOutVoters
>>>>>>> cf0e1182
  }

  public async execute(): Promise<void> {
    const { api, query } = this

    // get/create candidates member accounts
    const { councilSize, minNumberOfExtraCandidates } = this.api.consts.council
    const numberOfCandidates = councilSize.add(minNumberOfExtraCandidates).toNumber()
    const announcingPeriod = await this.getUpcomingAnnouncingPeriod()
    const candidatesMemberAccounts = await this.createCandidates(numberOfCandidates, announcingPeriod)
    const numberOfVoters = numberOfCandidates

    const buyMembershipsFixture = new BuyMembershipHappyCaseFixture(api, query, candidatesMemberAccounts)
    await new FixtureRunner(buyMembershipsFixture).run()
    const candidatesMemberIds = buyMembershipsFixture.getCreatedMembers()

    // Prepare staking accounts
    const councilCandidateStake = api.consts.council.minCandidateStake
    const voteStake = api.consts.referendum.minimumStake

    const candidatesStakingAccounts = (await this.api.createKeyPairs(numberOfCandidates)).map(({ key }) => key.address)
    const addStakingAccountsFixture = new AddStakingAccountsHappyCaseFixture(
      api,
      query,
      candidatesStakingAccounts.map((account, i) => ({
        asMember: candidatesMemberIds[i],
        account,
        stakeAmount: councilCandidateStake,
      }))
    )
    await new FixtureRunner(addStakingAccountsFixture).run()

    // Announcing stage
    await this.api.untilCouncilStage('Announcing')

    const announceCandidacyFixture = new AnnounceCandidacyFixture(
      this.api,
      this.query,
      new Map(
        candidatesMemberAccounts.map((account, i) => {
          return [
            account,
            {
              memberId: candidatesMemberIds[i],
              stakingAccount: candidatesStakingAccounts[i],
              rewardAccount: account,
              stake: councilCandidateStake,
            },
          ]
        })
      )
    )
    await new FixtureRunner(announceCandidacyFixture).run()

    // Voting stage
    await this.api.untilCouncilStage('Voting')

    const votersStakingAccounts = (await this.api.createKeyPairs(numberOfVoters)).map(({ key }) => key.address)
    await api.treasuryTransferBalanceToAccounts(votersStakingAccounts, voteStake) // fund accounts

    // blacklist all voters if flag is set
    await this.maybeBlackListVoters(votersStakingAccounts)

    // run vote fixture with assertions
    const cycleId = await this.runVoteFixture(votersStakingAccounts, candidatesMemberIds, voteStake)
    if (this._optOutVoters) {
      return // return as there won't be any votes to reveal
    }

    // Revealing stage
    await this.api.untilCouncilStage('Revealing')

    const revealingTxs = votersStakingAccounts.map((account, i) => {
      const optionId = candidatesMemberIds[i % numberOfCandidates]
      return api.tx.referendum.revealVote(`salt${i}`, optionId)
    })
    await api.prepareAccountsForFeeExpenses(votersStakingAccounts, revealingTxs)
    await api.sendExtrinsicsAndGetResults(revealingTxs, votersStakingAccounts)

    const candidatesToWinIds = candidatesMemberIds.slice(0, councilSize.toNumber()).map((id) => id.toString())

    // check intermediate election winners are properly set
    if (this.queryNodeChecksEnabled) {
      await query.tryQueryWithTimeout(
        () => query.getReferendumIntermediateWinners(cycleId.toNumber(), councilSize.toNumber()),
        (qnReferendumIntermediateWinners) => {
          assert.sameMembers(
            qnReferendumIntermediateWinners.map((item) => item.member.id.toString()),
            candidatesToWinIds
          )
        }
      )
    }

    await this.api.untilCouncilStage('Idle')

    const councilMembers = await api.query.council.councilMembers()
    assert.sameMembers(
      councilMembers.map((m) => m.membershipId.toString()),
      candidatesToWinIds
    )
  }

  public async runQueryNodeChecks(): Promise<void> {
    await super.runQueryNodeChecks()
    await assertCouncilMembersRuntimeQnMatch(this.api, this.query)
  }
}<|MERGE_RESOLUTION|>--- conflicted
+++ resolved
@@ -12,7 +12,6 @@
 import BN from 'bn.js'
 
 export class ElectCouncilFixture extends BaseQueryNodeFixture {
-<<<<<<< HEAD
   protected async createCandidates(numberOfCandidates: number, electionNumber: number): Promise<string[]> {
     const addresses: string[] = []
     for (let i = 0; i < numberOfCandidates; ++i) {
@@ -33,7 +32,8 @@
     } else {
       return announcementPeriodId.toNumber() 
     }
-=======
+  }
+
   private _optOutVoters: boolean
 
   protected async maybeBlackListVoters(votersStakingAccounts: string[]) {
@@ -87,7 +87,6 @@
   constructor(api: Api, query: QueryNodeApi, optOutVoters = false) {
     super(api, query)
     this._optOutVoters = optOutVoters
->>>>>>> cf0e1182
   }
 
   public async execute(): Promise<void> {
