--- conflicted
+++ resolved
@@ -80,8 +80,6 @@
     // remember auction start block
     const startBlockNumber = await this.api.getBestBlock()
 
-<<<<<<< HEAD
-=======
     const auctionStartedRuntimeEvent = await this.api.getEventDetails(
       auctionStartedResult,
       'content',
@@ -98,7 +96,6 @@
 
     const winner = this.participants[this.participants.length - 1]
 
->>>>>>> 5c97c21b
     this.debug('Place bids')
     const placeBidsFixture = new PlaceBidsInAuctionFixture(
       this.api,
