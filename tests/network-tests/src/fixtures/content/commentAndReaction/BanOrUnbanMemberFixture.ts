import {
  BanOrUnbanMemberFromChannel,
  ChannelOwnerRemarked,
  IBanOrUnbanMemberFromChannel,
  IChannelOwnerRemarked,
} from '@joystream/metadata-protobuf'
import { MemberId } from '@joystream/types/primitives'
import { SubmittableExtrinsic } from '@polkadot/api/types'
import { ISubmittableResult } from '@polkadot/types/types/'
import { assert } from 'chai'
import _ from 'lodash'
import { Api } from '../../../Api'
import { StandardizedFixture } from '../../../Fixture'
import { ChannelFieldsFragment, MemberBannedFromChannelEventFieldsFragment } from '../../../graphql/generated/queries'
import { QueryNodeApi } from '../../../QueryNodeApi'
import { EventDetails, EventType } from '../../../types'
import { Utils } from '../../../utils'

type ChannelOwnerRemarkedEventDetails = EventDetails<EventType<'content', 'ChannelOwnerRemarked'>>

export type BanOrUnbanMemberParams = {
  asMember: MemberId
  channelId: number
  msg: IBanOrUnbanMemberFromChannel
}

export class BanOrUnbanMembersFixture extends StandardizedFixture {
  protected banOrUnbanMemberParams: BanOrUnbanMemberParams[]

  public constructor(api: Api, query: QueryNodeApi, banOrUnbanMemberParams: BanOrUnbanMemberParams[]) {
    super(api, query)
    this.banOrUnbanMemberParams = banOrUnbanMemberParams
  }

  protected async getEventFromResult(result: ISubmittableResult): Promise<ChannelOwnerRemarkedEventDetails> {
    return this.api.getEventDetails(result, 'content', 'ChannelOwnerRemarked')
  }

  protected async getSignerAccountOrAccounts(): Promise<string[]> {
    return await Promise.all(
      this.banOrUnbanMemberParams.map(async ({ asMember }) =>
        (await this.api.query.members.membershipById(asMember)).unwrap().controllerAccount.toString()
      )
    )
  }

  protected async getExtrinsics(): Promise<SubmittableExtrinsic<'promise'>[]> {
    return this.banOrUnbanMemberParams.map((params) => {
      const msg: IChannelOwnerRemarked = {
        banOrUnbanMemberFromChannel: {
          memberId: params.msg.memberId,
          option: params.msg.option,
        },
      }
<<<<<<< HEAD
      return this.api.tx.members.memberRemark(params.asMember, Utils.metadataToBytes(ChannelOwnerRemarked, msg), null)
=======
      return this.api.tx.content.channelOwnerRemark(params.channelId, Utils.metadataToBytes(ChannelOwnerRemarked, msg))
>>>>>>> fb519506
    })
  }

  protected assertQueriedBannedOrUnbannedMembersAreValid(qChannels: ChannelFieldsFragment[]): void {
    // Check against the latest ban/unban action by channel owner
    _.uniqBy(
      [...this.banOrUnbanMemberParams].reverse(),
      (p) => `${p.channelId.toString()}:${p.msg.memberId.toString()}`
    ).map((action) => {
      const qChannel = qChannels.find((c) => c.id === action.channelId.toString())
      Utils.assert(qChannel, 'Query node: Channel not found')

      if (action.msg.option === BanOrUnbanMemberFromChannel.Option.BAN) {
        const qBannedMember = qChannel.bannedMembers.find((m) => m.id === action.msg.memberId.toString())
        Utils.assert(
          qBannedMember,
          `Query node: Expected member ${action.msg.memberId.toString()}  banned from channel ${
            action.channelId
          } not found!`
        )
        assert.equal(qBannedMember.id, action.msg.memberId.toString())
      }
    })
  }

  protected assertQueryNodeEventIsValid(qEvent: MemberBannedFromChannelEventFieldsFragment, i: number): void {
    const params = this.banOrUnbanMemberParams[i]
    assert.equal(qEvent.member.id, params.msg.memberId.toString())
    assert.equal(qEvent.channel.id, params.channelId.toString())
  }

  async runQueryNodeChecks(): Promise<void> {
    await super.runQueryNodeChecks()
    // Query the events
    const qEvents = await this.query.tryQueryWithTimeout(
      () => this.query.getMemberBannedFromChannelEvents(this.events),
      (qEvents) => this.assertQueryNodeEventsAreValid(qEvents)
    )

    // Query the channels
    const qChannels = await this.query.channelsByIds(qEvents.map((e) => e.channel.id))
    this.assertQueriedBannedOrUnbannedMembersAreValid(qChannels)
  }
}<|MERGE_RESOLUTION|>--- conflicted
+++ resolved
@@ -52,11 +52,7 @@
           option: params.msg.option,
         },
       }
-<<<<<<< HEAD
-      return this.api.tx.members.memberRemark(params.asMember, Utils.metadataToBytes(ChannelOwnerRemarked, msg), null)
-=======
       return this.api.tx.content.channelOwnerRemark(params.channelId, Utils.metadataToBytes(ChannelOwnerRemarked, msg))
->>>>>>> fb519506
     })
   }
 
