--- conflicted
+++ resolved
@@ -31,17 +31,6 @@
 // import { v4 as uuid } from 'uuid'
 import { extendDebug } from './Debugger'
 import { InvertedPromise } from './InvertedPromise'
-<<<<<<< HEAD
-
-export enum WorkingGroups {
-  DistributionWorkingGroup = 'distributionWorkingGroup',
-  StorageWorkingGroup = 'storageWorkingGroup',
-  ContentWorkingGroup = 'contentWorkingGroup',
-  GatewayWorkingGroup = 'gatewayWorkingGroup',
-  OperationsWorkingGroupAlpha = 'operationsWorkingGroupAlpha',
-  OperationsWorkingGroupBeta = 'operationsWorkingGroupBeta',
-  OperationsWorkingGroupGamma = 'operationsWorkingGroupGamma',
-=======
 import { VideoId } from '@joystream/types/content'
 import { ChannelId } from '@joystream/types/common'
 import { ChannelCategoryMetadata, VideoCategoryMetadata } from '@joystream/metadata-protobuf'
@@ -49,19 +38,14 @@
 import { assert } from 'chai'
 import { WorkingGroups } from './WorkingGroups'
 
-type AnyMetadata = {
-  serializeBinary(): Uint8Array
->>>>>>> 1468cb6c
-}
-
 const workingGroupNameByGroup: { [key in WorkingGroups]: string } = {
-  [WorkingGroups.DistributionWorkingGroup]: 'Distribution',
-  [WorkingGroups.StorageWorkingGroup]: 'Storage',
-  [WorkingGroups.ContentWorkingGroup]: 'Content',
-  [WorkingGroups.GatewayWorkingGroup]: 'Gateway',
-  [WorkingGroups.OperationsWorkingGroupAlpha]: 'OperationsAlpha',
-  [WorkingGroups.OperationsWorkingGroupBeta]: 'OperationsBeta',
-  [WorkingGroups.OperationsWorkingGroupGamma]: 'OperationsGamma',
+  'distributionWorkingGroup': 'Distribution',
+  'storageWorkingGroup': 'Storage',
+  'contentWorkingGroup': 'Content',
+  'gatewayWorkingGroup': 'Gateway',
+  'operationsWorkingGroupAlpha': 'OperationsAlpha',
+  'operationsWorkingGroupBeta': 'OperationsBeta',
+  'operationsWorkingGroupGamma': 'OperationsGamma',
 }
 
 type EventSection = keyof ApiPromise['events'] & string
@@ -79,6 +63,9 @@
   // mapping from account address to key id.
   // To be able to re-derive keypair externally when mini-secret is known.
   readonly addressesToKeyId: Map<string, number> = new Map()
+  // mapping from account address to suri.
+  // To be able to get the suri of a known key for the purpose of, for example, interacting with the CLIs
+  readonly addressesToSuri: Map<string, string>
   // mini secret used in SURI key derivation path
   private readonly miniSecret: string
 
@@ -123,6 +110,7 @@
     this.keyring.addFromUri(sudoAccountUri)
     this.miniSecret = miniSecret
     this.addressesToKeyId = new Map()
+    this.addressesToSuri = new Map()
     this.keyId = 0
   }
 
@@ -143,7 +131,9 @@
 
   public createCustomKeyPair(customPath: string): KeyringPair {
     const uri = `${this.miniSecret}//testing//${customPath}`
-    return this.keyring.addFromUri(uri)
+    const pair = this.keyring.addFromUri(uri)
+    this.addressesToSuri.set(pair.address, uri)
+    return pair
   }
 
   public keyGenInfo(): { start: number; final: number } {
@@ -158,10 +148,19 @@
   public getAllGeneratedAccounts(): { [k: string]: number } {
     return Object.fromEntries(this.addressesToKeyId)
   }
+
+  public getKeypair(address: AccountId | string): KeyringPair {
+    return this.keyring.getPair(address)
+  }
+
+  public getSuri(address: AccountId | string): string {
+    const suri = this.addressesToSuri.get(address.toString())
+    if (!suri) {
+      throw new Error(`Suri for address ${address} not available!`)
+    }
+    return suri
+  }
 }
-
-// Global suri by accountId map
-const suriByAccountId = new Map<string, string>()
 
 export class Api {
   private readonly factory: ApiFactory
@@ -177,7 +176,10 @@
     this.sender = new Sender(api, keyring, label)
   }
 
-<<<<<<< HEAD
+  public get query(): ApiPromise['query'] {
+    return this.api.query
+  }
+
   public get tx(): ApiPromise['tx'] {
     return this.api.tx
   }
@@ -200,21 +202,12 @@
     return Promise.all(txs.map((tx, i) => this.sender.signAndSend(tx, accounts[i])))
   }
 
-  getSuri(address: string | AccountId): string {
-    const suri = suriByAccountId.get(address.toString())
-    if (!suri) {
-      throw new Error(`Suri not found for account: ${address}`)
-    }
-    return suri
-  }
-
-  getKeypair(address: string | AccountId): KeyringPair {
-    return this.keyring.getPair(address)
-=======
-  // expose only direct ability to query chain
-  get query() {
-    return this.api.query
->>>>>>> 1468cb6c
+  public getKeypair(address: string | AccountId): KeyringPair {
+    return this.factory.getKeypair(address)
+  }
+
+  public getSuri(address: string | AccountId): string {
+    return this.factory.getSuri(address)
   }
 
   public enableDebugTxLogs(): void {
@@ -225,17 +218,6 @@
     this.sender.setLogLevel(LogLevel.Verbose)
   }
 
-<<<<<<< HEAD
-  public createKeyPairs(n: number): KeyringPair[] {
-    const nKeyPairs: KeyringPair[] = []
-    for (let i = 0; i < n; i++) {
-      const suri = i + uuid().substring(0, 8)
-      const pair = this.keyring.addFromUri(suri)
-      nKeyPairs.push(pair)
-      suriByAccountId.set(pair.address, suri)
-    }
-    return nKeyPairs
-=======
   public createKeyPairs(n: number): { key: KeyringPair; id: number }[] {
     return this.factory.createKeyPairs(n)
   }
@@ -250,33 +232,11 @@
 
   public getAllGeneratedAccounts(): { [k: string]: number } {
     return this.factory.getAllGeneratedAccounts()
->>>>>>> 1468cb6c
   }
 
   // Well known WorkingGroup enum defined in runtime
   public getWorkingGroupString(workingGroup: WorkingGroups): string {
-<<<<<<< HEAD
     return workingGroupNameByGroup[workingGroup]
-=======
-    switch (workingGroup) {
-      case WorkingGroups.Storage:
-        return 'Storage'
-      case WorkingGroups.Content:
-        return 'Content'
-      case WorkingGroups.Gateway:
-        return 'Gateway'
-      case WorkingGroups.OperationsAlpha:
-        return 'OperationsAlpha'
-      case WorkingGroups.OperationsBeta:
-        return 'OperationsBeta'
-      case WorkingGroups.OperationsGamma:
-        return 'OperationsGamma'
-      case WorkingGroups.Distribution:
-        return 'Distribution'
-      default:
-        throw new Error(`Invalid working group string representation: ${workingGroup}`)
-    }
->>>>>>> 1468cb6c
   }
 
   public async makeSudoCall(tx: SubmittableExtrinsic<'promise'>): Promise<ISubmittableResult> {
@@ -1845,13 +1805,8 @@
 
     const result = await this.sender.signAndSend(tx, memberControllerAccount)
 
-    const record = this.findEventRecord(result.events, 'content', 'ChannelCreated')
-    if (record) {
-      return record.event.data[1] as ChannelId
-    }
-
-    // TODO: get error from 'result'
-    throw new Error('Failed to create channel')
+    const event = this.getEvent(result.events, 'content', 'ChannelCreated')
+    return event.data[1]
   }
 
   // Create a mock video, throws on failure
@@ -1870,13 +1825,8 @@
 
     const result = await this.sender.signAndSend(tx, memberControllerAccount)
 
-    const record = this.findEventRecord(result.events, 'content', 'VideoCreated')
-    if (record) {
-      return record.event.data[2] as VideoId
-    }
-
-    // TODO: get error from 'result'
-    throw new Error('Failed to create video')
+    const event = this.getEvent(result.events, 'content', 'VideoCreated')
+    return event.data[2]
   }
 
   async createChannelCategoryAsLead(name: string): Promise<ISubmittableResult> {
