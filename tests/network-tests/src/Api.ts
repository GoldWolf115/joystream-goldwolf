--- conflicted
+++ resolved
@@ -30,18 +30,9 @@
 } from '@joystream/types/hiring'
 import { FillOpeningParameters, ProposalId } from '@joystream/types/proposals'
 import { v4 as uuid } from 'uuid'
-<<<<<<< HEAD
 import { ContentId, DataObject } from '@joystream/types/storage'
-import Debugger from 'debug'
-=======
-import { ChannelEntity } from '@joystream/cd-schemas/types/entities/ChannelEntity'
-import { VideoEntity } from '@joystream/cd-schemas/types/entities/VideoEntity'
-import { initializeContentDir, InputParser } from '@joystream/cd-schemas'
-import { OperationType } from '@joystream/types/content-directory'
-import { ContentId, DataObject } from '@joystream/types/media'
 import { extendDebug } from './Debugger'
 import { InvertedPromise } from './InvertedPromise'
->>>>>>> c5a8bbaf
 
 export enum WorkingGroups {
   StorageWorkingGroup = 'storageWorkingGroup',
