import { ApiPromise, WsProvider, Keyring, SubmittableResult } from '@polkadot/api'
import { Bytes, Option, u32, Vec, StorageKey } from '@polkadot/types'
import { Codec, ISubmittableResult, IEvent } from '@polkadot/types/types'
import { KeyringPair } from '@polkadot/keyring/types'
import { MemberId, PaidMembershipTerms, PaidTermId } from '@joystream/types/members'
import { Mint, MintId } from '@joystream/types/mint'
import {
  Application,
  Worker,
  WorkerId,
  OpeningPolicyCommitment,
  Opening as WorkingGroupOpening,
} from '@joystream/types/working-group'
import { ElectionStake, Seat } from '@joystream/types/council'
import { AccountInfo, Balance, BalanceOf, BlockNumber, EventRecord, AccountId } from '@polkadot/types/interfaces'
import BN from 'bn.js'
import { AugmentedEvent, SubmittableExtrinsic } from '@polkadot/api/types'
import { Sender, LogLevel } from './sender'
import { Utils } from './utils'
import { Stake, StakedState, StakeId } from '@joystream/types/stake'
import { RewardRelationship, RewardRelationshipId } from '@joystream/types/recurring-rewards'
import { types } from '@joystream/types'
import {
  ActivateOpeningAt,
  Application as HiringApplication,
  ApplicationId,
  Opening as HiringOpening,
  OpeningId,
} from '@joystream/types/hiring'
import { FillOpeningParameters, ProposalId } from '@joystream/types/proposals'
// import { v4 as uuid } from 'uuid'
import { extendDebug } from './Debugger'
import { InvertedPromise } from './InvertedPromise'
<<<<<<< HEAD
import { VideoId } from '@joystream/types/content'
=======
import { VideoId, VideoCategoryId } from '@joystream/types/content'
>>>>>>> 18eb4e17
import { ChannelId } from '@joystream/types/common'
import { ChannelCategoryMetadata, VideoCategoryMetadata } from '@joystream/metadata-protobuf'
import { metadataToBytes } from '../../../cli/lib/helpers/serialization'
import { assert } from 'chai'
import { WorkingGroups } from './WorkingGroups'

<<<<<<< HEAD
type AnyMetadata = {
  serializeBinary(): Uint8Array
=======
const workingGroupNameByGroup: { [key in WorkingGroups]: string } = {
  'distributionWorkingGroup': 'Distribution',
  'storageWorkingGroup': 'Storage',
  'contentWorkingGroup': 'Content',
  'gatewayWorkingGroup': 'Gateway',
  'operationsWorkingGroupAlpha': 'OperationsAlpha',
  'operationsWorkingGroupBeta': 'OperationsBeta',
  'operationsWorkingGroupGamma': 'OperationsGamma',
}

type EventSection = keyof ApiPromise['events'] & string
type EventMethod<Section extends EventSection> = keyof ApiPromise['events'][Section] & string
type EventType<
  Section extends EventSection,
  Method extends EventMethod<Section>
> = ApiPromise['events'][Section][Method] extends AugmentedEvent<'promise', infer T> ? IEvent<T> : never

export type KeyGenInfo = {
  start: number
  final: number
  custom: string[]
>>>>>>> 18eb4e17
}

export class ApiFactory {
  private readonly api: ApiPromise
  private readonly keyring: Keyring
  // number used as part of key derivation path
  private keyId = 0
<<<<<<< HEAD
  // mapping from account address to key id.
  // To be able to re-derive keypair externally when mini-secret is known.
  readonly addressesToKeyId: Map<string, number> = new Map()
=======
  // stores names of the created custom keys
  private customKeys: string[] = []
  // mapping from account address to key id.
  // To be able to re-derive keypair externally when mini-secret is known.
  readonly addressesToKeyId: Map<string, number> = new Map()
  // mapping from account address to suri.
  // To be able to get the suri of a known key for the purpose of, for example, interacting with the CLIs
  readonly addressesToSuri: Map<string, string>
>>>>>>> 18eb4e17
  // mini secret used in SURI key derivation path
  private readonly miniSecret: string

  // source of funds for all new accounts
  private readonly treasuryAccount: string

  public static async create(
    provider: WsProvider,
    treasuryAccountUri: string,
    sudoAccountUri: string,
    miniSecret: string
  ): Promise<ApiFactory> {
    const debug = extendDebug('api-factory')
    let connectAttempts = 0
    while (true) {
      connectAttempts++
      debug(`Connecting to chain, attempt ${connectAttempts}..`)
      try {
        const api = new ApiPromise({ provider, types })

        // Wait for api to be connected and ready
        await api.isReadyOrError

        // If a node was just started up it might take a few seconds to start producing blocks
        // Give it a few seconds to be ready.
        await Utils.wait(5000)

        return new ApiFactory(api, treasuryAccountUri, sudoAccountUri, miniSecret)
      } catch (err) {
        if (connectAttempts === 3) {
          throw new Error('Unable to connect to chain')
        }
      }
      await Utils.wait(5000)
    }
  }

  constructor(api: ApiPromise, treasuryAccountUri: string, sudoAccountUri: string, miniSecret: string) {
    this.api = api
    this.keyring = new Keyring({ type: 'sr25519' })
    this.treasuryAccount = this.keyring.addFromUri(treasuryAccountUri).address
    this.keyring.addFromUri(sudoAccountUri)
    this.miniSecret = miniSecret
    this.addressesToKeyId = new Map()
<<<<<<< HEAD
=======
    this.addressesToSuri = new Map()
>>>>>>> 18eb4e17
    this.keyId = 0
  }

  public getApi(label: string): Api {
    return new Api(this, this.api, this.treasuryAccount, this.keyring, label)
  }

  public createKeyPairs(n: number): { key: KeyringPair; id: number }[] {
    const keys: { key: KeyringPair; id: number }[] = []
    for (let i = 0; i < n; i++) {
      const id = this.keyId++
<<<<<<< HEAD
      const key = this.createCustomKeyPair(`${id}`)
=======
      const key = this.createKeyPair(`${id}`)
>>>>>>> 18eb4e17
      keys.push({ key, id })
      this.addressesToKeyId.set(key.address, id)
    }
    return keys
<<<<<<< HEAD
  }

  public createCustomKeyPair(customPath: string): KeyringPair {
    const uri = `${this.miniSecret}//testing//${customPath}`
    return this.keyring.addFromUri(uri)
  }

  public keyGenInfo(): { start: number; final: number } {
    const start = 0
    const final = this.keyId
    return {
      start,
      final,
    }
  }

  public getAllGeneratedAccounts(): { [k: string]: number } {
    return Object.fromEntries(this.addressesToKeyId)
  }
=======
  }

  private createKeyPair(suriPath: string, isCustom = false): KeyringPair {
    if (isCustom) {
      this.customKeys.push(suriPath)
    }
    const uri = `${this.miniSecret}//testing//${suriPath}`
    const pair = this.keyring.addFromUri(uri)
    this.addressesToSuri.set(pair.address, uri)
    return pair
  }

  public createCustomKeyPair(customPath: string): KeyringPair {
    return this.createKeyPair(customPath, true)
  }

  public keyGenInfo(): KeyGenInfo {
    const start = 0
    const final = this.keyId
    return {
      start,
      final,
      custom: this.customKeys,
    }
  }

  public getAllGeneratedAccounts(): { [k: string]: number } {
    return Object.fromEntries(this.addressesToKeyId)
  }

  public getKeypair(address: AccountId | string): KeyringPair {
    return this.keyring.getPair(address)
  }

  public getSuri(address: AccountId | string): string {
    const suri = this.addressesToSuri.get(address.toString())
    if (!suri) {
      throw new Error(`Suri for address ${address} not available!`)
    }
    return suri
  }
>>>>>>> 18eb4e17
}

export class Api {
  private readonly factory: ApiFactory
  private readonly api: ApiPromise
  private readonly sender: Sender
  // source of funds for all new accounts
  private readonly treasuryAccount: string

  constructor(factory: ApiFactory, api: ApiPromise, treasuryAccount: string, keyring: Keyring, label: string) {
    this.factory = factory
    this.api = api
    this.treasuryAccount = treasuryAccount
    this.sender = new Sender(api, keyring, label)
  }

<<<<<<< HEAD
  // expose only direct ability to query chain
  get query() {
    return this.api.query
  }

=======
  public get query(): ApiPromise['query'] {
    return this.api.query
  }

  public get consts(): ApiPromise['consts'] {
    return this.api.consts
  }

  public get tx(): ApiPromise['tx'] {
    return this.api.tx
  }

  public signAndSend(tx: SubmittableExtrinsic<'promise'>, account: string | AccountId): Promise<ISubmittableResult> {
    return this.sender.signAndSend(tx, account)
  }

  public signAndSendMany(
    txs: SubmittableExtrinsic<'promise'>[],
    account: string | AccountId
  ): Promise<ISubmittableResult[]> {
    return Promise.all(txs.map((tx) => this.sender.signAndSend(tx, account)))
  }

  public signAndSendManyByMany(
    txs: SubmittableExtrinsic<'promise'>[],
    accounts: string[] | AccountId[]
  ): Promise<ISubmittableResult[]> {
    return Promise.all(txs.map((tx, i) => this.sender.signAndSend(tx, accounts[i])))
  }

  public getKeypair(address: string | AccountId): KeyringPair {
    return this.factory.getKeypair(address)
  }

  public getSuri(address: string | AccountId): string {
    return this.factory.getSuri(address)
  }

>>>>>>> 18eb4e17
  public enableDebugTxLogs(): void {
    this.sender.setLogLevel(LogLevel.Debug)
  }

  public enableVerboseTxLogs(): void {
    this.sender.setLogLevel(LogLevel.Verbose)
  }

  public createKeyPairs(n: number): { key: KeyringPair; id: number }[] {
    return this.factory.createKeyPairs(n)
  }

  public createCustomKeyPair(path: string): KeyringPair {
    return this.factory.createCustomKeyPair(path)
  }

<<<<<<< HEAD
  public keyGenInfo(): { start: number; final: number } {
=======
  public keyGenInfo(): KeyGenInfo {
>>>>>>> 18eb4e17
    return this.factory.keyGenInfo()
  }

  public getAllGeneratedAccounts(): { [k: string]: number } {
    return this.factory.getAllGeneratedAccounts()
  }

  // Well known WorkingGroup enum defined in runtime
  public getWorkingGroupString(workingGroup: WorkingGroups): string {
<<<<<<< HEAD
    switch (workingGroup) {
      case WorkingGroups.Storage:
        return 'Storage'
      case WorkingGroups.Content:
        return 'Content'
      case WorkingGroups.Gateway:
        return 'Gateway'
      case WorkingGroups.OperationsAlpha:
        return 'OperationsAlpha'
      case WorkingGroups.OperationsBeta:
        return 'OperationsBeta'
      case WorkingGroups.OperationsGamma:
        return 'OperationsGamma'
      case WorkingGroups.Distribution:
        return 'Distribution'
      default:
        throw new Error(`Invalid working group string representation: ${workingGroup}`)
    }
=======
    return workingGroupNameByGroup[workingGroup]
>>>>>>> 18eb4e17
  }

  public async makeSudoCall(tx: SubmittableExtrinsic<'promise'>): Promise<ISubmittableResult> {
    const sudo = await this.api.query.sudo.key()
    return this.sender.signAndSend(this.api.tx.sudo.sudo(tx), sudo)
  }

  public async makeSudoAsCall(who: string, tx: SubmittableExtrinsic<'promise'>): Promise<ISubmittableResult> {
    const sudo = await this.api.query.sudo.key()
    return this.sender.signAndSend(this.api.tx.sudo.sudoAs(who, tx), sudo)
  }

  public createPaidTermId(value: BN): PaidTermId {
    return this.api.createType('PaidTermId', value)
  }

  public async buyMembership(account: string, paidTermsId: PaidTermId, name: string): Promise<ISubmittableResult> {
    return this.sender.signAndSend(
      this.api.tx.members.buyMembership(paidTermsId, /* Handle: */ name, /* Avatar uri: */ '', /* About: */ ''),
      account
    )
  }

  // Many calls in the testing framework take an account id instead of a member id when an action
  // is intended to be in the context of the member. This function is used to do a reverse lookup.
  // There is an underlying assumption that each member has a unique controller account even
  // though the runtime does not place that constraint. But for the purpose of the tests we throw
  // if that condition is found to be false to esnure the tests do not fail. As long as all memberships
  // are created through the membership fixture this should not happen.
  public async getMemberId(address: string): Promise<MemberId> {
    const ids = await this.api.query.members.memberIdsByControllerAccountId<Vec<MemberId>>(address)
    assert.equal(ids.length, 1, 'Only a single member with same controller account is allowed')
    return ids[0]
  }

  public async getBalance(address: string): Promise<Balance> {
    const accountData: AccountInfo = await this.api.query.system.account<AccountInfo>(address)
    return accountData.data.free
  }

  public async transferBalance(from: string, to: string, amount: BN): Promise<ISubmittableResult> {
    return this.sender.signAndSend(this.api.tx.balances.transfer(to, amount), from)
  }

  public async treasuryTransferBalance(to: string, amount: BN): Promise<ISubmittableResult> {
    return this.transferBalance(this.treasuryAccount, to, amount)
  }

  public treasuryTransferBalanceToAccounts(to: string[], amount: BN): Promise<ISubmittableResult[]> {
    return Promise.all(to.map((account) => this.transferBalance(this.treasuryAccount, account, amount)))
  }

  public getPaidMembershipTerms(paidTermsId: PaidTermId): Promise<PaidMembershipTerms> {
    return this.api.query.members.paidMembershipTermsById<PaidMembershipTerms>(paidTermsId)
  }

  public async getMembershipFee(paidTermsId: PaidTermId): Promise<BN> {
    const terms: PaidMembershipTerms = await this.getPaidMembershipTerms(paidTermsId)
    return terms.fee
  }

  // This method does not take into account weights and the runtime weight to fees computation!
  private estimateTxFee(tx: SubmittableExtrinsic<'promise'>): BN {
    const byteFee: BN = this.api.createType('BalanceOf', this.api.consts.transactionPayment.transactionByteFee)
    return Utils.calcTxLength(tx).mul(byteFee)
  }

  public estimateBuyMembershipFee(account: string, paidTermsId: PaidTermId, name: string): BN {
    return this.estimateTxFee(
      this.api.tx.members.buyMembership(paidTermsId, /* Handle: */ name, /* Avatar uri: */ '', /* About: */ '')
    )
  }

  public estimateApplyForCouncilFee(amount: BN): BN {
    return this.estimateTxFee(this.api.tx.councilElection.apply(amount))
  }

  public estimateVoteForCouncilFee(nominee: string, salt: string, stake: BN): BN {
    const hashedVote: string = Utils.hashVote(nominee, salt)
    return this.estimateTxFee(this.api.tx.councilElection.vote(hashedVote, stake))
  }

  public estimateRevealVoteFee(nominee: string, salt: string): BN {
    const hashedVote: string = Utils.hashVote(nominee, salt)
    return this.estimateTxFee(this.api.tx.councilElection.reveal(hashedVote, nominee, salt))
  }

  public estimateProposeRuntimeUpgradeFee(stake: BN, name: string, description: string, runtime: Bytes | string): BN {
    return this.estimateTxFee(
      this.api.tx.proposalsCodex.createRuntimeUpgradeProposal(stake, name, description, stake, runtime)
    )
  }

  public estimateProposeTextFee(stake: BN, name: string, description: string, text: string): BN {
    return this.estimateTxFee(this.api.tx.proposalsCodex.createTextProposal(stake, name, description, stake, text))
  }

  public estimateProposeSpendingFee(
    title: string,
    description: string,
    stake: BN,
    balance: BN,
    destination: string
  ): BN {
    return this.estimateTxFee(
      this.api.tx.proposalsCodex.createSpendingProposal(stake, title, description, stake, balance, destination)
    )
  }

  public estimateProposeValidatorCountFee(title: string, description: string, stake: BN): BN {
    return this.estimateTxFee(
      this.api.tx.proposalsCodex.createSetValidatorCountProposal(stake, title, description, stake, stake)
    )
  }

  public estimateProposeElectionParametersFee(
    title: string,
    description: string,
    stake: BN,
    announcingPeriod: BN,
    votingPeriod: BN,
    revealingPeriod: BN,
    councilSize: BN,
    candidacyLimit: BN,
    newTermDuration: BN,
    minCouncilStake: BN,
    minVotingStake: BN
  ): BN {
    return this.estimateTxFee(
      this.api.tx.proposalsCodex.createSetElectionParametersProposal(stake, title, description, stake, {
        announcing_period: announcingPeriod,
        voting_period: votingPeriod,
        revealing_period: revealingPeriod,
        council_size: councilSize,
        candidacy_limit: candidacyLimit,
        new_term_duration: newTermDuration,
        min_council_stake: minCouncilStake,
        min_voting_stake: minVotingStake,
      })
    )
  }

  public estimateVoteForProposalFee(): BN {
    return this.estimateTxFee(
      this.api.tx.proposalsEngine.vote(
        this.api.createType('MemberId', 0),
        this.api.createType('ProposalId', 0),
        'Approve'
      )
    )
  }

  public estimateAddOpeningFee(module: WorkingGroups): BN {
    const commitment: OpeningPolicyCommitment = this.api.createType('OpeningPolicyCommitment', {
      application_rationing_policy: this.api.createType('Option<ApplicationRationingPolicy>', {
        max_active_applicants: new BN(32) as u32,
      }),
      max_review_period_length: new BN(32) as u32,
      application_staking_policy: this.api.createType('Option<StakingPolicy>', {
        amount: new BN(1),
        amount_mode: 'AtLeast',
        crowded_out_unstaking_period_length: new BN(1),
        review_period_expired_unstaking_period_length: new BN(1),
      }),
      role_staking_policy: this.api.createType('Option<StakingPolicy>', {
        amount: new BN(1),
        amount_mode: 'AtLeast',
        crowded_out_unstaking_period_length: new BN(1),
        review_period_expired_unstaking_period_length: new BN(1),
      }),
      role_slashing_terms: this.api.createType('SlashingTerms', {
        Slashable: {
          max_count: new BN(0),
          max_percent_pts_per_time: new BN(0),
        },
      }),
      fill_opening_successful_applicant_application_stake_unstaking_period: this.api.createType(
        'Option<BlockNumber>',
        new BN(1)
      ),
      fill_opening_failed_applicant_application_stake_unstaking_period: this.api.createType(
        'Option<BlockNumber>',
        new BN(1)
      ),
      fill_opening_failed_applicant_role_stake_unstaking_period: this.api.createType('Option<BlockNumber>', new BN(1)),
      terminate_application_stake_unstaking_period: this.api.createType('Option<BlockNumber>', new BN(1)),
      terminate_role_stake_unstaking_period: this.api.createType('Option<BlockNumber>', new BN(1)),
      exit_role_application_stake_unstaking_period: this.api.createType('Option<BlockNumber>', new BN(1)),
      exit_role_stake_unstaking_period: this.api.createType('Option<BlockNumber>', new BN(1)),
    })

    return this.estimateTxFee(
      this.api.tx[module].addOpening('CurrentBlock', commitment, 'Human readable text', 'Worker')
    )
  }

  public estimateAcceptApplicationsFee(module: WorkingGroups): BN {
    return this.estimateTxFee(this.api.tx[module].acceptApplications(this.api.createType('OpeningId', 0)))
  }

  public estimateApplyOnOpeningFee(account: string, module: WorkingGroups): BN {
    return this.estimateTxFee(
      this.api.tx[module].applyOnOpening(
        this.api.createType('MemberId', 0),
        this.api.createType('OpeningId', 0),
        account,
        null,
        null,
        'Some testing text used for estimation purposes which is longer than text expected during the test'
      )
    )
  }

  public estimateBeginApplicantReviewFee(module: WorkingGroups): BN {
    return this.estimateTxFee(this.api.tx[module].beginApplicantReview(0))
  }

  public estimateFillOpeningFee(module: WorkingGroups): BN {
    return this.estimateTxFee(
      this.api.tx[module].fillOpening(0, this.api.createType('ApplicationIdSet', [0]), {
        'amount_per_payout': 0,
        'next_payment_at_block': 0,
        'payout_interval': 0,
      })
    )
  }

  public estimateIncreaseStakeFee(module: WorkingGroups): BN {
    return this.estimateTxFee(this.api.tx[module].increaseStake(this.api.createType('WorkerId', 0), 0))
  }

  public estimateDecreaseStakeFee(module: WorkingGroups): BN {
    return this.estimateTxFee(this.api.tx[module].decreaseStake(this.api.createType('WorkerId', 0), 0))
  }

  public estimateUpdateRoleAccountFee(address: string, module: WorkingGroups): BN {
    return this.estimateTxFee(this.api.tx[module].updateRoleAccount(this.api.createType('WorkerId', 0), address))
  }

  public estimateUpdateRewardAccountFee(address: string, module: WorkingGroups): BN {
    return this.estimateTxFee(this.api.tx[module].updateRewardAccount(this.api.createType('WorkerId', 0), address))
  }

  public estimateLeaveRoleFee(module: WorkingGroups): BN {
    return this.estimateTxFee(
      this.api.tx[module].leaveRole(this.api.createType('WorkerId', 0), 'Long justification text')
    )
  }

  public estimateWithdrawApplicationFee(module: WorkingGroups): BN {
    return this.estimateTxFee(this.api.tx[module].withdrawApplication(this.api.createType('ApplicationId', 0)))
  }

  public estimateTerminateApplicationFee(module: WorkingGroups): BN {
    return this.estimateTxFee(this.api.tx[module].terminateApplication(this.api.createType('ApplicationId', 0)))
  }

  public estimateSlashStakeFee(module: WorkingGroups): BN {
    return this.estimateTxFee(this.api.tx[module].slashStake(this.api.createType('WorkerId', 0), 0))
  }

  public estimateTerminateRoleFee(module: WorkingGroups): BN {
    return this.estimateTxFee(
      this.api.tx[module].terminateRole(
        this.api.createType('WorkerId', 0),
        'Long justification text explaining why the worker role will be terminated',
        false
      )
    )
  }

  public estimateProposeCreateWorkingGroupLeaderOpeningFee(): BN {
    const commitment: OpeningPolicyCommitment = this.api.createType('OpeningPolicyCommitment', {
      application_rationing_policy: this.api.createType('Option<ApplicationRationingPolicy>', {
        max_active_applicants: new BN(32) as u32,
      }),
      max_review_period_length: new BN(32) as u32,
      application_staking_policy: this.api.createType('Option<StakingPolicy>', {
        amount: new BN(1),
        amount_mode: 'AtLeast',
        crowded_out_unstaking_period_length: new BN(1),
        review_period_expired_unstaking_period_length: new BN(1),
      }),
      role_staking_policy: this.api.createType('Option<StakingPolicy>', {
        amount: new BN(1),
        amount_mode: 'AtLeast',
        crowded_out_unstaking_period_length: new BN(1),
        review_period_expired_unstaking_period_length: new BN(1),
      }),
      role_slashing_terms: this.api.createType('SlashingTerms', {
        Slashable: {
          max_count: new BN(0),
          max_percent_pts_per_time: new BN(0),
        },
      }),
      fill_opening_successful_applicant_application_stake_unstaking_period: this.api.createType(
        'Option<BlockNumber>',
        new BN(1)
      ),
      fill_opening_failed_applicant_application_stake_unstaking_period: this.api.createType(
        'Option<BlockNumber>',
        new BN(1)
      ),
      fill_opening_failed_applicant_role_stake_unstaking_period: this.api.createType('Option<BlockNumber>', new BN(1)),
      terminate_application_stake_unstaking_period: this.api.createType('Option<BlockNumber>', new BN(1)),
      terminate_role_stake_unstaking_period: this.api.createType('Option<BlockNumber>', new BN(1)),
      exit_role_application_stake_unstaking_period: this.api.createType('Option<BlockNumber>', new BN(1)),
      exit_role_stake_unstaking_period: this.api.createType('Option<BlockNumber>', new BN(1)),
    })

    return this.estimateTxFee(
      this.api.tx.proposalsCodex.createAddWorkingGroupLeaderOpeningProposal(
        0,
        'some long title for the purpose of testing',
        'some long description for the purpose of testing',
        null,
        {
          activate_at: 'CurrentBlock',
          commitment: commitment,
          human_readable_text: 'Opening readable text',
          working_group: 'Storage',
        }
      )
    )
  }

  public estimateProposeBeginWorkingGroupLeaderApplicationReviewFee(): BN {
    return this.estimateTxFee(
      this.api.tx.proposalsCodex.createBeginReviewWorkingGroupLeaderApplicationsProposal(
        this.api.createType('MemberId', 0),
        'Some testing text used for estimation purposes which is longer than text expected during the test',
        'Some testing text used for estimation purposes which is longer than text expected during the test',
        null,
        this.api.createType('OpeningId', 0),
        'Storage'
      )
    )
  }

  public estimateProposeFillLeaderOpeningFee(): BN {
    const fillOpeningParameters: FillOpeningParameters = this.api.createType('FillOpeningParameters', {
      opening_id: this.api.createType('OpeningId', 0),
      successful_application_id: this.api.createType('ApplicationId', 0),
      reward_policy: this.api.createType('Option<RewardPolicy>', {
        amount_per_payout: new BN(1) as Balance,
        next_payment_at_block: new BN(99999) as BlockNumber,
        payout_interval: this.api.createType('Option<u32>', new BN(99999)),
      }),
      working_group: this.api.createType('WorkingGroup', 'Storage'),
    })

    return this.estimateTxFee(
      this.api.tx.proposalsCodex.createFillWorkingGroupLeaderOpeningProposal(
        this.api.createType('MemberId', 0),
        'Some testing text used for estimation purposes which is longer than text expected during the test',
        'Some testing text used for estimation purposes which is longer than text expected during the test',
        null,
        fillOpeningParameters
      )
    )
  }

  public estimateProposeTerminateLeaderRoleFee(): BN {
    return this.estimateTxFee(
      this.api.tx.proposalsCodex.createTerminateWorkingGroupLeaderRoleProposal(
        this.api.createType('MemberId', 0),
        'Some testing text used for estimation purposes which is longer than text expected during the test',
        'Some testing text used for estimation purposes which is longer than text expected during the test',
        null,
        {
          'worker_id': this.api.createType('WorkerId', 0),
          'rationale': 'Exceptionaly long and extraordinary descriptive rationale',
          'slash': true,
          'working_group': 'Storage',
        }
      )
    )
  }

  public estimateProposeLeaderRewardFee(): BN {
    return this.estimateTxFee(
      this.api.tx.proposalsCodex.createSetWorkingGroupLeaderRewardProposal(
        this.api.createType('MemberId', 0),
        'Some testing text used for estimation purposes which is longer than text expected during the test',
        'Some testing text used for estimation purposes which is longer than text expected during the test',
        null,
        this.api.createType('WorkerId', 0),
        0,
        'Storage'
      )
    )
  }

  public estimateProposeDecreaseLeaderStakeFee(): BN {
    return this.estimateTxFee(
      this.api.tx.proposalsCodex.createDecreaseWorkingGroupLeaderStakeProposal(
        this.api.createType('MemberId', 0),
        'Some testing text used for estimation purposes which is longer than text expected during the test',
        'Some testing text used for estimation purposes which is longer than text expected during the test',
        null,
        this.api.createType('WorkerId', 0),
        0,
        'Storage'
      )
    )
  }

  public estimateProposeSlashLeaderStakeFee(): BN {
    return this.estimateTxFee(
      this.api.tx.proposalsCodex.createSlashWorkingGroupLeaderStakeProposal(
        this.api.createType('MemberId', 0),
        'Some testing text used for estimation purposes which is longer than text expected during the test',
        'Some testing text used for estimation purposes which is longer than text expected during the test',
        null,
        this.api.createType('WorkerId', 0),
        0,
        'Storage'
      )
    )
  }

  public estimateProposeWorkingGroupMintCapacityFee(): BN {
    return this.estimateTxFee(
      this.api.tx.proposalsCodex.createSetWorkingGroupMintCapacityProposal(
        this.api.createType('MemberId', 0),
        'Some testing text used for estimation purposes which is longer than text expected during the test',
        'Some testing text used for estimation purposes which is longer than text expected during the test',
        null,
        0,
        'Storage'
      )
    )
  }

  private applyForCouncilElection(account: string, amount: BN): Promise<ISubmittableResult> {
    return this.sender.signAndSend(this.api.tx.councilElection.apply(amount), account)
  }

  public batchApplyForCouncilElection(accounts: string[], amount: BN): Promise<ISubmittableResult[]> {
    return Promise.all(accounts.map(async (account) => this.applyForCouncilElection(account, amount)))
  }

  public async getCouncilElectionStake(address: string): Promise<BN> {
    return (((await this.api.query.councilElection.applicantStakes(address)) as unknown) as ElectionStake).new
  }

  private voteForCouncilMember(account: string, nominee: string, salt: string, stake: BN): Promise<ISubmittableResult> {
    const hashedVote: string = Utils.hashVote(nominee, salt)
    return this.sender.signAndSend(this.api.tx.councilElection.vote(hashedVote, stake), account)
  }

  public batchVoteForCouncilMember(
    accounts: string[],
    nominees: string[],
    salt: string[],
    stake: BN
  ): Promise<ISubmittableResult[]> {
    return Promise.all(
      accounts.map(async (account, index) => this.voteForCouncilMember(account, nominees[index], salt[index], stake))
    )
  }

  private revealVote(account: string, commitment: string, nominee: string, salt: string): Promise<ISubmittableResult> {
    return this.sender.signAndSend(this.api.tx.councilElection.reveal(commitment, nominee, salt), account)
  }

  public batchRevealVote(accounts: string[], nominees: string[], salt: string[]): Promise<ISubmittableResult[]> {
    return Promise.all(
      accounts.map(async (account, index) => {
        const commitment = Utils.hashVote(nominees[index], salt[index])
        return this.revealVote(account, commitment, nominees[index], salt[index])
      })
    )
  }

  public sudoStartAnnouncingPeriod(endsAtBlock: BN): Promise<ISubmittableResult> {
    return this.makeSudoCall(this.api.tx.councilElection.setStageAnnouncing(endsAtBlock))
  }

  public sudoStartVotingPeriod(endsAtBlock: BN): Promise<ISubmittableResult> {
    return this.makeSudoCall(this.api.tx.councilElection.setStageVoting(endsAtBlock))
  }

  public sudoStartRevealingPeriod(endsAtBlock: BN): Promise<ISubmittableResult> {
    return this.makeSudoCall(this.api.tx.councilElection.setStageRevealing(endsAtBlock))
  }

  public sudoSetCouncilMintCapacity(capacity: BN): Promise<ISubmittableResult> {
    return this.makeSudoCall(this.api.tx.council.setCouncilMintCapacity(capacity))
  }

  public getBestBlock(): Promise<BN> {
    return this.api.derive.chain.bestNumber()
  }

  public getCouncil(): Promise<Seat[]> {
    return this.api.query.council.activeCouncil<Vec<Codec>>().then((seats) => {
      return (seats as unknown) as Seat[]
    })
  }

  public async getCouncilAccounts(): Promise<string[]> {
    const council = await this.getCouncil()
    return council.map((seat) => seat.member.toString())
  }

  public async proposeRuntime(
    account: string,
    stake: BN,
    name: string,
    description: string,
    runtime: Bytes | string
  ): Promise<ISubmittableResult> {
    const memberId: MemberId = await this.getMemberId(account)
    return this.sender.signAndSend(
      this.api.tx.proposalsCodex.createRuntimeUpgradeProposal(memberId, name, description, stake, runtime),
      account
    )
  }

  public async proposeText(
    account: string,
    stake: BN,
    name: string,
    description: string,
    text: string
  ): Promise<ISubmittableResult> {
    const memberId: MemberId = await this.getMemberId(account)
    return this.sender.signAndSend(
      this.api.tx.proposalsCodex.createTextProposal(memberId, name, description, stake, text),
      account
    )
  }

  public async proposeSpending(
    account: string,
    title: string,
    description: string,
    stake: BN,
    balance: BN,
    destination: string
  ): Promise<ISubmittableResult> {
    const memberId: MemberId = await this.getMemberId(account)
    return this.sender.signAndSend(
      this.api.tx.proposalsCodex.createSpendingProposal(memberId, title, description, stake, balance, destination),
      account
    )
  }

  public async proposeValidatorCount(
    account: string,
    title: string,
    description: string,
    stake: BN,
    validatorCount: BN
  ): Promise<ISubmittableResult> {
    const memberId: MemberId = await this.getMemberId(account)
    return this.sender.signAndSend(
      this.api.tx.proposalsCodex.createSetValidatorCountProposal(memberId, title, description, stake, validatorCount),
      account
    )
  }

  public async proposeElectionParameters(
    account: string,
    title: string,
    description: string,
    stake: BN,
    announcingPeriod: BN,
    votingPeriod: BN,
    revealingPeriod: BN,
    councilSize: BN,
    candidacyLimit: BN,
    newTermDuration: BN,
    minCouncilStake: BN,
    minVotingStake: BN
  ): Promise<ISubmittableResult> {
    const memberId: MemberId = await this.getMemberId(account)
    return this.sender.signAndSend(
      this.api.tx.proposalsCodex.createSetElectionParametersProposal(memberId, title, description, stake, {
        announcing_period: announcingPeriod,
        voting_period: votingPeriod,
        revealing_period: revealingPeriod,
        council_size: councilSize,
        candidacy_limit: candidacyLimit,
        new_term_duration: newTermDuration,
        min_council_stake: minCouncilStake,
        min_voting_stake: minVotingStake,
      }),
      account
    )
  }

  public async proposeBeginWorkingGroupLeaderApplicationReview(
    account: string,
    title: string,
    description: string,
    stake: BN,
    openingId: OpeningId,
    workingGroup: string
  ): Promise<ISubmittableResult> {
    const memberId: MemberId = await this.getMemberId(account)
    return this.sender.signAndSend(
      this.api.tx.proposalsCodex.createBeginReviewWorkingGroupLeaderApplicationsProposal(
        memberId,
        title,
        description,
        stake,
        openingId,
        this.api.createType('WorkingGroup', workingGroup)
      ),
      account
    )
  }

  public approveProposal(account: string, memberId: MemberId, proposal: ProposalId): Promise<ISubmittableResult> {
    return this.sender.signAndSend(this.api.tx.proposalsEngine.vote(memberId, proposal, 'Approve'), account)
  }

  public async batchApproveProposal(proposal: ProposalId): Promise<ISubmittableResult[]> {
    const councilAccounts = await this.getCouncilAccounts()
    return Promise.all(
      councilAccounts.map(async (account) => {
        const memberId: MemberId = await this.getMemberId(account)
        return this.approveProposal(account, memberId, proposal)
      })
    )
  }

  public getBlockDuration(): BN {
    return this.api.createType('Moment', this.api.consts.babe.expectedBlockTime)
  }

  public durationInMsFromBlocks(durationInBlocks: number): number {
    return this.getBlockDuration().muln(durationInBlocks).toNumber()
  }

  public findEvent<S extends EventSection, M extends EventMethod<S>>(
    result: SubmittableResult | EventRecord[],
    section: S,
    method: M
  ): EventType<S, M> | undefined {
    if (Array.isArray(result)) {
      return result.find(({ event }) => event.section === section && event.method === method)?.event as
        | EventType<S, M>
        | undefined
    }
    return result.findRecord(section, method)?.event as EventType<S, M> | undefined
  }

  public getEvent<S extends EventSection, M extends EventMethod<S>>(
    result: SubmittableResult | EventRecord[],
    section: S,
    method: M
  ): EventType<S, M> {
    const event = this.findEvent(result, section, method)
    if (!event) {
      throw new Error(
        `Cannot find expected ${section}.${method} event in result: ${JSON.stringify(
          Array.isArray(result) ? result.map((e) => e.toHuman()) : result.toHuman()
        )}`
      )
    }
    return event
  }

  public findEvents<S extends EventSection, M extends EventMethod<S>>(
    result: SubmittableResult | EventRecord[],
    section: S,
    method: M,
    expectedCount?: number
  ): EventType<S, M>[] {
    const events = Array.isArray(result)
      ? result.filter(({ event }) => event.section === section && event.method === method).map(({ event }) => event)
      : result.filterRecords(section, method).map((r) => r.event)
    if (expectedCount && events.length !== expectedCount) {
      throw new Error(
        `Unexpected count of ${section}.${method} events in result: ${JSON.stringify(
          Array.isArray(result) ? result.map((e) => e.toHuman()) : result.toHuman()
        )}. ` + `Expected: ${expectedCount}, Got: ${events.length}`
      )
    }
    return (events.sort((a, b) => new BN(a.index).cmp(new BN(b.index))) as unknown) as EventType<S, M>[]
  }

  // Subscribe to system events, resolves to an InvertedPromise or rejects if subscription fails.
  // The inverted promise wraps a promise which resolves when the Proposal with id specified
  // is executed.
  // - On successful execution the wrapped promise resolves to `[true, events]`
  // - On failed execution the wrapper promise resolves to `[false, events]`
  public async subscribeToProposalExecutionResult(id: ProposalId): Promise<InvertedPromise<[boolean, EventRecord[]]>> {
    const invertedPromise = new InvertedPromise<[boolean, EventRecord[]]>()
    const unsubscribe = await this.api.query.system.events<Vec<EventRecord>>((events) => {
      events.forEach((record) => {
        if (
          record.event.method &&
          record.event.method.toString() === 'ProposalStatusUpdated' &&
          record.event.data[0].eq(id) &&
          record.event.data[1].toString().includes('executed')
        ) {
          unsubscribe()
          invertedPromise.resolve([true, events])
        } else if (
          record.event.method &&
          record.event.method.toString() === 'ProposalStatusUpdated' &&
          record.event.data[0].eq(id) &&
          record.event.data[1].toString().includes('executionFailed')
        ) {
          unsubscribe()
          invertedPromise.resolve([false, events])
        }
      })
    })

    return invertedPromise
  }

  public async getWorkingGroupMintCapacity(module: WorkingGroups): Promise<BN> {
    const mintId: MintId = await this.api.query[module].mint<MintId>()
    const mint: Mint = await this.api.query.minting.mints<Mint>(mintId)
    return mint.capacity
  }

  public getValidatorCount(): Promise<BN> {
    return this.api.query.staking.validatorCount<u32>()
  }

  public async addOpening(
    lead: string,
    openingParameters: {
      activationDelay: BN
      maxActiveApplicants: BN
      maxReviewPeriodLength: BN
      applicationStakingPolicyAmount: BN
      applicationCrowdedOutUnstakingPeriodLength: BN
      applicationReviewPeriodExpiredUnstakingPeriodLength: BN
      roleStakingPolicyAmount: BN
      roleCrowdedOutUnstakingPeriodLength: BN
      roleReviewPeriodExpiredUnstakingPeriodLength: BN
      slashableMaxCount: BN
      slashableMaxPercentPtsPerTime: BN
      fillOpeningSuccessfulApplicantApplicationStakeUnstakingPeriod: BN
      fillOpeningFailedApplicantApplicationStakeUnstakingPeriod: BN
      fillOpeningFailedApplicantRoleStakeUnstakingPeriod: BN
      terminateApplicationStakeUnstakingPeriod: BN
      terminateRoleStakeUnstakingPeriod: BN
      exitRoleApplicationStakeUnstakingPeriod: BN
      exitRoleStakeUnstakingPeriod: BN
      text: string
      type: string
    },
    module: WorkingGroups
  ): Promise<ISubmittableResult> {
    const activateAt: ActivateOpeningAt = this.api.createType(
      'ActivateOpeningAt',
      openingParameters.activationDelay.eqn(0)
        ? 'CurrentBlock'
        : { ExactBlock: (await this.getBestBlock()).add(openingParameters.activationDelay) }
    )

    const commitment: OpeningPolicyCommitment = this.api.createType('OpeningPolicyCommitment', {
      application_rationing_policy: this.api.createType('Option<ApplicationRationingPolicy>', {
        max_active_applicants: openingParameters.maxActiveApplicants as u32,
      }),
      max_review_period_length: openingParameters.maxReviewPeriodLength as u32,
      application_staking_policy: this.api.createType('Option<StakingPolicy>', {
        amount: openingParameters.applicationStakingPolicyAmount,
        amount_mode: 'AtLeast',
        crowded_out_unstaking_period_length: openingParameters.applicationCrowdedOutUnstakingPeriodLength,
        review_period_expired_unstaking_period_length:
          openingParameters.applicationReviewPeriodExpiredUnstakingPeriodLength,
      }),
      role_staking_policy: this.api.createType('Option<StakingPolicy>', {
        amount: openingParameters.roleStakingPolicyAmount,
        amount_mode: 'AtLeast',
        crowded_out_unstaking_period_length: openingParameters.roleCrowdedOutUnstakingPeriodLength,
        review_period_expired_unstaking_period_length: openingParameters.roleReviewPeriodExpiredUnstakingPeriodLength,
      }),
      role_slashing_terms: this.api.createType('SlashingTerms', {
        Slashable: {
          max_count: openingParameters.slashableMaxCount,
          max_percent_pts_per_time: openingParameters.slashableMaxPercentPtsPerTime,
        },
      }),
      fill_opening_successful_applicant_application_stake_unstaking_period: this.api.createType(
        'Option<BlockNumber>',
        openingParameters.fillOpeningSuccessfulApplicantApplicationStakeUnstakingPeriod
      ),
      fill_opening_failed_applicant_application_stake_unstaking_period: this.api.createType(
        'Option<BlockNumber>',
        openingParameters.fillOpeningFailedApplicantApplicationStakeUnstakingPeriod
      ),
      fill_opening_failed_applicant_role_stake_unstaking_period: this.api.createType(
        'Option<BlockNumber>',
        openingParameters.fillOpeningFailedApplicantRoleStakeUnstakingPeriod
      ),
      terminate_application_stake_unstaking_period: this.api.createType(
        'Option<BlockNumber>',
        openingParameters.terminateApplicationStakeUnstakingPeriod
      ),
      terminate_role_stake_unstaking_period: this.api.createType(
        'Option<BlockNumber>',
        openingParameters.terminateRoleStakeUnstakingPeriod
      ),
      exit_role_application_stake_unstaking_period: this.api.createType(
        'Option<BlockNumber>',
        openingParameters.exitRoleApplicationStakeUnstakingPeriod
      ),
      exit_role_stake_unstaking_period: this.api.createType(
        'Option<BlockNumber>',
        openingParameters.exitRoleStakeUnstakingPeriod
      ),
    })

    return this.sender.signAndSend(
      this.createAddOpeningTransaction(activateAt, commitment, openingParameters.text, openingParameters.type, module),
      lead
    )
  }

  public async sudoAddOpening(
    openingParameters: {
      activationDelay: BN
      maxActiveApplicants: BN
      maxReviewPeriodLength: BN
      applicationStakingPolicyAmount: BN
      applicationCrowdedOutUnstakingPeriodLength: BN
      applicationReviewPeriodExpiredUnstakingPeriodLength: BN
      roleStakingPolicyAmount: BN
      roleCrowdedOutUnstakingPeriodLength: BN
      roleReviewPeriodExpiredUnstakingPeriodLength: BN
      slashableMaxCount: BN
      slashableMaxPercentPtsPerTime: BN
      fillOpeningSuccessfulApplicantApplicationStakeUnstakingPeriod: BN
      fillOpeningFailedApplicantApplicationStakeUnstakingPeriod: BN
      fillOpeningFailedApplicantRoleStakeUnstakingPeriod: BN
      terminateApplicationStakeUnstakingPeriod: BN
      terminateRoleStakeUnstakingPeriod: BN
      exitRoleApplicationStakeUnstakingPeriod: BN
      exitRoleStakeUnstakingPeriod: BN
      text: string
      type: string
    },
    module: WorkingGroups
  ): Promise<ISubmittableResult> {
    const activateAt: ActivateOpeningAt = this.api.createType(
      'ActivateOpeningAt',
      openingParameters.activationDelay.eqn(0)
        ? 'CurrentBlock'
        : { ExactBlock: (await this.getBestBlock()).add(openingParameters.activationDelay) }
    )

    const commitment: OpeningPolicyCommitment = this.api.createType('OpeningPolicyCommitment', {
      application_rationing_policy: this.api.createType('Option<ApplicationRationingPolicy>', {
        max_active_applicants: openingParameters.maxActiveApplicants as u32,
      }),
      max_review_period_length: openingParameters.maxReviewPeriodLength as u32,
      application_staking_policy: this.api.createType('Option<StakingPolicy>', {
        amount: openingParameters.applicationStakingPolicyAmount,
        amount_mode: 'AtLeast',
        crowded_out_unstaking_period_length: openingParameters.applicationCrowdedOutUnstakingPeriodLength,
        review_period_expired_unstaking_period_length:
          openingParameters.applicationReviewPeriodExpiredUnstakingPeriodLength,
      }),
      role_staking_policy: this.api.createType('Option<StakingPolicy>', {
        amount: openingParameters.roleStakingPolicyAmount,
        amount_mode: 'AtLeast',
        crowded_out_unstaking_period_length: openingParameters.roleCrowdedOutUnstakingPeriodLength,
        review_period_expired_unstaking_period_length: openingParameters.roleReviewPeriodExpiredUnstakingPeriodLength,
      }),
      role_slashing_terms: this.api.createType('SlashingTerms', {
        Slashable: {
          max_count: openingParameters.slashableMaxCount,
          max_percent_pts_per_time: openingParameters.slashableMaxPercentPtsPerTime,
        },
      }),
      fill_opening_successful_applicant_application_stake_unstaking_period: this.api.createType(
        'Option<BlockNumber>',
        openingParameters.fillOpeningSuccessfulApplicantApplicationStakeUnstakingPeriod
      ),
      fill_opening_failed_applicant_application_stake_unstaking_period: this.api.createType(
        'Option<BlockNumber>',
        openingParameters.fillOpeningFailedApplicantApplicationStakeUnstakingPeriod
      ),
      fill_opening_failed_applicant_role_stake_unstaking_period: this.api.createType(
        'Option<BlockNumber>',
        openingParameters.fillOpeningFailedApplicantRoleStakeUnstakingPeriod
      ),
      terminate_application_stake_unstaking_period: this.api.createType(
        'Option<BlockNumber>',
        openingParameters.terminateApplicationStakeUnstakingPeriod
      ),
      terminate_role_stake_unstaking_period: this.api.createType(
        'Option<BlockNumber>',
        openingParameters.terminateRoleStakeUnstakingPeriod
      ),
      exit_role_application_stake_unstaking_period: this.api.createType(
        'Option<BlockNumber>',
        openingParameters.exitRoleApplicationStakeUnstakingPeriod
      ),
      exit_role_stake_unstaking_period: this.api.createType(
        'Option<BlockNumber>',
        openingParameters.exitRoleStakeUnstakingPeriod
      ),
    })

    return this.makeSudoCall(
      this.createAddOpeningTransaction(activateAt, commitment, openingParameters.text, openingParameters.type, module)
    )
  }

  public async proposeCreateWorkingGroupLeaderOpening(leaderOpening: {
    account: string
    title: string
    description: string
    proposalStake: BN
    actiavteAt: string
    maxActiveApplicants: BN
    maxReviewPeriodLength: BN
    applicationStakingPolicyAmount: BN
    applicationCrowdedOutUnstakingPeriodLength: BN
    applicationReviewPeriodExpiredUnstakingPeriodLength: BN
    roleStakingPolicyAmount: BN
    roleCrowdedOutUnstakingPeriodLength: BN
    roleReviewPeriodExpiredUnstakingPeriodLength: BN
    slashableMaxCount: BN
    slashableMaxPercentPtsPerTime: BN
    fillOpeningSuccessfulApplicantApplicationStakeUnstakingPeriod: BN
    fillOpeningFailedApplicantApplicationStakeUnstakingPeriod: BN
    fillOpeningFailedApplicantRoleStakeUnstakingPeriod: BN
    terminateApplicationStakeUnstakingPeriod: BN
    terminateRoleStakeUnstakingPeriod: BN
    exitRoleApplicationStakeUnstakingPeriod: BN
    exitRoleStakeUnstakingPeriod: BN
    text: string
    workingGroup: string
  }): Promise<ISubmittableResult> {
    const commitment: OpeningPolicyCommitment = this.api.createType('OpeningPolicyCommitment', {
      application_rationing_policy: this.api.createType('Option<ApplicationRationingPolicy>', {
        max_active_applicants: leaderOpening.maxActiveApplicants as u32,
      }),
      max_review_period_length: leaderOpening.maxReviewPeriodLength as u32,
      application_staking_policy: this.api.createType('Option<StakingPolicy>', {
        amount: leaderOpening.applicationStakingPolicyAmount,
        amount_mode: 'AtLeast',
        crowded_out_unstaking_period_length: leaderOpening.applicationCrowdedOutUnstakingPeriodLength,
        review_period_expired_unstaking_period_length:
          leaderOpening.applicationReviewPeriodExpiredUnstakingPeriodLength,
      }),
      role_staking_policy: this.api.createType('Option<StakingPolicy>', {
        amount: leaderOpening.roleStakingPolicyAmount,
        amount_mode: 'AtLeast',
        crowded_out_unstaking_period_length: leaderOpening.roleCrowdedOutUnstakingPeriodLength,
        review_period_expired_unstaking_period_length: leaderOpening.roleReviewPeriodExpiredUnstakingPeriodLength,
      }),
      role_slashing_terms: this.api.createType('SlashingTerms', {
        Slashable: {
          max_count: leaderOpening.slashableMaxCount,
          max_percent_pts_per_time: leaderOpening.slashableMaxPercentPtsPerTime,
        },
      }),
      fill_opening_successful_applicant_application_stake_unstaking_period: this.api.createType(
        'Option<BlockNumber>',
        leaderOpening.fillOpeningSuccessfulApplicantApplicationStakeUnstakingPeriod
      ),
      fill_opening_failed_applicant_application_stake_unstaking_period: this.api.createType(
        'Option<BlockNumber>',
        leaderOpening.fillOpeningFailedApplicantApplicationStakeUnstakingPeriod
      ),
      fill_opening_failed_applicant_role_stake_unstaking_period: this.api.createType(
        'Option<BlockNumber>',
        leaderOpening.fillOpeningFailedApplicantRoleStakeUnstakingPeriod
      ),
      terminate_application_stake_unstaking_period: this.api.createType(
        'Option<BlockNumber>',
        leaderOpening.terminateApplicationStakeUnstakingPeriod
      ),
      terminate_role_stake_unstaking_period: this.api.createType(
        'Option<BlockNumber>',
        leaderOpening.terminateRoleStakeUnstakingPeriod
      ),
      exit_role_application_stake_unstaking_period: this.api.createType(
        'Option<BlockNumber>',
        leaderOpening.exitRoleApplicationStakeUnstakingPeriod
      ),
      exit_role_stake_unstaking_period: this.api.createType(
        'Option<BlockNumber>',
        leaderOpening.exitRoleStakeUnstakingPeriod
      ),
    })

    const memberId: MemberId = await this.getMemberId(leaderOpening.account)
    return this.sender.signAndSend(
      this.api.tx.proposalsCodex.createAddWorkingGroupLeaderOpeningProposal(
        memberId,
        leaderOpening.title,
        leaderOpening.description,
        leaderOpening.proposalStake,
        {
          activate_at: leaderOpening.actiavteAt,
          commitment: commitment,
          human_readable_text: leaderOpening.text,
          working_group: leaderOpening.workingGroup,
        }
      ),
      leaderOpening.account
    )
  }

  public async proposeFillLeaderOpening(fillOpening: {
    account: string
    title: string
    description: string
    proposalStake: BN
    openingId: OpeningId
    successfulApplicationId: ApplicationId
    amountPerPayout: BN
    nextPaymentAtBlock: BN
    payoutInterval: BN
    workingGroup: string
  }): Promise<ISubmittableResult> {
    const memberId: MemberId = await this.getMemberId(fillOpening.account)

    const fillOpeningParameters: FillOpeningParameters = this.api.createType('FillOpeningParameters', {
      opening_id: fillOpening.openingId,
      successful_application_id: fillOpening.successfulApplicationId,
      reward_policy: this.api.createType('Option<RewardPolicy>', {
        amount_per_payout: fillOpening.amountPerPayout as Balance,
        next_payment_at_block: fillOpening.nextPaymentAtBlock as BlockNumber,
        payout_interval: this.api.createType('Option<u32>', fillOpening.payoutInterval),
      }),
      working_group: this.api.createType('WorkingGroup', fillOpening.workingGroup),
    })

    return this.sender.signAndSend(
      this.api.tx.proposalsCodex.createFillWorkingGroupLeaderOpeningProposal(
        memberId,
        fillOpening.title,
        fillOpening.description,
        fillOpening.proposalStake,
        fillOpeningParameters
      ),
      fillOpening.account
    )
  }

  public async proposeTerminateLeaderRole(
    account: string,
    title: string,
    description: string,
    proposalStake: BN,
    leadWorkerId: WorkerId,
    rationale: string,
    slash: boolean,
    workingGroup: string
  ): Promise<ISubmittableResult> {
    const memberId: MemberId = await this.getMemberId(account)
    return this.sender.signAndSend(
      this.api.tx.proposalsCodex.createTerminateWorkingGroupLeaderRoleProposal(
        memberId,
        title,
        description,
        proposalStake,
        {
          'worker_id': leadWorkerId,
          rationale,
          slash,
          'working_group': workingGroup,
        }
      ),
      account
    )
  }

  public async proposeLeaderReward(
    account: string,
    title: string,
    description: string,
    proposalStake: BN,
    workerId: WorkerId,
    rewardAmount: BN,
    workingGroup: string
  ): Promise<ISubmittableResult> {
    const memberId: MemberId = await this.getMemberId(account)
    return this.sender.signAndSend(
      this.api.tx.proposalsCodex.createSetWorkingGroupLeaderRewardProposal(
        memberId,
        title,
        description,
        proposalStake,
        workerId,
        rewardAmount,
        this.api.createType('WorkingGroup', workingGroup)
      ),
      account
    )
  }

  public async proposeDecreaseLeaderStake(
    account: string,
    title: string,
    description: string,
    proposalStake: BN,
    workerId: WorkerId,
    rewardAmount: BN,
    workingGroup: string
  ): Promise<ISubmittableResult> {
    const memberId: MemberId = await this.getMemberId(account)
    return this.sender.signAndSend(
      this.api.tx.proposalsCodex.createDecreaseWorkingGroupLeaderStakeProposal(
        memberId,
        title,
        description,
        proposalStake,
        workerId,
        rewardAmount,
        this.api.createType('WorkingGroup', workingGroup)
      ),
      account
    )
  }

  public async proposeSlashLeaderStake(
    account: string,
    title: string,
    description: string,
    proposalStake: BN,
    workerId: WorkerId,
    rewardAmount: BN,
    workingGroup: string
  ): Promise<ISubmittableResult> {
    const memberId: MemberId = await this.getMemberId(account)
    return this.sender.signAndSend(
      this.api.tx.proposalsCodex.createSlashWorkingGroupLeaderStakeProposal(
        memberId,
        title,
        description,
        proposalStake,
        workerId,
        rewardAmount,
        this.api.createType('WorkingGroup', workingGroup)
      ),
      account
    )
  }

  public async proposeWorkingGroupMintCapacity(
    account: string,
    title: string,
    description: string,
    proposalStake: BN,
    mintCapacity: BN,
    workingGroup: string
  ): Promise<ISubmittableResult> {
    const memberId: MemberId = await this.getMemberId(account)
    return this.sender.signAndSend(
      this.api.tx.proposalsCodex.createSetWorkingGroupMintCapacityProposal(
        memberId,
        title,
        description,
        proposalStake,
        mintCapacity,
        this.api.createType('WorkingGroup', workingGroup)
      ),
      account
    )
  }

  private createAddOpeningTransaction(
    actiavteAt: ActivateOpeningAt,
    commitment: OpeningPolicyCommitment,
    text: string,
    type: string,
    module: WorkingGroups
  ): SubmittableExtrinsic<'promise'> {
    return this.api.tx[module].addOpening(actiavteAt, commitment, text, this.api.createType('OpeningType', type))
  }

  public async acceptApplications(
    leader: string,
    openingId: OpeningId,
    module: WorkingGroups
  ): Promise<ISubmittableResult> {
    return this.sender.signAndSend(this.api.tx[module].acceptApplications(openingId), leader)
  }

  public async beginApplicantReview(
    leader: string,
    openingId: OpeningId,
    module: WorkingGroups
  ): Promise<ISubmittableResult> {
    return this.sender.signAndSend(this.api.tx[module].beginApplicantReview(openingId), leader)
  }

  public async sudoBeginApplicantReview(openingId: OpeningId, module: WorkingGroups): Promise<ISubmittableResult> {
    return this.makeSudoCall(this.api.tx[module].beginApplicantReview(openingId))
  }

  public async applyOnOpening(
    account: string,
    roleAccountAddress: string,
    openingId: OpeningId,
    roleStake: BN,
    applicantStake: BN,
    text: string,
    module: WorkingGroups
  ): Promise<ISubmittableResult> {
    const memberId: MemberId = await this.getMemberId(account)
    return this.sender.signAndSend(
      this.api.tx[module].applyOnOpening(memberId, openingId, roleAccountAddress, roleStake, applicantStake, text),
      account
    )
  }

  public async batchApplyOnOpening(
    accounts: string[],
    openingId: OpeningId,
    roleStake: BN,
    applicantStake: BN,
    text: string,
    module: WorkingGroups
  ): Promise<ISubmittableResult[]> {
    return Promise.all(
      accounts.map(async (account) =>
        this.applyOnOpening(account, account, openingId, roleStake, applicantStake, text, module)
      )
    )
  }

  public async fillOpening(
    leader: string,
    openingId: OpeningId,
    applicationIds: ApplicationId[],
    amountPerPayout: BN,
    nextPaymentBlock: BN,
    payoutInterval: BN,
    module: WorkingGroups
  ): Promise<ISubmittableResult> {
    return this.sender.signAndSend(
      this.api.tx[module].fillOpening(openingId, this.api.createType('ApplicationIdSet', applicationIds), {
        amount_per_payout: amountPerPayout,
        next_payment_at_block: nextPaymentBlock,
        payout_interval: payoutInterval,
      }),
      leader
    )
  }

  public async sudoFillOpening(
    openingId: OpeningId,
    applicationIds: ApplicationId[],
    amountPerPayout: BN,
    nextPaymentBlock: BN,
    payoutInterval: BN,
    module: WorkingGroups
  ): Promise<ISubmittableResult> {
    return this.makeSudoCall(
      this.api.tx[module].fillOpening(openingId, this.api.createType('ApplicationIdSet', applicationIds), {
        'amount_per_payout': amountPerPayout,
        'next_payment_at_block': nextPaymentBlock,
        'payout_interval': payoutInterval,
      })
    )
  }

  public async increaseStake(
    worker: string,
    workerId: WorkerId,
    stake: BN,
    module: WorkingGroups
  ): Promise<ISubmittableResult> {
    return this.sender.signAndSend(this.api.tx[module].increaseStake(workerId, stake), worker)
  }

  public async decreaseStake(
    leader: string,
    workerId: WorkerId,
    stake: BN,
    module: WorkingGroups
  ): Promise<ISubmittableResult> {
    return this.sender.signAndSend(this.api.tx[module].decreaseStake(workerId, stake), leader)
  }

  public async slashStake(
    leader: string,
    workerId: WorkerId,
    stake: BN,
    module: WorkingGroups
  ): Promise<ISubmittableResult> {
    return this.sender.signAndSend(this.api.tx[module].slashStake(workerId, stake), leader)
  }

  public async updateRoleAccount(
    worker: string,
    workerId: WorkerId,
    newRoleAccount: string,
    module: WorkingGroups
  ): Promise<ISubmittableResult> {
    return this.sender.signAndSend(this.api.tx[module].updateRoleAccount(workerId, newRoleAccount), worker)
  }

  public async updateRewardAccount(
    worker: string,
    workerId: WorkerId,
    newRewardAccount: string,
    module: WorkingGroups
  ): Promise<ISubmittableResult> {
    return this.sender.signAndSend(this.api.tx[module].updateRewardAccount(workerId, newRewardAccount), worker)
  }

  public async withdrawApplication(
    account: string,
    applicationId: ApplicationId,
    module: WorkingGroups
  ): Promise<ISubmittableResult> {
    return this.sender.signAndSend(this.api.tx[module].withdrawApplication(applicationId), account)
  }

  public async batchWithdrawActiveApplications(
    applicationIds: ApplicationId[],
    module: WorkingGroups
  ): Promise<ISubmittableResult[]> {
    const entries: [StorageKey, Application][] = await this.api.query[module].applicationById.entries<Application>()

    return Promise.all(
      entries
        .filter(([idKey]) => {
          return applicationIds.includes(idKey.args[0] as ApplicationId)
        })
        .map(([idKey, application]) => ({
          id: idKey.args[0] as ApplicationId,
          account: application.role_account_id.toString(),
        }))
        .map(({ id, account }) => this.withdrawApplication(account, id, module))
    )
  }

  public async terminateApplication(
    leader: string,
    applicationId: ApplicationId,
    module: WorkingGroups
  ): Promise<ISubmittableResult> {
    return this.sender.signAndSend(this.api.tx[module].terminateApplication(applicationId), leader)
  }

  public async batchTerminateApplication(
    leader: string,
    applicationIds: ApplicationId[],
    module: WorkingGroups
  ): Promise<ISubmittableResult[]> {
    return Promise.all(applicationIds.map((id) => this.terminateApplication(leader, id, module)))
  }

  public async terminateRole(
    leader: string,
    workerId: WorkerId,
    text: string,
    module: WorkingGroups
  ): Promise<ISubmittableResult> {
    return this.sender.signAndSend(this.api.tx[module].terminateRole(workerId, text, false), leader)
  }

  public async leaveRole(
    account: string,
    workerId: WorkerId,
    text: string,
    module: WorkingGroups
  ): Promise<ISubmittableResult> {
    return this.sender.signAndSend(this.api.tx[module].leaveRole(workerId, text), account)
  }

  public async batchLeaveRole(
    workerIds: WorkerId[],
    text: string,
    module: WorkingGroups
  ): Promise<ISubmittableResult[]> {
    return Promise.all(
      workerIds.map(async (workerId) => {
        // get role_account of worker
        const worker = await this.getWorkerById(workerId, module)
        return this.leaveRole(worker.role_account_id.toString(), workerId, text, module)
      })
    )
  }

  public async getAnnouncingPeriod(): Promise<BN> {
    return this.api.query.councilElection.announcingPeriod<BlockNumber>()
  }

  public async getVotingPeriod(): Promise<BN> {
    return this.api.query.councilElection.votingPeriod<BlockNumber>()
  }

  public async getRevealingPeriod(): Promise<BN> {
    return this.api.query.councilElection.revealingPeriod<BlockNumber>()
  }

  public async getCouncilSize(): Promise<BN> {
    return this.api.query.councilElection.councilSize<u32>()
  }

  public async getCandidacyLimit(): Promise<BN> {
    return this.api.query.councilElection.candidacyLimit<u32>()
  }

  public async getNewTermDuration(): Promise<BN> {
    return this.api.query.councilElection.newTermDuration<BlockNumber>()
  }

  public async getMinCouncilStake(): Promise<BN> {
    return this.api.query.councilElection.minCouncilStake<BalanceOf>()
  }

  public async getMinVotingStake(): Promise<BN> {
    return this.api.query.councilElection.minVotingStake<BalanceOf>()
  }

  public async getHiringOpening(id: OpeningId): Promise<HiringOpening> {
    return await this.api.query.hiring.openingById<HiringOpening>(id)
  }

  public async getWorkingGroupOpening(id: OpeningId, group: WorkingGroups): Promise<WorkingGroupOpening> {
    return await this.api.query[group].openingById<WorkingGroupOpening>(id)
  }

  public async getActiveWorkerIds(module: WorkingGroups): Promise<WorkerId[]> {
    return (await this.api.query[module].workerById.entries<Worker>()).map(
      ([
        {
          args: [id],
        },
      ]) => id
    )
  }

  public async getWorkers(module: WorkingGroups): Promise<Worker[]> {
    return (await this.api.query[module].workerById.entries<Worker>()).map((workerWithId) => workerWithId[1])
  }

  public async getWorkerById(id: WorkerId, module: WorkingGroups): Promise<Worker> {
    return await this.api.query[module].workerById<Worker>(id)
  }

  public async isWorker(workerId: WorkerId, module: WorkingGroups): Promise<boolean> {
    const workersAndIds: [StorageKey, Worker][] = await this.api.query[module].workerById.entries<Worker>()
    const index: number = workersAndIds.findIndex((workersAndId) => workersAndId[0].args[0].eq(workerId))
    return index !== -1
  }

  public async getApplicationsIdsByRoleAccount(address: string, module: WorkingGroups): Promise<ApplicationId[]> {
    const applicationsAndIds: [StorageKey, Application][] = await this.api.query[
      module
    ].applicationById.entries<Application>()
    return applicationsAndIds
      .map((applicationWithId) => {
        const application: Application = applicationWithId[1]
        return application.role_account_id.toString() === address
          ? (applicationWithId[0].args[0] as ApplicationId)
          : undefined
      })
      .filter((id) => id !== undefined) as ApplicationId[]
  }

  public async getHiringApplicationById(id: ApplicationId): Promise<HiringApplication> {
    return this.api.query.hiring.applicationById<HiringApplication>(id)
  }

  public async getApplicationById(id: ApplicationId, module: WorkingGroups): Promise<Application> {
    return this.api.query[module].applicationById<Application>(id)
  }

  public async getApplicantRoleAccounts(filterActiveIds: ApplicationId[], module: WorkingGroups): Promise<string[]> {
    const entries: [StorageKey, Application][] = await this.api.query[module].applicationById.entries<Application>()

    const applications = entries
      .filter(([idKey]) => {
        return filterActiveIds.includes(idKey.args[0] as ApplicationId)
      })
      .map(([, application]) => application)

    return (
      await Promise.all(
        applications.map(async (application) => {
          const active = (await this.getHiringApplicationById(application.application_id)).stage.type === 'Active'
          return active ? application.role_account_id.toString() : ''
        })
      )
    ).filter((addr) => addr !== '')
  }

  public async getWorkerRoleAccounts(workerIds: WorkerId[], module: WorkingGroups): Promise<string[]> {
    const workers = await this.api.query[module].workerById.multi<Worker>(workerIds)

    return workers.map((worker) => {
      return worker.role_account_id.toString()
    })
  }

  public async getStake(id: StakeId): Promise<Stake> {
    return this.api.query.stake.stakes<Stake>(id)
  }

  public async getWorkerStakeAmount(workerId: WorkerId, module: WorkingGroups): Promise<BN> {
    const stakeId: StakeId = (await this.getWorkerById(workerId, module)).role_stake_profile.unwrap().stake_id
    return (((await this.getStake(stakeId)).staking_status.value as unknown) as StakedState).staked_amount
  }

  public async getRewardRelationship(id: RewardRelationshipId): Promise<RewardRelationship> {
    return this.api.query.recurringRewards.rewardRelationships<RewardRelationship>(id)
  }

  public async getWorkerRewardRelationship(workerId: WorkerId, module: WorkingGroups): Promise<RewardRelationship> {
    const rewardRelationshipId: RewardRelationshipId = (
      await this.getWorkerById(workerId, module)
    ).reward_relationship.unwrap()
    return this.getRewardRelationship(rewardRelationshipId)
  }

  public async getWorkerRewardAccount(workerId: WorkerId, module: WorkingGroups): Promise<string> {
    const rewardRelationshipId: RewardRelationshipId = (
      await this.getWorkerById(workerId, module)
    ).reward_relationship.unwrap()
    return (await this.getRewardRelationship(rewardRelationshipId)).getField('account').toString()
  }

  public async getLeadWorkerId(module: WorkingGroups): Promise<WorkerId | undefined> {
    return (await this.api.query[module].currentLead<Option<WorkerId>>()).unwrapOr(undefined)
  }

  public async getGroupLead(module: WorkingGroups): Promise<Worker | undefined> {
    const leadId = await this.getLeadWorkerId(module)
    return leadId ? this.getWorkerById(leadId, module) : undefined
  }

  public async getActiveWorkersCount(module: WorkingGroups): Promise<BN> {
    return this.api.query[module].activeWorkerCount<u32>()
  }

  public getMaxWorkersCount(module: WorkingGroups): BN {
    return this.api.createType('u32', this.api.consts[module].maxWorkerNumberLimit)
  }

  async getMemberControllerAccount(memberId: number): Promise<string | undefined> {
    return (await this.api.query.members.membershipById(memberId))?.controller_account.toString()
  }

<<<<<<< HEAD
=======
  public async getNumberOfOutstandingVideos(): Promise<number> {
    return (await this.api.query.content.videoById.entries<VideoId>()).length
  }

  public async getNumberOfOutstandingChannels(): Promise<number> {
    return (await this.api.query.content.channelById.entries<ChannelId>()).length
  }

  public async getNumberOfOutstandingVideoCategories(): Promise<number> {
    return (await this.api.query.content.videoCategoryById.entries<VideoCategoryId>()).length
  }

>>>>>>> 18eb4e17
  // Create a mock channel, throws on failure
  async createMockChannel(memberId: number, memberControllerAccount?: string): Promise<ChannelId> {
    memberControllerAccount = memberControllerAccount || (await this.getMemberControllerAccount(memberId))

    if (!memberControllerAccount) {
      throw new Error('invalid member id')
    }

    // Create a channel without any assets
    const tx = this.api.tx.content.createChannel(
      { Member: memberId },
      {
        assets: null,
        meta: null,
        reward_account: null,
      }
    )

    const result = await this.sender.signAndSend(tx, memberControllerAccount)

<<<<<<< HEAD
    const record = this.findEventRecord(result.events, 'content', 'ChannelCreated')
    if (record) {
      return record.event.data[1] as ChannelId
    }

    // TODO: get error from 'result'
    throw new Error('Failed to create channel')
=======
    const event = this.getEvent(result.events, 'content', 'ChannelCreated')
    return event.data[1]
>>>>>>> 18eb4e17
  }

  // Create a mock video, throws on failure
  async createMockVideo(memberId: number, channelId: number, memberControllerAccount?: string): Promise<VideoId> {
    memberControllerAccount = memberControllerAccount || (await this.getMemberControllerAccount(memberId))

    if (!memberControllerAccount) {
      throw new Error('invalid member id')
    }

    // Create a video without any assets
    const tx = this.api.tx.content.createVideo({ Member: memberId }, channelId, {
      assets: null,
      meta: null,
    })

    const result = await this.sender.signAndSend(tx, memberControllerAccount)

<<<<<<< HEAD
    const record = this.findEventRecord(result.events, 'content', 'VideoCreated')
    if (record) {
      return record.event.data[2] as VideoId
    }

    // TODO: get error from 'result'
    throw new Error('Failed to create video')
=======
    const event = this.getEvent(result.events, 'content', 'VideoCreated')
    return event.data[2]
>>>>>>> 18eb4e17
  }

  async createChannelCategoryAsLead(name: string): Promise<ISubmittableResult> {
    const lead = await this.getGroupLead(WorkingGroups.Content)

    if (!lead) {
      throw new Error('No Content Lead asigned, cannot create channel category')
    }

    const account = lead?.role_account_id
    const meta = new ChannelCategoryMetadata({
      name,
    })

    return this.sender.signAndSend(
      this.api.tx.content.createChannelCategory(
        { Lead: null },
        { meta: metadataToBytes(ChannelCategoryMetadata, meta) }
      ),
      account?.toString()
    )
  }

  async createVideoCategoryAsLead(name: string): Promise<ISubmittableResult> {
    const lead = await this.getGroupLead(WorkingGroups.Content)

    if (!lead) {
      throw new Error('No Content Lead asigned, cannot create channel category')
    }

    const account = lead?.role_account_id
    const meta = new VideoCategoryMetadata({
      name,
    })

    return this.sender.signAndSend(
      this.api.tx.content.createVideoCategory({ Lead: null }, { meta: metadataToBytes(VideoCategoryMetadata, meta) }),
      account?.toString()
    )
  }

  async assignWorkerRoleAccount(
    group: WorkingGroups,
    workerId: WorkerId,
    account: string
  ): Promise<ISubmittableResult> {
    if (!(await this.isWorker(workerId, group))) {
      throw new Error('Worker not found')
    }
    const worker = await this.getWorkerById(workerId, group)

    const memberController = await this.getMemberControllerAccount(worker.member_id.toNumber())
    // there cannot be a worker associated with member that does not exist
    if (!memberController) {
      throw new Error('Member controller not found')
    }

    // Expect membercontroller key is already added to keyring
    // Is is responsibility of caller to ensure this is the case!

    const updateRoleAccountCall = this.api.tx[group].updateRoleAccount(workerId, account)
    return this.makeSudoAsCall(memberController, updateRoleAccountCall)
  }

  async assignWorkerWellknownAccount(group: WorkingGroups, workerId: WorkerId): Promise<ISubmittableResult> {
    // path to append to base SURI
    const uri = `worker//${this.getWorkingGroupString(group)}//${workerId.toNumber()}`
    const account = this.createCustomKeyPair(uri).address
    return this.assignWorkerRoleAccount(group, workerId, account)
  }

  async assignCouncil(accounts: string[]): Promise<ISubmittableResult> {
    const setCouncilCall = this.api.tx.council.setCouncil(accounts)
    return this.makeSudoCall(setCouncilCall)
  }
}<|MERGE_RESOLUTION|>--- conflicted
+++ resolved
@@ -31,21 +31,13 @@
 // import { v4 as uuid } from 'uuid'
 import { extendDebug } from './Debugger'
 import { InvertedPromise } from './InvertedPromise'
-<<<<<<< HEAD
-import { VideoId } from '@joystream/types/content'
-=======
 import { VideoId, VideoCategoryId } from '@joystream/types/content'
->>>>>>> 18eb4e17
 import { ChannelId } from '@joystream/types/common'
 import { ChannelCategoryMetadata, VideoCategoryMetadata } from '@joystream/metadata-protobuf'
 import { metadataToBytes } from '../../../cli/lib/helpers/serialization'
 import { assert } from 'chai'
 import { WorkingGroups } from './WorkingGroups'
 
-<<<<<<< HEAD
-type AnyMetadata = {
-  serializeBinary(): Uint8Array
-=======
 const workingGroupNameByGroup: { [key in WorkingGroups]: string } = {
   'distributionWorkingGroup': 'Distribution',
   'storageWorkingGroup': 'Storage',
@@ -67,7 +59,6 @@
   start: number
   final: number
   custom: string[]
->>>>>>> 18eb4e17
 }
 
 export class ApiFactory {
@@ -75,11 +66,6 @@
   private readonly keyring: Keyring
   // number used as part of key derivation path
   private keyId = 0
-<<<<<<< HEAD
-  // mapping from account address to key id.
-  // To be able to re-derive keypair externally when mini-secret is known.
-  readonly addressesToKeyId: Map<string, number> = new Map()
-=======
   // stores names of the created custom keys
   private customKeys: string[] = []
   // mapping from account address to key id.
@@ -88,7 +74,6 @@
   // mapping from account address to suri.
   // To be able to get the suri of a known key for the purpose of, for example, interacting with the CLIs
   readonly addressesToSuri: Map<string, string>
->>>>>>> 18eb4e17
   // mini secret used in SURI key derivation path
   private readonly miniSecret: string
 
@@ -133,10 +118,7 @@
     this.keyring.addFromUri(sudoAccountUri)
     this.miniSecret = miniSecret
     this.addressesToKeyId = new Map()
-<<<<<<< HEAD
-=======
     this.addressesToSuri = new Map()
->>>>>>> 18eb4e17
     this.keyId = 0
   }
 
@@ -148,36 +130,11 @@
     const keys: { key: KeyringPair; id: number }[] = []
     for (let i = 0; i < n; i++) {
       const id = this.keyId++
-<<<<<<< HEAD
-      const key = this.createCustomKeyPair(`${id}`)
-=======
       const key = this.createKeyPair(`${id}`)
->>>>>>> 18eb4e17
       keys.push({ key, id })
       this.addressesToKeyId.set(key.address, id)
     }
     return keys
-<<<<<<< HEAD
-  }
-
-  public createCustomKeyPair(customPath: string): KeyringPair {
-    const uri = `${this.miniSecret}//testing//${customPath}`
-    return this.keyring.addFromUri(uri)
-  }
-
-  public keyGenInfo(): { start: number; final: number } {
-    const start = 0
-    const final = this.keyId
-    return {
-      start,
-      final,
-    }
-  }
-
-  public getAllGeneratedAccounts(): { [k: string]: number } {
-    return Object.fromEntries(this.addressesToKeyId)
-  }
-=======
   }
 
   private createKeyPair(suriPath: string, isCustom = false): KeyringPair {
@@ -219,7 +176,6 @@
     }
     return suri
   }
->>>>>>> 18eb4e17
 }
 
 export class Api {
@@ -236,13 +192,6 @@
     this.sender = new Sender(api, keyring, label)
   }
 
-<<<<<<< HEAD
-  // expose only direct ability to query chain
-  get query() {
-    return this.api.query
-  }
-
-=======
   public get query(): ApiPromise['query'] {
     return this.api.query
   }
@@ -281,7 +230,6 @@
     return this.factory.getSuri(address)
   }
 
->>>>>>> 18eb4e17
   public enableDebugTxLogs(): void {
     this.sender.setLogLevel(LogLevel.Debug)
   }
@@ -298,11 +246,7 @@
     return this.factory.createCustomKeyPair(path)
   }
 
-<<<<<<< HEAD
-  public keyGenInfo(): { start: number; final: number } {
-=======
   public keyGenInfo(): KeyGenInfo {
->>>>>>> 18eb4e17
     return this.factory.keyGenInfo()
   }
 
@@ -312,28 +256,7 @@
 
   // Well known WorkingGroup enum defined in runtime
   public getWorkingGroupString(workingGroup: WorkingGroups): string {
-<<<<<<< HEAD
-    switch (workingGroup) {
-      case WorkingGroups.Storage:
-        return 'Storage'
-      case WorkingGroups.Content:
-        return 'Content'
-      case WorkingGroups.Gateway:
-        return 'Gateway'
-      case WorkingGroups.OperationsAlpha:
-        return 'OperationsAlpha'
-      case WorkingGroups.OperationsBeta:
-        return 'OperationsBeta'
-      case WorkingGroups.OperationsGamma:
-        return 'OperationsGamma'
-      case WorkingGroups.Distribution:
-        return 'Distribution'
-      default:
-        throw new Error(`Invalid working group string representation: ${workingGroup}`)
-    }
-=======
     return workingGroupNameByGroup[workingGroup]
->>>>>>> 18eb4e17
   }
 
   public async makeSudoCall(tx: SubmittableExtrinsic<'promise'>): Promise<ISubmittableResult> {
@@ -1880,8 +1803,6 @@
     return (await this.api.query.members.membershipById(memberId))?.controller_account.toString()
   }
 
-<<<<<<< HEAD
-=======
   public async getNumberOfOutstandingVideos(): Promise<number> {
     return (await this.api.query.content.videoById.entries<VideoId>()).length
   }
@@ -1894,7 +1815,6 @@
     return (await this.api.query.content.videoCategoryById.entries<VideoCategoryId>()).length
   }
 
->>>>>>> 18eb4e17
   // Create a mock channel, throws on failure
   async createMockChannel(memberId: number, memberControllerAccount?: string): Promise<ChannelId> {
     memberControllerAccount = memberControllerAccount || (await this.getMemberControllerAccount(memberId))
@@ -1915,18 +1835,8 @@
 
     const result = await this.sender.signAndSend(tx, memberControllerAccount)
 
-<<<<<<< HEAD
-    const record = this.findEventRecord(result.events, 'content', 'ChannelCreated')
-    if (record) {
-      return record.event.data[1] as ChannelId
-    }
-
-    // TODO: get error from 'result'
-    throw new Error('Failed to create channel')
-=======
     const event = this.getEvent(result.events, 'content', 'ChannelCreated')
     return event.data[1]
->>>>>>> 18eb4e17
   }
 
   // Create a mock video, throws on failure
@@ -1945,18 +1855,8 @@
 
     const result = await this.sender.signAndSend(tx, memberControllerAccount)
 
-<<<<<<< HEAD
-    const record = this.findEventRecord(result.events, 'content', 'VideoCreated')
-    if (record) {
-      return record.event.data[2] as VideoId
-    }
-
-    // TODO: get error from 'result'
-    throw new Error('Failed to create video')
-=======
     const event = this.getEvent(result.events, 'content', 'VideoCreated')
     return event.data[2]
->>>>>>> 18eb4e17
   }
 
   async createChannelCategoryAsLead(name: string): Promise<ISubmittableResult> {
