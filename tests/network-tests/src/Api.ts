import { ApiPromise, WsProvider, Keyring, SubmittableResult } from '@polkadot/api'
import { Bytes, BTreeSet, Option, u32, Vec, StorageKey } from '@polkadot/types'
import { Codec, ISubmittableResult, IEvent } from '@polkadot/types/types'
import { KeyringPair } from '@polkadot/keyring/types'
import { decodeAddress } from '@polkadot/keyring'
import { MemberId, PaidMembershipTerms, PaidTermId } from '@joystream/types/members'
import { Mint, MintId } from '@joystream/types/mint'
import {
  Application,
  Worker,
  WorkerId,
  OpeningPolicyCommitment,
  Opening as WorkingGroupOpening,
} from '@joystream/types/working-group'
import { ElectionStake, Seat } from '@joystream/types/council'
import { DataObjectId, StorageBucketId } from '@joystream/types/storage'
import { AccountInfo, Balance, BalanceOf, BlockNumber, EventRecord, AccountId } from '@polkadot/types/interfaces'
import BN from 'bn.js'
import { AugmentedEvent, SubmittableExtrinsic } from '@polkadot/api/types'
import { Sender, LogLevel } from './sender'
import { Utils } from './utils'
import { Stake, StakedState, StakeId } from '@joystream/types/stake'
import { RewardRelationship, RewardRelationshipId } from '@joystream/types/recurring-rewards'
import { types } from '@joystream/types'
import {
  ActivateOpeningAt,
  Application as HiringApplication,
  ApplicationId,
  Opening as HiringOpening,
  OpeningId,
} from '@joystream/types/hiring'
import { FillOpeningParameters, ProposalId } from '@joystream/types/proposals'
import { extendDebug } from './Debugger'
import { InvertedPromise } from './InvertedPromise'
import { VideoId, VideoCategoryId } from '@joystream/types/content'
import { ChannelId } from '@joystream/types/common'
import { ChannelCategoryMetadata, VideoCategoryMetadata } from '@joystream/metadata-protobuf'
import { metadataToBytes } from '../../../cli/lib/helpers/serialization'
import { assert } from 'chai'
import { WorkingGroups } from './WorkingGroups'
import { v4 as uuid } from 'uuid'

const workingGroupNameByGroup: { [key in WorkingGroups]: string } = {
  'distributionWorkingGroup': 'Distribution',
  'storageWorkingGroup': 'Storage',
  'contentWorkingGroup': 'Content',
  'gatewayWorkingGroup': 'Gateway',
  'operationsWorkingGroupAlpha': 'OperationsAlpha',
  'operationsWorkingGroupBeta': 'OperationsBeta',
  'operationsWorkingGroupGamma': 'OperationsGamma',
}

type EventSection = keyof ApiPromise['events'] & string
type EventMethod<Section extends EventSection> = keyof ApiPromise['events'][Section] & string
type EventType<
  Section extends EventSection,
  Method extends EventMethod<Section>
> = ApiPromise['events'][Section][Method] extends AugmentedEvent<'promise', infer T> ? IEvent<T> : never

export type KeyGenInfo = {
  start: number
  final: number
  custom: string[]
}

export class ApiFactory {
  private readonly api: ApiPromise
  private readonly keyring: Keyring
  // number used as part of key derivation path
  private keyId = 0
  // stores names of the created custom keys
  private customKeys: string[] = []
  // mapping from account address to key id.
  // To be able to re-derive keypair externally when mini-secret is known.
  readonly addressesToKeyId: Map<string, number> = new Map()
  // mapping from account address to suri.
  // To be able to get the suri of a known key for the purpose of, for example, interacting with the CLIs
  readonly addressesToSuri: Map<string, string>
  // mini secret used in SURI key derivation path
  private readonly miniSecret: string

  // source of funds for all new accounts
  private readonly treasuryAccount: string

  public static async create(
    provider: WsProvider,
    treasuryAccountUri: string,
    sudoAccountUri: string,
    miniSecret: string
  ): Promise<ApiFactory> {
    const debug = extendDebug('api-factory')
    let connectAttempts = 0
    while (true) {
      connectAttempts++
      debug(`Connecting to chain, attempt ${connectAttempts}..`)
      try {
        const api = new ApiPromise({ provider, types })

        // Wait for api to be connected and ready
        await api.isReadyOrError

        // If a node was just started up it might take a few seconds to start producing blocks
        // Give it a few seconds to be ready.
        await Utils.wait(5000)

        return new ApiFactory(api, treasuryAccountUri, sudoAccountUri, miniSecret)
      } catch (err) {
        if (connectAttempts === 3) {
          throw new Error('Unable to connect to chain')
        }
      }
      await Utils.wait(5000)
    }
  }

  constructor(api: ApiPromise, treasuryAccountUri: string, sudoAccountUri: string, miniSecret: string) {
    this.api = api
    this.keyring = new Keyring({ type: 'sr25519' })
    this.treasuryAccount = this.keyring.addFromUri(treasuryAccountUri).address
    this.keyring.addFromUri(sudoAccountUri)
    this.miniSecret = miniSecret
    this.addressesToKeyId = new Map()
    this.addressesToSuri = new Map()
    this.keyId = 0
  }

  public getApi(label: string): Api {
    return new Api(this, this.api, this.treasuryAccount, this.keyring, label)
  }

  public createKeyPairs(n: number): { key: KeyringPair; id: number }[] {
    const keys: { key: KeyringPair; id: number }[] = []
    for (let i = 0; i < n; i++) {
      const id = this.keyId++
      const key = this.createCustomKeyPair(`${id}`)
      keys.push({ key, id })
      this.addressesToKeyId.set(key.address, id)
    }
    return keys
  }

  private createKeyPair(suriPath: string, isCustom = false, isFinalPath = false): KeyringPair {
    if (isCustom) {
      this.customKeys.push(suriPath)
    }
<<<<<<< HEAD
    const uri = `${this.miniSecret}//testing//${suriPath}/${uuid().substring(0, 8)}`
=======
    const uri = isFinalPath ? suriPath : `${this.miniSecret}//testing//${suriPath}`
>>>>>>> 63826fa6
    const pair = this.keyring.addFromUri(uri)
    this.addressesToSuri.set(pair.address, uri)
    return pair
  }

  public createCustomKeyPair(customPath: string, isFinalPath: boolean): KeyringPair {
    return this.createKeyPair(customPath, true, isFinalPath)
  }

  public keyGenInfo(): KeyGenInfo {
    const start = 0
    const final = this.keyId
    return {
      start,
      final,
      custom: this.customKeys,
    }
  }

  public getAllGeneratedAccounts(): { [k: string]: number } {
    return Object.fromEntries(this.addressesToKeyId)
  }

  public getKeypair(address: AccountId | string): KeyringPair {
    return this.keyring.getPair(address)
  }

  public getSuri(address: AccountId | string): string {
    const suri = this.addressesToSuri.get(address.toString())
    if (!suri) {
      throw new Error(`Suri for address ${address} not available!`)
    }
    return suri
  }
}

export class Api {
  private readonly factory: ApiFactory
  private readonly api: ApiPromise
  private readonly sender: Sender
  // source of funds for all new accounts
  private readonly treasuryAccount: string

  constructor(factory: ApiFactory, api: ApiPromise, treasuryAccount: string, keyring: Keyring, label: string) {
    this.factory = factory
    this.api = api
    this.treasuryAccount = treasuryAccount
    this.sender = new Sender(api, keyring, label)
  }

  public get query(): ApiPromise['query'] {
    return this.api.query
  }

  public get consts(): ApiPromise['consts'] {
    return this.api.consts
  }

  public get tx(): ApiPromise['tx'] {
    return this.api.tx
  }

  public signAndSend(tx: SubmittableExtrinsic<'promise'>, account: string | AccountId): Promise<ISubmittableResult> {
    return this.sender.signAndSend(tx, account)
  }

  public signAndSendMany(
    txs: SubmittableExtrinsic<'promise'>[],
    account: string | AccountId
  ): Promise<ISubmittableResult[]> {
    return Promise.all(txs.map((tx) => this.sender.signAndSend(tx, account)))
  }

  public signAndSendManyByMany(
    txs: SubmittableExtrinsic<'promise'>[],
    accounts: string[] | AccountId[]
  ): Promise<ISubmittableResult[]> {
    return Promise.all(txs.map((tx, i) => this.sender.signAndSend(tx, accounts[i])))
  }

  public getKeypair(address: string | AccountId): KeyringPair {
    return this.factory.getKeypair(address)
  }

  public getSuri(address: string | AccountId): string {
    return this.factory.getSuri(address)
  }

  public enableDebugTxLogs(): void {
    this.sender.setLogLevel(LogLevel.Debug)
  }

  public enableVerboseTxLogs(): void {
    this.sender.setLogLevel(LogLevel.Verbose)
  }

  public createKeyPairs(n: number): { key: KeyringPair; id: number }[] {
    return this.factory.createKeyPairs(n)
  }

  public createCustomKeyPair(path: string, finalPath = false): KeyringPair {
    return this.factory.createCustomKeyPair(path, finalPath)
  }

  public keyGenInfo(): KeyGenInfo {
    return this.factory.keyGenInfo()
  }

  public getAllGeneratedAccounts(): { [k: string]: number } {
    return this.factory.getAllGeneratedAccounts()
  }

  // Well known WorkingGroup enum defined in runtime
  public getWorkingGroupString(workingGroup: WorkingGroups): string {
    return workingGroupNameByGroup[workingGroup]
  }

  public async makeSudoCall(tx: SubmittableExtrinsic<'promise'>): Promise<ISubmittableResult> {
    const sudo = await this.api.query.sudo.key()
    return this.sender.signAndSend(this.api.tx.sudo.sudo(tx), sudo)
  }

  public async makeSudoAsCall(who: string, tx: SubmittableExtrinsic<'promise'>): Promise<ISubmittableResult> {
    const sudo = await this.api.query.sudo.key()
    return this.sender.signAndSend(this.api.tx.sudo.sudoAs(who, tx), sudo)
  }

  public createPaidTermId(value: BN): PaidTermId {
    return this.api.createType('PaidTermId', value)
  }

  public async buyMembership(account: string, paidTermsId: PaidTermId, name: string): Promise<ISubmittableResult> {
    return this.sender.signAndSend(
      this.api.tx.members.buyMembership(paidTermsId, /* Handle: */ name, /* Avatar uri: */ '', /* About: */ ''),
      account
    )
  }

  // Many calls in the testing framework take an account id instead of a member id when an action
  // is intended to be in the context of the member. This function is used to do a reverse lookup.
  // There is an underlying assumption that each member has a unique controller account even
  // though the runtime does not place that constraint. But for the purpose of the tests we throw
  // if that condition is found to be false to esnure the tests do not fail. As long as all memberships
  // are created through the membership fixture this should not happen.
  public async getMemberId(address: string): Promise<MemberId> {
    const ids = await this.api.query.members.memberIdsByControllerAccountId<Vec<MemberId>>(address)
    assert.equal(ids.length, 1, 'Only a single member with same controller account is allowed')
    return ids[0]
  }

  public async getBalance(address: string): Promise<Balance> {
    const accountData: AccountInfo = await this.api.query.system.account<AccountInfo>(address)
    return accountData.data.free
  }

  public async transferBalance(from: string, to: string, amount: BN): Promise<ISubmittableResult> {
    return this.sender.signAndSend(this.api.tx.balances.transfer(to, amount), from)
  }

  public async treasuryTransferBalance(to: string, amount: BN): Promise<ISubmittableResult> {
    return this.transferBalance(this.treasuryAccount, to, amount)
  }

  public treasuryTransferBalanceToAccounts(to: string[], amount: BN): Promise<ISubmittableResult[]> {
    return Promise.all(to.map((account) => this.transferBalance(this.treasuryAccount, account, amount)))
  }

  public getPaidMembershipTerms(paidTermsId: PaidTermId): Promise<PaidMembershipTerms> {
    return this.api.query.members.paidMembershipTermsById<PaidMembershipTerms>(paidTermsId)
  }

  public async getMembershipFee(paidTermsId: PaidTermId): Promise<BN> {
    const terms: PaidMembershipTerms = await this.getPaidMembershipTerms(paidTermsId)
    return terms.fee
  }

  // This method does not take into account weights and the runtime weight to fees computation!
  private estimateTxFee(tx: SubmittableExtrinsic<'promise'>): BN {
    const byteFee: BN = this.api.createType('BalanceOf', this.api.consts.transactionPayment.transactionByteFee)
    return Utils.calcTxLength(tx).mul(byteFee)
  }

  public estimateBuyMembershipFee(account: string, paidTermsId: PaidTermId, name: string): BN {
    return this.estimateTxFee(
      this.api.tx.members.buyMembership(paidTermsId, /* Handle: */ name, /* Avatar uri: */ '', /* About: */ '')
    )
  }

  public estimateApplyForCouncilFee(amount: BN): BN {
    return this.estimateTxFee(this.api.tx.councilElection.apply(amount))
  }

  public estimateVoteForCouncilFee(nominee: string, salt: string, stake: BN): BN {
    const hashedVote: string = Utils.hashVote(nominee, salt)
    return this.estimateTxFee(this.api.tx.councilElection.vote(hashedVote, stake))
  }

  public estimateRevealVoteFee(nominee: string, salt: string): BN {
    const hashedVote: string = Utils.hashVote(nominee, salt)
    return this.estimateTxFee(this.api.tx.councilElection.reveal(hashedVote, nominee, salt))
  }

  public estimateProposeRuntimeUpgradeFee(stake: BN, name: string, description: string, runtime: Bytes | string): BN {
    return this.estimateTxFee(
      this.api.tx.proposalsCodex.createRuntimeUpgradeProposal(stake, name, description, stake, runtime)
    )
  }

  public estimateProposeTextFee(stake: BN, name: string, description: string, text: string): BN {
    return this.estimateTxFee(this.api.tx.proposalsCodex.createTextProposal(stake, name, description, stake, text))
  }

  public estimateProposeSpendingFee(
    title: string,
    description: string,
    stake: BN,
    balance: BN,
    destination: string
  ): BN {
    return this.estimateTxFee(
      this.api.tx.proposalsCodex.createSpendingProposal(stake, title, description, stake, balance, destination)
    )
  }

  public estimateProposeValidatorCountFee(title: string, description: string, stake: BN): BN {
    return this.estimateTxFee(
      this.api.tx.proposalsCodex.createSetValidatorCountProposal(stake, title, description, stake, stake)
    )
  }

  public estimateProposeElectionParametersFee(
    title: string,
    description: string,
    stake: BN,
    announcingPeriod: BN,
    votingPeriod: BN,
    revealingPeriod: BN,
    councilSize: BN,
    candidacyLimit: BN,
    newTermDuration: BN,
    minCouncilStake: BN,
    minVotingStake: BN
  ): BN {
    return this.estimateTxFee(
      this.api.tx.proposalsCodex.createSetElectionParametersProposal(stake, title, description, stake, {
        announcing_period: announcingPeriod,
        voting_period: votingPeriod,
        revealing_period: revealingPeriod,
        council_size: councilSize,
        candidacy_limit: candidacyLimit,
        new_term_duration: newTermDuration,
        min_council_stake: minCouncilStake,
        min_voting_stake: minVotingStake,
      })
    )
  }

  public estimateVoteForProposalFee(): BN {
    return this.estimateTxFee(
      this.api.tx.proposalsEngine.vote(
        this.api.createType('MemberId', 0),
        this.api.createType('ProposalId', 0),
        'Approve'
      )
    )
  }

  public estimateAddOpeningFee(module: WorkingGroups): BN {
    const commitment: OpeningPolicyCommitment = this.api.createType('OpeningPolicyCommitment', {
      application_rationing_policy: this.api.createType('Option<ApplicationRationingPolicy>', {
        max_active_applicants: new BN(32) as u32,
      }),
      max_review_period_length: new BN(32) as u32,
      application_staking_policy: this.api.createType('Option<StakingPolicy>', {
        amount: new BN(1),
        amount_mode: 'AtLeast',
        crowded_out_unstaking_period_length: new BN(1),
        review_period_expired_unstaking_period_length: new BN(1),
      }),
      role_staking_policy: this.api.createType('Option<StakingPolicy>', {
        amount: new BN(1),
        amount_mode: 'AtLeast',
        crowded_out_unstaking_period_length: new BN(1),
        review_period_expired_unstaking_period_length: new BN(1),
      }),
      role_slashing_terms: this.api.createType('SlashingTerms', {
        Slashable: {
          max_count: new BN(0),
          max_percent_pts_per_time: new BN(0),
        },
      }),
      fill_opening_successful_applicant_application_stake_unstaking_period: this.api.createType(
        'Option<BlockNumber>',
        new BN(1)
      ),
      fill_opening_failed_applicant_application_stake_unstaking_period: this.api.createType(
        'Option<BlockNumber>',
        new BN(1)
      ),
      fill_opening_failed_applicant_role_stake_unstaking_period: this.api.createType('Option<BlockNumber>', new BN(1)),
      terminate_application_stake_unstaking_period: this.api.createType('Option<BlockNumber>', new BN(1)),
      terminate_role_stake_unstaking_period: this.api.createType('Option<BlockNumber>', new BN(1)),
      exit_role_application_stake_unstaking_period: this.api.createType('Option<BlockNumber>', new BN(1)),
      exit_role_stake_unstaking_period: this.api.createType('Option<BlockNumber>', new BN(1)),
    })

    return this.estimateTxFee(
      this.api.tx[module].addOpening('CurrentBlock', commitment, 'Human readable text', 'Worker')
    )
  }

  public estimateAcceptApplicationsFee(module: WorkingGroups): BN {
    return this.estimateTxFee(this.api.tx[module].acceptApplications(this.api.createType('OpeningId', 0)))
  }

  public estimateApplyOnOpeningFee(account: string, module: WorkingGroups): BN {
    return this.estimateTxFee(
      this.api.tx[module].applyOnOpening(
        this.api.createType('MemberId', 0),
        this.api.createType('OpeningId', 0),
        account,
        null,
        null,
        'Some testing text used for estimation purposes which is longer than text expected during the test'
      )
    )
  }

  public estimateBeginApplicantReviewFee(module: WorkingGroups): BN {
    return this.estimateTxFee(this.api.tx[module].beginApplicantReview(0))
  }

  public estimateFillOpeningFee(module: WorkingGroups): BN {
    return this.estimateTxFee(
      this.api.tx[module].fillOpening(0, this.api.createType('ApplicationIdSet', [0]), {
        'amount_per_payout': 0,
        'next_payment_at_block': 0,
        'payout_interval': 0,
      })
    )
  }

  public estimateIncreaseStakeFee(module: WorkingGroups): BN {
    return this.estimateTxFee(this.api.tx[module].increaseStake(this.api.createType('WorkerId', 0), 0))
  }

  public estimateDecreaseStakeFee(module: WorkingGroups): BN {
    return this.estimateTxFee(this.api.tx[module].decreaseStake(this.api.createType('WorkerId', 0), 0))
  }

  public estimateUpdateRoleAccountFee(address: string, module: WorkingGroups): BN {
    return this.estimateTxFee(this.api.tx[module].updateRoleAccount(this.api.createType('WorkerId', 0), address))
  }

  public estimateUpdateRewardAccountFee(address: string, module: WorkingGroups): BN {
    return this.estimateTxFee(this.api.tx[module].updateRewardAccount(this.api.createType('WorkerId', 0), address))
  }

  public estimateLeaveRoleFee(module: WorkingGroups): BN {
    return this.estimateTxFee(
      this.api.tx[module].leaveRole(this.api.createType('WorkerId', 0), 'Long justification text')
    )
  }

  public estimateWithdrawApplicationFee(module: WorkingGroups): BN {
    return this.estimateTxFee(this.api.tx[module].withdrawApplication(this.api.createType('ApplicationId', 0)))
  }

  public estimateTerminateApplicationFee(module: WorkingGroups): BN {
    return this.estimateTxFee(this.api.tx[module].terminateApplication(this.api.createType('ApplicationId', 0)))
  }

  public estimateSlashStakeFee(module: WorkingGroups): BN {
    return this.estimateTxFee(this.api.tx[module].slashStake(this.api.createType('WorkerId', 0), 0))
  }

  public estimateTerminateRoleFee(module: WorkingGroups): BN {
    return this.estimateTxFee(
      this.api.tx[module].terminateRole(
        this.api.createType('WorkerId', 0),
        'Long justification text explaining why the worker role will be terminated',
        false
      )
    )
  }

  public estimateProposeCreateWorkingGroupLeaderOpeningFee(): BN {
    const commitment: OpeningPolicyCommitment = this.api.createType('OpeningPolicyCommitment', {
      application_rationing_policy: this.api.createType('Option<ApplicationRationingPolicy>', {
        max_active_applicants: new BN(32) as u32,
      }),
      max_review_period_length: new BN(32) as u32,
      application_staking_policy: this.api.createType('Option<StakingPolicy>', {
        amount: new BN(1),
        amount_mode: 'AtLeast',
        crowded_out_unstaking_period_length: new BN(1),
        review_period_expired_unstaking_period_length: new BN(1),
      }),
      role_staking_policy: this.api.createType('Option<StakingPolicy>', {
        amount: new BN(1),
        amount_mode: 'AtLeast',
        crowded_out_unstaking_period_length: new BN(1),
        review_period_expired_unstaking_period_length: new BN(1),
      }),
      role_slashing_terms: this.api.createType('SlashingTerms', {
        Slashable: {
          max_count: new BN(0),
          max_percent_pts_per_time: new BN(0),
        },
      }),
      fill_opening_successful_applicant_application_stake_unstaking_period: this.api.createType(
        'Option<BlockNumber>',
        new BN(1)
      ),
      fill_opening_failed_applicant_application_stake_unstaking_period: this.api.createType(
        'Option<BlockNumber>',
        new BN(1)
      ),
      fill_opening_failed_applicant_role_stake_unstaking_period: this.api.createType('Option<BlockNumber>', new BN(1)),
      terminate_application_stake_unstaking_period: this.api.createType('Option<BlockNumber>', new BN(1)),
      terminate_role_stake_unstaking_period: this.api.createType('Option<BlockNumber>', new BN(1)),
      exit_role_application_stake_unstaking_period: this.api.createType('Option<BlockNumber>', new BN(1)),
      exit_role_stake_unstaking_period: this.api.createType('Option<BlockNumber>', new BN(1)),
    })

    return this.estimateTxFee(
      this.api.tx.proposalsCodex.createAddWorkingGroupLeaderOpeningProposal(
        0,
        'some long title for the purpose of testing',
        'some long description for the purpose of testing',
        null,
        {
          activate_at: 'CurrentBlock',
          commitment: commitment,
          human_readable_text: 'Opening readable text',
          working_group: 'Storage',
        }
      )
    )
  }

  public estimateProposeBeginWorkingGroupLeaderApplicationReviewFee(): BN {
    return this.estimateTxFee(
      this.api.tx.proposalsCodex.createBeginReviewWorkingGroupLeaderApplicationsProposal(
        this.api.createType('MemberId', 0),
        'Some testing text used for estimation purposes which is longer than text expected during the test',
        'Some testing text used for estimation purposes which is longer than text expected during the test',
        null,
        this.api.createType('OpeningId', 0),
        'Storage'
      )
    )
  }

  public estimateProposeFillLeaderOpeningFee(): BN {
    const fillOpeningParameters: FillOpeningParameters = this.api.createType('FillOpeningParameters', {
      opening_id: this.api.createType('OpeningId', 0),
      successful_application_id: this.api.createType('ApplicationId', 0),
      reward_policy: this.api.createType('Option<RewardPolicy>', {
        amount_per_payout: new BN(1) as Balance,
        next_payment_at_block: new BN(99999) as BlockNumber,
        payout_interval: this.api.createType('Option<u32>', new BN(99999)),
      }),
      working_group: this.api.createType('WorkingGroup', 'Storage'),
    })

    return this.estimateTxFee(
      this.api.tx.proposalsCodex.createFillWorkingGroupLeaderOpeningProposal(
        this.api.createType('MemberId', 0),
        'Some testing text used for estimation purposes which is longer than text expected during the test',
        'Some testing text used for estimation purposes which is longer than text expected during the test',
        null,
        fillOpeningParameters
      )
    )
  }

  public estimateProposeTerminateLeaderRoleFee(): BN {
    return this.estimateTxFee(
      this.api.tx.proposalsCodex.createTerminateWorkingGroupLeaderRoleProposal(
        this.api.createType('MemberId', 0),
        'Some testing text used for estimation purposes which is longer than text expected during the test',
        'Some testing text used for estimation purposes which is longer than text expected during the test',
        null,
        {
          'worker_id': this.api.createType('WorkerId', 0),
          'rationale': 'Exceptionaly long and extraordinary descriptive rationale',
          'slash': true,
          'working_group': 'Storage',
        }
      )
    )
  }

  public estimateProposeLeaderRewardFee(): BN {
    return this.estimateTxFee(
      this.api.tx.proposalsCodex.createSetWorkingGroupLeaderRewardProposal(
        this.api.createType('MemberId', 0),
        'Some testing text used for estimation purposes which is longer than text expected during the test',
        'Some testing text used for estimation purposes which is longer than text expected during the test',
        null,
        this.api.createType('WorkerId', 0),
        0,
        'Storage'
      )
    )
  }

  public estimateProposeDecreaseLeaderStakeFee(): BN {
    return this.estimateTxFee(
      this.api.tx.proposalsCodex.createDecreaseWorkingGroupLeaderStakeProposal(
        this.api.createType('MemberId', 0),
        'Some testing text used for estimation purposes which is longer than text expected during the test',
        'Some testing text used for estimation purposes which is longer than text expected during the test',
        null,
        this.api.createType('WorkerId', 0),
        0,
        'Storage'
      )
    )
  }

  public estimateProposeSlashLeaderStakeFee(): BN {
    return this.estimateTxFee(
      this.api.tx.proposalsCodex.createSlashWorkingGroupLeaderStakeProposal(
        this.api.createType('MemberId', 0),
        'Some testing text used for estimation purposes which is longer than text expected during the test',
        'Some testing text used for estimation purposes which is longer than text expected during the test',
        null,
        this.api.createType('WorkerId', 0),
        0,
        'Storage'
      )
    )
  }

  public estimateProposeWorkingGroupMintCapacityFee(): BN {
    return this.estimateTxFee(
      this.api.tx.proposalsCodex.createSetWorkingGroupMintCapacityProposal(
        this.api.createType('MemberId', 0),
        'Some testing text used for estimation purposes which is longer than text expected during the test',
        'Some testing text used for estimation purposes which is longer than text expected during the test',
        null,
        0,
        'Storage'
      )
    )
  }

  private applyForCouncilElection(account: string, amount: BN): Promise<ISubmittableResult> {
    return this.sender.signAndSend(this.api.tx.councilElection.apply(amount), account)
  }

  public batchApplyForCouncilElection(accounts: string[], amount: BN): Promise<ISubmittableResult[]> {
    return Promise.all(accounts.map(async (account) => this.applyForCouncilElection(account, amount)))
  }

  public async getCouncilElectionStake(address: string): Promise<BN> {
    return (((await this.api.query.councilElection.applicantStakes(address)) as unknown) as ElectionStake).new
  }

  private voteForCouncilMember(account: string, nominee: string, salt: string, stake: BN): Promise<ISubmittableResult> {
    const hashedVote: string = Utils.hashVote(nominee, salt)
    return this.sender.signAndSend(this.api.tx.councilElection.vote(hashedVote, stake), account)
  }

  public batchVoteForCouncilMember(
    accounts: string[],
    nominees: string[],
    salt: string[],
    stake: BN
  ): Promise<ISubmittableResult[]> {
    return Promise.all(
      accounts.map(async (account, index) => this.voteForCouncilMember(account, nominees[index], salt[index], stake))
    )
  }

  private revealVote(account: string, commitment: string, nominee: string, salt: string): Promise<ISubmittableResult> {
    return this.sender.signAndSend(this.api.tx.councilElection.reveal(commitment, nominee, salt), account)
  }

  public batchRevealVote(accounts: string[], nominees: string[], salt: string[]): Promise<ISubmittableResult[]> {
    return Promise.all(
      accounts.map(async (account, index) => {
        const commitment = Utils.hashVote(nominees[index], salt[index])
        return this.revealVote(account, commitment, nominees[index], salt[index])
      })
    )
  }

  public sudoStartAnnouncingPeriod(endsAtBlock: BN): Promise<ISubmittableResult> {
    return this.makeSudoCall(this.api.tx.councilElection.setStageAnnouncing(endsAtBlock))
  }

  public sudoStartVotingPeriod(endsAtBlock: BN): Promise<ISubmittableResult> {
    return this.makeSudoCall(this.api.tx.councilElection.setStageVoting(endsAtBlock))
  }

  public sudoStartRevealingPeriod(endsAtBlock: BN): Promise<ISubmittableResult> {
    return this.makeSudoCall(this.api.tx.councilElection.setStageRevealing(endsAtBlock))
  }

  public sudoSetCouncilMintCapacity(capacity: BN): Promise<ISubmittableResult> {
    return this.makeSudoCall(this.api.tx.council.setCouncilMintCapacity(capacity))
  }

  public getBestBlock(): Promise<BN> {
    return this.api.derive.chain.bestNumber()
  }

  public getCouncil(): Promise<Seat[]> {
    return this.api.query.council.activeCouncil<Vec<Codec>>().then((seats) => {
      return (seats as unknown) as Seat[]
    })
  }

  public async getCouncilAccounts(): Promise<string[]> {
    const council = await this.getCouncil()
    return council.map((seat) => seat.member.toString())
  }

  public async proposeRuntime(
    account: string,
    stake: BN,
    name: string,
    description: string,
    runtime: Bytes | string
  ): Promise<ISubmittableResult> {
    const memberId: MemberId = await this.getMemberId(account)
    return this.sender.signAndSend(
      this.api.tx.proposalsCodex.createRuntimeUpgradeProposal(memberId, name, description, stake, runtime),
      account
    )
  }

  public async proposeText(
    account: string,
    stake: BN,
    name: string,
    description: string,
    text: string
  ): Promise<ISubmittableResult> {
    const memberId: MemberId = await this.getMemberId(account)
    return this.sender.signAndSend(
      this.api.tx.proposalsCodex.createTextProposal(memberId, name, description, stake, text),
      account
    )
  }

  public async proposeSpending(
    account: string,
    title: string,
    description: string,
    stake: BN,
    balance: BN,
    destination: string
  ): Promise<ISubmittableResult> {
    const memberId: MemberId = await this.getMemberId(account)
    return this.sender.signAndSend(
      this.api.tx.proposalsCodex.createSpendingProposal(memberId, title, description, stake, balance, destination),
      account
    )
  }

  public async proposeValidatorCount(
    account: string,
    title: string,
    description: string,
    stake: BN,
    validatorCount: BN
  ): Promise<ISubmittableResult> {
    const memberId: MemberId = await this.getMemberId(account)
    return this.sender.signAndSend(
      this.api.tx.proposalsCodex.createSetValidatorCountProposal(memberId, title, description, stake, validatorCount),
      account
    )
  }

  public async proposeElectionParameters(
    account: string,
    title: string,
    description: string,
    stake: BN,
    announcingPeriod: BN,
    votingPeriod: BN,
    revealingPeriod: BN,
    councilSize: BN,
    candidacyLimit: BN,
    newTermDuration: BN,
    minCouncilStake: BN,
    minVotingStake: BN
  ): Promise<ISubmittableResult> {
    const memberId: MemberId = await this.getMemberId(account)
    return this.sender.signAndSend(
      this.api.tx.proposalsCodex.createSetElectionParametersProposal(memberId, title, description, stake, {
        announcing_period: announcingPeriod,
        voting_period: votingPeriod,
        revealing_period: revealingPeriod,
        council_size: councilSize,
        candidacy_limit: candidacyLimit,
        new_term_duration: newTermDuration,
        min_council_stake: minCouncilStake,
        min_voting_stake: minVotingStake,
      }),
      account
    )
  }

  public async proposeBeginWorkingGroupLeaderApplicationReview(
    account: string,
    title: string,
    description: string,
    stake: BN,
    openingId: OpeningId,
    workingGroup: string
  ): Promise<ISubmittableResult> {
    const memberId: MemberId = await this.getMemberId(account)
    return this.sender.signAndSend(
      this.api.tx.proposalsCodex.createBeginReviewWorkingGroupLeaderApplicationsProposal(
        memberId,
        title,
        description,
        stake,
        openingId,
        this.api.createType('WorkingGroup', workingGroup)
      ),
      account
    )
  }

  public approveProposal(account: string, memberId: MemberId, proposal: ProposalId): Promise<ISubmittableResult> {
    return this.sender.signAndSend(this.api.tx.proposalsEngine.vote(memberId, proposal, 'Approve'), account)
  }

  public async batchApproveProposal(proposal: ProposalId): Promise<ISubmittableResult[]> {
    const councilAccounts = await this.getCouncilAccounts()
    return Promise.all(
      councilAccounts.map(async (account) => {
        const memberId: MemberId = await this.getMemberId(account)
        return this.approveProposal(account, memberId, proposal)
      })
    )
  }

  public getBlockDuration(): BN {
    return this.api.createType('Moment', this.api.consts.babe.expectedBlockTime)
  }

  public durationInMsFromBlocks(durationInBlocks: number): number {
    return this.getBlockDuration().muln(durationInBlocks).toNumber()
  }

  public findEvent<S extends EventSection, M extends EventMethod<S>>(
    result: SubmittableResult | EventRecord[],
    section: S,
    method: M
  ): EventType<S, M> | undefined {
    if (Array.isArray(result)) {
      return result.find(({ event }) => event.section === section && event.method === method)?.event as
        | EventType<S, M>
        | undefined
    }
    return result.findRecord(section, method)?.event as EventType<S, M> | undefined
  }

  public getEvent<S extends EventSection, M extends EventMethod<S>>(
    result: SubmittableResult | EventRecord[],
    section: S,
    method: M
  ): EventType<S, M> {
    const event = this.findEvent(result, section, method)
    if (!event) {
      throw new Error(
        `Cannot find expected ${section}.${method} event in result: ${JSON.stringify(
          Array.isArray(result) ? result.map((e) => e.toHuman()) : result.toHuman()
        )}`
      )
    }
    return event
  }

  public findEvents<S extends EventSection, M extends EventMethod<S>>(
    result: SubmittableResult | EventRecord[],
    section: S,
    method: M,
    expectedCount?: number
  ): EventType<S, M>[] {
    const events = Array.isArray(result)
      ? result.filter(({ event }) => event.section === section && event.method === method).map(({ event }) => event)
      : result.filterRecords(section, method).map((r) => r.event)
    if (expectedCount && events.length !== expectedCount) {
      throw new Error(
        `Unexpected count of ${section}.${method} events in result: ${JSON.stringify(
          Array.isArray(result) ? result.map((e) => e.toHuman()) : result.toHuman()
        )}. ` + `Expected: ${expectedCount}, Got: ${events.length}`
      )
    }
    return (events.sort((a, b) => new BN(a.index).cmp(new BN(b.index))) as unknown) as EventType<S, M>[]
  }

  public findStorageBucketCreated(events: EventRecord[]): DataObjectId | undefined {
    const record = this.findEvent(events, 'storage', 'StorageBucketCreated')

    if (record) {
      return (record.data[0] as unknown) as DataObjectId
    }
  }

  // Subscribe to system events, resolves to an InvertedPromise or rejects if subscription fails.
  // The inverted promise wraps a promise which resolves when the Proposal with id specified
  // is executed.
  // - On successful execution the wrapped promise resolves to `[true, events]`
  // - On failed execution the wrapper promise resolves to `[false, events]`
  public async subscribeToProposalExecutionResult(id: ProposalId): Promise<InvertedPromise<[boolean, EventRecord[]]>> {
    const invertedPromise = new InvertedPromise<[boolean, EventRecord[]]>()
    const unsubscribe = await this.api.query.system.events<Vec<EventRecord>>((events) => {
      events.forEach((record) => {
        if (
          record.event.method &&
          record.event.method.toString() === 'ProposalStatusUpdated' &&
          record.event.data[0].eq(id) &&
          record.event.data[1].toString().includes('executed')
        ) {
          unsubscribe()
          invertedPromise.resolve([true, events])
        } else if (
          record.event.method &&
          record.event.method.toString() === 'ProposalStatusUpdated' &&
          record.event.data[0].eq(id) &&
          record.event.data[1].toString().includes('executionFailed')
        ) {
          unsubscribe()
          invertedPromise.resolve([false, events])
        }
      })
    })

    return invertedPromise
  }

  public async getWorkingGroupMintCapacity(module: WorkingGroups): Promise<BN> {
    const mintId: MintId = await this.api.query[module].mint<MintId>()
    const mint: Mint = await this.api.query.minting.mints<Mint>(mintId)
    return mint.capacity
  }

  public getValidatorCount(): Promise<BN> {
    return this.api.query.staking.validatorCount<u32>()
  }

  public async addOpening(
    lead: string,
    openingParameters: {
      activationDelay: BN
      maxActiveApplicants: BN
      maxReviewPeriodLength: BN
      applicationStakingPolicyAmount: BN
      applicationCrowdedOutUnstakingPeriodLength: BN
      applicationReviewPeriodExpiredUnstakingPeriodLength: BN
      roleStakingPolicyAmount: BN
      roleCrowdedOutUnstakingPeriodLength: BN
      roleReviewPeriodExpiredUnstakingPeriodLength: BN
      slashableMaxCount: BN
      slashableMaxPercentPtsPerTime: BN
      fillOpeningSuccessfulApplicantApplicationStakeUnstakingPeriod: BN
      fillOpeningFailedApplicantApplicationStakeUnstakingPeriod: BN
      fillOpeningFailedApplicantRoleStakeUnstakingPeriod: BN
      terminateApplicationStakeUnstakingPeriod: BN
      terminateRoleStakeUnstakingPeriod: BN
      exitRoleApplicationStakeUnstakingPeriod: BN
      exitRoleStakeUnstakingPeriod: BN
      text: string
      type: string
    },
    module: WorkingGroups
  ): Promise<ISubmittableResult> {
    const activateAt: ActivateOpeningAt = this.api.createType(
      'ActivateOpeningAt',
      openingParameters.activationDelay.eqn(0)
        ? 'CurrentBlock'
        : { ExactBlock: (await this.getBestBlock()).add(openingParameters.activationDelay) }
    )

    const commitment: OpeningPolicyCommitment = this.api.createType('OpeningPolicyCommitment', {
      application_rationing_policy: this.api.createType('Option<ApplicationRationingPolicy>', {
        max_active_applicants: openingParameters.maxActiveApplicants as u32,
      }),
      max_review_period_length: openingParameters.maxReviewPeriodLength as u32,
      application_staking_policy: this.api.createType('Option<StakingPolicy>', {
        amount: openingParameters.applicationStakingPolicyAmount,
        amount_mode: 'AtLeast',
        crowded_out_unstaking_period_length: openingParameters.applicationCrowdedOutUnstakingPeriodLength,
        review_period_expired_unstaking_period_length:
          openingParameters.applicationReviewPeriodExpiredUnstakingPeriodLength,
      }),
      role_staking_policy: this.api.createType('Option<StakingPolicy>', {
        amount: openingParameters.roleStakingPolicyAmount,
        amount_mode: 'AtLeast',
        crowded_out_unstaking_period_length: openingParameters.roleCrowdedOutUnstakingPeriodLength,
        review_period_expired_unstaking_period_length: openingParameters.roleReviewPeriodExpiredUnstakingPeriodLength,
      }),
      role_slashing_terms: this.api.createType('SlashingTerms', {
        Slashable: {
          max_count: openingParameters.slashableMaxCount,
          max_percent_pts_per_time: openingParameters.slashableMaxPercentPtsPerTime,
        },
      }),
      fill_opening_successful_applicant_application_stake_unstaking_period: this.api.createType(
        'Option<BlockNumber>',
        openingParameters.fillOpeningSuccessfulApplicantApplicationStakeUnstakingPeriod
      ),
      fill_opening_failed_applicant_application_stake_unstaking_period: this.api.createType(
        'Option<BlockNumber>',
        openingParameters.fillOpeningFailedApplicantApplicationStakeUnstakingPeriod
      ),
      fill_opening_failed_applicant_role_stake_unstaking_period: this.api.createType(
        'Option<BlockNumber>',
        openingParameters.fillOpeningFailedApplicantRoleStakeUnstakingPeriod
      ),
      terminate_application_stake_unstaking_period: this.api.createType(
        'Option<BlockNumber>',
        openingParameters.terminateApplicationStakeUnstakingPeriod
      ),
      terminate_role_stake_unstaking_period: this.api.createType(
        'Option<BlockNumber>',
        openingParameters.terminateRoleStakeUnstakingPeriod
      ),
      exit_role_application_stake_unstaking_period: this.api.createType(
        'Option<BlockNumber>',
        openingParameters.exitRoleApplicationStakeUnstakingPeriod
      ),
      exit_role_stake_unstaking_period: this.api.createType(
        'Option<BlockNumber>',
        openingParameters.exitRoleStakeUnstakingPeriod
      ),
    })

    return this.sender.signAndSend(
      this.createAddOpeningTransaction(activateAt, commitment, openingParameters.text, openingParameters.type, module),
      lead
    )
  }

  public async sudoAddOpening(
    openingParameters: {
      activationDelay: BN
      maxActiveApplicants: BN
      maxReviewPeriodLength: BN
      applicationStakingPolicyAmount: BN
      applicationCrowdedOutUnstakingPeriodLength: BN
      applicationReviewPeriodExpiredUnstakingPeriodLength: BN
      roleStakingPolicyAmount: BN
      roleCrowdedOutUnstakingPeriodLength: BN
      roleReviewPeriodExpiredUnstakingPeriodLength: BN
      slashableMaxCount: BN
      slashableMaxPercentPtsPerTime: BN
      fillOpeningSuccessfulApplicantApplicationStakeUnstakingPeriod: BN
      fillOpeningFailedApplicantApplicationStakeUnstakingPeriod: BN
      fillOpeningFailedApplicantRoleStakeUnstakingPeriod: BN
      terminateApplicationStakeUnstakingPeriod: BN
      terminateRoleStakeUnstakingPeriod: BN
      exitRoleApplicationStakeUnstakingPeriod: BN
      exitRoleStakeUnstakingPeriod: BN
      text: string
      type: string
    },
    module: WorkingGroups
  ): Promise<ISubmittableResult> {
    const activateAt: ActivateOpeningAt = this.api.createType(
      'ActivateOpeningAt',
      openingParameters.activationDelay.eqn(0)
        ? 'CurrentBlock'
        : { ExactBlock: (await this.getBestBlock()).add(openingParameters.activationDelay) }
    )

    const commitment: OpeningPolicyCommitment = this.api.createType('OpeningPolicyCommitment', {
      application_rationing_policy: this.api.createType('Option<ApplicationRationingPolicy>', {
        max_active_applicants: openingParameters.maxActiveApplicants as u32,
      }),
      max_review_period_length: openingParameters.maxReviewPeriodLength as u32,
      application_staking_policy: this.api.createType('Option<StakingPolicy>', {
        amount: openingParameters.applicationStakingPolicyAmount,
        amount_mode: 'AtLeast',
        crowded_out_unstaking_period_length: openingParameters.applicationCrowdedOutUnstakingPeriodLength,
        review_period_expired_unstaking_period_length:
          openingParameters.applicationReviewPeriodExpiredUnstakingPeriodLength,
      }),
      role_staking_policy: this.api.createType('Option<StakingPolicy>', {
        amount: openingParameters.roleStakingPolicyAmount,
        amount_mode: 'AtLeast',
        crowded_out_unstaking_period_length: openingParameters.roleCrowdedOutUnstakingPeriodLength,
        review_period_expired_unstaking_period_length: openingParameters.roleReviewPeriodExpiredUnstakingPeriodLength,
      }),
      role_slashing_terms: this.api.createType('SlashingTerms', {
        Slashable: {
          max_count: openingParameters.slashableMaxCount,
          max_percent_pts_per_time: openingParameters.slashableMaxPercentPtsPerTime,
        },
      }),
      fill_opening_successful_applicant_application_stake_unstaking_period: this.api.createType(
        'Option<BlockNumber>',
        openingParameters.fillOpeningSuccessfulApplicantApplicationStakeUnstakingPeriod
      ),
      fill_opening_failed_applicant_application_stake_unstaking_period: this.api.createType(
        'Option<BlockNumber>',
        openingParameters.fillOpeningFailedApplicantApplicationStakeUnstakingPeriod
      ),
      fill_opening_failed_applicant_role_stake_unstaking_period: this.api.createType(
        'Option<BlockNumber>',
        openingParameters.fillOpeningFailedApplicantRoleStakeUnstakingPeriod
      ),
      terminate_application_stake_unstaking_period: this.api.createType(
        'Option<BlockNumber>',
        openingParameters.terminateApplicationStakeUnstakingPeriod
      ),
      terminate_role_stake_unstaking_period: this.api.createType(
        'Option<BlockNumber>',
        openingParameters.terminateRoleStakeUnstakingPeriod
      ),
      exit_role_application_stake_unstaking_period: this.api.createType(
        'Option<BlockNumber>',
        openingParameters.exitRoleApplicationStakeUnstakingPeriod
      ),
      exit_role_stake_unstaking_period: this.api.createType(
        'Option<BlockNumber>',
        openingParameters.exitRoleStakeUnstakingPeriod
      ),
    })

    return this.makeSudoCall(
      this.createAddOpeningTransaction(activateAt, commitment, openingParameters.text, openingParameters.type, module)
    )
  }

  public async proposeCreateWorkingGroupLeaderOpening(leaderOpening: {
    account: string
    title: string
    description: string
    proposalStake: BN
    actiavteAt: string
    maxActiveApplicants: BN
    maxReviewPeriodLength: BN
    applicationStakingPolicyAmount: BN
    applicationCrowdedOutUnstakingPeriodLength: BN
    applicationReviewPeriodExpiredUnstakingPeriodLength: BN
    roleStakingPolicyAmount: BN
    roleCrowdedOutUnstakingPeriodLength: BN
    roleReviewPeriodExpiredUnstakingPeriodLength: BN
    slashableMaxCount: BN
    slashableMaxPercentPtsPerTime: BN
    fillOpeningSuccessfulApplicantApplicationStakeUnstakingPeriod: BN
    fillOpeningFailedApplicantApplicationStakeUnstakingPeriod: BN
    fillOpeningFailedApplicantRoleStakeUnstakingPeriod: BN
    terminateApplicationStakeUnstakingPeriod: BN
    terminateRoleStakeUnstakingPeriod: BN
    exitRoleApplicationStakeUnstakingPeriod: BN
    exitRoleStakeUnstakingPeriod: BN
    text: string
    workingGroup: string
  }): Promise<ISubmittableResult> {
    const commitment: OpeningPolicyCommitment = this.api.createType('OpeningPolicyCommitment', {
      application_rationing_policy: this.api.createType('Option<ApplicationRationingPolicy>', {
        max_active_applicants: leaderOpening.maxActiveApplicants as u32,
      }),
      max_review_period_length: leaderOpening.maxReviewPeriodLength as u32,
      application_staking_policy: this.api.createType('Option<StakingPolicy>', {
        amount: leaderOpening.applicationStakingPolicyAmount,
        amount_mode: 'AtLeast',
        crowded_out_unstaking_period_length: leaderOpening.applicationCrowdedOutUnstakingPeriodLength,
        review_period_expired_unstaking_period_length:
          leaderOpening.applicationReviewPeriodExpiredUnstakingPeriodLength,
      }),
      role_staking_policy: this.api.createType('Option<StakingPolicy>', {
        amount: leaderOpening.roleStakingPolicyAmount,
        amount_mode: 'AtLeast',
        crowded_out_unstaking_period_length: leaderOpening.roleCrowdedOutUnstakingPeriodLength,
        review_period_expired_unstaking_period_length: leaderOpening.roleReviewPeriodExpiredUnstakingPeriodLength,
      }),
      role_slashing_terms: this.api.createType('SlashingTerms', {
        Slashable: {
          max_count: leaderOpening.slashableMaxCount,
          max_percent_pts_per_time: leaderOpening.slashableMaxPercentPtsPerTime,
        },
      }),
      fill_opening_successful_applicant_application_stake_unstaking_period: this.api.createType(
        'Option<BlockNumber>',
        leaderOpening.fillOpeningSuccessfulApplicantApplicationStakeUnstakingPeriod
      ),
      fill_opening_failed_applicant_application_stake_unstaking_period: this.api.createType(
        'Option<BlockNumber>',
        leaderOpening.fillOpeningFailedApplicantApplicationStakeUnstakingPeriod
      ),
      fill_opening_failed_applicant_role_stake_unstaking_period: this.api.createType(
        'Option<BlockNumber>',
        leaderOpening.fillOpeningFailedApplicantRoleStakeUnstakingPeriod
      ),
      terminate_application_stake_unstaking_period: this.api.createType(
        'Option<BlockNumber>',
        leaderOpening.terminateApplicationStakeUnstakingPeriod
      ),
      terminate_role_stake_unstaking_period: this.api.createType(
        'Option<BlockNumber>',
        leaderOpening.terminateRoleStakeUnstakingPeriod
      ),
      exit_role_application_stake_unstaking_period: this.api.createType(
        'Option<BlockNumber>',
        leaderOpening.exitRoleApplicationStakeUnstakingPeriod
      ),
      exit_role_stake_unstaking_period: this.api.createType(
        'Option<BlockNumber>',
        leaderOpening.exitRoleStakeUnstakingPeriod
      ),
    })

    const memberId: MemberId = await this.getMemberId(leaderOpening.account)
    return this.sender.signAndSend(
      this.api.tx.proposalsCodex.createAddWorkingGroupLeaderOpeningProposal(
        memberId,
        leaderOpening.title,
        leaderOpening.description,
        leaderOpening.proposalStake,
        {
          activate_at: leaderOpening.actiavteAt,
          commitment: commitment,
          human_readable_text: leaderOpening.text,
          working_group: leaderOpening.workingGroup,
        }
      ),
      leaderOpening.account
    )
  }

  public async proposeFillLeaderOpening(fillOpening: {
    account: string
    title: string
    description: string
    proposalStake: BN
    openingId: OpeningId
    successfulApplicationId: ApplicationId
    amountPerPayout: BN
    nextPaymentAtBlock: BN
    payoutInterval: BN
    workingGroup: string
  }): Promise<ISubmittableResult> {
    const memberId: MemberId = await this.getMemberId(fillOpening.account)

    const fillOpeningParameters: FillOpeningParameters = this.api.createType('FillOpeningParameters', {
      opening_id: fillOpening.openingId,
      successful_application_id: fillOpening.successfulApplicationId,
      reward_policy: this.api.createType('Option<RewardPolicy>', {
        amount_per_payout: fillOpening.amountPerPayout as Balance,
        next_payment_at_block: fillOpening.nextPaymentAtBlock as BlockNumber,
        payout_interval: this.api.createType('Option<u32>', fillOpening.payoutInterval),
      }),
      working_group: this.api.createType('WorkingGroup', fillOpening.workingGroup),
    })

    return this.sender.signAndSend(
      this.api.tx.proposalsCodex.createFillWorkingGroupLeaderOpeningProposal(
        memberId,
        fillOpening.title,
        fillOpening.description,
        fillOpening.proposalStake,
        fillOpeningParameters
      ),
      fillOpening.account
    )
  }

  public async proposeTerminateLeaderRole(
    account: string,
    title: string,
    description: string,
    proposalStake: BN,
    leadWorkerId: WorkerId,
    rationale: string,
    slash: boolean,
    workingGroup: string
  ): Promise<ISubmittableResult> {
    const memberId: MemberId = await this.getMemberId(account)
    return this.sender.signAndSend(
      this.api.tx.proposalsCodex.createTerminateWorkingGroupLeaderRoleProposal(
        memberId,
        title,
        description,
        proposalStake,
        {
          'worker_id': leadWorkerId,
          rationale,
          slash,
          'working_group': workingGroup,
        }
      ),
      account
    )
  }

  public async proposeLeaderReward(
    account: string,
    title: string,
    description: string,
    proposalStake: BN,
    workerId: WorkerId,
    rewardAmount: BN,
    workingGroup: string
  ): Promise<ISubmittableResult> {
    const memberId: MemberId = await this.getMemberId(account)
    return this.sender.signAndSend(
      this.api.tx.proposalsCodex.createSetWorkingGroupLeaderRewardProposal(
        memberId,
        title,
        description,
        proposalStake,
        workerId,
        rewardAmount,
        this.api.createType('WorkingGroup', workingGroup)
      ),
      account
    )
  }

  public async proposeDecreaseLeaderStake(
    account: string,
    title: string,
    description: string,
    proposalStake: BN,
    workerId: WorkerId,
    rewardAmount: BN,
    workingGroup: string
  ): Promise<ISubmittableResult> {
    const memberId: MemberId = await this.getMemberId(account)
    return this.sender.signAndSend(
      this.api.tx.proposalsCodex.createDecreaseWorkingGroupLeaderStakeProposal(
        memberId,
        title,
        description,
        proposalStake,
        workerId,
        rewardAmount,
        this.api.createType('WorkingGroup', workingGroup)
      ),
      account
    )
  }

  public async proposeSlashLeaderStake(
    account: string,
    title: string,
    description: string,
    proposalStake: BN,
    workerId: WorkerId,
    rewardAmount: BN,
    workingGroup: string
  ): Promise<ISubmittableResult> {
    const memberId: MemberId = await this.getMemberId(account)
    return this.sender.signAndSend(
      this.api.tx.proposalsCodex.createSlashWorkingGroupLeaderStakeProposal(
        memberId,
        title,
        description,
        proposalStake,
        workerId,
        rewardAmount,
        this.api.createType('WorkingGroup', workingGroup)
      ),
      account
    )
  }

  public async proposeWorkingGroupMintCapacity(
    account: string,
    title: string,
    description: string,
    proposalStake: BN,
    mintCapacity: BN,
    workingGroup: string
  ): Promise<ISubmittableResult> {
    const memberId: MemberId = await this.getMemberId(account)
    return this.sender.signAndSend(
      this.api.tx.proposalsCodex.createSetWorkingGroupMintCapacityProposal(
        memberId,
        title,
        description,
        proposalStake,
        mintCapacity,
        this.api.createType('WorkingGroup', workingGroup)
      ),
      account
    )
  }

  private createAddOpeningTransaction(
    actiavteAt: ActivateOpeningAt,
    commitment: OpeningPolicyCommitment,
    text: string,
    type: string,
    module: WorkingGroups
  ): SubmittableExtrinsic<'promise'> {
    return this.api.tx[module].addOpening(actiavteAt, commitment, text, this.api.createType('OpeningType', type))
  }

  public async acceptApplications(
    leader: string,
    openingId: OpeningId,
    module: WorkingGroups
  ): Promise<ISubmittableResult> {
    return this.sender.signAndSend(this.api.tx[module].acceptApplications(openingId), leader)
  }

  public async beginApplicantReview(
    leader: string,
    openingId: OpeningId,
    module: WorkingGroups
  ): Promise<ISubmittableResult> {
    return this.sender.signAndSend(this.api.tx[module].beginApplicantReview(openingId), leader)
  }

  public async sudoBeginApplicantReview(openingId: OpeningId, module: WorkingGroups): Promise<ISubmittableResult> {
    return this.makeSudoCall(this.api.tx[module].beginApplicantReview(openingId))
  }

  public async applyOnOpening(
    account: string,
    roleAccountAddress: string,
    openingId: OpeningId,
    roleStake: BN,
    applicantStake: BN,
    text: string,
    module: WorkingGroups
  ): Promise<ISubmittableResult> {
    const memberId: MemberId = await this.getMemberId(account)
    return this.sender.signAndSend(
      this.api.tx[module].applyOnOpening(memberId, openingId, roleAccountAddress, roleStake, applicantStake, text),
      account
    )
  }

  public async batchApplyOnOpening(
    accounts: string[],
    openingId: OpeningId,
    roleStake: BN,
    applicantStake: BN,
    text: string,
    module: WorkingGroups
  ): Promise<ISubmittableResult[]> {
    return Promise.all(
      accounts.map(async (account) =>
        this.applyOnOpening(account, account, openingId, roleStake, applicantStake, text, module)
      )
    )
  }

  public async fillOpening(
    leader: string,
    openingId: OpeningId,
    applicationIds: ApplicationId[],
    amountPerPayout: BN,
    nextPaymentBlock: BN,
    payoutInterval: BN,
    module: WorkingGroups
  ): Promise<ISubmittableResult> {
    return this.sender.signAndSend(
      this.api.tx[module].fillOpening(openingId, this.api.createType('ApplicationIdSet', applicationIds), {
        amount_per_payout: amountPerPayout,
        next_payment_at_block: nextPaymentBlock,
        payout_interval: payoutInterval,
      }),
      leader
    )
  }

  public async sudoFillOpening(
    openingId: OpeningId,
    applicationIds: ApplicationId[],
    amountPerPayout: BN,
    nextPaymentBlock: BN,
    payoutInterval: BN,
    module: WorkingGroups
  ): Promise<ISubmittableResult> {
    return this.makeSudoCall(
      this.api.tx[module].fillOpening(openingId, this.api.createType('ApplicationIdSet', applicationIds), {
        'amount_per_payout': amountPerPayout,
        'next_payment_at_block': nextPaymentBlock,
        'payout_interval': payoutInterval,
      })
    )
  }

  public async increaseStake(
    worker: string,
    workerId: WorkerId,
    stake: BN,
    module: WorkingGroups
  ): Promise<ISubmittableResult> {
    return this.sender.signAndSend(this.api.tx[module].increaseStake(workerId, stake), worker)
  }

  public async decreaseStake(
    leader: string,
    workerId: WorkerId,
    stake: BN,
    module: WorkingGroups
  ): Promise<ISubmittableResult> {
    return this.sender.signAndSend(this.api.tx[module].decreaseStake(workerId, stake), leader)
  }

  public async slashStake(
    leader: string,
    workerId: WorkerId,
    stake: BN,
    module: WorkingGroups
  ): Promise<ISubmittableResult> {
    return this.sender.signAndSend(this.api.tx[module].slashStake(workerId, stake), leader)
  }

  public async updateRoleAccount(
    worker: string,
    workerId: WorkerId,
    newRoleAccount: string,
    module: WorkingGroups
  ): Promise<ISubmittableResult> {
    return this.sender.signAndSend(this.api.tx[module].updateRoleAccount(workerId, newRoleAccount), worker)
  }

  public async updateRewardAccount(
    worker: string,
    workerId: WorkerId,
    newRewardAccount: string,
    module: WorkingGroups
  ): Promise<ISubmittableResult> {
    return this.sender.signAndSend(this.api.tx[module].updateRewardAccount(workerId, newRewardAccount), worker)
  }

  public async withdrawApplication(
    account: string,
    applicationId: ApplicationId,
    module: WorkingGroups
  ): Promise<ISubmittableResult> {
    return this.sender.signAndSend(this.api.tx[module].withdrawApplication(applicationId), account)
  }

  public async batchWithdrawActiveApplications(
    applicationIds: ApplicationId[],
    module: WorkingGroups
  ): Promise<ISubmittableResult[]> {
    const entries: [StorageKey, Application][] = await this.api.query[module].applicationById.entries<Application>()

    return Promise.all(
      entries
        .filter(([idKey]) => {
          return applicationIds.includes(idKey.args[0] as ApplicationId)
        })
        .map(([idKey, application]) => ({
          id: idKey.args[0] as ApplicationId,
          account: application.role_account_id.toString(),
        }))
        .map(({ id, account }) => this.withdrawApplication(account, id, module))
    )
  }

  public async terminateApplication(
    leader: string,
    applicationId: ApplicationId,
    module: WorkingGroups
  ): Promise<ISubmittableResult> {
    return this.sender.signAndSend(this.api.tx[module].terminateApplication(applicationId), leader)
  }

  public async batchTerminateApplication(
    leader: string,
    applicationIds: ApplicationId[],
    module: WorkingGroups
  ): Promise<ISubmittableResult[]> {
    return Promise.all(applicationIds.map((id) => this.terminateApplication(leader, id, module)))
  }

  public async terminateRole(
    leader: string,
    workerId: WorkerId,
    text: string,
    module: WorkingGroups
  ): Promise<ISubmittableResult> {
    return this.sender.signAndSend(this.api.tx[module].terminateRole(workerId, text, false), leader)
  }

  public async leaveRole(
    account: string,
    workerId: WorkerId,
    text: string,
    module: WorkingGroups
  ): Promise<ISubmittableResult> {
    return this.sender.signAndSend(this.api.tx[module].leaveRole(workerId, text), account)
  }

  public async batchLeaveRole(
    workerIds: WorkerId[],
    text: string,
    module: WorkingGroups
  ): Promise<ISubmittableResult[]> {
    return Promise.all(
      workerIds.map(async (workerId) => {
        // get role_account of worker
        const worker = await this.getWorkerById(workerId, module)
        return this.leaveRole(worker.role_account_id.toString(), workerId, text, module)
      })
    )
  }

  public async getAnnouncingPeriod(): Promise<BN> {
    return this.api.query.councilElection.announcingPeriod<BlockNumber>()
  }

  public async getVotingPeriod(): Promise<BN> {
    return this.api.query.councilElection.votingPeriod<BlockNumber>()
  }

  public async getRevealingPeriod(): Promise<BN> {
    return this.api.query.councilElection.revealingPeriod<BlockNumber>()
  }

  public async getCouncilSize(): Promise<BN> {
    return this.api.query.councilElection.councilSize<u32>()
  }

  public async getCandidacyLimit(): Promise<BN> {
    return this.api.query.councilElection.candidacyLimit<u32>()
  }

  public async getNewTermDuration(): Promise<BN> {
    return this.api.query.councilElection.newTermDuration<BlockNumber>()
  }

  public async getMinCouncilStake(): Promise<BN> {
    return this.api.query.councilElection.minCouncilStake<BalanceOf>()
  }

  public async getMinVotingStake(): Promise<BN> {
    return this.api.query.councilElection.minVotingStake<BalanceOf>()
  }

  public async getHiringOpening(id: OpeningId): Promise<HiringOpening> {
    return await this.api.query.hiring.openingById<HiringOpening>(id)
  }

  public async getWorkingGroupOpening(id: OpeningId, group: WorkingGroups): Promise<WorkingGroupOpening> {
    return await this.api.query[group].openingById<WorkingGroupOpening>(id)
  }

  public async getActiveWorkerIds(module: WorkingGroups): Promise<WorkerId[]> {
    return (await this.api.query[module].workerById.entries<Worker>()).map(
      ([
        {
          args: [id],
        },
      ]) => id
    )
  }

  public async getWorkers(module: WorkingGroups): Promise<Worker[]> {
    return (await this.api.query[module].workerById.entries<Worker>()).map((workerWithId) => workerWithId[1])
  }

  public async getWorkerById(id: WorkerId, module: WorkingGroups): Promise<Worker> {
    return await this.api.query[module].workerById<Worker>(id)
  }

  public async isWorker(workerId: WorkerId, module: WorkingGroups): Promise<boolean> {
    const workersAndIds: [StorageKey, Worker][] = await this.api.query[module].workerById.entries<Worker>()
    const index: number = workersAndIds.findIndex((workersAndId) => workersAndId[0].args[0].eq(workerId))
    return index !== -1
  }

  public async getApplicationsIdsByRoleAccount(address: string, module: WorkingGroups): Promise<ApplicationId[]> {
    const applicationsAndIds: [StorageKey, Application][] = await this.api.query[
      module
    ].applicationById.entries<Application>()
    return applicationsAndIds
      .map((applicationWithId) => {
        const application: Application = applicationWithId[1]
        return application.role_account_id.toString() === address
          ? (applicationWithId[0].args[0] as ApplicationId)
          : undefined
      })
      .filter((id) => id !== undefined) as ApplicationId[]
  }

  public async getHiringApplicationById(id: ApplicationId): Promise<HiringApplication> {
    return this.api.query.hiring.applicationById<HiringApplication>(id)
  }

  public async getApplicationById(id: ApplicationId, module: WorkingGroups): Promise<Application> {
    return this.api.query[module].applicationById<Application>(id)
  }

  public async getApplicantRoleAccounts(filterActiveIds: ApplicationId[], module: WorkingGroups): Promise<string[]> {
    const entries: [StorageKey, Application][] = await this.api.query[module].applicationById.entries<Application>()

    const applications = entries
      .filter(([idKey]) => {
        return filterActiveIds.includes(idKey.args[0] as ApplicationId)
      })
      .map(([, application]) => application)

    return (
      await Promise.all(
        applications.map(async (application) => {
          const active = (await this.getHiringApplicationById(application.application_id)).stage.type === 'Active'
          return active ? application.role_account_id.toString() : ''
        })
      )
    ).filter((addr) => addr !== '')
  }

  public async getWorkerRoleAccounts(workerIds: WorkerId[], module: WorkingGroups): Promise<string[]> {
    const workers = await this.api.query[module].workerById.multi<Worker>(workerIds)

    return workers.map((worker) => {
      return worker.role_account_id.toString()
    })
  }

  public async getStake(id: StakeId): Promise<Stake> {
    return this.api.query.stake.stakes<Stake>(id)
  }

  public async getWorkerStakeAmount(workerId: WorkerId, module: WorkingGroups): Promise<BN> {
    const stakeId: StakeId = (await this.getWorkerById(workerId, module)).role_stake_profile.unwrap().stake_id
    return (((await this.getStake(stakeId)).staking_status.value as unknown) as StakedState).staked_amount
  }

  public async getRewardRelationship(id: RewardRelationshipId): Promise<RewardRelationship> {
    return this.api.query.recurringRewards.rewardRelationships<RewardRelationship>(id)
  }

  public async getWorkerRewardRelationship(workerId: WorkerId, module: WorkingGroups): Promise<RewardRelationship> {
    const rewardRelationshipId: RewardRelationshipId = (
      await this.getWorkerById(workerId, module)
    ).reward_relationship.unwrap()
    return this.getRewardRelationship(rewardRelationshipId)
  }

  public async getWorkerRewardAccount(workerId: WorkerId, module: WorkingGroups): Promise<string> {
    const rewardRelationshipId: RewardRelationshipId = (
      await this.getWorkerById(workerId, module)
    ).reward_relationship.unwrap()
    return (await this.getRewardRelationship(rewardRelationshipId)).getField('account').toString()
  }

  public async getLeadWorkerId(module: WorkingGroups): Promise<WorkerId | undefined> {
    return (await this.api.query[module].currentLead<Option<WorkerId>>()).unwrapOr(undefined)
  }

  public async getGroupLead(module: WorkingGroups): Promise<Worker | undefined> {
    const leadId = await this.getLeadWorkerId(module)
    return leadId ? this.getWorkerById(leadId, module) : undefined
  }

  public async getActiveWorkersCount(module: WorkingGroups): Promise<BN> {
    return this.api.query[module].activeWorkerCount<u32>()
  }

  public getMaxWorkersCount(module: WorkingGroups): BN {
    return this.api.createType('u32', this.api.consts[module].maxWorkerNumberLimit)
  }

  async getMemberControllerAccount(memberId: number): Promise<string | undefined> {
    return (await this.api.query.members.membershipById(memberId))?.controller_account.toString()
  }

  public async getNumberOfOutstandingVideos(): Promise<number> {
    return (await this.api.query.content.videoById.entries<VideoId>()).length
  }

  public async getNumberOfOutstandingChannels(): Promise<number> {
    return (await this.api.query.content.channelById.entries<ChannelId>()).length
  }

  public async getNumberOfOutstandingVideoCategories(): Promise<number> {
    return (await this.api.query.content.videoCategoryById.entries<VideoCategoryId>()).length
  }

  // Create a mock channel, throws on failure
  async createMockChannel(memberId: number, memberControllerAccount?: string): Promise<ChannelId> {
    memberControllerAccount = memberControllerAccount || (await this.getMemberControllerAccount(memberId))

    if (!memberControllerAccount) {
      throw new Error('invalid member id')
    }

    // Create a channel without any assets
    const tx = this.api.tx.content.createChannel(
      { Member: memberId },
      {
        assets: null,
        meta: null,
        reward_account: null,
      }
    )

    const result = await this.sender.signAndSend(tx, memberControllerAccount)

    const event = this.getEvent(result.events, 'content', 'ChannelCreated')
    return event.data[1]
  }

  // Create a mock video, throws on failure
  async createMockVideo(memberId: number, channelId: number, memberControllerAccount?: string): Promise<VideoId> {
    memberControllerAccount = memberControllerAccount || (await this.getMemberControllerAccount(memberId))

    if (!memberControllerAccount) {
      throw new Error('invalid member id')
    }

    // Create a video without any assets
    const tx = this.api.tx.content.createVideo({ Member: memberId }, channelId, {
      assets: null,
      meta: null,
    })

    const result = await this.sender.signAndSend(tx, memberControllerAccount)

    const event = this.getEvent(result.events, 'content', 'VideoCreated')
    return event.data[2]
  }

  async createChannelCategoryAsLead(name: string): Promise<ISubmittableResult> {
    const lead = await this.getGroupLead(WorkingGroups.Content)

    if (!lead) {
      throw new Error('No Content Lead asigned, cannot create channel category')
    }

    const account = lead?.role_account_id
    const meta = new ChannelCategoryMetadata({
      name,
    })

    return this.sender.signAndSend(
      this.api.tx.content.createChannelCategory(
        { Lead: null },
        { meta: metadataToBytes(ChannelCategoryMetadata, meta) }
      ),
      account?.toString()
    )
  }

  async createVideoCategoryAsLead(name: string): Promise<ISubmittableResult> {
    const lead = await this.getGroupLead(WorkingGroups.Content)

    if (!lead) {
      throw new Error('No Content Lead asigned, cannot create channel category')
    }

    const account = lead?.role_account_id
    const meta = new VideoCategoryMetadata({
      name,
    })

    return this.sender.signAndSend(
      this.api.tx.content.createVideoCategory({ Lead: null }, { meta: metadataToBytes(VideoCategoryMetadata, meta) }),
      account?.toString()
    )
  }

  async assignWorkerRoleAccount(
    group: WorkingGroups,
    workerId: WorkerId,
    account: string
  ): Promise<ISubmittableResult> {
    if (!(await this.isWorker(workerId, group))) {
      throw new Error('Worker not found')
    }
    const worker = await this.getWorkerById(workerId, group)

    const memberController = await this.getMemberControllerAccount(worker.member_id.toNumber())
    // there cannot be a worker associated with member that does not exist
    if (!memberController) {
      throw new Error('Member controller not found')
    }

    // Expect membercontroller key is already added to keyring
    // Is is responsibility of caller to ensure this is the case!

    const updateRoleAccountCall = this.api.tx[group].updateRoleAccount(workerId, account)
    return this.makeSudoAsCall(memberController, updateRoleAccountCall)
  }

  async assignWorkerWellknownAccount(group: WorkingGroups, workerId: WorkerId): Promise<ISubmittableResult> {
    // path to append to base SURI
    const uri = `worker//${this.getWorkingGroupString(group)}//${workerId.toNumber()}`
    const account = this.createCustomKeyPair(uri).address
    return this.assignWorkerRoleAccount(group, workerId, account)
  }

  async assignCouncil(accounts: string[]): Promise<ISubmittableResult> {
    const setCouncilCall = this.api.tx.council.setCouncil(accounts)
    return this.makeSudoCall(setCouncilCall)
  }

  // Storage

  async createStorageBucket(
    accountFrom: string, // group leader
    sizeLimit: number,
    objectsLimit: number,
    workerId?: WorkerId
  ): Promise<ISubmittableResult> {
    return this.sender.signAndSend(
      this.api.tx.storage.createStorageBucket(workerId || null, true, sizeLimit, objectsLimit),
      accountFrom
    )
  }

  async acceptStorageBucketInvitation(accountFrom: string, workerId: WorkerId, storageBucketId: StorageBucketId) {
    return this.sender.signAndSend(
      this.api.tx.storage.acceptStorageBucketInvitation(workerId, storageBucketId, accountFrom),
      accountFrom
    )
  }

  async updateStorageBucketsForBag(
    accountFrom: string, // group leader
    channelId: string,
    addStorageBuckets: StorageBucketId[]
  ) {
<<<<<<< HEAD
    const bagId = { Dynamic: { Channel: channelId } }
    const encodedStorageBucketIds = new BTreeSet<StorageBucketId>(
      this.api.registry,
      'StorageBucketId',
      addStorageBuckets.map((item) => item.toString())
    )
    const noBucketsToRemove = new BTreeSet<StorageBucketId>(this.api.registry, 'StorageBucketId', [])

    return this.sender.signAndSend(
      this.api.tx.storage.updateStorageBucketsForBag(bagId, encodedStorageBucketIds, noBucketsToRemove),
=======
    return this.sender.signAndSend(
      this.api.tx.storage.updateStorageBucketsForBag(
        this.api.createType('BagId', { Dynamic: { Channel: channelId } }),
        this.api.createType('BTreeSet<StorageBucketId>', [addStorageBuckets.map((item) => item.toString())]),
        this.api.createType('BTreeSet<StorageBucketId>', [])
      ),
>>>>>>> 63826fa6
      accountFrom
    )
  }

  async updateStorageBucketsPerBagLimit(
    accountFrom: string, // group leader
    limit: number
  ) {
    return this.sender.signAndSend(this.api.tx.storage.updateStorageBucketsPerBagLimit(limit), accountFrom)
  }

  async updateStorageBucketsVoucherMaxLimits(
    accountFrom: string, // group leader
    sizeLimit: number,
    objectLimit: number
  ) {
    return this.sender.signAndSend(
      this.api.tx.storage.updateStorageBucketsVoucherMaxLimits(sizeLimit, objectLimit),
      accountFrom
    )
  }

  async acceptPendingDataObjects(
    accountFrom: string,
    workerId: WorkerId,
    storageBucketId: StorageBucketId,
    channelId: string,
    dataObjectIds: string[]
  ): Promise<ISubmittableResult> {
    const bagId = { Dynamic: { Channel: channelId } }
    const encodedDataObjectIds = new BTreeSet<DataObjectId>(this.api.registry, 'DataObjectId', dataObjectIds)

    return this.sender.signAndSend(
      this.api.tx.storage.acceptPendingDataObjects(workerId, storageBucketId, bagId, encodedDataObjectIds),
      accountFrom
    )
  }
}<|MERGE_RESOLUTION|>--- conflicted
+++ resolved
@@ -38,7 +38,6 @@
 import { metadataToBytes } from '../../../cli/lib/helpers/serialization'
 import { assert } from 'chai'
 import { WorkingGroups } from './WorkingGroups'
-import { v4 as uuid } from 'uuid'
 
 const workingGroupNameByGroup: { [key in WorkingGroups]: string } = {
   'distributionWorkingGroup': 'Distribution',
@@ -132,7 +131,7 @@
     const keys: { key: KeyringPair; id: number }[] = []
     for (let i = 0; i < n; i++) {
       const id = this.keyId++
-      const key = this.createCustomKeyPair(`${id}`)
+      const key = this.createKeyPair(`${id}`)
       keys.push({ key, id })
       this.addressesToKeyId.set(key.address, id)
     }
@@ -143,11 +142,7 @@
     if (isCustom) {
       this.customKeys.push(suriPath)
     }
-<<<<<<< HEAD
-    const uri = `${this.miniSecret}//testing//${suriPath}/${uuid().substring(0, 8)}`
-=======
     const uri = isFinalPath ? suriPath : `${this.miniSecret}//testing//${suriPath}`
->>>>>>> 63826fa6
     const pair = this.keyring.addFromUri(uri)
     this.addressesToSuri.set(pair.address, uri)
     return pair
@@ -946,14 +941,6 @@
       )
     }
     return (events.sort((a, b) => new BN(a.index).cmp(new BN(b.index))) as unknown) as EventType<S, M>[]
-  }
-
-  public findStorageBucketCreated(events: EventRecord[]): DataObjectId | undefined {
-    const record = this.findEvent(events, 'storage', 'StorageBucketCreated')
-
-    if (record) {
-      return (record.data[0] as unknown) as DataObjectId
-    }
   }
 
   // Subscribe to system events, resolves to an InvertedPromise or rejects if subscription fails.
@@ -1973,25 +1960,12 @@
     channelId: string,
     addStorageBuckets: StorageBucketId[]
   ) {
-<<<<<<< HEAD
-    const bagId = { Dynamic: { Channel: channelId } }
-    const encodedStorageBucketIds = new BTreeSet<StorageBucketId>(
-      this.api.registry,
-      'StorageBucketId',
-      addStorageBuckets.map((item) => item.toString())
-    )
-    const noBucketsToRemove = new BTreeSet<StorageBucketId>(this.api.registry, 'StorageBucketId', [])
-
-    return this.sender.signAndSend(
-      this.api.tx.storage.updateStorageBucketsForBag(bagId, encodedStorageBucketIds, noBucketsToRemove),
-=======
     return this.sender.signAndSend(
       this.api.tx.storage.updateStorageBucketsForBag(
         this.api.createType('BagId', { Dynamic: { Channel: channelId } }),
         this.api.createType('BTreeSet<StorageBucketId>', [addStorageBuckets.map((item) => item.toString())]),
         this.api.createType('BTreeSet<StorageBucketId>', [])
       ),
->>>>>>> 63826fa6
       accountFrom
     )
   }
