import { ApiPromise, WsProvider, Keyring } from '@polkadot/api'
import { u32, BTreeMap } from '@polkadot/types'
import { ISubmittableResult } from '@polkadot/types/types'
import { KeyringPair } from '@polkadot/keyring/types'
<<<<<<< HEAD
import { AccountId, MemberId, PostId, ThreadId } from '@joystream/types/common'
=======
import { AccountId, MemberId, PostId } from '@joystream/types/common'
>>>>>>> 090ebaa0

import { AccountInfo, Balance, EventRecord, BlockNumber, BlockHash } from '@polkadot/types/interfaces'
import BN from 'bn.js'
import { QueryableConsts, QueryableStorage, SubmittableExtrinsic, SubmittableExtrinsics } from '@polkadot/api/types'
import { Sender, LogLevel } from './sender'
import { Utils } from './utils'
import { types } from '@joystream/types'

import { v4 as uuid } from 'uuid'
import { extendDebug } from './Debugger'
import { DispatchError } from '@polkadot/types/interfaces/system'
import {
  EventDetails,
  MemberInvitedEventDetails,
  MembershipBoughtEventDetails,
  MembershipEventName,
  OpeningAddedEventDetails,
  WorkingGroupsEventName,
  WorkingGroupModuleName,
  AppliedOnOpeningEventDetails,
  OpeningFilledEventDetails,
  ProposalsEngineEventName,
  ProposalCreatedEventDetails,
  ProposalType,
<<<<<<< HEAD
  ForumEventName,
  CategoryCreatedEventDetails,
  PostAddedEventDetails,
  ThreadCreatedEventDetails,
  ProposalsCodexEventName,
=======
  ProposalDiscussionPostCreatedEventDetails,
  ProposalsDiscussionEventName,
>>>>>>> 090ebaa0
} from './types'
import {
  ApplicationId,
  Opening,
  OpeningId,
  WorkerId,
  ApplyOnOpeningParameters,
  Worker,
} from '@joystream/types/working-group'
import { DeriveAllSections } from '@polkadot/api/util/decorate'
import { ExactDerive } from '@polkadot/api-derive'
import { ProposalId, ProposalParameters } from '@joystream/types/proposals'
import { BLOCKTIME, proposalTypeToProposalParamsKey } from './consts'
<<<<<<< HEAD
import { CategoryId } from '@joystream/types/forum'
=======
>>>>>>> 090ebaa0

export class ApiFactory {
  private readonly api: ApiPromise
  private readonly keyring: Keyring
  // source of funds for all new accounts
  private readonly treasuryAccount: string

  public static async create(
    provider: WsProvider,
    treasuryAccountUri: string,
    sudoAccountUri: string
  ): Promise<ApiFactory> {
    const debug = extendDebug('api-factory')
    let connectAttempts = 0
    while (true) {
      connectAttempts++
      debug(`Connecting to chain, attempt ${connectAttempts}..`)
      try {
        const api = await ApiPromise.create({ provider, types })

        // Wait for api to be connected and ready
        await api.isReady

        // If a node was just started up it might take a few seconds to start producing blocks
        // Give it a few seconds to be ready.
        await Utils.wait(5000)

        return new ApiFactory(api, treasuryAccountUri, sudoAccountUri)
      } catch (err) {
        if (connectAttempts === 3) {
          throw new Error('Unable to connect to chain')
        }
      }
      await Utils.wait(5000)
    }
  }

  constructor(api: ApiPromise, treasuryAccountUri: string, sudoAccountUri: string) {
    this.api = api
    this.keyring = new Keyring({ type: 'sr25519' })
    this.treasuryAccount = this.keyring.addFromUri(treasuryAccountUri).address
    this.keyring.addFromUri(sudoAccountUri)
  }

  public getApi(label: string): Api {
    return new Api(this.api, this.treasuryAccount, this.keyring, label)
  }

  public close(): void {
    this.api.disconnect()
  }
}

export class Api {
  private readonly api: ApiPromise
  private readonly sender: Sender
  private readonly keyring: Keyring
  // source of funds for all new accounts
  private readonly treasuryAccount: string

  constructor(api: ApiPromise, treasuryAccount: string, keyring: Keyring, label: string) {
    this.api = api
    this.keyring = keyring
    this.treasuryAccount = treasuryAccount
    this.sender = new Sender(api, keyring, label)
  }

  public get tx(): SubmittableExtrinsics<'promise'> {
    return this.api.tx
  }

  public get query(): QueryableStorage<'promise'> {
    return this.api.query
  }

  public get consts(): QueryableConsts<'promise'> {
    return this.api.consts
  }

  public get derive(): DeriveAllSections<'promise', ExactDerive> {
    return this.api.derive
  }

  public get createType(): ApiPromise['createType'] {
    return this.api.createType.bind(this.api)
  }

  public async signAndSend(
    tx: SubmittableExtrinsic<'promise'>,
    sender: AccountId | string
  ): Promise<ISubmittableResult> {
    return this.sender.signAndSend(tx, sender)
  }

  public async sendExtrinsicsAndGetResults(
    // Extrinsics can be separated into batches in order to makes sure they are processed in specified order
    txs: SubmittableExtrinsic<'promise'>[] | SubmittableExtrinsic<'promise'>[][],
    sender: AccountId | string | AccountId[] | string[]
  ): Promise<ISubmittableResult[]> {
    let results: ISubmittableResult[] = []
    const batches = (Array.isArray(txs[0]) ? txs : [txs]) as SubmittableExtrinsic<'promise'>[][]
    for (const i in batches) {
      const batch = batches[i]
      results = results.concat(
        await Promise.all(
          batch.map((tx, j) =>
            this.sender.signAndSend(tx, Array.isArray(sender) ? sender[parseInt(i) * batch.length + j] : sender)
          )
        )
      )
    }
    return results
  }

  public async makeSudoCall(tx: SubmittableExtrinsic<'promise'>): Promise<ISubmittableResult> {
    const sudo = await this.api.query.sudo.key()
    return this.signAndSend(this.api.tx.sudo.sudo(tx), sudo)
  }

  public enableDebugTxLogs(): void {
    this.sender.setLogLevel(LogLevel.Debug)
  }

  public enableVerboseTxLogs(): void {
    this.sender.setLogLevel(LogLevel.Verbose)
  }

  // Create new keys and store them in the shared keyring
  public async createKeyPairs(n: number, withExistentialDeposit = true): Promise<KeyringPair[]> {
    const nKeyPairs: KeyringPair[] = []
    for (let i = 0; i < n; i++) {
      // What are risks of generating duplicate keys this way?
      // Why not use a deterministic /TestKeys/N and increment N
      nKeyPairs.push(this.keyring.addFromUri(i + uuid().substring(0, 8)))
    }
    if (withExistentialDeposit) {
      await Promise.all(
        nKeyPairs.map(({ address }) => this.treasuryTransferBalance(address, this.existentialDeposit()))
      )
    }
    return nKeyPairs
  }

  public getBlockDuration(): BN {
    return this.api.createType('Moment', this.api.consts.babe.expectedBlockTime)
  }

  public durationInMsFromBlocks(durationInBlocks: number): number {
    return this.getBlockDuration().muln(durationInBlocks).toNumber()
  }

  public getValidatorCount(): Promise<BN> {
    return this.api.query.staking.validatorCount<u32>()
  }

  public getBestBlock(): Promise<BN> {
    return this.api.derive.chain.bestNumber()
  }

  public async getBlockHash(blockNumber: number | BlockNumber): Promise<BlockHash> {
    return this.api.rpc.chain.getBlockHash(blockNumber)
  }

  public async getControllerAccountOfMember(id: MemberId): Promise<string> {
    return (await this.api.query.members.membershipById(id)).controller_account.toString()
  }

  public async getBalance(address: string): Promise<Balance> {
    const accountData: AccountInfo = await this.api.query.system.account<AccountInfo>(address)
    return accountData.data.free
  }

  public async getStakedBalance(address: string | AccountId, lockId?: string): Promise<BN> {
    const locks = await this.api.query.balances.locks(address)
    if (lockId) {
      const foundLock = locks.find((l) => l.id.eq(lockId))
      return foundLock ? foundLock.amount : new BN(0)
    }
    return locks.reduce((sum, lock) => sum.add(lock.amount), new BN(0))
  }

  public async transferBalance({
    from,
    to,
    amount,
  }: {
    from: string
    to: string
    amount: BN
  }): Promise<ISubmittableResult> {
    return this.sender.signAndSend(this.api.tx.balances.transfer(to, amount), from)
  }

  public async treasuryTransferBalance(to: string, amount: BN): Promise<ISubmittableResult> {
    return this.transferBalance({ from: this.treasuryAccount, to, amount })
  }

  public treasuryTransferBalanceToAccounts(destinations: string[], amount: BN): Promise<ISubmittableResult[]> {
    return Promise.all(
      destinations.map((account) => this.transferBalance({ from: this.treasuryAccount, to: account, amount }))
    )
  }

  public async prepareAccountsForFeeExpenses(
    accountOrAccounts: string | string[],
    extrinsics: SubmittableExtrinsic<'promise'>[]
  ): Promise<void> {
    const fees = await Promise.all(
      extrinsics.map((tx, i) =>
        this.estimateTxFee(tx, Array.isArray(accountOrAccounts) ? accountOrAccounts[i] : accountOrAccounts)
      )
    )

    if (Array.isArray(accountOrAccounts)) {
      await Promise.all(fees.map((fee, i) => this.treasuryTransferBalance(accountOrAccounts[i], fee)))
    } else {
      await this.treasuryTransferBalance(
        accountOrAccounts,
        fees.reduce((a, b) => a.add(b), new BN(0))
      )
    }
  }

  public async getMembershipFee(): Promise<BN> {
    return this.api.query.members.membershipPrice()
  }

  // This method does not take into account weights and the runtime weight to fees computation!
  public async estimateTxFee(tx: SubmittableExtrinsic<'promise'>, account: string): Promise<Balance> {
    const paymentInfo = await tx.paymentInfo(account)
    return paymentInfo.partialFee
  }

  public existentialDeposit(): Balance {
    return this.api.consts.balances.existentialDeposit
  }

  // TODO: Augmentations comming with new @polkadot/typegen!

  public findEventRecord(events: EventRecord[], section: string, method: string): EventRecord | undefined {
    return events.find((record) => record.event.section === section && record.event.method === method)
  }

  public async retrieveEventDetails(
    result: ISubmittableResult,
    section: string,
    method: string
  ): Promise<EventDetails | undefined> {
    const { status, events } = result
    const record = this.findEventRecord(events, section, method)
    if (!record) {
      return
    }

    const blockHash = (status.isInBlock ? status.asInBlock : status.asFinalized).toString()
    const blockNumber = (await this.api.rpc.chain.getHeader(blockHash)).number.toNumber()
    const blockTimestamp = (await this.api.query.timestamp.now.at(blockHash)).toNumber()
    const blockEvents = await this.api.query.system.events.at(blockHash)
    const indexInBlock = blockEvents.findIndex(({ event: blockEvent }) => blockEvent.hash.eq(record.event.hash))

    return {
      event: record.event,
      blockNumber,
      blockHash,
      blockTimestamp,
      indexInBlock,
    }
  }

  public async retrieveMembershipEventDetails(
    result: ISubmittableResult,
    eventName: MembershipEventName
  ): Promise<EventDetails> {
    const details = await this.retrieveEventDetails(result, 'members', eventName)
    if (!details) {
      throw new Error(`${eventName} event details not found in result: ${JSON.stringify(result.toHuman())}`)
    }
    return details
  }

  public async retrieveWorkingGroupsEventDetails(
    result: ISubmittableResult,
    moduleName: WorkingGroupModuleName,
    eventName: WorkingGroupsEventName
  ): Promise<EventDetails> {
    const details = await this.retrieveEventDetails(result, moduleName, eventName)
    if (!details) {
      throw new Error(`${eventName} event details not found in result: ${JSON.stringify(result.toHuman())}`)
    }
    return details
  }

  public async retrieveMembershipBoughtEventDetails(result: ISubmittableResult): Promise<MembershipBoughtEventDetails> {
    const details = await this.retrieveMembershipEventDetails(result, 'MembershipBought')
    return {
      ...details,
      memberId: details.event.data[0] as MemberId,
    }
  }

  public async retrieveMemberInvitedEventDetails(result: ISubmittableResult): Promise<MemberInvitedEventDetails> {
    const details = await this.retrieveMembershipEventDetails(result, 'MemberInvited')
    return {
      ...details,
      newMemberId: details.event.data[0] as MemberId,
    }
  }

  public async retrieveOpeningAddedEventDetails(
    result: ISubmittableResult,
    moduleName: WorkingGroupModuleName
  ): Promise<OpeningAddedEventDetails> {
    const details = await this.retrieveWorkingGroupsEventDetails(result, moduleName, 'OpeningAdded')
    return {
      ...details,
      openingId: details.event.data[0] as OpeningId,
    }
  }

  public async retrieveAppliedOnOpeningEventDetails(
    result: ISubmittableResult,
    moduleName: WorkingGroupModuleName
  ): Promise<AppliedOnOpeningEventDetails> {
    const details = await this.retrieveWorkingGroupsEventDetails(result, moduleName, 'AppliedOnOpening')
    return {
      ...details,
      params: details.event.data[0] as ApplyOnOpeningParameters,
      applicationId: details.event.data[1] as ApplicationId,
    }
  }

  public async retrieveOpeningFilledEventDetails(
    result: ISubmittableResult,
    moduleName: WorkingGroupModuleName
  ): Promise<OpeningFilledEventDetails> {
    const details = await this.retrieveWorkingGroupsEventDetails(result, moduleName, 'OpeningFilled')
    return {
      ...details,
      applicationIdToWorkerIdMap: details.event.data[1] as BTreeMap<ApplicationId, WorkerId>,
    }
  }

  public getErrorNameFromExtrinsicFailedRecord(result: ISubmittableResult): string | undefined {
    const failed = result.findRecord('system', 'ExtrinsicFailed')
    if (!failed) {
      return
    }
    const record = failed as EventRecord
    const {
      event: { data },
    } = record
    const err = data[0] as DispatchError
    if (err.isModule) {
      try {
        const { name } = this.api.registry.findMetaError(err.asModule)
        return name
      } catch (findmetaerror) {
        //
      }
    }
  }

  public async getOpening(group: WorkingGroupModuleName, id: OpeningId): Promise<Opening> {
    const opening = await this.api.query[group].openingById(id)
    if (opening.isEmpty) {
      throw new Error(`Opening by id ${id} not found!`)
    }
    return opening
  }

  public async getLeader(group: WorkingGroupModuleName): Promise<Worker> {
    const leadId = await this.api.query[group].currentLead()
    if (leadId.isNone) {
      throw new Error('Cannot get lead role key: Lead not yet hired!')
    }
    return await this.api.query[group].workerById(leadId.unwrap())
  }

  public async getLeadRoleKey(group: WorkingGroupModuleName): Promise<string> {
    return (await this.getLeader(group)).role_account_id.toString()
  }

  public async getLeaderStakingKey(group: WorkingGroupModuleName): Promise<string> {
    return (await this.getLeader(group)).staking_account_id.toString()
  }

  public async retrieveProposalsEngineEventDetails(
    result: ISubmittableResult,
    eventName: ProposalsEngineEventName
  ): Promise<EventDetails> {
    const details = await this.retrieveEventDetails(result, 'proposalsEngine', eventName)
    if (!details) {
      throw new Error(`${eventName} event details not found in result: ${JSON.stringify(result.toHuman())}`)
    }
    return details
  }

<<<<<<< HEAD
  public async retrieveProposalsCodexEventDetails(
    result: ISubmittableResult,
    eventName: ProposalsCodexEventName
  ): Promise<EventDetails> {
    const details = await this.retrieveEventDetails(result, 'proposalsCodex', eventName)
    if (!details) {
      throw new Error(`${eventName} event details not found in result: ${JSON.stringify(result.toHuman())}`)
    }
    return details
  }

  public async retrieveForumEventDetails(result: ISubmittableResult, eventName: ForumEventName): Promise<EventDetails> {
    const details = await this.retrieveEventDetails(result, 'forum', eventName)
=======
  public async retrieveProposalCreatedEventDetails(result: ISubmittableResult): Promise<ProposalCreatedEventDetails> {
    const details = await this.retrieveProposalsEngineEventDetails(result, 'ProposalCreated')
    return {
      ...details,
      proposalId: details.event.data[1] as ProposalId,
    }
  }

  public async retrieveProposalsDiscussionEventDetails(
    result: ISubmittableResult,
    eventName: ProposalsDiscussionEventName
  ): Promise<EventDetails> {
    const details = await this.retrieveEventDetails(result, 'proposalsDiscussion', eventName)
>>>>>>> 090ebaa0
    if (!details) {
      throw new Error(`${eventName} event details not found in result: ${JSON.stringify(result.toHuman())}`)
    }
    return details
  }

<<<<<<< HEAD
  public async retrieveProposalCreatedEventDetails(result: ISubmittableResult): Promise<ProposalCreatedEventDetails> {
    const details = await this.retrieveProposalsCodexEventDetails(result, 'ProposalCreated')
    return {
      ...details,
      proposalId: details.event.data[0] as ProposalId,
=======
  public async retrieveProposalDiscussionPostCreatedEventDetails(
    result: ISubmittableResult
  ): Promise<ProposalDiscussionPostCreatedEventDetails> {
    const details = await this.retrieveProposalsDiscussionEventDetails(result, 'PostCreated')
    return {
      ...details,
      postId: details.event.data[0] as PostId,
>>>>>>> 090ebaa0
    }
  }

  public async getMemberSigners(inputs: { asMember: MemberId }[]): Promise<string[]> {
    return await Promise.all(
      inputs.map(async ({ asMember }) => {
        const membership = await this.query.members.membershipById(asMember)
        return membership.controller_account.toString()
      })
    )
  }

  public async untilBlock(blockNumber: number, intervalMs = BLOCKTIME, timeoutMs = 180000): Promise<void> {
    await Utils.until(
      `blocknumber ${blockNumber}`,
      async ({ debug }) => {
        const best = await this.getBestBlock()
        debug(`Current block: ${best.toNumber()}`)
        return best.gten(blockNumber)
      },
      intervalMs,
      timeoutMs
    )
  }

  public async untilProposalsCanBeCreated(
    numberOfProposals = 1,
    intervalMs = BLOCKTIME,
    timeoutMs = 180000
  ): Promise<void> {
    await Utils.until(
      `${numberOfProposals} proposals can be created`,
      async ({ debug }) => {
        const { maxActiveProposalLimit } = this.consts.proposalsEngine
        const activeProposalsN = await this.query.proposalsEngine.activeProposalCount()
        debug(`Currently active proposals: ${activeProposalsN.toNumber()}/${maxActiveProposalLimit.toNumber()}`)
        return maxActiveProposalLimit.sub(activeProposalsN).toNumber() >= numberOfProposals
      },
      intervalMs,
      timeoutMs
    )
  }

  public async untilCouncilStage(
    targetStage: 'Announcing' | 'Voting' | 'Revealing' | 'Idle',
    blocksReserve = 3,
    intervalMs = BLOCKTIME
  ): Promise<void> {
    await Utils.until(
      `council stage ${targetStage} (+${blocksReserve} blocks reserve)`,
      async ({ debug }) => {
        const currentCouncilStage = await this.query.council.stage()
        const currentElectionStage = await this.query.referendum.stage()
        const currentStage = currentCouncilStage.stage.isOfType('Election')
          ? (currentElectionStage.type as 'Voting' | 'Revealing')
          : (currentCouncilStage.stage.type as 'Announcing' | 'Idle')
        const currentStageStartedAt = currentCouncilStage.stage.isOfType('Election')
          ? currentElectionStage.asType(currentElectionStage.type as 'Voting' | 'Revealing').started
          : currentCouncilStage.changed_at

        const currentBlock = await this.getBestBlock()
        const { announcingPeriodDuration, idlePeriodDuration } = this.consts.council
        const { voteStageDuration, revealStageDuration } = this.consts.referendum
        const durationByStage = {
          'Announcing': announcingPeriodDuration,
          'Voting': voteStageDuration,
          'Revealing': revealStageDuration,
          'Idle': idlePeriodDuration,
        } as const

        const currentStageEndsIn = currentStageStartedAt.add(durationByStage[currentStage]).sub(currentBlock)

        debug(`Current stage: ${currentStage}, blocks left: ${currentStageEndsIn.toNumber()}`)

        return currentStage === targetStage && currentStageEndsIn.gten(blocksReserve)
      },
      intervalMs
    )
  }

  public proposalParametersByType(type: ProposalType): ProposalParameters {
    return this.api.consts.proposalsCodex[proposalTypeToProposalParamsKey[type]]
  }
<<<<<<< HEAD

  public async retrieveCategoryCreatedEventDetails(result: ISubmittableResult): Promise<CategoryCreatedEventDetails> {
    const details = await this.retrieveForumEventDetails(result, 'CategoryCreated')
    return {
      ...details,
      categoryId: details.event.data[0] as CategoryId,
    }
  }

  public async retrieveThreadCreatedEventDetails(result: ISubmittableResult): Promise<ThreadCreatedEventDetails> {
    const details = await this.retrieveForumEventDetails(result, 'ThreadCreated')
    return {
      ...details,
      threadId: details.event.data[1] as ThreadId,
      postId: details.event.data[2] as PostId,
    }
  }

  public async retrievePostAddedEventDetails(result: ISubmittableResult): Promise<PostAddedEventDetails> {
    const details = await this.retrieveForumEventDetails(result, 'PostAdded')
    return {
      ...details,
      postId: details.event.data[0] as PostId,
    }
  }
=======
>>>>>>> 090ebaa0
}<|MERGE_RESOLUTION|>--- conflicted
+++ resolved
@@ -2,11 +2,7 @@
 import { u32, BTreeMap } from '@polkadot/types'
 import { ISubmittableResult } from '@polkadot/types/types'
 import { KeyringPair } from '@polkadot/keyring/types'
-<<<<<<< HEAD
 import { AccountId, MemberId, PostId, ThreadId } from '@joystream/types/common'
-=======
-import { AccountId, MemberId, PostId } from '@joystream/types/common'
->>>>>>> 090ebaa0
 
 import { AccountInfo, Balance, EventRecord, BlockNumber, BlockHash } from '@polkadot/types/interfaces'
 import BN from 'bn.js'
@@ -31,16 +27,13 @@
   ProposalsEngineEventName,
   ProposalCreatedEventDetails,
   ProposalType,
-<<<<<<< HEAD
   ForumEventName,
   CategoryCreatedEventDetails,
   PostAddedEventDetails,
   ThreadCreatedEventDetails,
   ProposalsCodexEventName,
-=======
   ProposalDiscussionPostCreatedEventDetails,
   ProposalsDiscussionEventName,
->>>>>>> 090ebaa0
 } from './types'
 import {
   ApplicationId,
@@ -54,10 +47,7 @@
 import { ExactDerive } from '@polkadot/api-derive'
 import { ProposalId, ProposalParameters } from '@joystream/types/proposals'
 import { BLOCKTIME, proposalTypeToProposalParamsKey } from './consts'
-<<<<<<< HEAD
 import { CategoryId } from '@joystream/types/forum'
-=======
->>>>>>> 090ebaa0
 
 export class ApiFactory {
   private readonly api: ApiPromise
@@ -455,7 +445,6 @@
     return details
   }
 
-<<<<<<< HEAD
   public async retrieveProposalsCodexEventDetails(
     result: ISubmittableResult,
     eventName: ProposalsCodexEventName
@@ -469,12 +458,17 @@
 
   public async retrieveForumEventDetails(result: ISubmittableResult, eventName: ForumEventName): Promise<EventDetails> {
     const details = await this.retrieveEventDetails(result, 'forum', eventName)
-=======
+    if (!details) {
+      throw new Error(`${eventName} event details not found in result: ${JSON.stringify(result.toHuman())}`)
+    }
+    return details
+  }
+
   public async retrieveProposalCreatedEventDetails(result: ISubmittableResult): Promise<ProposalCreatedEventDetails> {
-    const details = await this.retrieveProposalsEngineEventDetails(result, 'ProposalCreated')
-    return {
-      ...details,
-      proposalId: details.event.data[1] as ProposalId,
+    const details = await this.retrieveProposalsCodexEventDetails(result, 'ProposalCreated')
+    return {
+      ...details,
+      proposalId: details.event.data[0] as ProposalId,
     }
   }
 
@@ -483,20 +477,12 @@
     eventName: ProposalsDiscussionEventName
   ): Promise<EventDetails> {
     const details = await this.retrieveEventDetails(result, 'proposalsDiscussion', eventName)
->>>>>>> 090ebaa0
     if (!details) {
       throw new Error(`${eventName} event details not found in result: ${JSON.stringify(result.toHuman())}`)
     }
     return details
   }
 
-<<<<<<< HEAD
-  public async retrieveProposalCreatedEventDetails(result: ISubmittableResult): Promise<ProposalCreatedEventDetails> {
-    const details = await this.retrieveProposalsCodexEventDetails(result, 'ProposalCreated')
-    return {
-      ...details,
-      proposalId: details.event.data[0] as ProposalId,
-=======
   public async retrieveProposalDiscussionPostCreatedEventDetails(
     result: ISubmittableResult
   ): Promise<ProposalDiscussionPostCreatedEventDetails> {
@@ -504,7 +490,6 @@
     return {
       ...details,
       postId: details.event.data[0] as PostId,
->>>>>>> 090ebaa0
     }
   }
 
@@ -588,7 +573,6 @@
   public proposalParametersByType(type: ProposalType): ProposalParameters {
     return this.api.consts.proposalsCodex[proposalTypeToProposalParamsKey[type]]
   }
-<<<<<<< HEAD
 
   public async retrieveCategoryCreatedEventDetails(result: ISubmittableResult): Promise<CategoryCreatedEventDetails> {
     const details = await this.retrieveForumEventDetails(result, 'CategoryCreated')
@@ -614,6 +598,4 @@
       postId: details.event.data[0] as PostId,
     }
   }
-=======
->>>>>>> 090ebaa0
 }