<<<<<<< HEAD
import { ApolloClient, DocumentNode, NormalizedCacheObject } from '@apollo/client/core'
import { MemberId, PostId, ThreadId } from '@joystream/types/common'
import { extendDebug, Debugger } from './Debugger'
=======
import { ApolloClient, DocumentNode, NormalizedCacheObject } from '@apollo/client'
import { MemberId, PostId } from '@joystream/types/common'
import Debugger from 'debug'
>>>>>>> 090ebaa0
import { ApplicationId, OpeningId, WorkerId } from '@joystream/types/working-group'
import { EventDetails, WorkingGroupModuleName } from './types'
import {
  GetMemberByIdQuery,
  GetMemberByIdQueryVariables,
  GetMemberById,
  GetMemberProfileUpdatedEventsByMemberIdQuery,
  GetMemberProfileUpdatedEventsByMemberIdQueryVariables,
  GetMemberProfileUpdatedEventsByMemberId,
  GetMemberAccountsUpdatedEventsByMemberIdQuery,
  GetMemberAccountsUpdatedEventsByMemberIdQueryVariables,
  GetMemberAccountsUpdatedEventsByMemberId,
  GetInvitesTransferredEventsBySourceMemberIdQuery,
  GetInvitesTransferredEventsBySourceMemberIdQueryVariables,
  GetInvitesTransferredEventsBySourceMemberId,
  GetStakingAccountRemovedEventsByMemberIdQuery,
  GetStakingAccountRemovedEventsByMemberIdQueryVariables,
  GetStakingAccountRemovedEventsByMemberId,
  GetMembershipSystemSnapshotAtQuery,
  GetMembershipSystemSnapshotAtQueryVariables,
  GetMembershipSystemSnapshotAt,
  GetMembershipSystemSnapshotBeforeQuery,
  GetMembershipSystemSnapshotBeforeQueryVariables,
  GetMembershipSystemSnapshotBefore,
  GetReferralCutUpdatedEventsByEventIdQuery,
  GetReferralCutUpdatedEventsByEventIdQueryVariables,
  GetReferralCutUpdatedEventsByEventId,
  GetMembershipPriceUpdatedEventsByEventIdQuery,
  GetMembershipPriceUpdatedEventsByEventIdQueryVariables,
  GetMembershipPriceUpdatedEventsByEventId,
  GetInitialInvitationBalanceUpdatedEventsByEventIdQuery,
  GetInitialInvitationBalanceUpdatedEventsByEventIdQueryVariables,
  GetInitialInvitationBalanceUpdatedEventsByEventId,
  GetInitialInvitationCountUpdatedEventsByEventIdQuery,
  GetInitialInvitationCountUpdatedEventsByEventIdQueryVariables,
  GetInitialInvitationCountUpdatedEventsByEventId,
  GetOpeningByIdQuery,
  GetOpeningByIdQueryVariables,
  GetOpeningById,
  GetApplicationByIdQuery,
  GetApplicationByIdQueryVariables,
  GetApplicationById,
  GetAppliedOnOpeningEventsByEventIdsQuery,
  GetAppliedOnOpeningEventsByEventIdsQueryVariables,
  GetAppliedOnOpeningEventsByEventIds,
  GetOpeningAddedEventsByEventIdsQuery,
  GetOpeningAddedEventsByEventIdsQueryVariables,
  GetOpeningAddedEventsByEventIds,
  GetOpeningFilledEventsByEventIdsQuery,
  GetOpeningFilledEventsByEventIdsQueryVariables,
  GetOpeningFilledEventsByEventIds,
  GetApplicationWithdrawnEventsByEventIdsQuery,
  GetApplicationWithdrawnEventsByEventIdsQueryVariables,
  GetApplicationWithdrawnEventsByEventIds,
  GetOpeningCancelledEventsByEventIdsQuery,
  GetOpeningCancelledEventsByEventIdsQueryVariables,
  GetOpeningCancelledEventsByEventIds,
  GetStatusTextChangedEventsByEventIdsQuery,
  GetStatusTextChangedEventsByEventIdsQueryVariables,
  GetStatusTextChangedEventsByEventIds,
  GetUpcomingOpeningsByCreatedInEventIdsQuery,
  GetUpcomingOpeningsByCreatedInEventIdsQueryVariables,
  GetUpcomingOpeningsByCreatedInEventIds,
  GetWorkingGroupByNameQuery,
  GetWorkingGroupByNameQueryVariables,
  GetWorkingGroupByName,
  GetWorkingGroupMetadataSnapshotsByTimeAsc,
  GetWorkingGroupMetadataSnapshotsByTimeAscQuery,
  GetWorkingGroupMetadataSnapshotsByTimeAscQueryVariables,
  MembershipFieldsFragment,
  MembershipBoughtEventFieldsFragment,
  MemberProfileUpdatedEventFieldsFragment,
  MemberAccountsUpdatedEventFieldsFragment,
  MemberInvitedEventFieldsFragment,
  InvitesTransferredEventFieldsFragment,
  StakingAccountAddedEventFieldsFragment,
  StakingAccountConfirmedEventFieldsFragment,
  StakingAccountRemovedEventFieldsFragment,
  MembershipSystemSnapshotFieldsFragment,
  ReferralCutUpdatedEventFieldsFragment,
  MembershipPriceUpdatedEventFieldsFragment,
  InitialInvitationBalanceUpdatedEventFieldsFragment,
  InitialInvitationCountUpdatedEventFieldsFragment,
  OpeningFieldsFragment,
  ApplicationFieldsFragment,
  AppliedOnOpeningEventFieldsFragment,
  OpeningAddedEventFieldsFragment,
  OpeningFilledEventFieldsFragment,
  ApplicationWithdrawnEventFieldsFragment,
  OpeningCanceledEventFieldsFragment,
  StatusTextChangedEventFieldsFragment,
  UpcomingOpeningFieldsFragment,
  WorkingGroupFieldsFragment,
  WorkingGroupMetadataFieldsFragment,
  GetUpcomingOpeningByIdQuery,
  GetUpcomingOpeningByIdQueryVariables,
  GetUpcomingOpeningById,
  GetOpeningsByIdsQuery,
  GetOpeningsByIdsQueryVariables,
  GetOpeningsByIds,
  GetApplicationsByIdsQuery,
  GetApplicationsByIdsQueryVariables,
  GetApplicationsByIds,
  GetWorkerRoleAccountUpdatedEventsByEventIdsQuery,
  GetWorkerRoleAccountUpdatedEventsByEventIdsQueryVariables,
  WorkerRoleAccountUpdatedEventFieldsFragment,
  GetWorkerRoleAccountUpdatedEventsByEventIds,
  GetWorkerRewardAccountUpdatedEventsByEventIdsQuery,
  GetWorkerRewardAccountUpdatedEventsByEventIdsQueryVariables,
  WorkerRewardAccountUpdatedEventFieldsFragment,
  GetWorkerRewardAccountUpdatedEventsByEventIds,
  StakeIncreasedEventFieldsFragment,
  GetStakeIncreasedEventsByEventIdsQuery,
  GetStakeIncreasedEventsByEventIdsQueryVariables,
  GetStakeIncreasedEventsByEventIds,
  WorkerFieldsFragment,
  GetWorkersByRuntimeIdsQuery,
  GetWorkersByRuntimeIdsQueryVariables,
  GetWorkersByRuntimeIds,
  GetWorkerStartedLeavingEventsByEventIdsQuery,
  GetWorkerStartedLeavingEventsByEventIdsQueryVariables,
  GetWorkerStartedLeavingEventsByEventIds,
  WorkerStartedLeavingEventFieldsFragment,
  TerminatedWorkerEventFieldsFragment,
  GetTerminatedWorkerEventsByEventIdsQuery,
  GetTerminatedWorkerEventsByEventIdsQueryVariables,
  GetTerminatedWorkerEventsByEventIds,
  TerminatedLeaderEventFieldsFragment,
  GetTerminatedLeaderEventsByEventIdsQuery,
  GetTerminatedLeaderEventsByEventIdsQueryVariables,
  GetTerminatedLeaderEventsByEventIds,
  WorkerRewardAmountUpdatedEventFieldsFragment,
  GetWorkerRewardAmountUpdatedEventsByEventIdsQuery,
  GetWorkerRewardAmountUpdatedEventsByEventIdsQueryVariables,
  GetWorkerRewardAmountUpdatedEventsByEventIds,
  StakeSlashedEventFieldsFragment,
  GetStakeSlashedEventsByEventIdsQuery,
  GetStakeSlashedEventsByEventIdsQueryVariables,
  GetStakeSlashedEventsByEventIds,
  StakeDecreasedEventFieldsFragment,
  GetStakeDecreasedEventsByEventIdsQuery,
  GetStakeDecreasedEventsByEventIdsQueryVariables,
  GetStakeDecreasedEventsByEventIds,
  BudgetSetEventFieldsFragment,
  GetBudgetSetEventsByEventIdsQuery,
  GetBudgetSetEventsByEventIdsQueryVariables,
  GetBudgetSetEventsByEventIds,
  BudgetSpendingEventFieldsFragment,
  GetBudgetSpendingEventsByEventIdsQuery,
  GetBudgetSpendingEventsByEventIdsQueryVariables,
  GetBudgetSpendingEventsByEventIds,
  LeaderUnsetEventFieldsFragment,
  GetLeaderUnsetEventsByEventIdsQuery,
  GetLeaderUnsetEventsByEventIdsQueryVariables,
  GetLeaderUnsetEventsByEventIds,
  LeaderSetEventFieldsFragment,
  GetLeaderSetEventsByEventIdsQuery,
  GetLeaderSetEventsByEventIdsQueryVariables,
  GetLeaderSetEventsByEventIds,
  ForumCategoryFieldsFragment,
  GetCategoriesByIdsQuery,
  GetCategoriesByIdsQueryVariables,
  GetCategoriesByIds,
  CategoryCreatedEventFieldsFragment,
  GetCategoryCreatedEventsByEventIdsQuery,
  GetCategoryCreatedEventsByEventIdsQueryVariables,
  GetCategoryCreatedEventsByEventIds,
  GetCategoryArchivalStatusUpdatedEventsByEventIds,
  GetCategoryArchivalStatusUpdatedEventsByEventIdsQuery,
  GetCategoryArchivalStatusUpdatedEventsByEventIdsQueryVariables,
  CategoryDeletedEventFieldsFragment,
  GetCategoryDeletedEventsByEventIdsQuery,
  GetCategoryDeletedEventsByEventIdsQueryVariables,
  GetCategoryDeletedEventsByEventIds,
  ThreadCreatedEventFieldsFragment,
  GetThreadCreatedEventsByEventIdsQuery,
  GetThreadCreatedEventsByEventIds,
  GetThreadCreatedEventsByEventIdsQueryVariables,
  VoteOnPollEventFieldsFragment,
  GetVoteOnPollEventsByEventIdsQuery,
  GetVoteOnPollEventsByEventIdsQueryVariables,
  GetVoteOnPollEventsByEventIds,
  ThreadDeletedEventFieldsFragment,
  GetThreadDeletedEventsByEventIdsQuery,
  GetThreadDeletedEventsByEventIdsQueryVariables,
  GetThreadDeletedEventsByEventIds,
  ForumThreadWithInitialPostFragment,
  GetThreadsWithInitialPostsByIds,
  GetThreadsWithInitialPostsByIdsQuery,
  GetThreadsWithInitialPostsByIdsQueryVariables,
  GetMembershipBoughtEventsByEventIdsQuery,
  GetMembershipBoughtEventsByEventIdsQueryVariables,
  GetMembershipBoughtEventsByEventIds,
  GetMembersByIdsQuery,
  GetMembersByIdsQueryVariables,
  GetMembersByIds,
  GetMemberInvitedEventsByEventIdsQuery,
  GetMemberInvitedEventsByEventIdsQueryVariables,
  GetMemberInvitedEventsByEventIds,
  ProposalFieldsFragment,
  GetProposalsByIdsQuery,
  GetProposalsByIdsQueryVariables,
  GetProposalsByIds,
  GetStakingAccountConfirmedEventsByEventIdsQuery,
  GetStakingAccountConfirmedEventsByEventIdsQueryVariables,
  GetStakingAccountConfirmedEventsByEventIds,
  GetStakingAccountAddedEventsByEventIdsQuery,
  GetStakingAccountAddedEventsByEventIdsQueryVariables,
  GetStakingAccountAddedEventsByEventIds,
  ProposalVotedEventFieldsFragment,
  GetProposalVotedEventsByEventIdsQuery,
  GetProposalVotedEventsByEventIdsQueryVariables,
  GetProposalVotedEventsByEventIds,
  ProposalCancelledEventFieldsFragment,
  GetProposalCancelledEventsByEventIdsQuery,
  GetProposalCancelledEventsByEventIdsQueryVariables,
  GetProposalCancelledEventsByEventIds,
<<<<<<< HEAD
  ForumPostFieldsFragment,
  GetPostsByIdsQuery,
  GetPostsByIdsQueryVariables,
  GetPostsByIds,
  PostAddedEventFieldsFragment,
  GetPostAddedEventsByEventIdsQuery,
  GetPostAddedEventsByEventIdsQueryVariables,
  GetPostAddedEventsByEventIds,
  ThreadMetadataUpdatedEventFieldsFragment,
  GetThreadMetadataUpdatedEventsByEventIds,
  GetThreadMetadataUpdatedEventsByEventIdsQuery,
  GetThreadMetadataUpdatedEventsByEventIdsQueryVariables,
  ThreadMovedEventFieldsFragment,
  GetThreadMovedEventsByEventIdsQuery,
  GetThreadMovedEventsByEventIdsQueryVariables,
  GetThreadMovedEventsByEventIds,
  CategoryStickyThreadUpdateEventFieldsFragment,
  GetCategoryStickyThreadUpdateEventsByEventIdsQuery,
  GetCategoryStickyThreadUpdateEventsByEventIdsQueryVariables,
  GetCategoryStickyThreadUpdateEventsByEventIds,
  CategoryMembershipOfModeratorUpdatedEventFieldsFragment,
  GetCategoryMembershipOfModeratorUpdatedEventsByEventIdsQuery,
  GetCategoryMembershipOfModeratorUpdatedEventsByEventIdsQueryVariables,
  GetCategoryMembershipOfModeratorUpdatedEventsByEventIds,
  ThreadModeratedEventFieldsFragment,
  GetThreadModeratedEventsByEventIdsQuery,
  GetThreadModeratedEventsByEventIdsQueryVariables,
  GetThreadModeratedEventsByEventIds,
  PostModeratedEventFieldsFragment,
  GetPostModeratedEventsByEventIdsQuery,
  GetPostModeratedEventsByEventIdsQueryVariables,
  GetPostModeratedEventsByEventIds,
  PostReactedEventFieldsFragment,
  GetPostReactedEventsByEventIdsQuery,
  GetPostReactedEventsByEventIdsQueryVariables,
  GetPostReactedEventsByEventIds,
  PostTextUpdatedEventFieldsFragment,
  GetPostTextUpdatedEventsByEventIdsQuery,
  GetPostTextUpdatedEventsByEventIdsQueryVariables,
  GetPostTextUpdatedEventsByEventIds,
  PostDeletedEventFieldsFragment,
  GetPostDeletedEventsByEventIdsQuery,
  GetPostDeletedEventsByEventIdsQueryVariables,
  GetPostDeletedEventsByEventIds,
  CategoryArchivalStatusUpdatedEventFieldsFragment,
=======
  ProposalDiscussionPostCreatedEventFieldsFragment,
  GetProposalDiscussionPostCreatedEventsQuery,
  GetProposalDiscussionPostCreatedEventsQueryVariables,
  GetProposalDiscussionPostCreatedEvents,
  ProposalDiscussionPostUpdatedEventFieldsFragment,
  GetProposalDiscussionPostUpdatedEventsQuery,
  GetProposalDiscussionPostUpdatedEventsQueryVariables,
  GetProposalDiscussionPostUpdatedEvents,
  ProposalDiscussionThreadModeChangedEventFieldsFragment,
  GetProposalDiscussionThreadModeChangedEventsQuery,
  GetProposalDiscussionThreadModeChangedEventsQueryVariables,
  GetProposalDiscussionThreadModeChangedEvents,
  ProposalDiscussionPostDeletedEventFieldsFragment,
  GetProposalDiscussionPostDeletedEventsQuery,
  GetProposalDiscussionPostDeletedEventsQueryVariables,
  GetProposalDiscussionPostDeletedEvents,
  ProposalDiscussionPostFieldsFragment,
  GetProposalDiscussionPostsByIdsQuery,
  GetProposalDiscussionPostsByIdsQueryVariables,
  GetProposalDiscussionPostsByIds,
  ProposalDiscussionThreadFieldsFragment,
  GetProposalDiscussionThreadsByIdsQuery,
  GetProposalDiscussionThreadsByIdsQueryVariables,
  GetProposalDiscussionThreadsByIds,
>>>>>>> 090ebaa0
} from './graphql/generated/queries'
import { Maybe } from './graphql/generated/schema'
import { OperationDefinitionNode } from 'graphql'
import { ProposalId } from '@joystream/types/proposals'
import { BLOCKTIME } from './consts'
<<<<<<< HEAD
import { CategoryId } from '@joystream/types/forum'
=======
>>>>>>> 090ebaa0
import { Utils } from './utils'
export class QueryNodeApi {
  private readonly queryNodeProvider: ApolloClient<NormalizedCacheObject>
  private readonly debug: Debugger.Debugger
  private readonly queryDebug: Debugger.Debugger
  private readonly tryDebug: Debugger.Debugger

  constructor(queryNodeProvider: ApolloClient<NormalizedCacheObject>) {
    this.queryNodeProvider = queryNodeProvider
    this.debug = extendDebug('query-node-api')
    this.queryDebug = this.debug.extend('query')
    this.tryDebug = this.debug.extend('try')
  }

  public async tryQueryWithTimeout<QueryResultT>(
    query: () => Promise<QueryResultT>,
    assertResultIsValid: (res: QueryResultT) => void,
    retryTimeMs = BLOCKTIME * 3,
    retries = 6
  ): Promise<QueryResultT> {
    const label = query.toString().replace(/^.*\.([A-za-z0-9]+\(.*\))$/g, '$1')
    const debug = this.tryDebug.extend(label)
    let retryCounter = 0
    const retry = async (error: any) => {
      if (retryCounter === retries) {
        debug(`Max number of query retries (${retries}) reached!`)
        throw error
      }
      debug(`Retrying query in ${retryTimeMs}ms...`)
      ++retryCounter
      await Utils.wait(retryTimeMs)
    }
    while (true) {
      let result: QueryResultT
      try {
        result = await query()
      } catch (e) {
        debug(`Query node unreachable`)
        await retry(e)
        continue
      }

      try {
        assertResultIsValid(result)
      } catch (e) {
        debug(`Unexpected query result${e && e.message ? ` (${e.message})` : ''}`)
        await retry(e)
        continue
      }

      return result
    }
  }

  private debugQuery(query: DocumentNode, args: Record<string, unknown>): void {
    const queryDef = query.definitions.find((d) => d.kind === 'OperationDefinition') as OperationDefinitionNode
    this.queryDebug(`${queryDef.name!.value}(${JSON.stringify(args)})`)
  }

  // Query entity by unique input
  private async uniqueEntityQuery<
    QueryT extends { [k: string]: Maybe<Record<string, unknown>> | undefined },
    VariablesT extends Record<string, unknown>
  >(
    query: DocumentNode,
    variables: VariablesT,
    resultKey: keyof QueryT
  ): Promise<Required<QueryT>[keyof QueryT] | null> {
    this.debugQuery(query, variables)
    return (await this.queryNodeProvider.query<QueryT, VariablesT>({ query, variables })).data[resultKey] || null
  }

  // Query entities by "non-unique" input and return first result
  private async firstEntityQuery<QueryT extends { [k: string]: unknown[] }, VariablesT extends Record<string, unknown>>(
    query: DocumentNode,
    variables: VariablesT,
    resultKey: keyof QueryT
  ): Promise<QueryT[keyof QueryT][number] | null> {
    this.debugQuery(query, variables)
    return (await this.queryNodeProvider.query<QueryT, VariablesT>({ query, variables })).data[resultKey][0] || null
  }

  // Query multiple entities
  private async multipleEntitiesQuery<
    QueryT extends { [k: string]: unknown[] },
    VariablesT extends Record<string, unknown>
  >(query: DocumentNode, variables: VariablesT, resultKey: keyof QueryT): Promise<QueryT[keyof QueryT]> {
    this.debugQuery(query, variables)
    return (await this.queryNodeProvider.query<QueryT, VariablesT>({ query, variables })).data[resultKey]
  }

  public getQueryNodeEventId(blockNumber: number, indexInBlock: number): string {
    return `OLYMPIA-${blockNumber}-${indexInBlock}`
  }

  public async getMemberById(id: MemberId): Promise<MembershipFieldsFragment | null> {
    return this.uniqueEntityQuery<GetMemberByIdQuery, GetMemberByIdQueryVariables>(
      GetMemberById,
      { id: id.toString() },
      'membershipByUniqueInput'
    )
  }

  public async getMembersByIds(ids: MemberId[]): Promise<MembershipFieldsFragment[]> {
    return this.multipleEntitiesQuery<GetMembersByIdsQuery, GetMembersByIdsQueryVariables>(
      GetMembersByIds,
      { ids: ids.map((id) => id.toString()) },
      'memberships'
    )
  }

  public async getMembershipBoughtEvents(events: EventDetails[]): Promise<MembershipBoughtEventFieldsFragment[]> {
    const eventIds = events.map((e) => this.getQueryNodeEventId(e.blockNumber, e.indexInBlock))
    return this.multipleEntitiesQuery<
      GetMembershipBoughtEventsByEventIdsQuery,
      GetMembershipBoughtEventsByEventIdsQueryVariables
    >(GetMembershipBoughtEventsByEventIds, { eventIds }, 'membershipBoughtEvents')
  }

  public async getMemberProfileUpdatedEvents(memberId: MemberId): Promise<MemberProfileUpdatedEventFieldsFragment[]> {
    return this.multipleEntitiesQuery<
      GetMemberProfileUpdatedEventsByMemberIdQuery,
      GetMemberProfileUpdatedEventsByMemberIdQueryVariables
    >(GetMemberProfileUpdatedEventsByMemberId, { memberId: memberId.toString() }, 'memberProfileUpdatedEvents')
  }

  public async getMemberAccountsUpdatedEvents(memberId: MemberId): Promise<MemberAccountsUpdatedEventFieldsFragment[]> {
    return this.multipleEntitiesQuery<
      GetMemberAccountsUpdatedEventsByMemberIdQuery,
      GetMemberAccountsUpdatedEventsByMemberIdQueryVariables
    >(GetMemberAccountsUpdatedEventsByMemberId, { memberId: memberId.toString() }, 'memberAccountsUpdatedEvents')
  }

  public async getMemberInvitedEvents(events: EventDetails[]): Promise<MemberInvitedEventFieldsFragment[]> {
    const eventIds = events.map((e) => this.getQueryNodeEventId(e.blockNumber, e.indexInBlock))
    return this.multipleEntitiesQuery<
      GetMemberInvitedEventsByEventIdsQuery,
      GetMemberInvitedEventsByEventIdsQueryVariables
    >(GetMemberInvitedEventsByEventIds, { eventIds }, 'memberInvitedEvents')
  }

  // TODO: Use event id
  public async getInvitesTransferredEvent(
    sourceMemberId: MemberId
  ): Promise<InvitesTransferredEventFieldsFragment | null> {
    return this.firstEntityQuery<
      GetInvitesTransferredEventsBySourceMemberIdQuery,
      GetInvitesTransferredEventsBySourceMemberIdQueryVariables
    >(
      GetInvitesTransferredEventsBySourceMemberId,
      { sourceMemberId: sourceMemberId.toString() },
      'invitesTransferredEvents'
    )
  }

  public async getStakingAccountAddedEvents(events: EventDetails[]): Promise<StakingAccountAddedEventFieldsFragment[]> {
    const eventIds = events.map((e) => this.getQueryNodeEventId(e.blockNumber, e.indexInBlock))
    return this.multipleEntitiesQuery<
      GetStakingAccountAddedEventsByEventIdsQuery,
      GetStakingAccountAddedEventsByEventIdsQueryVariables
    >(GetStakingAccountAddedEventsByEventIds, { ids: eventIds }, 'stakingAccountAddedEvents')
  }

  public async getStakingAccountConfirmedEvents(
    events: EventDetails[]
  ): Promise<StakingAccountConfirmedEventFieldsFragment[]> {
    const eventIds = events.map((e) => this.getQueryNodeEventId(e.blockNumber, e.indexInBlock))
    return this.multipleEntitiesQuery<
      GetStakingAccountConfirmedEventsByEventIdsQuery,
      GetStakingAccountConfirmedEventsByEventIdsQueryVariables
    >(GetStakingAccountConfirmedEventsByEventIds, { ids: eventIds }, 'stakingAccountConfirmedEvents')
  }

  public async getStakingAccountRemovedEvents(memberId: MemberId): Promise<StakingAccountRemovedEventFieldsFragment[]> {
    return this.multipleEntitiesQuery<
      GetStakingAccountRemovedEventsByMemberIdQuery,
      GetStakingAccountRemovedEventsByMemberIdQueryVariables
    >(GetStakingAccountRemovedEventsByMemberId, { memberId: memberId.toString() }, 'stakingAccountRemovedEvents')
  }

  // FIXME: Cross-filtering is not enabled yet, so we have to use timestamp workaround
  public async getMembershipSystemSnapshotAt(
    timestamp: number
  ): Promise<MembershipSystemSnapshotFieldsFragment | null> {
    return this.firstEntityQuery<GetMembershipSystemSnapshotAtQuery, GetMembershipSystemSnapshotAtQueryVariables>(
      GetMembershipSystemSnapshotAt,
      { time: new Date(timestamp) },
      'membershipSystemSnapshots'
    )
  }

  public async getMembershipSystemSnapshotBefore(
    timestamp: number
  ): Promise<MembershipSystemSnapshotFieldsFragment | null> {
    return this.firstEntityQuery<
      GetMembershipSystemSnapshotBeforeQuery,
      GetMembershipSystemSnapshotBeforeQueryVariables
    >(GetMembershipSystemSnapshotBefore, { time: new Date(timestamp) }, 'membershipSystemSnapshots')
  }

  public async getReferralCutUpdatedEvent(
    blockNumber: number,
    indexInBlock: number
  ): Promise<ReferralCutUpdatedEventFieldsFragment | null> {
    return this.firstEntityQuery<
      GetReferralCutUpdatedEventsByEventIdQuery,
      GetReferralCutUpdatedEventsByEventIdQueryVariables
    >(
      GetReferralCutUpdatedEventsByEventId,
      { eventId: this.getQueryNodeEventId(blockNumber, indexInBlock) },
      'referralCutUpdatedEvents'
    )
  }

  public async getMembershipPriceUpdatedEvent(
    blockNumber: number,
    indexInBlock: number
  ): Promise<MembershipPriceUpdatedEventFieldsFragment | null> {
    return this.firstEntityQuery<
      GetMembershipPriceUpdatedEventsByEventIdQuery,
      GetMembershipPriceUpdatedEventsByEventIdQueryVariables
    >(
      GetMembershipPriceUpdatedEventsByEventId,
      { eventId: this.getQueryNodeEventId(blockNumber, indexInBlock) },
      'membershipPriceUpdatedEvents'
    )
  }

  public async getInitialInvitationBalanceUpdatedEvent(
    blockNumber: number,
    indexInBlock: number
  ): Promise<InitialInvitationBalanceUpdatedEventFieldsFragment | null> {
    return this.firstEntityQuery<
      GetInitialInvitationBalanceUpdatedEventsByEventIdQuery,
      GetInitialInvitationBalanceUpdatedEventsByEventIdQueryVariables
    >(
      GetInitialInvitationBalanceUpdatedEventsByEventId,
      { eventId: this.getQueryNodeEventId(blockNumber, indexInBlock) },
      'initialInvitationBalanceUpdatedEvents'
    )
  }

  public async getInitialInvitationCountUpdatedEvent(
    blockNumber: number,
    indexInBlock: number
  ): Promise<InitialInvitationCountUpdatedEventFieldsFragment | null> {
    return this.firstEntityQuery<
      GetInitialInvitationCountUpdatedEventsByEventIdQuery,
      GetInitialInvitationCountUpdatedEventsByEventIdQueryVariables
    >(
      GetInitialInvitationCountUpdatedEventsByEventId,
      { eventId: this.getQueryNodeEventId(blockNumber, indexInBlock) },
      'initialInvitationCountUpdatedEvents'
    )
  }

  public async getOpeningById(id: OpeningId, group: WorkingGroupModuleName): Promise<OpeningFieldsFragment | null> {
    return this.uniqueEntityQuery<GetOpeningByIdQuery, GetOpeningByIdQueryVariables>(
      GetOpeningById,
      { openingId: `${group}-${id.toString()}` },
      'workingGroupOpeningByUniqueInput'
    )
  }

  public async getOpeningsByIds(ids: OpeningId[], group: WorkingGroupModuleName): Promise<OpeningFieldsFragment[]> {
    const openingIds = ids.map((id) => `${group}-${id.toString()}`)
    return this.multipleEntitiesQuery<GetOpeningsByIdsQuery, GetOpeningsByIdsQueryVariables>(
      GetOpeningsByIds,
      { openingIds },
      'workingGroupOpenings'
    )
  }

  public async getApplicationById(
    id: ApplicationId,
    group: WorkingGroupModuleName
  ): Promise<ApplicationFieldsFragment | null> {
    return this.uniqueEntityQuery<GetApplicationByIdQuery, GetApplicationByIdQueryVariables>(
      GetApplicationById,
      { applicationId: `${group}-${id.toString()}` },
      'workingGroupApplicationByUniqueInput'
    )
  }

  public async getApplicationsByIds(
    ids: ApplicationId[],
    group: WorkingGroupModuleName
  ): Promise<ApplicationFieldsFragment[]> {
    const applicationIds = ids.map((id) => `${group}-${id.toString()}`)
    return this.multipleEntitiesQuery<GetApplicationsByIdsQuery, GetApplicationsByIdsQueryVariables>(
      GetApplicationsByIds,
      { applicationIds },
      'workingGroupApplications'
    )
  }

  public async getAppliedOnOpeningEvents(events: EventDetails[]): Promise<AppliedOnOpeningEventFieldsFragment[]> {
    const eventIds = events.map((e) => this.getQueryNodeEventId(e.blockNumber, e.indexInBlock))
    return this.multipleEntitiesQuery<
      GetAppliedOnOpeningEventsByEventIdsQuery,
      GetAppliedOnOpeningEventsByEventIdsQueryVariables
    >(GetAppliedOnOpeningEventsByEventIds, { eventIds }, 'appliedOnOpeningEvents')
  }

  public async getOpeningAddedEvents(events: EventDetails[]): Promise<OpeningAddedEventFieldsFragment[]> {
    const eventIds = events.map((e) => this.getQueryNodeEventId(e.blockNumber, e.indexInBlock))
    return this.multipleEntitiesQuery<
      GetOpeningAddedEventsByEventIdsQuery,
      GetOpeningAddedEventsByEventIdsQueryVariables
    >(GetOpeningAddedEventsByEventIds, { eventIds }, 'openingAddedEvents')
  }

  public async getOpeningFilledEvents(events: EventDetails[]): Promise<OpeningFilledEventFieldsFragment[]> {
    const eventIds = events.map((e) => this.getQueryNodeEventId(e.blockNumber, e.indexInBlock))
    return this.multipleEntitiesQuery<
      GetOpeningFilledEventsByEventIdsQuery,
      GetOpeningFilledEventsByEventIdsQueryVariables
    >(GetOpeningFilledEventsByEventIds, { eventIds }, 'openingFilledEvents')
  }

  public async getApplicationWithdrawnEvents(
    events: EventDetails[]
  ): Promise<ApplicationWithdrawnEventFieldsFragment[]> {
    const eventIds = events.map((e) => this.getQueryNodeEventId(e.blockNumber, e.indexInBlock))
    return this.multipleEntitiesQuery<
      GetApplicationWithdrawnEventsByEventIdsQuery,
      GetApplicationWithdrawnEventsByEventIdsQueryVariables
    >(GetApplicationWithdrawnEventsByEventIds, { eventIds }, 'applicationWithdrawnEvents')
  }

  public async getOpeningCancelledEvents(events: EventDetails[]): Promise<OpeningCanceledEventFieldsFragment[]> {
    const eventIds = events.map((e) => this.getQueryNodeEventId(e.blockNumber, e.indexInBlock))
    return this.multipleEntitiesQuery<
      GetOpeningCancelledEventsByEventIdsQuery,
      GetOpeningCancelledEventsByEventIdsQueryVariables
    >(GetOpeningCancelledEventsByEventIds, { eventIds }, 'openingCanceledEvents')
  }

  public async getStatusTextChangedEvents(events: EventDetails[]): Promise<StatusTextChangedEventFieldsFragment[]> {
    const eventIds = events.map((e) => this.getQueryNodeEventId(e.blockNumber, e.indexInBlock))
    return this.multipleEntitiesQuery<
      GetStatusTextChangedEventsByEventIdsQuery,
      GetStatusTextChangedEventsByEventIdsQueryVariables
    >(GetStatusTextChangedEventsByEventIds, { eventIds }, 'statusTextChangedEvents')
  }

  public async getUpcomingOpeningById(id: string): Promise<UpcomingOpeningFieldsFragment | null> {
    return this.uniqueEntityQuery<GetUpcomingOpeningByIdQuery, GetUpcomingOpeningByIdQueryVariables>(
      GetUpcomingOpeningById,
      { id },
      'upcomingWorkingGroupOpeningByUniqueInput'
    )
  }

  public async getUpcomingOpeningsByCreatedInEventIds(eventIds: string[]): Promise<UpcomingOpeningFieldsFragment[]> {
    return this.multipleEntitiesQuery<
      GetUpcomingOpeningsByCreatedInEventIdsQuery,
      GetUpcomingOpeningsByCreatedInEventIdsQueryVariables
    >(GetUpcomingOpeningsByCreatedInEventIds, { createdInEventIds: eventIds }, 'upcomingWorkingGroupOpenings')
  }

  public async getWorkingGroup(name: WorkingGroupModuleName): Promise<WorkingGroupFieldsFragment | null> {
    return this.uniqueEntityQuery<GetWorkingGroupByNameQuery, GetWorkingGroupByNameQueryVariables>(
      GetWorkingGroupByName,
      { name },
      'workingGroupByUniqueInput'
    )
  }

  public async getGroupMetaSnapshotsByTimeAsc(groupId: string): Promise<WorkingGroupMetadataFieldsFragment[]> {
    return this.multipleEntitiesQuery<
      GetWorkingGroupMetadataSnapshotsByTimeAscQuery,
      GetWorkingGroupMetadataSnapshotsByTimeAscQueryVariables
    >(GetWorkingGroupMetadataSnapshotsByTimeAsc, { groupId }, 'workingGroupMetadata')
  }

  public async getWorkerRoleAccountUpdatedEvents(
    events: EventDetails[]
  ): Promise<WorkerRoleAccountUpdatedEventFieldsFragment[]> {
    const eventIds = events.map((e) => this.getQueryNodeEventId(e.blockNumber, e.indexInBlock))
    return this.multipleEntitiesQuery<
      GetWorkerRoleAccountUpdatedEventsByEventIdsQuery,
      GetWorkerRoleAccountUpdatedEventsByEventIdsQueryVariables
    >(GetWorkerRoleAccountUpdatedEventsByEventIds, { eventIds }, 'workerRoleAccountUpdatedEvents')
  }

  public async getWorkerRewardAccountUpdatedEvents(
    events: EventDetails[]
  ): Promise<WorkerRewardAccountUpdatedEventFieldsFragment[]> {
    const eventIds = events.map((e) => this.getQueryNodeEventId(e.blockNumber, e.indexInBlock))
    return this.multipleEntitiesQuery<
      GetWorkerRewardAccountUpdatedEventsByEventIdsQuery,
      GetWorkerRewardAccountUpdatedEventsByEventIdsQueryVariables
    >(GetWorkerRewardAccountUpdatedEventsByEventIds, { eventIds }, 'workerRewardAccountUpdatedEvents')
  }

  public async getStakeIncreasedEvents(events: EventDetails[]): Promise<StakeIncreasedEventFieldsFragment[]> {
    const eventIds = events.map((e) => this.getQueryNodeEventId(e.blockNumber, e.indexInBlock))
    return this.multipleEntitiesQuery<
      GetStakeIncreasedEventsByEventIdsQuery,
      GetStakeIncreasedEventsByEventIdsQueryVariables
    >(GetStakeIncreasedEventsByEventIds, { eventIds }, 'stakeIncreasedEvents')
  }

  public async getWorkersByIds(ids: WorkerId[], group: WorkingGroupModuleName): Promise<WorkerFieldsFragment[]> {
    return this.multipleEntitiesQuery<GetWorkersByRuntimeIdsQuery, GetWorkersByRuntimeIdsQueryVariables>(
      GetWorkersByRuntimeIds,
      { workerIds: ids.map((id) => id.toNumber()), groupId: group },
      'workers'
    )
  }

  public async getWorkerStartedLeavingEvents(
    events: EventDetails[]
  ): Promise<WorkerStartedLeavingEventFieldsFragment[]> {
    const eventIds = events.map((e) => this.getQueryNodeEventId(e.blockNumber, e.indexInBlock))
    return this.multipleEntitiesQuery<
      GetWorkerStartedLeavingEventsByEventIdsQuery,
      GetWorkerStartedLeavingEventsByEventIdsQueryVariables
    >(GetWorkerStartedLeavingEventsByEventIds, { eventIds }, 'workerStartedLeavingEvents')
  }

  public async getTerminatedWorkerEvents(events: EventDetails[]): Promise<TerminatedWorkerEventFieldsFragment[]> {
    const eventIds = events.map((e) => this.getQueryNodeEventId(e.blockNumber, e.indexInBlock))
    return this.multipleEntitiesQuery<
      GetTerminatedWorkerEventsByEventIdsQuery,
      GetTerminatedWorkerEventsByEventIdsQueryVariables
    >(GetTerminatedWorkerEventsByEventIds, { eventIds }, 'terminatedWorkerEvents')
  }

  public async getTerminatedLeaderEvents(events: EventDetails[]): Promise<TerminatedLeaderEventFieldsFragment[]> {
    const eventIds = events.map((e) => this.getQueryNodeEventId(e.blockNumber, e.indexInBlock))
    return this.multipleEntitiesQuery<
      GetTerminatedLeaderEventsByEventIdsQuery,
      GetTerminatedLeaderEventsByEventIdsQueryVariables
    >(GetTerminatedLeaderEventsByEventIds, { eventIds }, 'terminatedLeaderEvents')
  }

  public async getWorkerRewardAmountUpdatedEvents(
    events: EventDetails[]
  ): Promise<WorkerRewardAmountUpdatedEventFieldsFragment[]> {
    const eventIds = events.map((e) => this.getQueryNodeEventId(e.blockNumber, e.indexInBlock))
    return this.multipleEntitiesQuery<
      GetWorkerRewardAmountUpdatedEventsByEventIdsQuery,
      GetWorkerRewardAmountUpdatedEventsByEventIdsQueryVariables
    >(GetWorkerRewardAmountUpdatedEventsByEventIds, { eventIds }, 'workerRewardAmountUpdatedEvents')
  }

  public async getStakeSlashedEvents(events: EventDetails[]): Promise<StakeSlashedEventFieldsFragment[]> {
    const eventIds = events.map((e) => this.getQueryNodeEventId(e.blockNumber, e.indexInBlock))
    return this.multipleEntitiesQuery<
      GetStakeSlashedEventsByEventIdsQuery,
      GetStakeSlashedEventsByEventIdsQueryVariables
    >(GetStakeSlashedEventsByEventIds, { eventIds }, 'stakeSlashedEvents')
  }

  public async getStakeDecreasedEvents(events: EventDetails[]): Promise<StakeDecreasedEventFieldsFragment[]> {
    const eventIds = events.map((e) => this.getQueryNodeEventId(e.blockNumber, e.indexInBlock))
    return this.multipleEntitiesQuery<
      GetStakeDecreasedEventsByEventIdsQuery,
      GetStakeDecreasedEventsByEventIdsQueryVariables
    >(GetStakeDecreasedEventsByEventIds, { eventIds }, 'stakeDecreasedEvents')
  }

  public async getBudgetSetEvents(events: EventDetails[]): Promise<BudgetSetEventFieldsFragment[]> {
    const eventIds = events.map((e) => this.getQueryNodeEventId(e.blockNumber, e.indexInBlock))
    return this.multipleEntitiesQuery<GetBudgetSetEventsByEventIdsQuery, GetBudgetSetEventsByEventIdsQueryVariables>(
      GetBudgetSetEventsByEventIds,
      { eventIds },
      'budgetSetEvents'
    )
  }

  public async getBudgetSpendingEvents(events: EventDetails[]): Promise<BudgetSpendingEventFieldsFragment[]> {
    const eventIds = events.map((e) => this.getQueryNodeEventId(e.blockNumber, e.indexInBlock))
    return this.multipleEntitiesQuery<
      GetBudgetSpendingEventsByEventIdsQuery,
      GetBudgetSpendingEventsByEventIdsQueryVariables
    >(GetBudgetSpendingEventsByEventIds, { eventIds }, 'budgetSpendingEvents')
  }

  public async getLeaderSetEvent(event: EventDetails): Promise<LeaderSetEventFieldsFragment | null> {
    const eventId = this.getQueryNodeEventId(event.blockNumber, event.indexInBlock)
    return this.firstEntityQuery<GetLeaderSetEventsByEventIdsQuery, GetLeaderSetEventsByEventIdsQueryVariables>(
      GetLeaderSetEventsByEventIds,
      { eventIds: [eventId] },
      'leaderSetEvents'
    )
  }

  public async getLeaderUnsetEvent(event: EventDetails): Promise<LeaderUnsetEventFieldsFragment | null> {
    const eventId = this.getQueryNodeEventId(event.blockNumber, event.indexInBlock)
    return this.firstEntityQuery<GetLeaderUnsetEventsByEventIdsQuery, GetLeaderUnsetEventsByEventIdsQueryVariables>(
      GetLeaderUnsetEventsByEventIds,
      { eventIds: [eventId] },
      'leaderUnsetEvents'
    )
  }

  public async getProposalsByIds(ids: (ProposalId | string)[]): Promise<ProposalFieldsFragment[]> {
    return this.multipleEntitiesQuery<GetProposalsByIdsQuery, GetProposalsByIdsQueryVariables>(
      GetProposalsByIds,
      { ids: ids.map((id) => id.toString()) },
      'proposals'
    )
  }

  public async getProposalVotedEvents(events: EventDetails[]): Promise<ProposalVotedEventFieldsFragment[]> {
    const eventIds = events.map((e) => this.getQueryNodeEventId(e.blockNumber, e.indexInBlock))
    return this.multipleEntitiesQuery<
      GetProposalVotedEventsByEventIdsQuery,
      GetProposalVotedEventsByEventIdsQueryVariables
    >(GetProposalVotedEventsByEventIds, { eventIds }, 'proposalVotedEvents')
  }

  public async getProposalCancelledEvents(events: EventDetails[]): Promise<ProposalCancelledEventFieldsFragment[]> {
    const eventIds = events.map((e) => this.getQueryNodeEventId(e.blockNumber, e.indexInBlock))
    return this.multipleEntitiesQuery<
      GetProposalCancelledEventsByEventIdsQuery,
      GetProposalCancelledEventsByEventIdsQueryVariables
    >(GetProposalCancelledEventsByEventIds, { eventIds }, 'proposalCancelledEvents')
  }

<<<<<<< HEAD
  public async getCategoriesByIds(ids: CategoryId[]): Promise<ForumCategoryFieldsFragment[]> {
    return this.multipleEntitiesQuery<GetCategoriesByIdsQuery, GetCategoriesByIdsQueryVariables>(
      GetCategoriesByIds,
      { ids: ids.map((id) => id.toString()) },
      'forumCategories'
    )
  }

  public async getCategoryCreatedEvents(events: EventDetails[]): Promise<CategoryCreatedEventFieldsFragment[]> {
    const eventIds = events.map((e) => this.getQueryNodeEventId(e.blockNumber, e.indexInBlock))
    return this.multipleEntitiesQuery<
      GetCategoryCreatedEventsByEventIdsQuery,
      GetCategoryCreatedEventsByEventIdsQueryVariables
    >(GetCategoryCreatedEventsByEventIds, { eventIds }, 'categoryCreatedEvents')
  }

  public async getCategoryArchivalStatusUpdatedEvents(
    events: EventDetails[]
  ): Promise<CategoryArchivalStatusUpdatedEventFieldsFragment[]> {
    const eventIds = events.map((e) => this.getQueryNodeEventId(e.blockNumber, e.indexInBlock))
    return this.multipleEntitiesQuery<
      GetCategoryArchivalStatusUpdatedEventsByEventIdsQuery,
      GetCategoryArchivalStatusUpdatedEventsByEventIdsQueryVariables
    >(GetCategoryArchivalStatusUpdatedEventsByEventIds, { eventIds }, 'categoryArchivalStatusUpdatedEvents')
  }

  public async getCategoryDeletedEvents(events: EventDetails[]): Promise<CategoryDeletedEventFieldsFragment[]> {
    const eventIds = events.map((e) => this.getQueryNodeEventId(e.blockNumber, e.indexInBlock))
    return this.multipleEntitiesQuery<
      GetCategoryDeletedEventsByEventIdsQuery,
      GetCategoryDeletedEventsByEventIdsQueryVariables
    >(GetCategoryDeletedEventsByEventIds, { eventIds }, 'categoryDeletedEvents')
  }

  public async getThreadCreatedEvents(events: EventDetails[]): Promise<ThreadCreatedEventFieldsFragment[]> {
    const eventIds = events.map((e) => this.getQueryNodeEventId(e.blockNumber, e.indexInBlock))
    return this.multipleEntitiesQuery<
      GetThreadCreatedEventsByEventIdsQuery,
      GetThreadCreatedEventsByEventIdsQueryVariables
    >(GetThreadCreatedEventsByEventIds, { eventIds }, 'threadCreatedEvents')
  }

  public async getThreadMetadataUpdatedEvents(
    events: EventDetails[]
  ): Promise<ThreadMetadataUpdatedEventFieldsFragment[]> {
    const eventIds = events.map((e) => this.getQueryNodeEventId(e.blockNumber, e.indexInBlock))
    return this.multipleEntitiesQuery<
      GetThreadMetadataUpdatedEventsByEventIdsQuery,
      GetThreadMetadataUpdatedEventsByEventIdsQueryVariables
    >(GetThreadMetadataUpdatedEventsByEventIds, { eventIds }, 'threadMetadataUpdatedEvents')
  }

  public async getThreadsWithInitialPostsByIds(ids: ThreadId[]): Promise<ForumThreadWithInitialPostFragment[]> {
    return this.multipleEntitiesQuery<
      GetThreadsWithInitialPostsByIdsQuery,
      GetThreadsWithInitialPostsByIdsQueryVariables
    >(GetThreadsWithInitialPostsByIds, { ids: ids.map((id) => id.toString()) }, 'forumThreads')
  }

  public async getVoteOnPollEvents(events: EventDetails[]): Promise<VoteOnPollEventFieldsFragment[]> {
    const eventIds = events.map((e) => this.getQueryNodeEventId(e.blockNumber, e.indexInBlock))
    return this.multipleEntitiesQuery<GetVoteOnPollEventsByEventIdsQuery, GetVoteOnPollEventsByEventIdsQueryVariables>(
      GetVoteOnPollEventsByEventIds,
      { eventIds },
      'voteOnPollEvents'
    )
  }

  public async getThreadDeletedEvents(events: EventDetails[]): Promise<ThreadDeletedEventFieldsFragment[]> {
    const eventIds = events.map((e) => this.getQueryNodeEventId(e.blockNumber, e.indexInBlock))
    return this.multipleEntitiesQuery<
      GetThreadDeletedEventsByEventIdsQuery,
      GetThreadDeletedEventsByEventIdsQueryVariables
    >(GetThreadDeletedEventsByEventIds, { eventIds }, 'threadDeletedEvents')
  }

  public async getPostsByIds(ids: PostId[]): Promise<ForumPostFieldsFragment[]> {
    return this.multipleEntitiesQuery<GetPostsByIdsQuery, GetPostsByIdsQueryVariables>(
      GetPostsByIds,
      { ids: ids.map((id) => id.toString()) },
      'forumPosts'
    )
  }

  public async getPostAddedEvents(events: EventDetails[]): Promise<PostAddedEventFieldsFragment[]> {
    const eventIds = events.map((e) => this.getQueryNodeEventId(e.blockNumber, e.indexInBlock))
    return this.multipleEntitiesQuery<GetPostAddedEventsByEventIdsQuery, GetPostAddedEventsByEventIdsQueryVariables>(
      GetPostAddedEventsByEventIds,
      { eventIds },
      'postAddedEvents'
    )
  }

  public async getThreadMovedEvents(events: EventDetails[]): Promise<ThreadMovedEventFieldsFragment[]> {
    const eventIds = events.map((e) => this.getQueryNodeEventId(e.blockNumber, e.indexInBlock))
    return this.multipleEntitiesQuery<
      GetThreadMovedEventsByEventIdsQuery,
      GetThreadMovedEventsByEventIdsQueryVariables
    >(GetThreadMovedEventsByEventIds, { eventIds }, 'threadMovedEvents')
  }

  public async getCategoryStickyThreadUpdateEvents(
    events: EventDetails[]
  ): Promise<CategoryStickyThreadUpdateEventFieldsFragment[]> {
    const eventIds = events.map((e) => this.getQueryNodeEventId(e.blockNumber, e.indexInBlock))
    return this.multipleEntitiesQuery<
      GetCategoryStickyThreadUpdateEventsByEventIdsQuery,
      GetCategoryStickyThreadUpdateEventsByEventIdsQueryVariables
    >(GetCategoryStickyThreadUpdateEventsByEventIds, { eventIds }, 'categoryStickyThreadUpdateEvents')
  }

  public async getCategoryMembershipOfModeratorUpdatedEvents(
    events: EventDetails[]
  ): Promise<CategoryMembershipOfModeratorUpdatedEventFieldsFragment[]> {
    const eventIds = events.map((e) => this.getQueryNodeEventId(e.blockNumber, e.indexInBlock))
    return this.multipleEntitiesQuery<
      GetCategoryMembershipOfModeratorUpdatedEventsByEventIdsQuery,
      GetCategoryMembershipOfModeratorUpdatedEventsByEventIdsQueryVariables
    >(
      GetCategoryMembershipOfModeratorUpdatedEventsByEventIds,
      { eventIds },
      'categoryMembershipOfModeratorUpdatedEvents'
    )
  }

  public async getThreadModeratedEvents(events: EventDetails[]): Promise<ThreadModeratedEventFieldsFragment[]> {
    const eventIds = events.map((e) => this.getQueryNodeEventId(e.blockNumber, e.indexInBlock))
    return this.multipleEntitiesQuery<
      GetThreadModeratedEventsByEventIdsQuery,
      GetThreadModeratedEventsByEventIdsQueryVariables
    >(GetThreadModeratedEventsByEventIds, { eventIds }, 'threadModeratedEvents')
  }

  public async getPostModeratedEvents(events: EventDetails[]): Promise<PostModeratedEventFieldsFragment[]> {
    const eventIds = events.map((e) => this.getQueryNodeEventId(e.blockNumber, e.indexInBlock))
    return this.multipleEntitiesQuery<
      GetPostModeratedEventsByEventIdsQuery,
      GetPostModeratedEventsByEventIdsQueryVariables
    >(GetPostModeratedEventsByEventIds, { eventIds }, 'postModeratedEvents')
  }

  public async getPostReactedEvents(events: EventDetails[]): Promise<PostReactedEventFieldsFragment[]> {
    const eventIds = events.map((e) => this.getQueryNodeEventId(e.blockNumber, e.indexInBlock))
    return this.multipleEntitiesQuery<
      GetPostReactedEventsByEventIdsQuery,
      GetPostReactedEventsByEventIdsQueryVariables
    >(GetPostReactedEventsByEventIds, { eventIds }, 'postReactedEvents')
  }

  public async getPostTextUpdatedEvents(events: EventDetails[]): Promise<PostTextUpdatedEventFieldsFragment[]> {
    const eventIds = events.map((e) => this.getQueryNodeEventId(e.blockNumber, e.indexInBlock))
    return this.multipleEntitiesQuery<
      GetPostTextUpdatedEventsByEventIdsQuery,
      GetPostTextUpdatedEventsByEventIdsQueryVariables
    >(GetPostTextUpdatedEventsByEventIds, { eventIds }, 'postTextUpdatedEvents')
  }

  public async getPostDeletedEvents(events: EventDetails[]): Promise<PostDeletedEventFieldsFragment[]> {
    const eventIds = events.map((e) => this.getQueryNodeEventId(e.blockNumber, e.indexInBlock))
    return this.multipleEntitiesQuery<
      GetPostDeletedEventsByEventIdsQuery,
      GetPostDeletedEventsByEventIdsQueryVariables
    >(GetPostDeletedEventsByEventIds, { eventIds }, 'postDeletedEvents')
=======
  public async getProposalDiscussionPostCreatedEvents(
    events: EventDetails[]
  ): Promise<ProposalDiscussionPostCreatedEventFieldsFragment[]> {
    const eventIds = events.map((e) => this.getQueryNodeEventId(e.blockNumber, e.indexInBlock))
    return this.multipleEntitiesQuery<
      GetProposalDiscussionPostCreatedEventsQuery,
      GetProposalDiscussionPostCreatedEventsQueryVariables
    >(GetProposalDiscussionPostCreatedEvents, { eventIds }, 'proposalDiscussionPostCreatedEvents')
  }

  public async getProposalDiscussionPostUpdatedEvents(
    events: EventDetails[]
  ): Promise<ProposalDiscussionPostUpdatedEventFieldsFragment[]> {
    const eventIds = events.map((e) => this.getQueryNodeEventId(e.blockNumber, e.indexInBlock))
    return this.multipleEntitiesQuery<
      GetProposalDiscussionPostUpdatedEventsQuery,
      GetProposalDiscussionPostUpdatedEventsQueryVariables
    >(GetProposalDiscussionPostUpdatedEvents, { eventIds }, 'proposalDiscussionPostUpdatedEvents')
  }

  public async getProposalDiscussionThreadModeChangedEvents(
    events: EventDetails[]
  ): Promise<ProposalDiscussionThreadModeChangedEventFieldsFragment[]> {
    const eventIds = events.map((e) => this.getQueryNodeEventId(e.blockNumber, e.indexInBlock))
    return this.multipleEntitiesQuery<
      GetProposalDiscussionThreadModeChangedEventsQuery,
      GetProposalDiscussionThreadModeChangedEventsQueryVariables
    >(GetProposalDiscussionThreadModeChangedEvents, { eventIds }, 'proposalDiscussionThreadModeChangedEvents')
  }

  public async getProposalDiscussionPostDeletedEvents(
    events: EventDetails[]
  ): Promise<ProposalDiscussionPostDeletedEventFieldsFragment[]> {
    const eventIds = events.map((e) => this.getQueryNodeEventId(e.blockNumber, e.indexInBlock))
    return this.multipleEntitiesQuery<
      GetProposalDiscussionPostDeletedEventsQuery,
      GetProposalDiscussionPostDeletedEventsQueryVariables
    >(GetProposalDiscussionPostDeletedEvents, { eventIds }, 'proposalDiscussionPostDeletedEvents')
  }

  public async getProposalDiscussionPostsByIds(
    ids: (PostId | number)[]
  ): Promise<ProposalDiscussionPostFieldsFragment[]> {
    return this.multipleEntitiesQuery<
      GetProposalDiscussionPostsByIdsQuery,
      GetProposalDiscussionPostsByIdsQueryVariables
    >(GetProposalDiscussionPostsByIds, { ids: ids.map((id) => id.toString()) }, 'proposalDiscussionPosts')
  }

  public async getProposalDiscussionThreadsByIds(
    ids: (PostId | number)[]
  ): Promise<ProposalDiscussionThreadFieldsFragment[]> {
    return this.multipleEntitiesQuery<
      GetProposalDiscussionThreadsByIdsQuery,
      GetProposalDiscussionThreadsByIdsQueryVariables
    >(GetProposalDiscussionThreadsByIds, { ids: ids.map((id) => id.toString()) }, 'proposalDiscussionThreads')
>>>>>>> 090ebaa0
  }
}<|MERGE_RESOLUTION|>--- conflicted
+++ resolved
@@ -1,12 +1,6 @@
-<<<<<<< HEAD
 import { ApolloClient, DocumentNode, NormalizedCacheObject } from '@apollo/client/core'
 import { MemberId, PostId, ThreadId } from '@joystream/types/common'
 import { extendDebug, Debugger } from './Debugger'
-=======
-import { ApolloClient, DocumentNode, NormalizedCacheObject } from '@apollo/client'
-import { MemberId, PostId } from '@joystream/types/common'
-import Debugger from 'debug'
->>>>>>> 090ebaa0
 import { ApplicationId, OpeningId, WorkerId } from '@joystream/types/working-group'
 import { EventDetails, WorkingGroupModuleName } from './types'
 import {
@@ -224,7 +218,6 @@
   GetProposalCancelledEventsByEventIdsQuery,
   GetProposalCancelledEventsByEventIdsQueryVariables,
   GetProposalCancelledEventsByEventIds,
-<<<<<<< HEAD
   ForumPostFieldsFragment,
   GetPostsByIdsQuery,
   GetPostsByIdsQueryVariables,
@@ -270,7 +263,6 @@
   GetPostDeletedEventsByEventIdsQueryVariables,
   GetPostDeletedEventsByEventIds,
   CategoryArchivalStatusUpdatedEventFieldsFragment,
-=======
   ProposalDiscussionPostCreatedEventFieldsFragment,
   GetProposalDiscussionPostCreatedEventsQuery,
   GetProposalDiscussionPostCreatedEventsQueryVariables,
@@ -295,16 +287,12 @@
   GetProposalDiscussionThreadsByIdsQuery,
   GetProposalDiscussionThreadsByIdsQueryVariables,
   GetProposalDiscussionThreadsByIds,
->>>>>>> 090ebaa0
 } from './graphql/generated/queries'
 import { Maybe } from './graphql/generated/schema'
 import { OperationDefinitionNode } from 'graphql'
 import { ProposalId } from '@joystream/types/proposals'
 import { BLOCKTIME } from './consts'
-<<<<<<< HEAD
 import { CategoryId } from '@joystream/types/forum'
-=======
->>>>>>> 090ebaa0
 import { Utils } from './utils'
 export class QueryNodeApi {
   private readonly queryNodeProvider: ApolloClient<NormalizedCacheObject>
@@ -828,7 +816,6 @@
     >(GetProposalCancelledEventsByEventIds, { eventIds }, 'proposalCancelledEvents')
   }
 
-<<<<<<< HEAD
   public async getCategoriesByIds(ids: CategoryId[]): Promise<ForumCategoryFieldsFragment[]> {
     return this.multipleEntitiesQuery<GetCategoriesByIdsQuery, GetCategoriesByIdsQueryVariables>(
       GetCategoriesByIds,
@@ -992,7 +979,8 @@
       GetPostDeletedEventsByEventIdsQuery,
       GetPostDeletedEventsByEventIdsQueryVariables
     >(GetPostDeletedEventsByEventIds, { eventIds }, 'postDeletedEvents')
-=======
+  }
+
   public async getProposalDiscussionPostCreatedEvents(
     events: EventDetails[]
   ): Promise<ProposalDiscussionPostCreatedEventFieldsFragment[]> {
@@ -1049,6 +1037,5 @@
       GetProposalDiscussionThreadsByIdsQuery,
       GetProposalDiscussionThreadsByIdsQueryVariables
     >(GetProposalDiscussionThreadsByIds, { ids: ids.map((id) => id.toString()) }, 'proposalDiscussionThreads')
->>>>>>> 090ebaa0
   }
 }