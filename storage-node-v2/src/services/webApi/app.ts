--- conflicted
+++ resolved
@@ -23,11 +23,7 @@
 
   app.use(cors())
   app.use(express.json())
-<<<<<<< HEAD
-  app.use(httpLogger(config.elasticSearchEndpoint))
-=======
   app.use(httpLogger(config.logSource, config.elasticSearchEndpoint))
->>>>>>> 800d054c
 
   app.use(
     // Set parameters for each request.
