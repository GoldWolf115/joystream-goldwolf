import express from 'express'
import path from 'path'
import cors from 'cors'
import { Express, NextFunction } from 'express-serve-static-core'
import * as OpenApiValidator from 'express-openapi-validator'
import { HttpError, OpenAPIV3, ValidateSecurityOpts } from 'express-openapi-validator/dist/framework/types'
import { KeyringPair } from '@polkadot/keyring/types'
import { ApiPromise } from '@polkadot/api'
import { RequestData, verifyTokenSignature, parseUploadToken, UploadToken } from '../helpers/auth'
import { checkRemoveNonce } from '../caching/tokenNonceKeeper'
import { httpLogger, errorLogger } from '../../services/logger'
import { AppConfig } from './controllers/common'

/**
 * Creates Express web application. Uses the OAS spec file for the API.
 *
 * @param config - web app configuration parameters
 * @returns Express promise.
 */
export async function createApp(config: AppConfig): Promise<Express> {
  const spec = path.join(__dirname, './../../api-spec/openapi.yaml')
  const app = express()

  app.use(cors())
  app.use(express.json())
<<<<<<< HEAD
  app.use(httpLogger(config.elasticSearchEndpoint))
=======
  app.use(httpLogger(config.logSource, config.elasticSearchEndpoint))
>>>>>>> 3fd73fbd

  app.use(
    // Set parameters for each request.
    (req: express.Request, res: express.Response, next: NextFunction) => {
      res.locals = config

      next()
    },
    // Setup OpenAPiValidator
    OpenApiValidator.middleware({
      apiSpec: spec,
      validateApiSpec: true,
      validateResponses: true,
      validateRequests: true,
      operationHandlers: {
        basePath: path.join(__dirname, './controllers'),
        resolver: OpenApiValidator.resolvers.modulePathResolver,
      },
      fileUploader: {
        dest: config.tempFileUploadingDir,
        // Busboy library settings
        limits: {
          // For multipart forms, the max number of file fields (Default: Infinity)
          files: 1,
          // For multipart forms, the max file size (in bytes) (Default: Infinity)
          fileSize: config.maxFileSize,
        },
      },
      validateSecurity: setupUploadingValidation(config.enableUploadingAuth, config.api, config.storageProviderAccount),
    })
  ) // Required signature.

  app.use(errorLogger())

  /* eslint-disable @typescript-eslint/no-unused-vars */
  app.use((err: Error, req: express.Request, res: express.Response, next: express.NextFunction) => {
    // Express error handling recommendation:
    // https://expressjs.com/en/guide/error-handling.html
    if (res.headersSent) {
      return next(err)
    }

    // Request error handler.
    if (err instanceof HttpError) {
      res.status(err.status || 500).json({
        type: 'request_exception',
        message: err.message,
      })
    } else {
      res.status(500).json({
        type: 'unknown_error',
        message: err.message,
      })
    }

    next()
  })

  return app
}

/**
 * Setup uploading validation. It disables the validation or returns the
 * 'validation security' configuration.
 *
 * @param enableUploadingAuth - enables uploading auth-schema validation
 * @param api - runtime API promise
 * @param account - KeyringPair instance
 *
 * @returns false (disabled validation) or validation options.
 */
function setupUploadingValidation(
  enableUploadingAuth: boolean,
  api: ApiPromise,
  account: KeyringPair
): boolean | ValidateSecurityOpts {
  if (enableUploadingAuth) {
    const opts = {
      handlers: {
        UploadAuth: validateUpload(api, account),
      },
    }

    return opts
  }

  return false
}

// Defines a signature for a upload validation function.
type ValidateUploadFunction = (
  req: express.Request,
  scopes: string[],
  schema: OpenAPIV3.SecuritySchemeObject
) => boolean | Promise<boolean>

/**
 * Creates upload validation function with captured parameters from the request.
 *
 * @param api - runtime API promise
 * @param account - KeyringPair instance
 * @returns ValidateUploadFunction.
 */
function validateUpload(api: ApiPromise, account: KeyringPair): ValidateUploadFunction {
  // We don't use these variables yet.
  /* eslint-disable @typescript-eslint/no-unused-vars */
  return (req: express.Request, scopes: string[], schema: OpenAPIV3.SecuritySchemeObject) => {
    const tokenString = req.headers['x-api-key'] as string
    const token = parseUploadToken(tokenString)

    const sourceTokenRequest: RequestData = {
      dataObjectId: parseInt(req.body.dataObjectId),
      storageBucketId: parseInt(req.body.storageBucketId),
      bagId: req.body.bagId,
    }

    verifyUploadTokenData(account.address, token, sourceTokenRequest)

    return true
  }
}

/**
 * Verifies upload request token. Throws exceptions on errors.
 *
 * @param accountAddress - account address (public key)
 * @param token - token object
 * @param request - data from the request to validate token
 */
function verifyUploadTokenData(accountAddress: string, token: UploadToken, request: RequestData): void {
  if (!verifyTokenSignature(token, accountAddress)) {
    throw new Error('Invalid signature')
  }

  if (token.data.dataObjectId !== request.dataObjectId) {
    throw new Error('Unexpected dataObjectId')
  }

  if (token.data.storageBucketId !== request.storageBucketId) {
    throw new Error('Unexpected storageBucketId')
  }

  if (token.data.bagId !== request.bagId) {
    throw new Error('Unexpected bagId')
  }

  if (token.data.validUntil < Date.now()) {
    throw new Error('Token expired')
  }

  if (!checkRemoveNonce(token.data.nonce)) {
    throw new Error('Nonce not found')
  }
}<|MERGE_RESOLUTION|>--- conflicted
+++ resolved
@@ -23,11 +23,7 @@
 
   app.use(cors())
   app.use(express.json())
-<<<<<<< HEAD
-  app.use(httpLogger(config.elasticSearchEndpoint))
-=======
   app.use(httpLogger(config.logSource, config.elasticSearchEndpoint))
->>>>>>> 3fd73fbd
 
   app.use(
     // Set parameters for each request.
