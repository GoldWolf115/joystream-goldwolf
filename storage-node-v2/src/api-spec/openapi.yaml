--- conflicted
+++ resolved
@@ -143,83 +143,6 @@
             application/json:
               schema:
                 $ref: '#/components/schemas/ErrorResponse'
-
-<<<<<<< HEAD
-  /authToken:
-    post:
-      description: Get auth token from a server.
-      operationId: filesApi.authTokenForUploading
-      tags:
-        - files
-      requestBody:
-        description: Token request parameters,
-        content:
-          application/json:
-            schema:
-              $ref: '#/components/schemas/TokenRequest'
-=======
-  /state/data-objects:
-    get:
-      operationId: stateApi.getAllLocalDataObjects
-      description: Returns all local data objects.
-      tags:
-        - state
->>>>>>> 3fd73fbd
-      responses:
-        200:
-          description: Ok
-          content:
-            application/json:
-              schema:
-                $ref: '#/components/schemas/DataObjectResponse'
-
-  /state/bags/{bagId}/data-objects:
-    get:
-      operationId: stateApi.getLocalDataObjectsByBagId
-      description: Returns local data objects for the bag.
-      tags:
-        - state
-      parameters:
-        - name: bagId
-          required: true
-          in: path
-          description: Bag ID
-          schema:
-            type: string
-      responses:
-        200:
-          description: Ok
-          content:
-            application/json:
-              schema:
-                $ref: '#/components/schemas/DataObjectResponse'
-
-  /version:
-    get:
-      operationId: stateApi.getVersion
-      description: Returns server version.
-      tags:
-        - state
-      responses:
-        200:
-          description: Ok
-          content:
-            application/json:
-              schema:
-                $ref: '#/components/schemas/VersionResponse'
-  /state/data:
-    get:
-      operationId: stateApi.getLocalDataStats
-      description: Returns local uploading directory stats.
-      tags:
-        - state
-      responses:
-        200:
-          description: Ok
-          content:
-            application/json:
-              schema:
-                $ref: '#/components/schemas/DataStatsResponse'
 
   /state/data-objects:
     get:
