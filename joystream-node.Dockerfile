<<<<<<< HEAD
FROM liuchong/rustup:1.47.0 AS rustup
RUN rustup component add rustfmt clippy
RUN rustup install nightly-2020-10-06 --force
RUN rustup target add wasm32-unknown-unknown --toolchain nightly-2020-10-06
=======
FROM liuchong/rustup:nightly AS rustup
RUN rustup install nightly-2021-03-24
RUN rustup default nightly-2021-03-24
RUN rustup target add wasm32-unknown-unknown --toolchain nightly-2021-03-24
>>>>>>> b2765ec0
RUN apt-get update && \
  apt-get install -y curl git gcc xz-utils sudo pkg-config unzip clang llvm libc6-dev

FROM rustup AS builder
LABEL description="Compiles all workspace artifacts"
WORKDIR /joystream
COPY . /joystream

# Build all cargo crates
# Ensure our tests and linter pass before actual build
<<<<<<< HEAD
ENV WASM_BUILD_TOOLCHAIN=nightly-2020-10-06
ARG TEST_NODE
RUN echo "TEST_NODE=$TEST_NODE"
RUN test -n "$TEST_NODE" && sed -i 's/MILLISECS_PER_BLOCK: Moment = 6000/MILLISECS_PER_BLOCK: Moment = 1000/' ./runtime/src/constants.rs
RUN test -n "$TEST_NODE" && sed -i 's/SLOT_DURATION: Moment = 6000/SLOT_DURATION: Moment = 1000/' ./runtime/src/constants.rs
RUN export ALL_PROPOSALS_PARAMETERS_JSON="$(test -n "$TEST_NODE" && cat ./tests/integration-tests/proposal-parameters.json)" &&\
    BUILD_DUMMY_WASM_BINARY=1 cargo clippy --release --all -- -D warnings && \
=======
ENV WASM_BUILD_TOOLCHAIN=nightly-2021-03-24
RUN BUILD_DUMMY_WASM_BINARY=1 cargo clippy --release --all -- -D warnings && \
>>>>>>> b2765ec0
    cargo test --release --all && \
    cargo build --release

FROM debian:buster
LABEL description="Joystream node"
WORKDIR /joystream
COPY --from=builder /joystream/target/release/joystream-node /joystream/node
COPY --from=builder /joystream/target/release/wbuild/joystream-node-runtime/joystream_node_runtime.compact.wasm /joystream/runtime.compact.wasm
COPY --from=builder /joystream/target/release/chain-spec-builder /joystream/chain-spec-builder

# confirm it works
RUN /joystream/node --version

# https://manpages.debian.org/stretch/coreutils/b2sum.1.en.html
# RUN apt-get install coreutils
# print the blake2 256 hash of the wasm blob
RUN b2sum -l 256 /joystream/runtime.compact.wasm
# print the blake2 512 hash of the wasm blob
RUN b2sum -l 512 /joystream/runtime.compact.wasm

EXPOSE 30333 9933 9944

# Use these volumes to persits chain state and keystore, eg.:
# --base-path /data
# optionally separate keystore (otherwise it will be stored in the base path)
# --keystore-path /keystore
# if base-path isn't specified, chain state is stored inside container in ~/.local/share/joystream-node/
# which is not ideal
VOLUME ["/data", "/keystore"]

ENTRYPOINT ["/joystream/node"]<|MERGE_RESOLUTION|>--- conflicted
+++ resolved
@@ -1,14 +1,7 @@
-<<<<<<< HEAD
-FROM liuchong/rustup:1.47.0 AS rustup
-RUN rustup component add rustfmt clippy
-RUN rustup install nightly-2020-10-06 --force
-RUN rustup target add wasm32-unknown-unknown --toolchain nightly-2020-10-06
-=======
 FROM liuchong/rustup:nightly AS rustup
 RUN rustup install nightly-2021-03-24
 RUN rustup default nightly-2021-03-24
 RUN rustup target add wasm32-unknown-unknown --toolchain nightly-2021-03-24
->>>>>>> b2765ec0
 RUN apt-get update && \
   apt-get install -y curl git gcc xz-utils sudo pkg-config unzip clang llvm libc6-dev
 
@@ -19,18 +12,13 @@
 
 # Build all cargo crates
 # Ensure our tests and linter pass before actual build
-<<<<<<< HEAD
-ENV WASM_BUILD_TOOLCHAIN=nightly-2020-10-06
+ENV WASM_BUILD_TOOLCHAIN=nightly-2021-03-24
 ARG TEST_NODE
 RUN echo "TEST_NODE=$TEST_NODE"
 RUN test -n "$TEST_NODE" && sed -i 's/MILLISECS_PER_BLOCK: Moment = 6000/MILLISECS_PER_BLOCK: Moment = 1000/' ./runtime/src/constants.rs
 RUN test -n "$TEST_NODE" && sed -i 's/SLOT_DURATION: Moment = 6000/SLOT_DURATION: Moment = 1000/' ./runtime/src/constants.rs
 RUN export ALL_PROPOSALS_PARAMETERS_JSON="$(test -n "$TEST_NODE" && cat ./tests/integration-tests/proposal-parameters.json)" &&\
     BUILD_DUMMY_WASM_BINARY=1 cargo clippy --release --all -- -D warnings && \
-=======
-ENV WASM_BUILD_TOOLCHAIN=nightly-2021-03-24
-RUN BUILD_DUMMY_WASM_BINARY=1 cargo clippy --release --all -- -D warnings && \
->>>>>>> b2765ec0
     cargo test --release --all && \
     cargo build --release
 
