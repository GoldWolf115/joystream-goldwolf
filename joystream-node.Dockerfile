<<<<<<< HEAD
FROM liuchong/rustup:nightly AS rustup
RUN rustup install nightly-2021-02-20
RUN rustup default nightly-2021-02-20
RUN rustup target add wasm32-unknown-unknown --toolchain nightly-2021-02-20
=======
FROM rust:1.52.1-buster AS rust
RUN rustup self update
RUN rustup install nightly-2021-02-20 --force
RUN rustup default nightly-2021-02-20
RUN rustup target add wasm32-unknown-unknown --toolchain nightly-2021-02-20
RUN rustup component add --toolchain nightly-2021-02-20 clippy
>>>>>>> f62058ba
RUN apt-get update && \
  apt-get install -y curl git gcc xz-utils sudo pkg-config unzip clang llvm libc6-dev

FROM rust AS builder
LABEL description="Compiles all workspace artifacts"
WORKDIR /joystream
COPY . /joystream

# Build all cargo crates
# Ensure our tests and linter pass before actual build
ENV WASM_BUILD_TOOLCHAIN=nightly-2021-02-20
<<<<<<< HEAD
ARG TEST_NODE
RUN echo "TEST_NODE=$TEST_NODE"
RUN test -n "$TEST_NODE" && sed -i 's/MILLISECS_PER_BLOCK: Moment = 6000/MILLISECS_PER_BLOCK: Moment = 1000/' ./runtime/src/constants.rs; exit 0
RUN test -n "$TEST_NODE" && sed -i 's/SLOT_DURATION: Moment = 6000/SLOT_DURATION: Moment = 1000/' ./runtime/src/constants.rs; exit 0
RUN test -n "$TEST_NODE" && export ALL_PROPOSALS_PARAMETERS_JSON="$(cat ./tests/integration-tests/proposal-parameters.json)";\
    echo "ALL_PROPOSALS_PARAMETERS_JSON=$ALL_PROPOSALS_PARAMETERS_JSON" && \
    BUILD_DUMMY_WASM_BINARY=1 cargo clippy --release --all -- -D warnings && \
=======
RUN BUILD_DUMMY_WASM_BINARY=1 cargo clippy --release --all -- -D warnings && \
>>>>>>> f62058ba
    cargo test --release --all && \
    cargo build --release

FROM ubuntu:21.04
LABEL description="Joystream node"
WORKDIR /joystream
COPY --from=builder /joystream/target/release/joystream-node /joystream/node
COPY --from=builder /joystream/target/release/wbuild/joystream-node-runtime/joystream_node_runtime.compact.wasm /joystream/runtime.compact.wasm
COPY --from=builder /joystream/target/release/chain-spec-builder /joystream/chain-spec-builder

# confirm it works
RUN /joystream/node --version

# https://manpages.debian.org/stretch/coreutils/b2sum.1.en.html
# RUN apt-get install coreutils
# print the blake2 256 hash of the wasm blob
RUN b2sum -l 256 /joystream/runtime.compact.wasm
# print the blake2 512 hash of the wasm blob
RUN b2sum -l 512 /joystream/runtime.compact.wasm

EXPOSE 30333 9933 9944

# Use these volumes to persits chain state and keystore, eg.:
# --base-path /data
# optionally separate keystore (otherwise it will be stored in the base path)
# --keystore-path /keystore
# if base-path isn't specified, chain state is stored inside container in ~/.local/share/joystream-node/
# which is not ideal
VOLUME ["/data", "/keystore"]

ENTRYPOINT ["/joystream/node"]<|MERGE_RESOLUTION|>--- conflicted
+++ resolved
@@ -1,16 +1,9 @@
-<<<<<<< HEAD
-FROM liuchong/rustup:nightly AS rustup
-RUN rustup install nightly-2021-02-20
-RUN rustup default nightly-2021-02-20
-RUN rustup target add wasm32-unknown-unknown --toolchain nightly-2021-02-20
-=======
 FROM rust:1.52.1-buster AS rust
 RUN rustup self update
 RUN rustup install nightly-2021-02-20 --force
 RUN rustup default nightly-2021-02-20
 RUN rustup target add wasm32-unknown-unknown --toolchain nightly-2021-02-20
 RUN rustup component add --toolchain nightly-2021-02-20 clippy
->>>>>>> f62058ba
 RUN apt-get update && \
   apt-get install -y curl git gcc xz-utils sudo pkg-config unzip clang llvm libc6-dev
 
@@ -22,7 +15,6 @@
 # Build all cargo crates
 # Ensure our tests and linter pass before actual build
 ENV WASM_BUILD_TOOLCHAIN=nightly-2021-02-20
-<<<<<<< HEAD
 ARG TEST_NODE
 RUN echo "TEST_NODE=$TEST_NODE"
 RUN test -n "$TEST_NODE" && sed -i 's/MILLISECS_PER_BLOCK: Moment = 6000/MILLISECS_PER_BLOCK: Moment = 1000/' ./runtime/src/constants.rs; exit 0
@@ -30,9 +22,6 @@
 RUN test -n "$TEST_NODE" && export ALL_PROPOSALS_PARAMETERS_JSON="$(cat ./tests/integration-tests/proposal-parameters.json)";\
     echo "ALL_PROPOSALS_PARAMETERS_JSON=$ALL_PROPOSALS_PARAMETERS_JSON" && \
     BUILD_DUMMY_WASM_BINARY=1 cargo clippy --release --all -- -D warnings && \
-=======
-RUN BUILD_DUMMY_WASM_BINARY=1 cargo clippy --release --all -- -D warnings && \
->>>>>>> f62058ba
     cargo test --release --all && \
     cargo build --release
 
