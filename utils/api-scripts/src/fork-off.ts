--- conflicted
+++ resolved
@@ -3,20 +3,13 @@
 import fs from 'fs'
 import path from 'path'
 
-<<<<<<< HEAD
+
 // paths & env variables
 const dataPath = process.argv.slice(2).toString() || ''
 const specPath = path.join(dataPath, 'chain-spec-raw.json')
 const forkedSpecPath = path.join(dataPath, 'chain-spec-forked.json')
 const storagePath = path.join(dataPath, 'storage.json')
-=======
-// bad error handling TODO: fix process.env
-const schemaPath = path.join(process.env.DATA_PATH || '', 'schema.json')
-const wasmPath = path.join(process.env.DATA_PATH || '', 'runtime.wasm') || ''
-const hexPath = path.join(process.env.DATA_PATH || '', 'runtime.hex') || ''
-const specPath = path.join(process.env.DATA_PATH || '', 'chain-spec-raw.json')
-const storagePath = path.join(process.env.DATA_PATH || '', 'storage.json')
->>>>>>> 997c5ae9
+
 
 // this might not be of much use
 const provider = new WsProvider(process.env.WS_RPC_ENDPOINT || 'ws://localhost:9944')
