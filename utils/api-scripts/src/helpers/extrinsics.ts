import { Keyring } from '@polkadot/keyring'
import { KeyringPair } from '@polkadot/keyring/types'
import { ApiPromise } from '@polkadot/api'
import { SubmittableExtrinsic } from '@polkadot/api/types'
import { DispatchError } from '@polkadot/types/interfaces/system'
import { TypeRegistry } from '@polkadot/types'

// TODO: Move to @joystream/js soon

export function getAlicePair(): KeyringPair {
  const keyring = new Keyring({ type: 'sr25519' })
  keyring.addFromUri('//Alice', { name: 'Alice' })
  const ALICE = keyring.getPairs()[0]

  return ALICE
}

export function getKeyFromSuri(suri: string): KeyringPair {
  const keyring = new Keyring({ type: 'sr25519' })

  // Assume a SURI, add to keyring and return keypair
  return keyring.addFromUri(suri)
}

export class ExtrinsicsHelper {
  api: ApiPromise
  noncesByAddress: Map<string, number>

  constructor(api: ApiPromise, initialNonces?: [string, number][]) {
    this.api = api
    this.noncesByAddress = new Map<string, number>(initialNonces)
  }

  private async nextNonce(address: string): Promise<number> {
    const nonce = this.noncesByAddress.get(address) || (await this.api.query.system.account(address)).nonce.toNumber()
    this.noncesByAddress.set(address, nonce + 1)

    return nonce
  }

  async sendAndCheck(sender: KeyringPair, extrinsics: SubmittableExtrinsic<'promise'>[], errorMessage: string) {
    const promises: Promise<void>[] = []
    for (const tx of extrinsics) {
      const nonce = await this.nextNonce(sender.address)
      promises.push(
        new Promise((resolve, reject) => {
          tx.signAndSend(sender, { nonce }, (result) => {
            let txError: string | null = null
            if (result.isError) {
              txError = `Transaction failed with status: ${result.status.type}`
              reject(new Error(`${errorMessage} - ${txError}`))
            }

            if (result.status.isInBlock) {
              result.events
                .filter(({ event }) => event.section === 'system')
                .forEach(({ event }) => {
                  if (event.method === 'ExtrinsicFailed') {
                    const dispatchError = event.data[0] as DispatchError
                    let errorMsg = dispatchError.toString()
                    if (dispatchError.isModule) {
                      try {
                        // Need to assert that registry is of TypeRegistry type, since Registry intefrace
                        // seems outdated and doesn't include DispatchErrorModule as possible argument for "findMetaError"
                        const { name, docs } = (this.api.registry as TypeRegistry).findMetaError(dispatchError.asModule)
<<<<<<< HEAD
                        errorMsg = `${name} (${docs})`
=======
                        errorMsg = `${name} (${docs.join(', ')})`
>>>>>>> 4d95cbc1
                      } catch (e) {
                        // This probably means we don't have this error in the metadata
                        // In this case - continue (we'll just display dispatchError.toString())
                      }
                    }
                    reject(new Error(`${errorMessage} - Extrinsic execution error: ${errorMsg}`))
                  } else if (event.method === 'ExtrinsicSuccess') {
                    resolve()
                  }
                })
            }
          })
        })
      )
    }
    await Promise.all(promises)
  }
}<|MERGE_RESOLUTION|>--- conflicted
+++ resolved
@@ -63,11 +63,7 @@
                         // Need to assert that registry is of TypeRegistry type, since Registry intefrace
                         // seems outdated and doesn't include DispatchErrorModule as possible argument for "findMetaError"
                         const { name, docs } = (this.api.registry as TypeRegistry).findMetaError(dispatchError.asModule)
-<<<<<<< HEAD
-                        errorMsg = `${name} (${docs})`
-=======
                         errorMsg = `${name} (${docs.join(', ')})`
->>>>>>> 4d95cbc1
                       } catch (e) {
                         // This probably means we don't have this error in the metadata
                         // In this case - continue (we'll just display dispatchError.toString())
