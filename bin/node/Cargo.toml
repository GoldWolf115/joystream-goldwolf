[package]
authors = ['Joystream contributors']
build = 'build.rs'
edition = '2018'
name = 'joystream-node'
<<<<<<< HEAD
version = '8.1.0'
=======
version = '8.2.0'
>>>>>>> 0180c887
default-run = "joystream-node"

[[bin]]
name = 'joystream-node'
path = 'bin/main.rs'

[lib]
crate-type = ["cdylib", "rlib"]

[dependencies]
# third-party dependencies
clap = { version = "3.1.18", features = ["derive"], optional = true }
codec = { package = "parity-scale-codec", version = "3.1.5" }
serde = { version = "1.0.136", features = ["derive"] }
jsonrpsee = { version = "0.13.0", features = ["server"] }
futures = "0.3.21"
hex-literal = "0.3.4"
log = "0.4.17"
rand = "0.8"
hex = { version = "0.4.2" }

# primitives
sp-authority-discovery = { package = 'sp-authority-discovery', git = 'https://github.com/joystream/substrate.git', rev = 'd29a53b11c3e530d1656eef502cb0f1f8fff3522'}
sp-consensus-babe = { package = 'sp-consensus-babe', git = 'https://github.com/joystream/substrate.git', rev = 'd29a53b11c3e530d1656eef502cb0f1f8fff3522'}
grandpa-primitives = { package = "sp-finality-grandpa", git = 'https://github.com/joystream/substrate.git', rev = 'd29a53b11c3e530d1656eef502cb0f1f8fff3522'}
sp-api = { package = 'sp-api', git = 'https://github.com/joystream/substrate.git', rev = 'd29a53b11c3e530d1656eef502cb0f1f8fff3522'}
sp-core = { package = 'sp-core', git = 'https://github.com/joystream/substrate.git', rev = 'd29a53b11c3e530d1656eef502cb0f1f8fff3522'}
sp-runtime = { package = 'sp-runtime', git = 'https://github.com/joystream/substrate.git', rev = 'd29a53b11c3e530d1656eef502cb0f1f8fff3522'}
sp-timestamp = { package = 'sp-timestamp', git = 'https://github.com/joystream/substrate.git', rev = 'd29a53b11c3e530d1656eef502cb0f1f8fff3522'}
sp-authorship = { package = 'sp-authorship', git = 'https://github.com/joystream/substrate.git', rev = 'd29a53b11c3e530d1656eef502cb0f1f8fff3522'}
sp-inherents = { package = 'sp-inherents', git = 'https://github.com/joystream/substrate.git', rev = 'd29a53b11c3e530d1656eef502cb0f1f8fff3522'}
sp-keyring = { package = 'sp-keyring', git = 'https://github.com/joystream/substrate.git', rev = 'd29a53b11c3e530d1656eef502cb0f1f8fff3522'}
sp-keystore = { package = 'sp-keystore', git = 'https://github.com/joystream/substrate.git', rev = 'd29a53b11c3e530d1656eef502cb0f1f8fff3522'}
sp-consensus = { package = 'sp-consensus', git = 'https://github.com/joystream/substrate.git', rev = 'd29a53b11c3e530d1656eef502cb0f1f8fff3522'}
sp-transaction-pool = { package = 'sp-transaction-pool', git = 'https://github.com/joystream/substrate.git', rev = 'd29a53b11c3e530d1656eef502cb0f1f8fff3522'}
sp-transaction-storage-proof = { package = 'sp-transaction-storage-proof', git = 'https://github.com/joystream/substrate.git', rev = 'd29a53b11c3e530d1656eef502cb0f1f8fff3522'}
sp-block-builder = { package = 'sp-block-builder', git = 'https://github.com/joystream/substrate.git', rev = 'd29a53b11c3e530d1656eef502cb0f1f8fff3522'}
sp-blockchain = { package = 'sp-blockchain', git = 'https://github.com/joystream/substrate.git', rev = 'd29a53b11c3e530d1656eef502cb0f1f8fff3522'}

# client dependencies
sc-client-api = { package = 'sc-client-api', git = 'https://github.com/joystream/substrate.git', rev = 'd29a53b11c3e530d1656eef502cb0f1f8fff3522'}
sc-chain-spec = { package = 'sc-chain-spec', git = 'https://github.com/joystream/substrate.git', rev = 'd29a53b11c3e530d1656eef502cb0f1f8fff3522'}
sc-consensus = { package = 'sc-consensus', git = 'https://github.com/joystream/substrate.git', rev = 'd29a53b11c3e530d1656eef502cb0f1f8fff3522'}
sc-transaction-pool = { package = 'sc-transaction-pool', git = 'https://github.com/joystream/substrate.git', rev = 'd29a53b11c3e530d1656eef502cb0f1f8fff3522'}
sc-transaction-pool-api = { package = 'sc-transaction-pool-api', git = 'https://github.com/joystream/substrate.git', rev = 'd29a53b11c3e530d1656eef502cb0f1f8fff3522'}
sc-network = { package = 'sc-network', git = 'https://github.com/joystream/substrate.git', rev = 'd29a53b11c3e530d1656eef502cb0f1f8fff3522'}
sc-consensus-slots = { package = 'sc-consensus-slots', git = 'https://github.com/joystream/substrate.git', rev = 'd29a53b11c3e530d1656eef502cb0f1f8fff3522'}
sc-consensus-babe = { package = 'sc-consensus-babe', git = 'https://github.com/joystream/substrate.git', rev = 'd29a53b11c3e530d1656eef502cb0f1f8fff3522'}
sc-consensus-babe-rpc = { package = 'sc-consensus-babe-rpc', git = 'https://github.com/joystream/substrate.git', rev = 'd29a53b11c3e530d1656eef502cb0f1f8fff3522'}
sc-consensus-epochs = { package = 'sc-consensus-epochs', git = 'https://github.com/joystream/substrate.git', rev = 'd29a53b11c3e530d1656eef502cb0f1f8fff3522'}
sc-consensus-uncles = { package = 'sc-consensus-uncles', git = 'https://github.com/joystream/substrate.git', rev = 'd29a53b11c3e530d1656eef502cb0f1f8fff3522'}
sc-finality-grandpa = { package = "sc-finality-grandpa", git = 'https://github.com/joystream/substrate.git', rev = 'd29a53b11c3e530d1656eef502cb0f1f8fff3522'}
sc-finality-grandpa-rpc = { package = 'sc-finality-grandpa-rpc', git = 'https://github.com/joystream/substrate.git', rev = 'd29a53b11c3e530d1656eef502cb0f1f8fff3522'}
sc-rpc = { package = 'sc-rpc', git = 'https://github.com/joystream/substrate.git', rev = 'd29a53b11c3e530d1656eef502cb0f1f8fff3522'}
sc-rpc-api = { package = 'sc-rpc-api', git = 'https://github.com/joystream/substrate.git', rev = 'd29a53b11c3e530d1656eef502cb0f1f8fff3522'}
sc-basic-authorship = { package = 'sc-basic-authorship', git = 'https://github.com/joystream/substrate.git', rev = 'd29a53b11c3e530d1656eef502cb0f1f8fff3522'}
sc-service = { package = 'sc-service', default-features = false, git = 'https://github.com/joystream/substrate.git', rev = 'd29a53b11c3e530d1656eef502cb0f1f8fff3522'}
sc-telemetry = { package = 'sc-telemetry', git = 'https://github.com/joystream/substrate.git', rev = 'd29a53b11c3e530d1656eef502cb0f1f8fff3522'}
sc-executor = { package = 'sc-executor', git = 'https://github.com/joystream/substrate.git', rev = 'd29a53b11c3e530d1656eef502cb0f1f8fff3522'}
sc-authority-discovery = { package = 'sc-authority-discovery', git = 'https://github.com/joystream/substrate.git', rev = 'd29a53b11c3e530d1656eef502cb0f1f8fff3522'}
sc-sync-state-rpc = { package = 'sc-sync-state-rpc', git = 'https://github.com/joystream/substrate.git', rev = 'd29a53b11c3e530d1656eef502cb0f1f8fff3522'}
sc-sysinfo = { package = 'sc-sysinfo', git = 'https://github.com/joystream/substrate.git', rev = 'd29a53b11c3e530d1656eef502cb0f1f8fff3522'}
pallet-transaction-payment-rpc = { package = 'pallet-transaction-payment-rpc', git = 'https://github.com/joystream/substrate.git', rev = 'd29a53b11c3e530d1656eef502cb0f1f8fff3522'}
substrate-frame-rpc-system = { package = 'substrate-frame-rpc-system', git = 'https://github.com/joystream/substrate.git', rev = 'd29a53b11c3e530d1656eef502cb0f1f8fff3522'}
substrate-state-trie-migration-rpc = { package = 'substrate-state-trie-migration-rpc', git = 'https://github.com/joystream/substrate.git', rev = 'd29a53b11c3e530d1656eef502cb0f1f8fff3522'}

# frame dependencies
frame-system = { package = 'frame-system',git = 'https://github.com/joystream/substrate.git', rev = 'd29a53b11c3e530d1656eef502cb0f1f8fff3522'}
frame-system-rpc-runtime-api = { package = 'frame-system-rpc-runtime-api', git = 'https://github.com/joystream/substrate.git', rev = 'd29a53b11c3e530d1656eef502cb0f1f8fff3522'}
pallet-transaction-payment = { package = 'pallet-transaction-payment', git = 'https://github.com/joystream/substrate.git', rev = 'd29a53b11c3e530d1656eef502cb0f1f8fff3522'}
pallet-im-online = { package = 'pallet-im-online', default-features = false, git = 'https://github.com/joystream/substrate.git', rev = 'd29a53b11c3e530d1656eef502cb0f1f8fff3522'}
pallet-staking = { package = 'pallet-staking', default-features = false, git = 'https://github.com/joystream/substrate.git', rev = 'd29a53b11c3e530d1656eef502cb0f1f8fff3522'}
pallet-transaction-storage = { package = 'pallet-transaction-storage', default-features = false, git = 'https://github.com/joystream/substrate.git', rev = 'd29a53b11c3e530d1656eef502cb0f1f8fff3522'}

# node-specific dependencies
node-runtime = { package = "joystream-node-runtime", path = "../../runtime" }

# overrides
overrides = { package = "overrides", path = "../overrides" }

# CLI-specific dependencies
sc-cli = { package = 'sc-cli', optional = true, git = 'https://github.com/joystream/substrate.git', rev = 'd29a53b11c3e530d1656eef502cb0f1f8fff3522'}
frame-benchmarking-cli = { package = 'frame-benchmarking-cli', optional = true, git = 'https://github.com/joystream/substrate.git', rev = 'd29a53b11c3e530d1656eef502cb0f1f8fff3522'}
frame-benchmarking = { package = 'frame-benchmarking', git = 'https://github.com/joystream/substrate.git', rev = 'd29a53b11c3e530d1656eef502cb0f1f8fff3522'}
serde_json = "1.0.79"
node-inspect = { path = "../inspect", optional = true }

[target.'cfg(any(target_arch="x86_64", target_arch="aarch64"))'.dependencies]
sc-cli = { package = 'sc-cli', optional = true, features = ["wasmtime"], git = 'https://github.com/joystream/substrate.git', rev = 'd29a53b11c3e530d1656eef502cb0f1f8fff3522'}
sc-service = { package = 'sc-service', default-features = false, features = ["wasmtime"], git = 'https://github.com/joystream/substrate.git', rev = 'd29a53b11c3e530d1656eef502cb0f1f8fff3522'}
sp-trie = { package = 'sp-trie', default-features = false, features = ["memory-tracker"], git = 'https://github.com/joystream/substrate.git', rev = 'd29a53b11c3e530d1656eef502cb0f1f8fff3522'}

[dev-dependencies]
sc-keystore = { package = 'sc-keystore', git = 'https://github.com/joystream/substrate.git', rev = 'd29a53b11c3e530d1656eef502cb0f1f8fff3522'}
sc-client-db = { package = 'sc-client-db', git = 'https://github.com/joystream/substrate.git', rev = 'd29a53b11c3e530d1656eef502cb0f1f8fff3522'}
sc-consensus = { package = 'sc-consensus', git = 'https://github.com/joystream/substrate.git', rev = 'd29a53b11c3e530d1656eef502cb0f1f8fff3522'}
sc-consensus-babe = { package = 'sc-consensus-babe', git = 'https://github.com/joystream/substrate.git', rev = 'd29a53b11c3e530d1656eef502cb0f1f8fff3522'}
sc-consensus-epochs = { package = 'sc-consensus-epochs', git = 'https://github.com/joystream/substrate.git', rev = 'd29a53b11c3e530d1656eef502cb0f1f8fff3522'}
sc-service-test = { package = 'sc-service-test', git = 'https://github.com/joystream/substrate.git', rev = 'd29a53b11c3e530d1656eef502cb0f1f8fff3522'}
sc-block-builder = { package = 'sc-block-builder', git = 'https://github.com/joystream/substrate.git', rev = 'd29a53b11c3e530d1656eef502cb0f1f8fff3522'}
sp-tracing = { package = 'sp-tracing', git = 'https://github.com/joystream/substrate.git', rev = 'd29a53b11c3e530d1656eef502cb0f1f8fff3522'}
sp-blockchain = { package = 'sp-blockchain', git = 'https://github.com/joystream/substrate.git', rev = 'd29a53b11c3e530d1656eef502cb0f1f8fff3522'}
futures = "0.3.21"
tempfile = "3.1.0"
assert_cmd = "2.0.2"
nix = "0.23"
serde_json = "1.0"
regex = "1.5.5"
platforms = "2.0"
async-std = { version = "1.11.0", features = ["attributes"] }
soketto = "0.7.1"
criterion = { version = "0.3.5", features = ["async_tokio"] }
tokio = { version = "1.17.0", features = ["macros", "time", "parking_lot"] }
wait-timeout = "0.2"
remote-externalities = { package = 'remote-externalities', git = 'https://github.com/joystream/substrate.git', rev = 'd29a53b11c3e530d1656eef502cb0f1f8fff3522'}
pallet-timestamp = { package = 'pallet-timestamp', git = 'https://github.com/joystream/substrate.git', rev = 'd29a53b11c3e530d1656eef502cb0f1f8fff3522'}

[build-dependencies]
clap = { version = "3.1.18", optional = true }
clap_complete = { version = "3.0", optional = true }
frame-benchmarking-cli = { package = 'frame-benchmarking-cli', optional = true, git = 'https://github.com/joystream/substrate.git', rev = 'd29a53b11c3e530d1656eef502cb0f1f8fff3522'}
substrate-build-script-utils = { package = 'substrate-build-script-utils', optional = true, git = 'https://github.com/joystream/substrate.git', rev = 'd29a53b11c3e530d1656eef502cb0f1f8fff3522'}
substrate-frame-cli = { package = 'substrate-frame-cli', optional = true, git = 'https://github.com/joystream/substrate.git', rev = 'd29a53b11c3e530d1656eef502cb0f1f8fff3522'}
sc-cli = { package = 'sc-cli', optional = true, git = 'https://github.com/joystream/substrate.git', rev = 'd29a53b11c3e530d1656eef502cb0f1f8fff3522'}
pallet-balances = { package = 'pallet-balances', git = 'https://github.com/joystream/substrate.git', rev = 'd29a53b11c3e530d1656eef502cb0f1f8fff3522'}
node-inspect = { path = "../inspect", optional = true }

[features]
default = ["cli"]
cli = [
	"sc-cli",
	"frame-benchmarking-cli",
	"substrate-frame-cli",
	"sc-service/db",
	"clap",
	"clap_complete",
	"substrate-build-script-utils",
	"node-inspect",
]

runtime-benchmarks = ["node-runtime/runtime-benchmarks", "frame-benchmarking-cli"]<|MERGE_RESOLUTION|>--- conflicted
+++ resolved
@@ -3,11 +3,7 @@
 build = 'build.rs'
 edition = '2018'
 name = 'joystream-node'
-<<<<<<< HEAD
-version = '8.1.0'
-=======
 version = '8.2.0'
->>>>>>> 0180c887
 default-run = "joystream-node"
 
 [[bin]]
