// Copyright 2019 Joystream Contributors
// This file is part of Joystream node.

// Joystream node is free software: you can redistribute it and/or modify
// it under the terms of the GNU General Public License as published by
// the Free Software Foundation, either version 3 of the License, or
// (at your option) any later version.

// Joystream node is distributed in the hope that it will be useful,
// but WITHOUT ANY WARRANTY; without even the implied warranty of
// MERCHANTABILITY or FITNESS FOR A PARTICULAR PURPOSE.  See the
// GNU General Public License for more details.

// You should have received a copy of the GNU General Public License
// along with Joystream node.  If not, see <http://www.gnu.org/licenses/>.

use node_runtime::{
    versioned_store::InputValidationLengthConstraint as VsInputValidation, ActorsConfig,
    AuthorityDiscoveryConfig, BabeConfig, Balance, BalancesConfig, ContentWorkingGroupConfig,
    CouncilConfig, CouncilElectionConfig, DataObjectStorageRegistryConfig,
<<<<<<< HEAD
    DataObjectTypeRegistryConfig, GrandpaConfig, ImOnlineConfig, IndicesConfig, MembersConfig,
    Perbill, SessionConfig, SessionKeys, Signature, StakerStatus, StakingConfig, SudoConfig,
    SystemConfig, VersionedStoreConfig, DAYS, WASM_BINARY,
=======
    DataObjectTypeRegistryConfig, ElectionParameters, GrandpaConfig, ImOnlineConfig, IndicesConfig,
    MembersConfig, Perbill, ProposalsConfig, SessionConfig, SessionKeys, Signature, StakerStatus,
    StakingConfig, SudoConfig, SystemConfig, VersionedStoreConfig, DAYS, WASM_BINARY,
>>>>>>> da0f4f4b
};
pub use node_runtime::{AccountId, GenesisConfig};
use primitives::{sr25519, Pair, Public};
use runtime_primitives::traits::{IdentifyAccount, Verify};

use babe_primitives::AuthorityId as BabeId;
use grandpa_primitives::AuthorityId as GrandpaId;
use im_online::sr25519::AuthorityId as ImOnlineId;
use serde_json as json;
use substrate_service;

type AccountPublic = <Signature as Verify>::Signer;

/// Specialized `ChainSpec`. This is a specialization of the general Substrate ChainSpec type.
pub type ChainSpec = substrate_service::ChainSpec<GenesisConfig>;

/// The chain specification option. This is expected to come in from the CLI and
/// is little more than one of a number of alternatives which can easily be converted
/// from a string (`--chain=...`) into a `ChainSpec`.
#[derive(Clone, Debug)]
pub enum Alternative {
    /// Whatever the current runtime is, with just Alice as an auth.
    Development,
    /// Whatever the current runtime is, with simple Alice/Bob auths.
    LocalTestnet,
}

/// Helper function to generate a crypto pair from seed
pub fn get_from_seed<TPublic: Public>(seed: &str) -> <TPublic::Pair as Pair>::Public {
    TPublic::Pair::from_string(&format!("//{}", seed), None)
        .expect("static values are valid; qed")
        .public()
}

/// Helper function to generate an account ID from seed
pub fn get_account_id_from_seed<TPublic: Public>(seed: &str) -> AccountId
where
    AccountPublic: From<<TPublic::Pair as Pair>::Public>,
{
    AccountPublic::from(get_from_seed::<TPublic>(seed)).into_account()
}

/// Helper function to generate stash, controller and session key from seed
pub fn get_authority_keys_from_seed(
    seed: &str,
) -> (AccountId, AccountId, GrandpaId, BabeId, ImOnlineId) {
    (
        get_account_id_from_seed::<sr25519::Public>(&format!("{}//stash", seed)),
        get_account_id_from_seed::<sr25519::Public>(seed),
        get_from_seed::<GrandpaId>(seed),
        get_from_seed::<BabeId>(seed),
        get_from_seed::<ImOnlineId>(seed),
    )
}

fn session_keys(grandpa: GrandpaId, babe: BabeId, im_online: ImOnlineId) -> SessionKeys {
    SessionKeys {
        grandpa,
        babe,
        im_online,
    }
}

impl Alternative {
    /// Get an actual chain config from one of the alternatives.
    pub(crate) fn load(self) -> Result<ChainSpec, String> {
        Ok(match self {
            Alternative::Development => ChainSpec::from_genesis(
                "Development",
                "dev",
                || {
                    testnet_genesis(
                        vec![get_authority_keys_from_seed("Alice")],
                        get_account_id_from_seed::<sr25519::Public>("Alice"),
                        vec![
                            get_account_id_from_seed::<sr25519::Public>("Alice"),
                            get_account_id_from_seed::<sr25519::Public>("Bob"),
                            get_account_id_from_seed::<sr25519::Public>("Alice//stash"),
                            get_account_id_from_seed::<sr25519::Public>("Bob//stash"),
                        ],
                    )
                },
                vec![],
                None,
                None,
                Some(chain_spec_properties()),
                None,
            ),
            Alternative::LocalTestnet => ChainSpec::from_genesis(
                "Local Testnet",
                "local_testnet",
                || {
                    testnet_genesis(
                        vec![
                            get_authority_keys_from_seed("Alice"),
                            get_authority_keys_from_seed("Bob"),
                        ],
                        get_account_id_from_seed::<sr25519::Public>("Alice"),
                        vec![
                            get_account_id_from_seed::<sr25519::Public>("Alice"),
                            get_account_id_from_seed::<sr25519::Public>("Bob"),
                            get_account_id_from_seed::<sr25519::Public>("Charlie"),
                            get_account_id_from_seed::<sr25519::Public>("Dave"),
                            get_account_id_from_seed::<sr25519::Public>("Eve"),
                            get_account_id_from_seed::<sr25519::Public>("Ferdie"),
                            get_account_id_from_seed::<sr25519::Public>("Alice//stash"),
                            get_account_id_from_seed::<sr25519::Public>("Bob//stash"),
                            get_account_id_from_seed::<sr25519::Public>("Charlie//stash"),
                            get_account_id_from_seed::<sr25519::Public>("Dave//stash"),
                            get_account_id_from_seed::<sr25519::Public>("Eve//stash"),
                            get_account_id_from_seed::<sr25519::Public>("Ferdie//stash"),
                        ],
                    )
                },
                vec![],
                None,
                None,
                Some(chain_spec_properties()),
                None,
            ),
        })
    }

    pub(crate) fn from(s: &str) -> Option<Self> {
        match s {
            "dev" => Some(Alternative::Development),
            "local" => Some(Alternative::LocalTestnet),
            _ => None,
        }
    }
}

fn new_vs_validation(min: u16, max_min_diff: u16) -> VsInputValidation {
    return VsInputValidation { min, max_min_diff };
}

pub fn chain_spec_properties() -> json::map::Map<String, json::Value> {
    let mut properties: json::map::Map<String, json::Value> = json::map::Map::new();
    properties.insert(
        String::from("tokenDecimals"),
        json::Value::Number(json::Number::from(0)),
    );
    properties.insert(
        String::from("tokenSymbol"),
        json::Value::String(String::from("JOY")),
    );
    properties
}

pub fn testnet_genesis(
    initial_authorities: Vec<(AccountId, AccountId, GrandpaId, BabeId, ImOnlineId)>,
    root_key: AccountId,
    endowed_accounts: Vec<AccountId>,
) -> GenesisConfig {
    const CENTS: Balance = 1;
    const DOLLARS: Balance = 100 * CENTS;
    const STASH: Balance = 20 * DOLLARS;
    const ENDOWMENT: Balance = 100_000 * DOLLARS;

    GenesisConfig {
        system: Some(SystemConfig {
            code: WASM_BINARY.to_vec(),
            changes_trie_config: Default::default(),
        }),
        balances: Some(BalancesConfig {
            balances: endowed_accounts
                .iter()
                .cloned()
                .map(|k| (k, ENDOWMENT))
                .chain(initial_authorities.iter().map(|x| (x.0.clone(), STASH)))
                .collect(),
            vesting: vec![],
        }),
        indices: Some(IndicesConfig { ids: vec![] }),
        session: Some(SessionConfig {
            keys: initial_authorities
                .iter()
                .map(|x| {
                    (
                        x.0.clone(),
                        session_keys(x.2.clone(), x.3.clone(), x.4.clone()),
                    )
                })
                .collect::<Vec<_>>(),
        }),
        staking: Some(StakingConfig {
            current_era: 0,
            validator_count: 20,
            minimum_validator_count: 1,
            stakers: initial_authorities
                .iter()
                .map(|x| (x.0.clone(), x.1.clone(), STASH, StakerStatus::Validator))
                .collect(),
            invulnerables: initial_authorities.iter().map(|x| x.0.clone()).collect(),
            slash_reward_fraction: Perbill::from_percent(10),
            ..Default::default()
        }),
        sudo: Some(SudoConfig {
            key: root_key.clone(),
        }),
        babe: Some(BabeConfig {
            authorities: vec![],
        }),
        im_online: Some(ImOnlineConfig { keys: vec![] }),
        authority_discovery: Some(AuthorityDiscoveryConfig { keys: vec![] }),
        grandpa: Some(GrandpaConfig {
            authorities: vec![],
        }),
        council: Some(CouncilConfig {
            active_council: vec![],
            term_ends_at: 1,
        }),
        election: Some(CouncilElectionConfig {
            auto_start: true,
            election_parameters: ElectionParameters {
                announcing_period: 3 * DAYS,
                voting_period: 1 * DAYS,
                revealing_period: 1 * DAYS,
                council_size: 12,
                candidacy_limit: 25,
                min_council_stake: 10 * DOLLARS,
                new_term_duration: 14 * DAYS,
                min_voting_stake: 1 * DOLLARS,
            },
        }),
        members: Some(MembersConfig {
            default_paid_membership_fee: 100u128,
            members: crate::members_config::initial_members(),
        }),
        forum: Some(crate::forum_config::from_serialized::create(
            endowed_accounts[0].clone(),
        )),
        data_object_type_registry: Some(DataObjectTypeRegistryConfig {
            first_data_object_type_id: 1,
        }),
        data_object_storage_registry: Some(DataObjectStorageRegistryConfig {
            first_relationship_id: 1,
        }),
        actors: Some(ActorsConfig {
            enable_storage_role: true,
            request_life_time: 300,
        }),
        versioned_store: Some(VersionedStoreConfig {
            class_by_id: vec![],
            entity_by_id: vec![],
            next_class_id: 1,
            next_entity_id: 1,
            property_name_constraint: new_vs_validation(1, 99),
            property_description_constraint: new_vs_validation(1, 999),
            class_name_constraint: new_vs_validation(1, 99),
            class_description_constraint: new_vs_validation(1, 999),
        }),
        content_wg: Some(ContentWorkingGroupConfig {
            mint_capacity: 100000,
            curator_opening_by_id: vec![],
            next_curator_opening_id: 0,
            curator_application_by_id: vec![],
            next_curator_application_id: 0,
            channel_by_id: vec![],
            next_channel_id: 1,
            channel_id_by_handle: vec![],
            curator_by_id: vec![],
            next_curator_id: 0,
            principal_by_id: vec![],
            next_principal_id: 0,
            channel_creation_enabled: true, // there is no extrinsic to change it so enabling at genesis
            unstaker_by_stake_id: vec![],
            channel_handle_constraint: crate::forum_config::new_validation(5, 20),
            channel_description_constraint: crate::forum_config::new_validation(1, 1024),
            opening_human_readable_text: crate::forum_config::new_validation(1, 2048),
            curator_application_human_readable_text: crate::forum_config::new_validation(1, 2048),
            curator_exit_rationale_text: crate::forum_config::new_validation(1, 2048),
            channel_avatar_constraint: crate::forum_config::new_validation(5, 1024),
            channel_banner_constraint: crate::forum_config::new_validation(5, 1024),
            channel_title_constraint: crate::forum_config::new_validation(5, 1024),
        }),
    }
}<|MERGE_RESOLUTION|>--- conflicted
+++ resolved
@@ -18,15 +18,9 @@
     versioned_store::InputValidationLengthConstraint as VsInputValidation, ActorsConfig,
     AuthorityDiscoveryConfig, BabeConfig, Balance, BalancesConfig, ContentWorkingGroupConfig,
     CouncilConfig, CouncilElectionConfig, DataObjectStorageRegistryConfig,
-<<<<<<< HEAD
-    DataObjectTypeRegistryConfig, GrandpaConfig, ImOnlineConfig, IndicesConfig, MembersConfig,
-    Perbill, SessionConfig, SessionKeys, Signature, StakerStatus, StakingConfig, SudoConfig,
-    SystemConfig, VersionedStoreConfig, DAYS, WASM_BINARY,
-=======
     DataObjectTypeRegistryConfig, ElectionParameters, GrandpaConfig, ImOnlineConfig, IndicesConfig,
-    MembersConfig, Perbill, ProposalsConfig, SessionConfig, SessionKeys, Signature, StakerStatus,
-    StakingConfig, SudoConfig, SystemConfig, VersionedStoreConfig, DAYS, WASM_BINARY,
->>>>>>> da0f4f4b
+    MembersConfig, Perbill, SessionConfig, SessionKeys, Signature, StakerStatus, StakingConfig,
+    SudoConfig, SystemConfig, VersionedStoreConfig, DAYS, WASM_BINARY,
 };
 pub use node_runtime::{AccountId, GenesisConfig};
 use primitives::{sr25519, Pair, Public};
