## Joystream-Node - full node/validator

![ Nodes for Joystream](./validator-node-banner.svg)

The joystream-node is the main server application that connects to the network, synchronizes the blockchain with other nodes and produces blocks if configured as a validator node.

A step by step guide to setup a full node and validator on the Joystream testnet, can be found [here](https://github.com/Joystream/helpdesk/tree/master/roles/validators).

### Pre-built binaries

The latest pre-built binaries can be downloaded from the [releases](https://github.com/Joystream/joystream/releases) page.
Generally these will be built from `master` branch and will pertain to the currently active testnet.

### Building from source

Clone the repository and install build tools:

```bash
git clone https://github.com/Joystream/joystream.git

cd joystream/

./setup.sh
```

Compile the node and runtime:

```bash
<<<<<<< HEAD
WASM_BUILD_TOOLCHAIN=nightly-2022-05-11 cargo build --release
=======
WASM_BUILD_TOOLCHAIN=nightly-2021-02-20 cargo +nightly-2021-02-20 build --release
>>>>>>> d9d9b49b
```

This produces the binary in `./target/release/joystream-node`

### Running local development chain

```bash
./target/release/joystream-node --dev
```

If you repeatedly need to restart a new chain,
this script will build and run a fresh new local development chain (purging existing chain data):

```bash
./scripts/run-dev-chain.sh
```

### Joystream Public Testnets

Use the `--chain` argument, and specify the path to the genesis `chain.json` file for that public network. The JSON "chain spec" files for Joystream public networks can be found in [../testnets/](../testnets/).

```bash
./target/release/joystream-node --chain testnets/joy-testnet-5.json
```

### Tests and code quality

Running unit tests:

```bash
cargo +nightly-2021-02-20 test --release --all
```

Running full suite of checks, tests, formatting and linting:

```bash
yarn cargo-checks
```

Always format your rust code with `cargo fmt` before committing:

```bash
cargo fmt --all
```

### Installing a release build

If you are building a tagged release from `master` branch and want to install the executable to your path follow the step below.

This will install the executable `joystream-node` to your `~/.cargo/bin` folder, which you would normally have in your `$PATH` environment.

```bash
<<<<<<< HEAD
WASM_BUILD_TOOLCHAIN=nightly-2022-05-11 cargo install joystream-node --path node/ --locked
=======
WASM_BUILD_TOOLCHAIN=nightly-2021-02-20 cargo +nightly-2021-02-20 install joystream-node --path node/ --locked
>>>>>>> d9d9b49b
```

Now you can run and connect to the testnet:

```bash
joystream-node --chain testnets/joy-testnet-5.json
```<|MERGE_RESOLUTION|>--- conflicted
+++ resolved
@@ -26,11 +26,7 @@
 Compile the node and runtime:
 
 ```bash
-<<<<<<< HEAD
-WASM_BUILD_TOOLCHAIN=nightly-2022-05-11 cargo build --release
-=======
-WASM_BUILD_TOOLCHAIN=nightly-2021-02-20 cargo +nightly-2021-02-20 build --release
->>>>>>> d9d9b49b
+WASM_BUILD_TOOLCHAIN=nightly-2022-05-11 cargo +nightly-2022-05-11 build --release
 ```
 
 This produces the binary in `./target/release/joystream-node`
@@ -83,11 +79,7 @@
 This will install the executable `joystream-node` to your `~/.cargo/bin` folder, which you would normally have in your `$PATH` environment.
 
 ```bash
-<<<<<<< HEAD
-WASM_BUILD_TOOLCHAIN=nightly-2022-05-11 cargo install joystream-node --path node/ --locked
-=======
-WASM_BUILD_TOOLCHAIN=nightly-2021-02-20 cargo +nightly-2021-02-20 install joystream-node --path node/ --locked
->>>>>>> d9d9b49b
+WASM_BUILD_TOOLCHAIN=nightly-2022-05-11 cargo +nightly-2022-05-11 install joystream-node --path node/ --locked
 ```
 
 Now you can run and connect to the testnet:
