--- conflicted
+++ resolved
@@ -1,10 +1,7 @@
-<<<<<<< HEAD
 mappings/lib
 generated
 # Generated from manifest via typegen:configure
 typegen.yml
-=======
 lib
 dist
-.env
->>>>>>> b2765ec0
+.env