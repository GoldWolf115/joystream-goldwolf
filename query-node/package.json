--- conflicted
+++ resolved
@@ -16,17 +16,10 @@
 		"db:schema:migrate": "(cd ./generated/graphql-server && yarn db:create && yarn db:sync && yarn db:migrate)",
 		"db:indexer:migrate": "(cd ./generated/indexer && yarn db:migrate)",
 		"db:migrate": "yarn db:schema:migrate && yarn db:indexer:migrate",
-<<<<<<< HEAD
-		"codegen:all": "yarn hydra-cli codegen && cp indexer-tsconfig.json generated/indexer/tsconfig.json",
-		"codegen:indexer": "yarn hydra-cli codegen --no-graphql && cp indexer-tsconfig.json generated/indexer/tsconfig.json",
-		"codegen:server": "yarn hydra-cli codegen --no-indexer",
-		"docker:up": "docker-compose up -d",
-    "cd-classes": "ts-node scripts/get-class-id-and-name.ts"
-=======
 		"codegen:all": "yarn hydra-cli codegen --no-install && cp indexer-tsconfig.json generated/indexer/tsconfig.json",
 		"codegen:indexer": "yarn hydra-cli codegen --no-install --no-graphql && cp indexer-tsconfig.json generated/indexer/tsconfig.json",
-		"codegen:server": "yarn hydra-cli codegen --no-install --no-indexer"
->>>>>>> 4e40d883
+		"codegen:server": "yarn hydra-cli codegen --no-install --no-indexer",
+		"cd-classes": "ts-node scripts/get-class-id-and-name.ts"
 	},
 	"author": "",
 	"license": "ISC",
