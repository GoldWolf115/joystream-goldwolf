{
  "name": "query-node-root",
  "version": "0.1.0",
  "description": "GraphQL server and mappings. Generated with \u2665 by Hydra-CLI",
  "scripts": {
    "build": "./build.sh",
    "rebuild": "yarn db:drop && yarn clean:query-node && yarn codegen:query-node && yarn db:prepare && yarn db:migrate",
    "lint": "yarn workspace query-node-mappings lint",
    "clean": "rm -rf ./generated",
    "clean:query-node": "rm -rf ./generated/graphql-server",
    "processor:start": "DEBUG=${DEBUG} hydra-processor run -e ../.env",
    "query-node:build": "yarn workspace query-node build",
    "query-node:start:dev": "yarn workspace query-node start:dev",
    "query-node:start:prod": "yarn workspace query-node start:prod",
    "query-node:configure": "yarn workspace query-node config:dev",
    "db:up": "yarn docker:db:up",
    "db:create": "yarn workspace query-node db:create",
    "db:drop": "yarn workspace query-node db:drop",
    "db:prepare": "yarn workspace query-node db:create && yarn workspace query-node db:sync",
    "db:schema:migrate": "yarn workspace query-node db:migrate",
    "db:processor:migrate": "hydra-processor migrate --env ../.env",
    "db:migrate": "yarn db:schema:migrate && yarn db:processor:migrate",
    "db:bootstrap": "yarn db:create && yarn db:prepare && yarn db:migrate",
    "db:reset": "yarn db:drop && yarn db:prepare && yarn db:migrate",
    "bootstrap": "yarn codegen && yarn db:drop && yarn db:bootstrap",
    "hydra-cli": "./codegen/node_modules/@joystream/hydra-cli/bin/run",
    "hydra-typegen": "./codegen/node_modules/@joystream/hydra-typegen/bin/run",
    "codegen": "yarn hydra-cli codegen --schema ../../schemas/",
    "codegen:noinstall": "yarn codegen --no-install",
    "typegen:configure": "NODE_URL=${NODE_URL:-ws://localhost:9000} envsub typegen.template.yml typegen.yml",
    "typegen": "rm -rf ./mappings/generated && yarn hydra-typegen typegen manifest.yml --debug",
    "mappings:build": "yarn workspace query-node-mappings build",
    "start:dev": "./start.sh",
    "start": "./start-img.sh",
    "kill:dev": "./kill.sh",
    "kill": "./kill-img.sh"
  },
  "author": "",
  "license": "ISC",
  "dependencies": {
    "tslib": "^2.0.0",
    "@types/bn.js": "^4.11.6",
    "bn.js": "^5.1.2",
<<<<<<< HEAD
    "@joystream/hydra-processor": "3.1.0-alpha.15"
=======
    "@joystream/hydra-processor": "3.1.0-alpha.16"
>>>>>>> 4b539f1b
  },
  "volta": {
		"extends": "../package.json"
	}
}<|MERGE_RESOLUTION|>--- conflicted
+++ resolved
@@ -41,11 +41,7 @@
     "tslib": "^2.0.0",
     "@types/bn.js": "^4.11.6",
     "bn.js": "^5.1.2",
-<<<<<<< HEAD
-    "@joystream/hydra-processor": "3.1.0-alpha.15"
-=======
     "@joystream/hydra-processor": "3.1.0-alpha.16"
->>>>>>> 4b539f1b
   },
   "volta": {
 		"extends": "../package.json"
