--- conflicted
+++ resolved
@@ -36,15 +36,11 @@
   "author": "",
   "license": "ISC",
   "dependencies": {
-    "@joystream/hydra-processor": "3.1.0-alpha.13",
+    "@joystream/hydra-processor": "3.1.0-alpha.16",
     "@polkadot/metadata": "^4.17.1",
     "@types/bn.js": "^4.11.6",
     "bn.js": "^5.1.2",
-<<<<<<< HEAD
     "tslib": "^2.0.0"
-=======
-    "@joystream/hydra-processor": "3.1.0-alpha.16"
->>>>>>> 18eb4e17
   },
   "volta": {
     "extends": "../package.json"
