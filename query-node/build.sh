#!/usr/bin/env bash
set -e

SCRIPT_PATH="$(dirname "${BASH_SOURCE[0]}")"
cd $SCRIPT_PATH

# Load and export variables from root .env file into shell environment
set -a
. ../.env
set +a

yarn clean

# Install hydra codegen in separate dir to avoid dependency clashes
cd ./codegen
yarn
cd ..

# Generate types and server code
TYPEGEN_WS_URI="${TYPEGEN_WS_URI:-ws://localhost:9944}" yarn typegen:configure
yarn typegen
yarn codegen:noinstall
yarn format

# We run yarn again to ensure graphql-server dependencies are installed
# and are inline with root workspace resolutions
yarn

<<<<<<< HEAD
# FIXME: Temporary workaround for Hydra bug. After it's fixed this can be just: "yarn workspace query-node build:dev"
yarn workspace query-node config:dev
yarn workspace query-node codegen
sed -i 's/get bytes(): Option/get optBytes(): Option/' ./mappings/generated/types/storage-working-group.ts
sed -i 's/get categoryId(): Option/get optCategoryId(): Option/' ./mappings/generated/types/forum.ts
yarn workspace query-node compile
=======
yarn workspace query-node build:dev
>>>>>>> d2086769

yarn workspace query-node-mappings build<|MERGE_RESOLUTION|>--- conflicted
+++ resolved
@@ -26,15 +26,6 @@
 # and are inline with root workspace resolutions
 yarn
 
-<<<<<<< HEAD
-# FIXME: Temporary workaround for Hydra bug. After it's fixed this can be just: "yarn workspace query-node build:dev"
-yarn workspace query-node config:dev
-yarn workspace query-node codegen
-sed -i 's/get bytes(): Option/get optBytes(): Option/' ./mappings/generated/types/storage-working-group.ts
-sed -i 's/get categoryId(): Option/get optCategoryId(): Option/' ./mappings/generated/types/forum.ts
-yarn workspace query-node compile
-=======
 yarn workspace query-node build:dev
->>>>>>> d2086769
 
 yarn workspace query-node-mappings build