<<<<<<< HEAD
type AssetExternal @variant {
  # FIXME: [String!] currnetly not supported in variants
  "JSON array of the urls"
  urls: String!
}

type AssetJoystreamStorage @variant {
  "Related data object"
  dataObject: StorageDataObject!
}

# FIXME: https://github.com/Joystream/hydra/issues/434
type AssetNone @variant {
  _phantom: Int
}

union Asset = AssetExternal | AssetJoystreamStorage | AssetNone

=======
>>>>>>> 075914ab
"Category of media channel"
type ChannelCategory @entity {
  id: ID!

  "The name of the category"
  name: String @fulltext(query: "channelCategoriesByName")

  channels: [Channel!]! @derivedFrom(field: "category")

  createdInBlock: Int!
}

type Language @entity {
  "Runtime entity identifier (EntityId)"
  id: ID!

  "Language identifier ISO 639-1"
  iso: String!

  createdInBlock: Int!
}

type Channel @entity {
  "Runtime entity identifier (EntityId)"
  id: ID!

  "Member owning the channel (if any)"
  ownerMember: Membership

  "Curator group owning the channel (if any)"
  ownerCuratorGroup: CuratorGroup

  category: ChannelCategory

  "Reward account where revenue is sent if set."
  rewardAccount: String

  "Destination account for the prize associated with channel deletion"
  deletionPrizeDestAccount: String!

  "The title of the Channel"
  title: String @fulltext(query: "search")

  "The description of a Channel"
  description: String

<<<<<<< HEAD
  # FIXME: Due to https://github.com/Joystream/hydra/issues/434, Asset is currently non-optional (use AssetNone to unset it)
  "Channel's cover (background) photo asset. Recommended ratio: 16:9."
  coverPhoto: Asset!

  "Channel's avatar photo asset."
  avatarPhoto: Asset!
=======
  "Channel's cover (background) photo asset. Recommended ratio: 16:9."
  coverPhoto: StorageDataObject

  "Channel's avatar photo asset."
  avatarPhoto: StorageDataObject
>>>>>>> 075914ab

  ##########################

  "Flag signaling whether a channel is public."
  isPublic: Boolean

  "Flag signaling whether a channel is censored."
  isCensored: Boolean!

  "The primary langauge of the channel's content"
  language: Language

  videos: [Video!]! @derivedFrom(field: "channel")

  createdInBlock: Int!
}

type CuratorGroup @entity {
  "Runtime identifier"
  id: ID!

  "Curators belonging to this group"
  curatorIds: [Int!]!

  "Is group active or not"
  isActive: Boolean!

  channels: [Channel!]! @derivedFrom(field: "ownerCuratorGroup")
}

type VideoCategory @entity {
  "Runtime identifier"
  id: ID!

  "The name of the category"
  name: String @fulltext(query: "videoCategoriesByName")

  videos: [Video!]! @derivedFrom(field: "category")

  createdInBlock: Int!
}

type Video @entity {
  "Runtime identifier"
  id: ID!

  "Reference to member's channel"
  channel: Channel!

  "Reference to a video category"
  category: VideoCategory

  "The title of the video"
  title: String @fulltext(query: "search")

  "The description of the Video"
  description: String

  "Video duration in seconds"
  duration: Int

<<<<<<< HEAD
# FIXME: Due to https://github.com/Joystream/hydra/issues/434, Asset is currently non-optional (use AssetNone to unset it)
  "Video thumbnail asset (recommended ratio: 16:9)"
  thumbnailPhoto: Asset!
=======
  "Video thumbnail asset (recommended ratio: 16:9)"
  thumbnailPhoto: StorageDataObject
>>>>>>> 075914ab

  ##########################

  "Video's main langauge"
  language: Language

  "Whether or not Video contains marketing"
  hasMarketing: Boolean

  "If the Video was published on other platform before beeing published on Joystream - the original publication date"
  publishedBeforeJoystream: DateTime

  "Whether the Video is supposed to be publically displayed"
  isPublic: Boolean

  "Flag signaling whether a video is censored."
  isCensored: Boolean!

  "Whether the Video contains explicit material."
  isExplicit: Boolean

  "License under the video is published"
  license: License

<<<<<<< HEAD
  # FIXME: Due to https://github.com/Joystream/hydra/issues/434, Asset is currently non-optional (use AssetNone to unset it)
  "Video media asset"
  media: Asset!
=======
  "Video media asset"
  media: StorageDataObject
>>>>>>> 075914ab

  ##########################

  "Video file metadata"
  mediaMetadata: VideoMediaMetadata

  createdInBlock: Int!

  "Is video featured or not"
  isFeatured: Boolean!
}

type VideoMediaMetadata @entity {
  "Unique identifier"
  id: ID!

  "Encoding of the video media object"
  encoding: VideoMediaEncoding

  "Video media width in pixels"
  pixelWidth: Int

  "Video media height in pixels"
  pixelHeight: Int

  "Video media size in bytes"
  size: BigInt

  video: Video @derivedFrom(field: "mediaMetadata")

  createdInBlock: Int!
}

type VideoMediaEncoding @entity {
  "Encoding of the video media object"
  codecName: String

  "Media container format"
  container: String

  "Content MIME type"
  mimeMediaType: String
}

type License @entity {
  "Unique identifier"
  id: ID!

  "License code defined by Joystream"
  code: Int

  "Attribution (if required by the license)"
  attribution: String

  "Custom license content"
  custom_text: String
}<|MERGE_RESOLUTION|>--- conflicted
+++ resolved
@@ -1,24 +1,3 @@
-<<<<<<< HEAD
-type AssetExternal @variant {
-  # FIXME: [String!] currnetly not supported in variants
-  "JSON array of the urls"
-  urls: String!
-}
-
-type AssetJoystreamStorage @variant {
-  "Related data object"
-  dataObject: StorageDataObject!
-}
-
-# FIXME: https://github.com/Joystream/hydra/issues/434
-type AssetNone @variant {
-  _phantom: Int
-}
-
-union Asset = AssetExternal | AssetJoystreamStorage | AssetNone
-
-=======
->>>>>>> 075914ab
 "Category of media channel"
 type ChannelCategory @entity {
   id: ID!
@@ -65,20 +44,11 @@
   "The description of a Channel"
   description: String
 
-<<<<<<< HEAD
-  # FIXME: Due to https://github.com/Joystream/hydra/issues/434, Asset is currently non-optional (use AssetNone to unset it)
-  "Channel's cover (background) photo asset. Recommended ratio: 16:9."
-  coverPhoto: Asset!
-
-  "Channel's avatar photo asset."
-  avatarPhoto: Asset!
-=======
   "Channel's cover (background) photo asset. Recommended ratio: 16:9."
   coverPhoto: StorageDataObject
 
   "Channel's avatar photo asset."
   avatarPhoto: StorageDataObject
->>>>>>> 075914ab
 
   ##########################
 
@@ -140,14 +110,8 @@
   "Video duration in seconds"
   duration: Int
 
-<<<<<<< HEAD
-# FIXME: Due to https://github.com/Joystream/hydra/issues/434, Asset is currently non-optional (use AssetNone to unset it)
-  "Video thumbnail asset (recommended ratio: 16:9)"
-  thumbnailPhoto: Asset!
-=======
   "Video thumbnail asset (recommended ratio: 16:9)"
   thumbnailPhoto: StorageDataObject
->>>>>>> 075914ab
 
   ##########################
 
@@ -172,14 +136,8 @@
   "License under the video is published"
   license: License
 
-<<<<<<< HEAD
-  # FIXME: Due to https://github.com/Joystream/hydra/issues/434, Asset is currently non-optional (use AssetNone to unset it)
-  "Video media asset"
-  media: Asset!
-=======
   "Video media asset"
   media: StorageDataObject
->>>>>>> 075914ab
 
   ##########################
 
