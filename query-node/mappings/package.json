{
  "name": "query-node-mappings",
  "version": "0.1.0",
  "description": "Mappings for hydra-processor",
  "main": "lib/mappings/src/index.js",
  "license": "MIT",
  "scripts": {
    "build": "rm -rf lib && tsc --build tsconfig.json && yarn copy-types",
    "copy-types": "cp ../../types/augment/all/defs.json lib/generated/types/typedefs.json",
    "lint": "echo \"Skippinng\"",
    "clean": "rm -rf lib"
  },
  "dependencies": {
<<<<<<< HEAD
    "@dzlzv/hydra-common": "2.0.1-beta.9",
    "@polkadot/types": "4.2.1",
=======
    "@dzlzv/hydra-common": "2.1.0-beta.7",
    "@dzlzv/hydra-db-utils": "2.1.0-beta.7",
    "@joystream/content-metadata-protobuf": "^1.1.0",
    "@joystream/types": "^0.16.0",
    "iso-639-1": "^2.1.8",
    "query-node": "^0.1.0",
>>>>>>> 46da5853
    "warthog": "https://github.com/metmirr/warthog/releases/download/v2.23.0/warthog-v2.23.0.tgz"
  },
  "devDependencies": {
    "ts-node": "^9.0.0",
    "typescript": "^3.8"
  }
}<|MERGE_RESOLUTION|>--- conflicted
+++ resolved
@@ -11,17 +11,13 @@
     "clean": "rm -rf lib"
   },
   "dependencies": {
-<<<<<<< HEAD
-    "@dzlzv/hydra-common": "2.0.1-beta.9",
     "@polkadot/types": "4.2.1",
-=======
     "@dzlzv/hydra-common": "2.1.0-beta.7",
     "@dzlzv/hydra-db-utils": "2.1.0-beta.7",
     "@joystream/content-metadata-protobuf": "^1.1.0",
     "@joystream/types": "^0.16.0",
     "iso-639-1": "^2.1.8",
     "query-node": "^0.1.0",
->>>>>>> 46da5853
     "warthog": "https://github.com/metmirr/warthog/releases/download/v2.23.0/warthog-v2.23.0.tgz"
   },
   "devDependencies": {
