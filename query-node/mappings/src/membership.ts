/*
eslint-disable @typescript-eslint/naming-convention
*/
import { EventContext, StoreContext, DatabaseManager, SubstrateEvent } from '@joystream/hydra-common'
import { Members } from '../generated/types'
import { MemberId, BuyMembershipParameters, InviteMembershipParameters } from '@joystream/types/augment/all'
import { MembershipMetadata } from '@joystream/metadata-protobuf'
import { bytesToString, deserializeMetadata, genericEventFields, getWorker, toNumber } from './common'
import {
  Membership,
  MembershipEntryMethod,
  MembershipSystemSnapshot,
  MemberMetadata,
  MembershipBoughtEvent,
  MemberProfileUpdatedEvent,
  MemberAccountsUpdatedEvent,
  MemberInvitedEvent,
  MemberVerificationStatusUpdatedEvent,
  InvitesTransferredEvent,
  StakingAccountConfirmedEvent,
  StakingAccountRemovedEvent,
  InitialInvitationCountUpdatedEvent,
  MembershipPriceUpdatedEvent,
  ReferralCutUpdatedEvent,
  InitialInvitationBalanceUpdatedEvent,
  StakingAccountAddedEvent,
  LeaderInvitationQuotaUpdatedEvent,
  MembershipEntryPaid,
  MembershipEntryInvited,
  AvatarUri,
  WorkingGroup,
} from 'query-node/dist/model'

async function getMemberById(store: DatabaseManager, id: MemberId): Promise<Membership> {
  const member = await store.get(Membership, { where: { id: id.toString() }, relations: ['metadata'] })
  if (!member) {
    throw new Error(`Member(${id}) not found`)
  }
  return member
}

async function getLatestMembershipSystemSnapshot(store: DatabaseManager): Promise<MembershipSystemSnapshot> {
  const membershipSystem = await store.get(MembershipSystemSnapshot, {
    order: { snapshotBlock: 'DESC' },
  })
  if (!membershipSystem) {
    throw new Error(`Membership system snapshot not found! Forgot to run "yarn workspace query-node-root store:init"?`)
  }
  return membershipSystem
}

async function getOrCreateMembershipSnapshot({ store, event }: EventContext & StoreContext) {
  const latestSnapshot = await getLatestMembershipSystemSnapshot(store)
  const eventTime = new Date(event.blockTimestamp)
  return latestSnapshot.snapshotBlock === event.blockNumber
    ? latestSnapshot
    : new MembershipSystemSnapshot({
        ...latestSnapshot,
        createdAt: eventTime,
        updatedAt: eventTime,
        id: undefined,
        snapshotBlock: event.blockNumber,
      })
}

async function createNewMemberFromParams(
  store: DatabaseManager,
  event: SubstrateEvent,
  memberId: MemberId,
  entryMethod: typeof MembershipEntryMethod,
  params: BuyMembershipParameters | InviteMembershipParameters
): Promise<Membership> {
  const { defaultInviteCount } = await getLatestMembershipSystemSnapshot(store)
  const { root_account: rootAccount, controller_account: controllerAccount, handle, metadata: metadataBytes } = params
  const metadata = deserializeMetadata(MembershipMetadata, metadataBytes)
  const eventTime = new Date(event.blockTimestamp)

  const avatar = new AvatarUri()
  avatar.avatarUri = metadata?.avatarUri ?? ''

  const metadataEntity = new MemberMetadata({
    createdAt: eventTime,
    updatedAt: eventTime,
    name: metadata?.name || undefined,
    about: metadata?.about || undefined,
    avatar,
  })

  const member = new Membership({
    createdAt: eventTime,
    updatedAt: eventTime,
    id: memberId.toString(),
    rootAccount: rootAccount.toString(),
    controllerAccount: controllerAccount.toString(),
    handle: handle.unwrap().toString(),
    metadata: metadataEntity,
    entry: entryMethod,
    referredBy:
      entryMethod.isTypeOf === 'MembershipEntryPaid' && (params as BuyMembershipParameters).referrer_id.isSome
        ? new Membership({ id: (params as BuyMembershipParameters).referrer_id.unwrap().toString() })
        : undefined,
    isVerified: false,
    inviteCount: defaultInviteCount,
    boundAccounts: [],
    invitees: [],
    referredMembers: [],
    invitedBy:
      entryMethod.isTypeOf === 'MembershipEntryInvited'
        ? new Membership({ id: (params as InviteMembershipParameters).inviting_member_id.toString() })
        : undefined,
    isFoundingMember: false,
    isCouncilMember: false,

    councilCandidacies: [],
    councilMembers: [],
  })

  await store.save<MemberMetadata>(member.metadata)
  await store.save<Membership>(member)

  return member
}

export async function createNewMember(
  store: DatabaseManager,
  eventTime: Date,
  memberId: string,
  entryMethod: typeof MembershipEntryMethod,
  rootAccount: string,
  controllerAccount: string,
  handle: string,
  defaultInviteCount: number,
  metadata: MembershipMetadata
): Promise<Membership> {
  const avatar = new AvatarUri()
  avatar.avatarUri = metadata?.avatarUri ?? ''

  const metadataEntity = new MemberMetadata({
    createdAt: eventTime,
    updatedAt: eventTime,
    name: metadata?.name || undefined,
    about: metadata?.about || undefined,
    avatar,
  })

  const member = new Membership({
    createdAt: eventTime,
    updatedAt: eventTime,
    id: memberId,
    rootAccount: rootAccount.toString(),
    controllerAccount: controllerAccount.toString(),
    handle: handle.toString(),
    metadata: metadataEntity,
    entry: entryMethod,
    referredBy: undefined,
    isVerified: false,
    inviteCount: defaultInviteCount,
    boundAccounts: [],
    invitees: [],
    referredMembers: [],
    invitedBy: undefined,
    isFoundingMember: false,
    isCouncilMember: false,
    councilCandidacies: [],
    councilMembers: [],
  })

  await store.save<MemberMetadata>(member.metadata)
  await store.save<Membership>(member)

  return member
}

export async function members_MembershipBought({ store, event }: EventContext & StoreContext): Promise<void> {
  const [memberId, buyMembershipParameters] = new Members.MembershipBoughtEvent(event).params

  const memberEntry = new MembershipEntryPaid()
  const member = await createNewMemberFromParams(store, event, memberId, memberEntry, buyMembershipParameters)

  const membershipBoughtEvent = new MembershipBoughtEvent({
    ...genericEventFields(event),
    newMember: member,
    controllerAccount: member.controllerAccount,
    rootAccount: member.rootAccount,
    handle: member.handle,
    metadata: new MemberMetadata({
      ...member.metadata,
      id: undefined,
    }),
    referrer: member.referredBy,
  })

  await store.save<MemberMetadata>(membershipBoughtEvent.metadata)
  await store.save<MembershipBoughtEvent>(membershipBoughtEvent)

  // Update the other side of event<->membership relation
  memberEntry.membershipBoughtEventId = membershipBoughtEvent.id
  await store.save<Membership>(member)
}

export async function members_MemberProfileUpdated({ store, event }: EventContext & StoreContext): Promise<void> {
  const [memberId, newHandle, newMetadata] = new Members.MemberProfileUpdatedEvent(event).params
  const metadata = newMetadata.isSome ? deserializeMetadata(MembershipMetadata, newMetadata.unwrap()) : undefined
  const member = await getMemberById(store, memberId)
  const eventTime = new Date(event.blockTimestamp)

  // FIXME: https://github.com/Joystream/hydra/issues/435
  if (typeof metadata?.name === 'string') {
    member.metadata.name = (metadata.name || null) as string | undefined
    member.metadata.updatedAt = eventTime
  }
  if (typeof metadata?.about === 'string') {
    member.metadata.about = (metadata.about || null) as string | undefined
    member.metadata.updatedAt = eventTime
  }

  if (typeof metadata?.avatarUri === 'string') {
    member.metadata.avatar = new AvatarUri()
    member.metadata.avatar.avatarUri = metadata.avatarUri
  }

  if (newHandle.isSome) {
    member.handle = bytesToString(newHandle.unwrap())
    member.updatedAt = eventTime
  }

  await store.save<MemberMetadata>(member.metadata)
  await store.save<Membership>(member)

  const memberProfileUpdatedEvent = new MemberProfileUpdatedEvent({
    ...genericEventFields(event),
    member: member,
    newHandle: member.handle,
    newMetadata: new MemberMetadata({
      ...member.metadata,
      id: undefined,
    }),
  })

  await store.save<MemberMetadata>(memberProfileUpdatedEvent.newMetadata)
  await store.save<MemberProfileUpdatedEvent>(memberProfileUpdatedEvent)
}

export async function members_MemberAccountsUpdated({ store, event }: EventContext & StoreContext): Promise<void> {
  const [memberId, newRootAccount, newControllerAccount] = new Members.MemberAccountsUpdatedEvent(event).params
  const member = await getMemberById(store, memberId)
  const eventTime = new Date(event.blockTimestamp)

  if (newControllerAccount.isSome) {
    member.controllerAccount = newControllerAccount.unwrap().toString()
  }
  if (newRootAccount.isSome) {
    member.rootAccount = newRootAccount.unwrap().toString()
  }
  member.updatedAt = eventTime

  await store.save<Membership>(member)

  const memberAccountsUpdatedEvent = new MemberAccountsUpdatedEvent({
    ...genericEventFields(event),
    member: member,
    newRootAccount: member.rootAccount,
    newControllerAccount: member.controllerAccount,
  })

  await store.save<MemberAccountsUpdatedEvent>(memberAccountsUpdatedEvent)
}

export async function members_MemberVerificationStatusUpdated({
  store,
  event,
}: EventContext & StoreContext): Promise<void> {
  const [memberId, verificationStatus, workerId] = new Members.MemberVerificationStatusUpdatedEvent(event).params
  const member = await getMemberById(store, memberId)
  const worker = await getWorker(store, 'membershipWorkingGroup', workerId)
  const eventTime = new Date(event.blockTimestamp)

  member.isVerified = verificationStatus.valueOf()
  member.updatedAt = eventTime

  await store.save<Membership>(member)

  const memberVerificationStatusUpdatedEvent = new MemberVerificationStatusUpdatedEvent({
    ...genericEventFields(event),
    member: member,
    isVerified: member.isVerified,
    worker,
  })

  await store.save<MemberVerificationStatusUpdatedEvent>(memberVerificationStatusUpdatedEvent)
}

export async function members_InvitesTransferred({ store, event }: EventContext & StoreContext): Promise<void> {
  const [sourceMemberId, targetMemberId, numberOfInvites] = new Members.InvitesTransferredEvent(event).params
  const sourceMember = await getMemberById(store, sourceMemberId)
  const targetMember = await getMemberById(store, targetMemberId)
  const eventTime = new Date(event.blockTimestamp)

  sourceMember.inviteCount -= numberOfInvites.toNumber()
  sourceMember.updatedAt = eventTime
  targetMember.inviteCount += numberOfInvites.toNumber()
  targetMember.updatedAt = eventTime

  await store.save<Membership>(sourceMember)
  await store.save<Membership>(targetMember)

  const invitesTransferredEvent = new InvitesTransferredEvent({
    ...genericEventFields(event),
    sourceMember,
    targetMember,
    numberOfInvites: numberOfInvites.toNumber(),
  })

  await store.save<InvitesTransferredEvent>(invitesTransferredEvent)
}

export async function members_MemberInvited({ store, event }: EventContext & StoreContext): Promise<void> {
  const [memberId, inviteMembershipParameters] = new Members.MemberInvitedEvent(event).params
  const eventTime = new Date(event.blockTimestamp)
  const entryMethod = new MembershipEntryInvited()
  const invitedMember = await createNewMemberFromParams(store, event, memberId, entryMethod, inviteMembershipParameters)

  // Decrease invite count of inviting member
  const invitingMember = await getMemberById(store, inviteMembershipParameters.inviting_member_id)
  invitingMember.inviteCount -= 1
  invitingMember.updatedAt = eventTime
  await store.save<Membership>(invitingMember)

  const memberInvitedEvent = new MemberInvitedEvent({
    ...genericEventFields(event),
    invitingMember,
    newMember: invitedMember,
    handle: invitedMember.handle,
    rootAccount: invitedMember.rootAccount,
    controllerAccount: invitedMember.controllerAccount,
    metadata: new MemberMetadata({
      ...invitedMember.metadata,
      id: undefined,
    }),
  })

  await store.save<MemberMetadata>(memberInvitedEvent.metadata)
  await store.save<MemberInvitedEvent>(memberInvitedEvent)
  // Update the other side of event<->member relationship
  entryMethod.memberInvitedEventId = memberInvitedEvent.id
  await store.save<Membership>(invitedMember)
}

export async function members_StakingAccountAdded({ store, event }: EventContext & StoreContext): Promise<void> {
  const [accountId, memberId] = new Members.StakingAccountAddedEvent(event).params

  const stakingAccountAddedEvent = new StakingAccountAddedEvent({
    ...genericEventFields(event),
    member: new Membership({ id: memberId.toString() }),
    account: accountId.toString(),
  })

  await store.save<StakingAccountAddedEvent>(stakingAccountAddedEvent)
}

export async function members_StakingAccountConfirmed({ store, event }: EventContext & StoreContext): Promise<void> {
  const [accountId, memberId] = new Members.StakingAccountConfirmedEvent(event).params
  const member = await getMemberById(store, memberId)
  const eventTime = new Date(event.blockTimestamp)

  member.boundAccounts.push(accountId.toString())
  member.updatedAt = eventTime

  await store.save<Membership>(member)

  const stakingAccountConfirmedEvent = new StakingAccountConfirmedEvent({
    ...genericEventFields(event),
    member,
    account: accountId.toString(),
  })

  await store.save<StakingAccountConfirmedEvent>(stakingAccountConfirmedEvent)
}

export async function members_StakingAccountRemoved({ store, event }: EventContext & StoreContext): Promise<void> {
  const [accountId, memberId] = new Members.StakingAccountRemovedEvent(event).params
  const eventTime = new Date(event.blockTimestamp)
  const member = await getMemberById(store, memberId)

  member.boundAccounts.splice(
    member.boundAccounts.findIndex((a) => a === accountId.toString()),
    1
  )
  member.updatedAt = eventTime

  await store.save<Membership>(member)

  const stakingAccountRemovedEvent = new StakingAccountRemovedEvent({
    ...genericEventFields(event),
    member,
    account: accountId.toString(),
  })

  await store.save<StakingAccountRemovedEvent>(stakingAccountRemovedEvent)
}

export async function members_InitialInvitationCountUpdated(ctx: EventContext & StoreContext): Promise<void> {
  const { event, store } = ctx
  const [newDefaultInviteCount] = new Members.InitialInvitationCountUpdatedEvent(event).params
  const membershipSystemSnapshot = await getOrCreateMembershipSnapshot(ctx)

  membershipSystemSnapshot.defaultInviteCount = newDefaultInviteCount.toNumber()

  await store.save<MembershipSystemSnapshot>(membershipSystemSnapshot)

  const initialInvitationCountUpdatedEvent = new InitialInvitationCountUpdatedEvent({
    ...genericEventFields(event),
    newInitialInvitationCount: newDefaultInviteCount.toNumber(),
  })

  await store.save<InitialInvitationCountUpdatedEvent>(initialInvitationCountUpdatedEvent)
}

export async function members_MembershipPriceUpdated(ctx: EventContext & StoreContext): Promise<void> {
  const { event, store } = ctx
  const [newMembershipPrice] = new Members.MembershipPriceUpdatedEvent(event).params
  const membershipSystemSnapshot = await getOrCreateMembershipSnapshot(ctx)

  membershipSystemSnapshot.membershipPrice = newMembershipPrice

  await store.save<MembershipSystemSnapshot>(membershipSystemSnapshot)

  const membershipPriceUpdatedEvent = new MembershipPriceUpdatedEvent({
    ...genericEventFields(event),
    newPrice: newMembershipPrice,
  })

  await store.save<MembershipPriceUpdatedEvent>(membershipPriceUpdatedEvent)
}

export async function members_ReferralCutUpdated(ctx: EventContext & StoreContext): Promise<void> {
  const { event, store } = ctx
  const [newReferralCut] = new Members.ReferralCutUpdatedEvent(event).params
  const membershipSystemSnapshot = await getOrCreateMembershipSnapshot(ctx)

  membershipSystemSnapshot.referralCut = newReferralCut.toNumber()

  await store.save<MembershipSystemSnapshot>(membershipSystemSnapshot)

  const referralCutUpdatedEvent = new ReferralCutUpdatedEvent({
    ...genericEventFields(event),
    newValue: newReferralCut.toNumber(),
  })

  await store.save<ReferralCutUpdatedEvent>(referralCutUpdatedEvent)
}

export async function members_InitialInvitationBalanceUpdated(ctx: EventContext & StoreContext): Promise<void> {
  const { event, store } = ctx
  const [newInvitedInitialBalance] = new Members.InitialInvitationBalanceUpdatedEvent(event).params
  const membershipSystemSnapshot = await getOrCreateMembershipSnapshot(ctx)

  membershipSystemSnapshot.invitedInitialBalance = newInvitedInitialBalance

  await store.save<MembershipSystemSnapshot>(membershipSystemSnapshot)

  const initialInvitationBalanceUpdatedEvent = new InitialInvitationBalanceUpdatedEvent({
    ...genericEventFields(event),
    newInitialBalance: newInvitedInitialBalance,
  })

  await store.save<InitialInvitationBalanceUpdatedEvent>(initialInvitationBalanceUpdatedEvent)
}

export async function members_LeaderInvitationQuotaUpdated({
  store,
  event,
}: EventContext & StoreContext): Promise<void> {
  const [newQuota] = new Members.LeaderInvitationQuotaUpdatedEvent(event).params

  const groupName = 'membershipWorkingGroup'
<<<<<<< HEAD
  const group = await store.get(WorkingGroup, { where: { name: groupName }, relations: [] })
=======
  const group = await store.get(WorkingGroup, { where: { name: groupName }, relations: ['leader', 'leader.membership'] })
>>>>>>> 1e036e8e

  if (!group) {
    throw new Error(`Working group ${groupName} not found!`)
  }

  const lead = group.leader!.membership
  lead.inviteCount = toNumber(newQuota)

  await store.save<Membership>(lead)

  const leaderInvitationQuotaUpdatedEvent = new LeaderInvitationQuotaUpdatedEvent({
    ...genericEventFields(event),
    newInvitationQuota: newQuota.toNumber(),
  })

  await store.save<LeaderInvitationQuotaUpdatedEvent>(leaderInvitationQuotaUpdatedEvent)
}<|MERGE_RESOLUTION|>--- conflicted
+++ resolved
@@ -474,11 +474,10 @@
   const [newQuota] = new Members.LeaderInvitationQuotaUpdatedEvent(event).params
 
   const groupName = 'membershipWorkingGroup'
-<<<<<<< HEAD
-  const group = await store.get(WorkingGroup, { where: { name: groupName }, relations: [] })
-=======
-  const group = await store.get(WorkingGroup, { where: { name: groupName }, relations: ['leader', 'leader.membership'] })
->>>>>>> 1e036e8e
+  const group = await store.get(WorkingGroup, {
+    where: { name: groupName },
+    relations: ['leader', 'leader.membership'],
+  })
 
   if (!group) {
     throw new Error(`Working group ${groupName} not found!`)
