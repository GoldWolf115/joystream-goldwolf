--- conflicted
+++ resolved
@@ -42,15 +42,11 @@
   logger,
   saveMetaprotocolTransactionSuccessful,
   saveMetaprotocolTransactionErrored,
-<<<<<<< HEAD
   unwrap,
   bytesToString,
   getMemberById,
   invalidMetadata,
   unexpectedData,
-=======
-  bytesToString,
->>>>>>> 0180c887
 } from '../common'
 import {
   processBanOrUnbanMemberFromChannelMessage,
