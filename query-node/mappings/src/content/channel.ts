--- conflicted
+++ resolved
@@ -26,10 +26,6 @@
   MetaprotocolTransactionSuccessful,
   StorageBag,
   StorageDataObject,
-<<<<<<< HEAD
-  ChannelAssetsDeletedByModeratorEvent,
-  ChannelDeletedByModeratorEvent,
-  ChannelVisibilitySetByModeratorEvent,
   ChannelPayoutsUpdatedEvent,
   ChannelRewardClaimedAndWithdrawnEvent,
   ChannelRewardClaimedEvent,
@@ -39,10 +35,6 @@
   PaymentContextChannel,
   ChannelPaymentMadeEvent,
   Video,
-  ChannelNftCollectors,
-  MemberBannedFromChannelEvent,
-=======
->>>>>>> 5db2c088
 } from 'query-node/dist/model'
 import { FindOptionsWhere, In } from 'typeorm'
 import { Content } from '../../generated/types'
@@ -53,15 +45,11 @@
   inconsistentState,
   logger,
   saveMetaprotocolTransactionErrored,
-<<<<<<< HEAD
+  saveMetaprotocolTransactionSuccessful,
   unwrap,
-  bytesToString,
   getMemberById,
   invalidMetadata,
   unexpectedData,
-=======
-  saveMetaprotocolTransactionSuccessful,
->>>>>>> 5db2c088
 } from '../common'
 import {
   processBanOrUnbanMemberFromChannelMessage,
