/*
eslint-disable @typescript-eslint/naming-convention
*/
<<<<<<< HEAD
import { EventContext, StoreContext } from '@joystream/hydra-common'
=======
import { DatabaseManager, EventContext, StoreContext } from '@joystream/hydra-common'
import { In, getManager } from 'typeorm'
>>>>>>> 505676e1
import { Content } from '../../generated/types'
import { deserializeMetadata, EntityType, genericEventFields, inconsistentState, logger } from '../common'
import {
  processVideoMetadata,
  videoRelationsForCounters,
  convertContentActorToChannelOrNftOwner,
  convertContentActor,
} from './utils'
<<<<<<< HEAD
import { Channel, NftIssuedEvent, Video } from 'query-node/dist/model'
import { VideoMetadata } from '@joystream/metadata-protobuf'
=======
import {
  Channel,
  NftIssuedEvent,
  Video,
  VideoCategory,
  CommentReaction,
  Comment,
  VideoReaction,
  VideoReactionsCountByReactionType,
  CommentReactionsCountByReactionId,
  VideoReactedEvent,
  CommentReactedEvent,
  CommentCreatedEvent,
  CommentTextUpdatedEvent,
  CommentDeletedEvent,
  CommentModeratedEvent,
  CommentPinnedEvent,
  VideoReactionsPreferenceEvent,
} from 'query-node/dist/model'
import { VideoMetadata, VideoCategoryMetadata } from '@joystream/metadata-protobuf'
import { integrateMeta } from '@joystream/metadata-protobuf/utils'
>>>>>>> 505676e1
import _ from 'lodash'
import { createNft } from './nft'
import { getAllManagers } from '../derivedPropertiesManager/applications'
import { BaseModel } from '@joystream/warthog'

/// //////////////// Video //////////////////////////////////////////////////////

export async function content_VideoCreated(ctx: EventContext & StoreContext): Promise<void> {
  const { store, event } = ctx
  // read event data
  const [actor, channelId, videoId, videoCreationParameters] = new Content.VideoCreatedEvent(event).params

  // load channel
  const channel = await store.get(Channel, {
    where: { id: channelId.toString() },
    relations: ['category', 'ownerMember', 'ownerCuratorGroup'],
  })

  // ensure channel exists
  if (!channel) {
    return inconsistentState('Trying to add video to non-existing channel', channelId)
  }

  const video = new Video({
    id: videoId.toString(),
    channel,
    isCensored: false,
    isFeatured: false,
    createdInBlock: event.blockNumber,
    createdAt: new Date(event.blockTimestamp),
    updatedAt: new Date(event.blockTimestamp),
    isCommentSectionEnabled: true,
    isReactionFeatureEnabled: true,
    commentsCount: 0,
    reactionsCount: 0,
  })
  // deserialize & process metadata
  if (videoCreationParameters.meta.isSome) {
    const metadata = deserializeMetadata(VideoMetadata, videoCreationParameters.meta.unwrap()) || {}
    await processVideoMetadata(ctx, video, metadata, videoCreationParameters.assets.unwrapOr(undefined))
  }

  // save video
  await store.save<Video>(video)

  if (videoCreationParameters.auto_issue_nft.isSome) {
    const issuanceParameters = videoCreationParameters.auto_issue_nft.unwrap()
    const nft = await createNft(store, video, issuanceParameters, event.blockNumber)

    const nftIssuedEvent = new NftIssuedEvent({
      ...genericEventFields(event),

      contentActor: await convertContentActor(store, actor),
      video,
      royalty: nft.creatorRoyalty,
      metadata: nft.metadata,
      // prepare Nft owner (handles fields `ownerMember` and `ownerCuratorGroup`)
      ...(await convertContentActorToChannelOrNftOwner(store, actor)),
    })

    await store.save<NftIssuedEvent>(nftIssuedEvent)
  }

  await getAllManagers(store).videos.onMainEntityCreation(video)

  // emit log event
  logger.info('Video has been created', { id: videoId })
}

export async function content_VideoUpdated(ctx: EventContext & StoreContext): Promise<void> {
  const { event, store } = ctx
  // read event data
  const [actor, videoId, videoUpdateParameters] = new Content.VideoUpdatedEvent(event).params

  // load video
  const video = await store.get(Video, {
    where: { id: videoId.toString() },
    relations: [...videoRelationsForCounters, 'license', 'channel.ownerMember', 'channel.ownerCuratorGroup'],
  })

  // ensure video exists
  if (!video) {
    return inconsistentState('Non-existing video update requested', videoId)
  }

  // prepare changed metadata
  const newMetadataBytes = videoUpdateParameters.new_meta.unwrapOr(null)

  // update metadata if it was changed
  if (newMetadataBytes) {
    const newMetadata = deserializeMetadata(VideoMetadata, newMetadataBytes) || {}
    await processVideoMetadata(ctx, video, newMetadata, videoUpdateParameters.assets_to_upload.unwrapOr(undefined))
  }

  // create nft if requested
  const issuanceParameters = videoUpdateParameters.auto_issue_nft.unwrapOr(null)
  if (issuanceParameters) {
    const nft = await createNft(store, video, issuanceParameters, event.blockNumber)

    // update the video
    video.nft = nft

    const nftIssuedEvent = new NftIssuedEvent({
      ...genericEventFields(event),

      contentActor: await convertContentActor(store, actor),
      video,
      royalty: nft.creatorRoyalty,
      metadata: nft.metadata,
      // prepare Nft owner (handles fields `ownerMember` and `ownerCuratorGroup`)
      ...(await convertContentActorToChannelOrNftOwner(store, actor)),
    })

    await store.save<NftIssuedEvent>(nftIssuedEvent)
  }

  // set last update time
  video.updatedAt = new Date(event.blockTimestamp)

  // update video active counters
  await getAllManagers(store).videos.onMainEntityUpdate(video)

  // save video
  await store.save<Video>(video)

  // emit log event
  logger.info('Video has been updated', { id: videoId })
}

export async function content_VideoDeleted({ store, event }: EventContext & StoreContext): Promise<void> {
  // read event data
  const [, videoId] = new Content.VideoDeletedEvent(event).params

  // load video
  const video = await store.get(Video, {
    where: { id: videoId.toString() },
    relations: [...videoRelationsForCounters],
  })

  // ensure video exists
  if (!video) {
    return inconsistentState('Non-existing video deletion requested', videoId)
  }

  // update video active counters
  await getAllManagers(store).videos.onMainEntityDeletion(video)

  // TODO: remove manual deletion of referencing records after
  // TODO: https://github.com/Joystream/hydra/issues/490 has been implemented

  await removeVideoReferencingRelations(store, videoId.toString())

  // remove video
  await store.remove<Video>(video)

  // emit log event
  logger.info('Video has been deleted', { id: videoId })
<<<<<<< HEAD
=======
}

async function removeVideoReferencingRelations(store: DatabaseManager, videoId: string): Promise<void> {
  const loadReferencingEntities = async <T extends BaseModel>(
    store: DatabaseManager,
    entityType: { new (): T },
    videoId: string
  ) => {
    return await store.getMany(entityType, {
      where: { video: { id: videoId } },
    })
  }

  const removeRelations = async <T>(store: DatabaseManager, entities: T[]) => {
    await Promise.all(entities.map(async (r) => await store.remove<T>(r)))
  }

  // Entities in the list should be removed in the order. i.e. all `Comment` relations
  // should be removed in the last after all other referencing relations has been removed
  const referencingEntities: typeof BaseModel[] = [
    CommentReaction,
    VideoReaction,
    VideoReactionsCountByReactionType,
    CommentReactionsCountByReactionId,
    VideoReactedEvent,
    CommentReactedEvent,
    CommentCreatedEvent,
    CommentTextUpdatedEvent,
    CommentDeletedEvent,
    CommentModeratedEvent,
    CommentPinnedEvent,
    VideoReactionsPreferenceEvent,
    Comment,
  ]

  const referencingRecords = await Promise.all(
    referencingEntities.map(async (entity) => await loadReferencingEntities(store, entity as any, videoId))
  )

  // beacuse of parentComment references among comments, their deletion must be handled saperately
  const referencingComments = referencingRecords.pop()!

  // remove all referencing records except comments
  for (const records of referencingRecords) {
    await removeRelations(store, records)
  }

  // first delete all replies (where parentCommentId!==null), then top level comments
  for (const comment of referencingComments) {
    // find all comments(replies) where `comment` is parent comment
    const replies = await store.getMany(Comment, { where: { parentComment: { id: comment.id } } })
    await Promise.all(replies.map(async (r) => await store.remove<Comment>(r)))
    // remove comment
    await store.remove<Comment>(comment)
  }
}

export async function content_VideoCensorshipStatusUpdated({
  store,
  event,
}: EventContext & StoreContext): Promise<void> {
  // read event data
  const [, videoId, isCensored] = new Content.VideoCensorshipStatusUpdatedEvent(event).params

  // load video
  const video = await store.get(Video, {
    where: { id: videoId.toString() },
    relations: [...videoRelationsForCounters],
  })

  // ensure video exists
  if (!video) {
    return inconsistentState('Non-existing video censoring requested', videoId)
  }

  // update video
  video.isCensored = isCensored.isTrue

  // set last update time
  video.updatedAt = new Date(event.blockTimestamp)

  // update video active counters
  await getAllManagers(store).videos.onMainEntityUpdate(video)

  // save video
  await store.save<Video>(video)

  // emit log event
  logger.info('Video censorship status has been updated', { id: videoId, isCensored: isCensored.isTrue })
}

export async function content_FeaturedVideosSet({ store, event }: EventContext & StoreContext): Promise<void> {
  // read event data
  const [, videoIds] = new Content.FeaturedVideosSetEvent(event).params

  // load old featured videos
  const existingFeaturedVideos = await store.getMany(Video, { where: { isFeatured: true } })

  // comparsion utility
  const isSame = (videoIdA: string) => (videoIdB: string) => videoIdA === videoIdB

  // calculate diff sets
  const videosToRemove = existingFeaturedVideos.filter(
    (existingFV) => !videoIds.map((videoId) => videoId.toString()).some(isSame(existingFV.id))
  )
  const videoIdsToAdd = videoIds.filter(
    (videoId) => !existingFeaturedVideos.map((existingFV) => existingFV.id).some(isSame(videoId.toString()))
  )

  // mark previously featured videos as not-featured
  await Promise.all(
    videosToRemove.map(async (video) => {
      video.isFeatured = false
      // set last update time
      video.updatedAt = new Date(event.blockTimestamp)

      await store.save<Video>(video)
    })
  )

  // read previously not-featured videos that are meant to be featured
  const videosToAdd = await store.getMany(Video, {
    where: {
      id: In(videoIdsToAdd.map((item) => item.toString())),
    },
  })

  if (videosToAdd.length !== videoIdsToAdd.length) {
    // Do not throw, as this is not validated by the runtime
    console.warn(
      'Non-existing video(s) in featuredVideos set:',
      _.difference(
        videoIdsToAdd.map((v) => v.toString()),
        videosToAdd.map((v) => v.id)
      )
    )
  }

  // mark previously not-featured videos as featured
  await Promise.all(
    videosToAdd.map(async (video) => {
      video.isFeatured = true

      // set last update time
      video.updatedAt = new Date(event.blockTimestamp)

      await store.save<Video>(video)
    })
  )

  // emit log event
  const addedVideoIds = videosToAdd.map((v) => v.id)
  const removedVideoIds = videosToRemove.map((v) => v.id)
  logger.info('Featured videos have been updated', { addedVideoIds, removedVideoIds })
>>>>>>> 505676e1
}<|MERGE_RESOLUTION|>--- conflicted
+++ resolved
@@ -1,50 +1,37 @@
 /*
 eslint-disable @typescript-eslint/naming-convention
 */
-<<<<<<< HEAD
-import { EventContext, StoreContext } from '@joystream/hydra-common'
-=======
 import { DatabaseManager, EventContext, StoreContext } from '@joystream/hydra-common'
-import { In, getManager } from 'typeorm'
->>>>>>> 505676e1
-import { Content } from '../../generated/types'
-import { deserializeMetadata, EntityType, genericEventFields, inconsistentState, logger } from '../common'
-import {
-  processVideoMetadata,
-  videoRelationsForCounters,
-  convertContentActorToChannelOrNftOwner,
-  convertContentActor,
-} from './utils'
-<<<<<<< HEAD
-import { Channel, NftIssuedEvent, Video } from 'query-node/dist/model'
 import { VideoMetadata } from '@joystream/metadata-protobuf'
-=======
+import { BaseModel } from '@joystream/warthog'
 import {
   Channel,
-  NftIssuedEvent,
-  Video,
-  VideoCategory,
-  CommentReaction,
   Comment,
-  VideoReaction,
-  VideoReactionsCountByReactionType,
-  CommentReactionsCountByReactionId,
-  VideoReactedEvent,
-  CommentReactedEvent,
   CommentCreatedEvent,
-  CommentTextUpdatedEvent,
   CommentDeletedEvent,
   CommentModeratedEvent,
   CommentPinnedEvent,
+  CommentReactedEvent,
+  CommentReaction,
+  CommentReactionsCountByReactionId,
+  CommentTextUpdatedEvent,
+  NftIssuedEvent,
+  Video,
+  VideoReactedEvent,
+  VideoReaction,
+  VideoReactionsCountByReactionType,
   VideoReactionsPreferenceEvent,
 } from 'query-node/dist/model'
-import { VideoMetadata, VideoCategoryMetadata } from '@joystream/metadata-protobuf'
-import { integrateMeta } from '@joystream/metadata-protobuf/utils'
->>>>>>> 505676e1
-import _ from 'lodash'
+import { Content } from '../../generated/types'
+import { deserializeMetadata, genericEventFields, inconsistentState, logger } from '../common'
+import { getAllManagers } from '../derivedPropertiesManager/applications'
 import { createNft } from './nft'
-import { getAllManagers } from '../derivedPropertiesManager/applications'
-import { BaseModel } from '@joystream/warthog'
+import {
+  convertContentActor,
+  convertContentActorToChannelOrNftOwner,
+  processVideoMetadata,
+  videoRelationsForCounters,
+} from './utils'
 
 /// //////////////// Video //////////////////////////////////////////////////////
 
@@ -198,8 +185,6 @@
 
   // emit log event
   logger.info('Video has been deleted', { id: videoId })
-<<<<<<< HEAD
-=======
 }
 
 async function removeVideoReferencingRelations(store: DatabaseManager, videoId: string): Promise<void> {
@@ -255,104 +240,4 @@
     // remove comment
     await store.remove<Comment>(comment)
   }
-}
-
-export async function content_VideoCensorshipStatusUpdated({
-  store,
-  event,
-}: EventContext & StoreContext): Promise<void> {
-  // read event data
-  const [, videoId, isCensored] = new Content.VideoCensorshipStatusUpdatedEvent(event).params
-
-  // load video
-  const video = await store.get(Video, {
-    where: { id: videoId.toString() },
-    relations: [...videoRelationsForCounters],
-  })
-
-  // ensure video exists
-  if (!video) {
-    return inconsistentState('Non-existing video censoring requested', videoId)
-  }
-
-  // update video
-  video.isCensored = isCensored.isTrue
-
-  // set last update time
-  video.updatedAt = new Date(event.blockTimestamp)
-
-  // update video active counters
-  await getAllManagers(store).videos.onMainEntityUpdate(video)
-
-  // save video
-  await store.save<Video>(video)
-
-  // emit log event
-  logger.info('Video censorship status has been updated', { id: videoId, isCensored: isCensored.isTrue })
-}
-
-export async function content_FeaturedVideosSet({ store, event }: EventContext & StoreContext): Promise<void> {
-  // read event data
-  const [, videoIds] = new Content.FeaturedVideosSetEvent(event).params
-
-  // load old featured videos
-  const existingFeaturedVideos = await store.getMany(Video, { where: { isFeatured: true } })
-
-  // comparsion utility
-  const isSame = (videoIdA: string) => (videoIdB: string) => videoIdA === videoIdB
-
-  // calculate diff sets
-  const videosToRemove = existingFeaturedVideos.filter(
-    (existingFV) => !videoIds.map((videoId) => videoId.toString()).some(isSame(existingFV.id))
-  )
-  const videoIdsToAdd = videoIds.filter(
-    (videoId) => !existingFeaturedVideos.map((existingFV) => existingFV.id).some(isSame(videoId.toString()))
-  )
-
-  // mark previously featured videos as not-featured
-  await Promise.all(
-    videosToRemove.map(async (video) => {
-      video.isFeatured = false
-      // set last update time
-      video.updatedAt = new Date(event.blockTimestamp)
-
-      await store.save<Video>(video)
-    })
-  )
-
-  // read previously not-featured videos that are meant to be featured
-  const videosToAdd = await store.getMany(Video, {
-    where: {
-      id: In(videoIdsToAdd.map((item) => item.toString())),
-    },
-  })
-
-  if (videosToAdd.length !== videoIdsToAdd.length) {
-    // Do not throw, as this is not validated by the runtime
-    console.warn(
-      'Non-existing video(s) in featuredVideos set:',
-      _.difference(
-        videoIdsToAdd.map((v) => v.toString()),
-        videosToAdd.map((v) => v.id)
-      )
-    )
-  }
-
-  // mark previously not-featured videos as featured
-  await Promise.all(
-    videosToAdd.map(async (video) => {
-      video.isFeatured = true
-
-      // set last update time
-      video.updatedAt = new Date(event.blockTimestamp)
-
-      await store.save<Video>(video)
-    })
-  )
-
-  // emit log event
-  const addedVideoIds = videosToAdd.map((v) => v.id)
-  const removedVideoIds = videosToRemove.map((v) => v.id)
-  logger.info('Featured videos have been updated', { addedVideoIds, removedVideoIds })
->>>>>>> 505676e1
 }