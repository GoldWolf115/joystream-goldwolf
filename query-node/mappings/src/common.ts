--- conflicted
+++ resolved
@@ -217,7 +217,6 @@
   return group
 }
 
-<<<<<<< HEAD
 export async function getMemberById(
   store: DatabaseManager,
   id: MemberId,
@@ -228,7 +227,6 @@
     throw new Error(`Member(${id}) not found`)
   }
   return member
-=======
 export async function getWorkingGroupLead(store: DatabaseManager, groupName: WorkingGroupModuleName) {
   const lead = await store.get(Worker, { where: { groupId: groupName, isLead: true, isActive: true } })
   if (!lead) {
@@ -236,7 +234,6 @@
   }
 
   return lead
->>>>>>> 0180c887
 }
 
 export async function getWorker(
