import { SubstrateEvent } from '@dzlzv/hydra-common'
import { DatabaseManager } from '@dzlzv/hydra-db-utils'
import { u64 } from '@polkadot/types/primitive';
<<<<<<< HEAD
import * as crypto from 'crypto'
=======
import { SubstrateExtrinsic, ExtrinsicArg } from '@dzlzv/hydra-common'
>>>>>>> 0d47ce0d

// Asset
import {
  DataObjectOwner,
  DataObject,
  LiaisonJudgement,
  Network,
} from 'query-node'
import {
  ContentParameters,
} from '@joystream/types/augment'

import { ContentParameters as Custom_ContentParameters } from '@joystream/types/storage'
import { registry } from '@joystream/types'

const currentNetwork = Network.BABYLON

/*
  Reports that insurmountable inconsistent state has been encountered and throws an exception.
*/
export function inconsistentState(extraInfo: string, data?: unknown): never {
  const errorMessage = 'Inconsistent state: ' + extraInfo

  // log error
  logger.error(errorMessage, data)

  throw errorMessage
}

/*
  Reports that metadata inserted by the user are not entirely valid, but the problem can be overcome.
*/
export function invalidMetadata(extraInfo: string, data?: unknown): void {
  const errorMessage = 'Invalid metadata: ' + extraInfo

  // log error
  logger.info(errorMessage, data)
}

/*
  Creates a predictable and unique ID for the given content.
*/
export function createPredictableId(event: SubstrateEvent, content: string | Object): string {
  const contentType = typeof content == 'string'
    ? content
    : JSON.stringify(content)

  const id = `${event.blockNumber}_${event.index}_${contentType}`

  return crypto
    .createHash('sha256')
    .update(id, 'utf-8')
    .digest('base64')
}

/*
  Prepares data object from content parameters.
*/
export async function prepareDataObject(
  contentParameters: ContentParameters,
  event: SubstrateEvent,
  owner: typeof DataObjectOwner,
): Promise<DataObject> {
  // convert generic content parameters coming from processor to custom Joystream data type
  const customContentParameters = new Custom_ContentParameters(registry, contentParameters.toJSON() as any)

  const dataObject = new DataObject({
    owner,
    createdInBlock: event.blockNumber,
    typeId: contentParameters.type_id.toNumber(),
    size: customContentParameters.size_in_bytes.toNumber(),
    liaisonJudgement: LiaisonJudgement.PENDING, // judgement is pending at start; liaison id is set when content is accepted/rejected
    ipfsContentId: contentParameters.ipfs_content_id.toUtf8(),
    joystreamContentId: customContentParameters.content_id.encode(),

    createdById: '1',
    updatedById: '1',
  })

  dataObject.id = createPredictableId(event, dataObject)

  return dataObject
}

/////////////////// Sudo extrinsic calls ///////////////////////////////////////

// soft-peg interface for typegen-generated `*Call` types
export interface IGenericExtrinsicObject<T> {
  readonly extrinsic: SubstrateExtrinsic
  readonly expectedArgTypes: string[]
  args: T
}

// arguments for calling extrinsic as sudo
export interface ISudoCallArgs<T> extends ExtrinsicArg {
  args: T
  callIndex: string
}

/*
  Extracts extrinsic arguments from the Substrate event. Supports both direct extrinsic calls and sudo calls.
*/
export function extractExtrinsicArgs<DataParams, EventObject extends IGenericExtrinsicObject<DataParams>>(
  rawEvent: SubstrateEvent,
  callFactory: new (event: SubstrateEvent) => EventObject
): DataParams {
  // escape when extrinsic info is not available
  if (!rawEvent.extrinsic) {
    throw 'Invalid event - no extrinsic set' // this should never happen
  }

  // regural extrinsic call?
  if (rawEvent.extrinsic.section != 'sudo') {
    return (new callFactory(rawEvent)).args
  }

  // sudo extrinsic call

  // see Substrate's sudo frame for more info about sudo extrinsics and `call` argument index
  const argIndex = false
    || (rawEvent.extrinsic.method == 'sudoAs' && 1) // who, *call*
    || (rawEvent.extrinsic.method == 'sudo' && 0) // *call*
    || (rawEvent.extrinsic.method == 'sudoUncheckedWeight' && 0) // *call*, _weight

  // ensure `call` argument was found
  if (argIndex === false) {
    // this could possibly happen in sometime in future if new sudo options are introduced in Substrate
    throw 'Not implemented situation with sudo'
  }

  // typecast call arguments
  const callArgs = rawEvent.extrinsic.args[argIndex].value as unknown as ISudoCallArgs<DataParams>

  return callArgs.args
}

/////////////////// Logger /////////////////////////////////////////////////////

/*
  Simple logger enabling error and informational reporting.

  `Logger` class will not be needed in the future when Hydra v3 will be released.
  Hydra will provide logger instance and relevant code using `Logger` should be refactored.
*/
class Logger {

  /*
    Log significant event.
  */
  info(message: string, data?: unknown) {
    console.log(message, data)
  }

  /*
    Log significant error.
  */
  error(message: string, data?: unknown) {
    console.error(message, data)
  }
}

export const logger = new Logger()<|MERGE_RESOLUTION|>--- conflicted
+++ resolved
@@ -1,11 +1,8 @@
 import { SubstrateEvent } from '@dzlzv/hydra-common'
 import { DatabaseManager } from '@dzlzv/hydra-db-utils'
 import { u64 } from '@polkadot/types/primitive';
-<<<<<<< HEAD
 import * as crypto from 'crypto'
-=======
 import { SubstrateExtrinsic, ExtrinsicArg } from '@dzlzv/hydra-common'
->>>>>>> 0d47ce0d
 
 // Asset
 import {
