import { SubstrateEvent, SubstrateExtrinsic, ExtrinsicArg } from '@dzlzv/hydra-common'
<<<<<<< HEAD
import { DatabaseManager } from '@dzlzv/hydra-db-utils'
import { u64 } from '@polkadot/types/primitive'
import { fixBlockTimestamp } from './eventFix'
=======
import { Bytes } from '@polkadot/types'
>>>>>>> 7251a6fe

// Asset
import { DataObjectOwner, DataObject, LiaisonJudgement, Network, NextEntityId } from 'query-node'
import { ContentParameters } from '@joystream/types/augment'

import { ContentParameters as Custom_ContentParameters } from '@joystream/types/storage'
import { registry } from '@joystream/types'

const currentNetwork = Network.BABYLON

/*
  Reports that insurmountable inconsistent state has been encountered and throws an exception.
*/
export function inconsistentState(extraInfo: string, data?: unknown): never {
  const errorMessage = 'Inconsistent state: ' + extraInfo

  // log error
  logger.error(errorMessage, data)

  throw new Error(errorMessage)
}

/*
  Reports that metadata inserted by the user are not entirely valid, but the problem can be overcome.
*/
export function invalidMetadata(extraInfo: string, data?: unknown): void {
  const errorMessage = 'Invalid metadata: ' + extraInfo

  // log error
  logger.info(errorMessage, data)
}

/*
  Creates a predictable and unique ID for the given content.
*/
export async function getNextId(db: DatabaseManager): Promise<string> {
  // load or create record
  const existingRecord = (await db.get(NextEntityId, {})) || new NextEntityId({ id: '0', nextId: 1 })

  // remember id
  const entityId = existingRecord.nextId

  // increment id
  existingRecord.nextId = existingRecord.nextId + 1

  // save record
  await db.save<NextEntityId>(existingRecord)

  return entityId.toString()
}

/*
  Prepares data object from content parameters.
*/
export async function prepareDataObject(
  db: DatabaseManager,
  contentParameters: ContentParameters,
  event: SubstrateEvent,
  owner: typeof DataObjectOwner
): Promise<DataObject> {
  // convert generic content parameters coming from processor to custom Joystream data type
  const customContentParameters = new Custom_ContentParameters(registry, contentParameters.toJSON() as any)

  const dataObject = new DataObject({
    id: await getNextId(db),
    owner,
    createdInBlock: event.blockNumber,
    typeId: contentParameters.type_id.toNumber(),
    size: customContentParameters.size_in_bytes.toNumber(),
    liaisonJudgement: LiaisonJudgement.PENDING, // judgement is pending at start; liaison id is set when content is accepted/rejected
    ipfsContentId: convertBytesToString(contentParameters.ipfs_content_id),
    joystreamContentId: customContentParameters.content_id.encode(),

    createdAt: new Date(fixBlockTimestamp(event.blockTimestamp).toNumber()),
    updatedAt: new Date(fixBlockTimestamp(event.blockTimestamp).toNumber()),

    createdById: '1',
    updatedById: '1',
  })

  return dataObject
}

/// ///////////////// Sudo extrinsic calls ///////////////////////////////////////

// soft-peg interface for typegen-generated `*Call` types
export interface IGenericExtrinsicObject<T> {
  readonly extrinsic: SubstrateExtrinsic
  readonly expectedArgTypes: string[]
  args: T
}

// arguments for calling extrinsic as sudo
export interface ISudoCallArgs<T> extends ExtrinsicArg {
  args: T
  callIndex: string
}

/*
  Extracts extrinsic arguments from the Substrate event. Supports both direct extrinsic calls and sudo calls.
*/
export function extractExtrinsicArgs<DataParams, EventObject extends IGenericExtrinsicObject<DataParams>>(
  rawEvent: SubstrateEvent,
  callFactory: new (event: SubstrateEvent) => EventObject,

  // in ideal world this parameter would not be needed, but there is no way to associate parameters
  // used in sudo to extrinsic parameters without it
  argsIndeces: Record<keyof DataParams, number>
): EventObject['args'] {
  // this is equal to DataParams but only this notation works properly
  // escape when extrinsic info is not available
  if (!rawEvent.extrinsic) {
    throw new Error('Invalid event - no extrinsic set') // this should never happen
  }

  // regural extrinsic call?
  if (rawEvent.extrinsic.section !== 'sudo') {
    // eslint-disable-next-line new-cap
    return new callFactory(rawEvent).args
  }

  // sudo extrinsic call

  const callArgs = extractSudoCallParameters<DataParams>(rawEvent)

  // convert naming convention (underscore_names to camelCase)
  const clearArgs = Object.keys(callArgs.args).reduce((acc, key) => {
    const formattedName = key.replace(/_([a-z])/g, (tmp) => tmp[1].toUpperCase())

    acc[formattedName] = callArgs.args[key]

    return acc
  }, {} as DataParams)

  // prepare partial event object
  const partialEvent = {
    extrinsic: ({
      args: Object.keys(argsIndeces).reduce((acc, key) => {
        acc[argsIndeces[key]] = {
          value: clearArgs[key],
        }

        return acc
      }, [] as unknown[]),
    } as unknown) as SubstrateExtrinsic,
  } as SubstrateEvent

  // create event object and extract processed args
  // eslint-disable-next-line new-cap
  const finalArgs = new callFactory(partialEvent).args

  return finalArgs
}

/*
  Extracts extrinsic call parameters used inside of sudo call.
*/
export function extractSudoCallParameters<DataParams>(rawEvent: SubstrateEvent): ISudoCallArgs<DataParams> {
  if (!rawEvent.extrinsic) {
    throw new Error('Invalid event - no extrinsic set') // this should never happen
  }

  // see Substrate's sudo frame for more info about sudo extrinsics and `call` argument index
  const argIndex =
    false ||
    (rawEvent.extrinsic.method === 'sudoAs' && 1) || // who, *call*
    (rawEvent.extrinsic.method === 'sudo' && 0) || // *call*
    (rawEvent.extrinsic.method === 'sudoUncheckedWeight' && 0) // *call*, _weight

  // ensure `call` argument was found
  if (argIndex === false) {
    // this could possibly happen in sometime in future if new sudo options are introduced in Substrate
    throw new Error('Not implemented situation with sudo')
  }

  // typecast call arguments
  const callArgs = (rawEvent.extrinsic.args[argIndex].value as unknown) as ISudoCallArgs<DataParams>

  return callArgs
}

/// ///////////////// Logger /////////////////////////////////////////////////////

/*
  Simple logger enabling error and informational reporting.

  `Logger` class will not be needed in the future when Hydra v3 will be released.
  Hydra will provide logger instance and relevant code using `Logger` should be refactored.
*/
class Logger {
  /*
    Log significant event.
  */
  info(message: string, data?: unknown) {
    console.log(message, data)
  }

  /*
    Log significant error.
  */
  error(message: string, data?: unknown) {
    console.error(message, data)
  }
}

export const logger = new Logger()

/*
  Helper for converting Bytes type to string
*/
export function convertBytesToString(b: Bytes | null): string {
  if (!b) {
    return ''
  }

  const result = Buffer.from(b.toU8a(true)).toString()

  // prevent utf-8 null character
  if (result.match(/^\0$/)) {
    return ''
  }

  return result
}<|MERGE_RESOLUTION|>--- conflicted
+++ resolved
@@ -1,11 +1,7 @@
 import { SubstrateEvent, SubstrateExtrinsic, ExtrinsicArg } from '@dzlzv/hydra-common'
-<<<<<<< HEAD
 import { DatabaseManager } from '@dzlzv/hydra-db-utils'
-import { u64 } from '@polkadot/types/primitive'
+import { u64, Bytes } from '@polkadot/types/primitive'
 import { fixBlockTimestamp } from './eventFix'
-=======
-import { Bytes } from '@polkadot/types'
->>>>>>> 7251a6fe
 
 // Asset
 import { DataObjectOwner, DataObject, LiaisonJudgement, Network, NextEntityId } from 'query-node'
