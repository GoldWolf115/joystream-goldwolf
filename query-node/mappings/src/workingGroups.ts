/*
eslint-disable @typescript-eslint/naming-convention
*/
import { EventContext, StoreContext, DatabaseManager, SubstrateEvent, FindOneOptions } from '@joystream/hydra-common'

import { StorageWorkingGroup as WorkingGroups } from '../generated/types'
import {
  ApplicationMetadata,
  IAddUpcomingOpening,
  IOpeningMetadata,
  IRemoveUpcomingOpening,
  ISetGroupMetadata,
  IWorkingGroupMetadata,
  IWorkingGroupMetadataAction,
  OpeningMetadata,
  WorkingGroupMetadataAction,
} from '@joystream/metadata-protobuf'
import { Bytes, Vec } from '@polkadot/types'
import {
  deserializeMetadata,
  bytesToString,
  genericEventFields,
  getWorker,
  WorkingGroupModuleName,
  toNumber,
  INT32MAX,
  getWorkingGroupByName,
} from './common'
import BN from 'bn.js'
import {
  WorkingGroupOpening,
  OpeningAddedEvent,
  WorkingGroup,
  WorkingGroupOpeningMetadata,
  ApplicationFormQuestion,
  ApplicationFormQuestionType,
  OpeningStatusOpen,
  WorkingGroupOpeningType,
  WorkingGroupApplication,
  ApplicationFormQuestionAnswer,
  AppliedOnOpeningEvent,
  Membership,
  ApplicationStatusPending,
  ApplicationStatusAccepted,
  ApplicationStatusRejected,
  Worker,
  WorkerStatusActive,
  OpeningFilledEvent,
  OpeningStatusFilled,
  // LeaderSetEvent,
  OpeningCanceledEvent,
  OpeningStatusCancelled,
  ApplicationStatusCancelled,
  ApplicationWithdrawnEvent,
  ApplicationStatusWithdrawn,
  UpcomingWorkingGroupOpening,
  StatusTextChangedEvent,
  WorkingGroupMetadata,
  WorkingGroupMetadataSet,
  UpcomingOpeningRemoved,
  InvalidActionMetadata,
  WorkingGroupMetadataActionResult,
  UpcomingOpeningAdded,
  WorkerRoleAccountUpdatedEvent,
  WorkerRewardAccountUpdatedEvent,
  StakeIncreasedEvent,
  RewardPaidEvent,
  RewardPaymentType,
  NewMissedRewardLevelReachedEvent,
  WorkerExitedEvent,
  WorkerStatusLeft,
  WorkerStatusTerminated,
  TerminatedWorkerEvent,
  LeaderUnsetEvent,
  TerminatedLeaderEvent,
  WorkerRewardAmountUpdatedEvent,
  StakeSlashedEvent,
  StakeDecreasedEvent,
  WorkerStartedLeavingEvent,
  BudgetSetEvent,
  BudgetSpendingEvent,
  LeaderSetEvent,
  WorkerStatusLeaving,
} from 'query-node/dist/model'
import { ApplicationId } from '@joystream/types/augment/all'
import { createType } from '@joystream/types'
import { DecodedMetadataObject } from '@joystream/metadata-protobuf/types'
import { isSet } from '@joystream/metadata-protobuf/utils'

// Reusable functions
async function getWorkingGroup(
  store: DatabaseManager,
  event: SubstrateEvent,
  relations: string[] = []
): Promise<WorkingGroup> {
  const [groupName] = event.name.split('.')

  return getWorkingGroupByName(store, groupName as WorkingGroupModuleName, relations)
}

async function getOpening(
  store: DatabaseManager,
  openingstoreId: string,
  relations: string[] = []
): Promise<WorkingGroupOpening> {
  const opening = await store.get(WorkingGroupOpening, { where: { id: openingstoreId }, relations })
  if (!opening) {
    throw new Error(`Opening not found by id ${openingstoreId}`)
  }

  return opening
}

async function getApplication(store: DatabaseManager, applicationstoreId: string): Promise<WorkingGroupApplication> {
  const application = await store.get(WorkingGroupApplication, { where: { id: applicationstoreId } })
  if (!application) {
    throw new Error(`Application not found by id ${applicationstoreId}`)
  }

  return application
}

async function getApplicationFormQuestions(
  store: DatabaseManager,
  openingstoreId: string
): Promise<ApplicationFormQuestion[]> {
  const openingWithQuestions = await getOpening(store, openingstoreId, [
    'metadata',
    'metadata.applicationFormQuestions',
  ])

  if (!openingWithQuestions) {
    throw new Error(`Opening not found by id: ${openingstoreId}`)
  }
  if (!openingWithQuestions.metadata.applicationFormQuestions) {
    throw new Error(`Application form questions not found for opening: ${openingstoreId}`)
  }
  return openingWithQuestions.metadata.applicationFormQuestions
}

const InputTypeToApplicationFormQuestionType = {
  [OpeningMetadata.ApplicationFormQuestion.InputType.TEXT]: ApplicationFormQuestionType.TEXT,
  [OpeningMetadata.ApplicationFormQuestion.InputType.TEXTAREA]: ApplicationFormQuestionType.TEXTAREA,
}

function parseQuestionInputType(
  type?: OpeningMetadata.ApplicationFormQuestion.InputType | null
): ApplicationFormQuestionType {
  const validType: OpeningMetadata.ApplicationFormQuestion.InputType = type || 0
  return InputTypeToApplicationFormQuestionType[validType]
}

export async function createWorkingGroupOpeningMetadata(
  store: DatabaseManager,
  eventTime: Date,
  originalMeta: Bytes | IOpeningMetadata
): Promise<WorkingGroupOpeningMetadata> {
  let originallyValid: boolean
  let metadata: IOpeningMetadata
  if (originalMeta instanceof Bytes) {
    const deserializedMetadata = await deserializeMetadata(OpeningMetadata, originalMeta)
    metadata = deserializedMetadata || {}
    originallyValid = !!deserializedMetadata
  } else {
    metadata = originalMeta
    originallyValid = true
  }

  const {
    applicationFormQuestions,
    applicationDetails,
    description,
    expectedEndingTimestamp,
    hiringLimit,
    shortDescription,
    title,
  } = metadata

  const openingMetadata = new WorkingGroupOpeningMetadata({
    createdAt: eventTime,
    updatedAt: eventTime,
    originallyValid,
    applicationDetails: applicationDetails || undefined,
    title: title || undefined,
    description: description || undefined,
    shortDescription: shortDescription || undefined,
    hiringLimit: hiringLimit || undefined,
    expectedEnding: expectedEndingTimestamp ? new Date(expectedEndingTimestamp * 1000) : undefined,
    applicationFormQuestions: [],
  })

  await store.save<WorkingGroupOpeningMetadata>(openingMetadata)

  await Promise.all(
    (applicationFormQuestions || []).map(async ({ question, type }, index) => {
      const applicationFormQuestion = new ApplicationFormQuestion({
        createdAt: eventTime,
        updatedAt: eventTime,
        question: question || undefined,
        type: parseQuestionInputType(type),
        index,
        openingMetadata,
      })
      await store.save<ApplicationFormQuestion>(applicationFormQuestion)
      return applicationFormQuestion
    })
  )

  return openingMetadata
}

async function createApplicationQuestionAnswers(
  store: DatabaseManager,
  application: WorkingGroupApplication,
  metadataBytes: Bytes
) {
  const metadata = deserializeMetadata(ApplicationMetadata, metadataBytes)
  if (!metadata) {
    return
  }
  const questions = await getApplicationFormQuestions(store, application.opening.id)
  const { answers } = metadata
  await Promise.all(
    (answers || []).slice(0, questions.length).map(async (answer, index) => {
      const applicationFormQuestionAnswer = new ApplicationFormQuestionAnswer({
        createdAt: application.createdAt,
        updatedAt: application.updatedAt,
        application,
        question: questions[index],
        answer,
      })

      await store.save<ApplicationFormQuestionAnswer>(applicationFormQuestionAnswer)
      return applicationFormQuestionAnswer
    })
  )
}

async function handleAddUpcomingOpeningAction(
  store: DatabaseManager,
  event: SubstrateEvent,
  statusChangedEvent: StatusTextChangedEvent,
  action: DecodedMetadataObject<IAddUpcomingOpening>
): Promise<UpcomingOpeningAdded | InvalidActionMetadata> {
  const upcomingOpeningMeta = action.metadata || {}
  const group = await getWorkingGroup(store, event)
  const eventTime = new Date(event.blockTimestamp)
  const openingMeta = await await createWorkingGroupOpeningMetadata(
    store,
    eventTime,
    upcomingOpeningMeta.metadata || {}
  )
  const { rewardPerBlock, expectedStart, minApplicationStake } = upcomingOpeningMeta
  const upcomingOpening = new UpcomingWorkingGroupOpening({
    createdAt: eventTime,
    updatedAt: eventTime,
    metadata: openingMeta,
    group,
    rewardPerBlock: isSet(rewardPerBlock) && parseInt(rewardPerBlock) ? new BN(rewardPerBlock) : undefined,
    expectedStart: expectedStart ? new Date(expectedStart * 1000) : undefined,
    stakeAmount: isSet(minApplicationStake) && parseInt(minApplicationStake) ? new BN(minApplicationStake) : undefined,
    createdInEvent: statusChangedEvent,
  })
  await store.save<UpcomingWorkingGroupOpening>(upcomingOpening)

  const result = new UpcomingOpeningAdded()
  result.upcomingOpeningId = upcomingOpening.id

  return result
}

async function handleRemoveUpcomingOpeningAction(
  store: DatabaseManager,
  action: IRemoveUpcomingOpening
): Promise<UpcomingOpeningRemoved | InvalidActionMetadata> {
  const { id } = action
  const upcomingOpening = await store.get(UpcomingWorkingGroupOpening, {
    where: { id },
  } as FindOneOptions<UpcomingWorkingGroupOpening>)
  let result: UpcomingOpeningRemoved | InvalidActionMetadata
  if (upcomingOpening) {
    result = new UpcomingOpeningRemoved()
    result.upcomingOpeningId = upcomingOpening.id
    await store.remove<UpcomingWorkingGroupOpening>(upcomingOpening)
  } else {
    const error = `Cannot remove upcoming opening: Entity by id ${id} not found!`
    console.error(error)
    result = new InvalidActionMetadata()
    result.reason = error
  }
  return result
}

async function handleSetWorkingGroupMetadataAction(
  store: DatabaseManager,
  event: SubstrateEvent,
  statusChangedEvent: StatusTextChangedEvent,
  action: ISetGroupMetadata
): Promise<WorkingGroupMetadataSet> {
  const { newMetadata } = action
  const group = await getWorkingGroup(store, event, ['metadata'])
  const oldMetadata = group.metadata
  const eventTime = new Date(event.blockTimestamp)
  const setNewOptionalString = (field: keyof IWorkingGroupMetadata) =>
    typeof newMetadata?.[field] === 'string' ? newMetadata[field] || undefined : oldMetadata?.[field]

  const newGroupMetadata = new WorkingGroupMetadata({
    createdAt: eventTime,
    updatedAt: eventTime,
    setInEvent: statusChangedEvent,
    group,
    status: setNewOptionalString('status'),
    statusMessage: setNewOptionalString('statusMessage'),
    about: setNewOptionalString('about'),
    description: setNewOptionalString('description'),
  })
  await store.save<WorkingGroupMetadata>(newGroupMetadata)

  group.metadata = newGroupMetadata
  group.updatedAt = eventTime
  await store.save<WorkingGroup>(group)

  const result = new WorkingGroupMetadataSet()
  result.metadataId = newGroupMetadata.id

  return result
}

async function handleWorkingGroupMetadataAction(
  store: DatabaseManager,
  event: SubstrateEvent,
  statusChangedEvent: StatusTextChangedEvent,
  action: DecodedMetadataObject<IWorkingGroupMetadataAction>
): Promise<typeof WorkingGroupMetadataActionResult> {
  if (action.addUpcomingOpening) {
    return handleAddUpcomingOpeningAction(store, event, statusChangedEvent, action.addUpcomingOpening)
  } else if (action.removeUpcomingOpening) {
    return handleRemoveUpcomingOpeningAction(store, action.removeUpcomingOpening)
  } else if (action.setGroupMetadata) {
    return handleSetWorkingGroupMetadataAction(store, event, statusChangedEvent, action.setGroupMetadata)
  } else {
    const result = new InvalidActionMetadata()
    result.reason = 'No known action was provided'
    return result
  }
}

async function handleTerminatedWorker({ store, event }: EventContext & StoreContext): Promise<void> {
  const [workerId, optPenalty, optRationale] = new WorkingGroups.TerminatedWorkerEvent(event).params
  const group = await getWorkingGroup(store, event)
  const worker = await getWorker(store, group.name as WorkingGroupModuleName, workerId, ['application'])
  const eventTime = new Date(event.blockTimestamp)

  const EventConstructor = worker.isLead ? TerminatedLeaderEvent : TerminatedWorkerEvent

  const terminatedEvent = new EventConstructor({
    ...genericEventFields(event),
    group,
    worker,
    penalty: optPenalty.unwrapOr(undefined),
    rationale: optRationale.isSome ? bytesToString(optRationale.unwrap()) : undefined,
  })

  await store.save(terminatedEvent)

  const status = new WorkerStatusTerminated()
  status.terminatedWorkerEventId = terminatedEvent.id
  worker.status = status
  worker.stake = new BN(0)
  worker.rewardPerBlock = new BN(0)
  worker.updatedAt = eventTime
  worker.isActive = isWorkerActive(worker)

  await store.save<Worker>(worker)
}

export async function findLeaderSetEventByTxHash(store: DatabaseManager, txHash?: string): Promise<LeaderSetEvent> {
  const leaderSetEvent = await store.get(LeaderSetEvent, { where: { inExtrinsic: txHash } })

  if (!leaderSetEvent) {
    throw new Error(`LeaderSet event not found by tx hash: ${txHash}`)
  }

  return leaderSetEvent
}

// expects `worker.application` to be available
function isWorkerActive(worker: Worker): boolean {
  return (
    worker.application.status.isTypeOf === 'ApplicationStatusAccepted' &&
    worker.status.isTypeOf === 'WorkerStatusActive'
  )
}

// Mapping functions
export async function workingGroups_OpeningAdded({ store, event }: EventContext & StoreContext): Promise<void> {
  const [openingRuntimeId, metadataBytes, openingType, stakePolicy, optRewardPerBlock] =
    new WorkingGroups.OpeningAddedEvent(event).params
  const group = await getWorkingGroup(store, event)
  const eventTime = new Date(event.blockTimestamp)

  const opening = new WorkingGroupOpening({
    createdAt: eventTime,
    updatedAt: eventTime,
    id: `${group.name}-${openingRuntimeId.toString()}`,
    runtimeId: openingRuntimeId.toNumber(),
    applications: [],
    group,
    rewardPerBlock: optRewardPerBlock.unwrapOr(new BN(0)),
    stakeAmount: stakePolicy.stakeAmount,
    unstakingPeriod: toNumber(stakePolicy.leavingUnstakingPeriod, INT32MAX),
    status: new OpeningStatusOpen(),
    type: openingType.isLeader ? WorkingGroupOpeningType.LEADER : WorkingGroupOpeningType.REGULAR,
  })

  const metadata = await createWorkingGroupOpeningMetadata(store, eventTime, metadataBytes)
  opening.metadata = metadata

  await store.save<WorkingGroupOpening>(opening)

  const openingAddedEvent = new OpeningAddedEvent({
    ...genericEventFields(event),
    group,
    opening,
  })

  await store.save<OpeningAddedEvent>(openingAddedEvent)
}

export async function workingGroups_AppliedOnOpening({ store, event }: EventContext & StoreContext): Promise<void> {
  const eventTime = new Date(event.blockTimestamp)

  const [
    {
      openingId,
      description: metadataBytes,
      memberId,
      rewardAccountId,
      roleAccountId,
      stakeParameters: { stake, stakingAccountId },
    },
    applicationRuntimeId,
  ] = new WorkingGroups.AppliedOnOpeningEvent(event).params

  const group = await getWorkingGroup(store, event)
  const openingstoreId = `${group.name}-${openingId.toString()}`

  const application = new WorkingGroupApplication({
    createdAt: eventTime,
    updatedAt: eventTime,
    id: `${group.name}-${applicationRuntimeId.toString()}`,
    runtimeId: applicationRuntimeId.toNumber(),
    opening: new WorkingGroupOpening({ id: openingstoreId }),
    applicant: new Membership({ id: memberId.toString() }),
    rewardAccount: rewardAccountId.toString(),
    roleAccount: roleAccountId.toString(),
    stakingAccount: stakingAccountId.toString(),
    status: new ApplicationStatusPending(),
    answers: [],
    stake,
  })

  await store.save<WorkingGroupApplication>(application)
  await createApplicationQuestionAnswers(store, application, metadataBytes)

  const appliedOnOpeningEvent = new AppliedOnOpeningEvent({
    ...genericEventFields(event),
    group,
    opening: new WorkingGroupOpening({ id: openingstoreId }),
    application,
  })

  await store.save<AppliedOnOpeningEvent>(appliedOnOpeningEvent)
}

export async function workingGroups_LeaderSet({ store, event }: EventContext & StoreContext): Promise<void> {
  const group = await getWorkingGroup(store, event)

  const leaderSetEvent = new LeaderSetEvent({
    ...genericEventFields(event),
    group,
  })

  await store.save<LeaderSetEvent>(leaderSetEvent)
}

export async function workingGroups_OpeningFilled({ store, event }: EventContext & StoreContext): Promise<void> {
  const eventTime = new Date(event.blockTimestamp)

  const [openingRuntimeId, applicationIdToWorkerIdMap, applicationIdsSet] = new WorkingGroups.OpeningFilledEvent(event)
    .params

  const group = await getWorkingGroup(store, event)
  const opening = await getOpening(store, `${group.name}-${openingRuntimeId.toString()}`, [
    'applications',
    'applications.applicant',
  ])
<<<<<<< HEAD
  const acceptedApplicationIds = createType('Vec<u64>', applicationIdsSet.toHex() as any)
=======
  const acceptedApplicationIds = createType<Vec<ApplicationId>, string>(
    'Vec<ApplicationId>',
    applicationIdsSet.toHex() as any
  )
>>>>>>> 3153a3f7

  // Save the event
  const openingFilledEvent = new OpeningFilledEvent({
    ...genericEventFields(event),
    group,
    opening,
  })

  await store.save<OpeningFilledEvent>(openingFilledEvent)

  // Update applications and create new workers
  const hiredWorkers = (
    await Promise.all(
      (opening.applications || [])
        // Skip withdrawn applications
        .filter((application) => application.status.isTypeOf !== 'ApplicationStatusWithdrawn')
        .map(async (application) => {
          const isAccepted = acceptedApplicationIds.some((runtimeId) => runtimeId.toNumber() === application.runtimeId)
          const applicationStatus = isAccepted ? new ApplicationStatusAccepted() : new ApplicationStatusRejected()
          applicationStatus.openingFilledEventId = openingFilledEvent.id
          application.status = applicationStatus
          application.updatedAt = eventTime
          await store.save<WorkingGroupApplication>(application)
          if (isAccepted) {
            // Cannot use "applicationIdToWorkerIdMap.get" here,
            // it only works if the passed instance is identical to BTreeMap key instance (=== instead of .eq)
            const [, workerRuntimeId] =
              Array.from(applicationIdToWorkerIdMap.entries()).find(
                ([applicationRuntimeId]) => applicationRuntimeId.toNumber() === application.runtimeId
              ) || []
            if (!workerRuntimeId) {
              throw new Error(
                `Fatal: No worker id found by accepted application id ${application.id} when handling OpeningFilled event!`
              )
            }
            const worker = new Worker({
              createdAt: eventTime,
              updatedAt: eventTime,
              id: `${group.name}-${workerRuntimeId.toString()}`,
              runtimeId: workerRuntimeId.toNumber(),
              application,
              group,
              isLead: opening.type === WorkingGroupOpeningType.LEADER,
              membership: application.applicant,
              stake: application.stake,
              roleAccount: application.roleAccount,
              rewardAccount: application.rewardAccount,
              stakeAccount: application.stakingAccount,
              payouts: [],
              status: new WorkerStatusActive(),
              entry: openingFilledEvent,
              rewardPerBlock: opening.rewardPerBlock,
            })
            worker.isActive = isWorkerActive(worker)
            await store.save<Worker>(worker)
            return worker
          }
        })
    )
  ).filter((w) => w !== undefined) as Worker[]

  // Set opening status
  const openingFilled = new OpeningStatusFilled()
  openingFilled.openingFilledEventId = openingFilledEvent.id
  opening.status = openingFilled
  opening.updatedAt = eventTime
  await store.save<WorkingGroupOpening>(opening)

  // Update working group and LeaderSetEvent if necessary
  if (opening.type === WorkingGroupOpeningType.LEADER && hiredWorkers.length) {
    group.leader = hiredWorkers[0]
    group.updatedAt = eventTime
    await store.save<WorkingGroup>(group)

    const leaderSetEvent = await findLeaderSetEventByTxHash(store, openingFilledEvent.inExtrinsic)
    leaderSetEvent.worker = hiredWorkers[0]
    leaderSetEvent.updatedAt = eventTime
    await store.save<LeaderSetEvent>(leaderSetEvent)
  }
}

export async function workingGroups_OpeningCanceled({ store, event }: EventContext & StoreContext): Promise<void> {
  const [openingRuntimeId] = new WorkingGroups.OpeningCanceledEvent(event).params

  const group = await getWorkingGroup(store, event)
  const opening = await getOpening(store, `${group.name}-${openingRuntimeId.toString()}`, ['applications'])
  const eventTime = new Date(event.blockTimestamp)

  // Create and save event
  const openingCanceledEvent = new OpeningCanceledEvent({
    ...genericEventFields(event),
    group,
    opening,
  })

  await store.save<OpeningCanceledEvent>(openingCanceledEvent)

  // Set opening status
  const openingCancelled = new OpeningStatusCancelled()
  openingCancelled.openingCanceledEventId = openingCanceledEvent.id
  opening.status = openingCancelled
  opening.updatedAt = eventTime

  await store.save<WorkingGroupOpening>(opening)

  // Set applications status
  const applicationCancelled = new ApplicationStatusCancelled()
  applicationCancelled.openingCanceledEventId = openingCanceledEvent.id
  await Promise.all(
    (opening.applications || [])
      // Skip withdrawn applications
      .filter((application) => application.status.isTypeOf !== 'ApplicationStatusWithdrawn')
      .map(async (application) => {
        application.status = applicationCancelled
        application.updatedAt = eventTime
        await store.save<WorkingGroupApplication>(application)
      })
  )
}

export async function workingGroups_ApplicationWithdrawn({ store, event }: EventContext & StoreContext): Promise<void> {
  const [applicationRuntimeId] = new WorkingGroups.ApplicationWithdrawnEvent(event).params

  const group = await getWorkingGroup(store, event)
  const application = await getApplication(store, `${group.name}-${applicationRuntimeId.toString()}`)
  const eventTime = new Date(event.blockTimestamp)

  // Create and save event
  const applicationWithdrawnEvent = new ApplicationWithdrawnEvent({
    ...genericEventFields(event),
    group,
    application,
  })

  await store.save<ApplicationWithdrawnEvent>(applicationWithdrawnEvent)

  // Set application status
  const statusWithdrawn = new ApplicationStatusWithdrawn()
  statusWithdrawn.applicationWithdrawnEventId = applicationWithdrawnEvent.id
  application.status = statusWithdrawn
  application.updatedAt = eventTime

  await store.save<WorkingGroupApplication>(application)
}

export async function workingGroups_StatusTextChanged({ store, event }: EventContext & StoreContext): Promise<void> {
  const [, optBytes] = new WorkingGroups.StatusTextChangedEvent(event).params
  const group = await getWorkingGroup(store, event)

  // Since result cannot be empty at this point, but we already need to have an existing StatusTextChangedEvent
  // in order to be able to create UpcomingOpening.createdInEvent relation, we use a temporary "mock" result
  const mockResult = new InvalidActionMetadata()
  mockResult.reason = 'Metadata not yet processed'
  const statusTextChangedEvent = new StatusTextChangedEvent({
    ...genericEventFields(event),
    group,
    metadata: optBytes.isSome ? optBytes.unwrap().toString() : undefined,
    result: mockResult,
  })

  await store.save<StatusTextChangedEvent>(statusTextChangedEvent)

  let result: typeof WorkingGroupMetadataActionResult

  if (optBytes.isSome) {
    const metadata = deserializeMetadata(WorkingGroupMetadataAction, optBytes.unwrap())
    if (metadata) {
      result = await handleWorkingGroupMetadataAction(store, event, statusTextChangedEvent, metadata)
    } else {
      result = new InvalidActionMetadata()
      result.reason = 'Invalid metadata: Cannot deserialize metadata binary'
    }
  } else {
    const error = 'No encoded metadata was provided'
    console.error(`StatusTextChanged event: ${error}`)
    result = new InvalidActionMetadata()
    result.reason = error
  }

  // Now we can set the "real" result
  statusTextChangedEvent.result = result
  await store.save<StatusTextChangedEvent>(statusTextChangedEvent)
}

export async function workingGroups_WorkerRoleAccountUpdated({
  store,
  event,
}: EventContext & StoreContext): Promise<void> {
  const [workerId, accountId] = new WorkingGroups.WorkerRoleAccountUpdatedEvent(event).params
  const group = await getWorkingGroup(store, event)
  const worker = await getWorker(store, group.name as WorkingGroupModuleName, workerId)
  const eventTime = new Date(event.blockTimestamp)

  const workerRoleAccountUpdatedEvent = new WorkerRoleAccountUpdatedEvent({
    ...genericEventFields(event),
    group,
    worker,
    newRoleAccount: accountId.toString(),
  })

  await store.save<WorkerRoleAccountUpdatedEvent>(workerRoleAccountUpdatedEvent)

  worker.roleAccount = accountId.toString()
  worker.updatedAt = eventTime

  await store.save<Worker>(worker)
}

export async function workingGroups_WorkerRewardAccountUpdated({
  store,
  event,
}: EventContext & StoreContext): Promise<void> {
  const [workerId, accountId] = new WorkingGroups.WorkerRewardAccountUpdatedEvent(event).params
  const group = await getWorkingGroup(store, event)
  const worker = await getWorker(store, group.name as WorkingGroupModuleName, workerId)
  const eventTime = new Date(event.blockTimestamp)

  const workerRewardAccountUpdatedEvent = new WorkerRewardAccountUpdatedEvent({
    ...genericEventFields(event),
    group,
    worker,
    newRewardAccount: accountId.toString(),
  })

  await store.save<WorkerRoleAccountUpdatedEvent>(workerRewardAccountUpdatedEvent)

  worker.rewardAccount = accountId.toString()
  worker.updatedAt = eventTime

  await store.save<Worker>(worker)
}

export async function workingGroups_StakeIncreased({ store, event }: EventContext & StoreContext): Promise<void> {
  const [workerId, increaseAmount] = new WorkingGroups.StakeIncreasedEvent(event).params
  const group = await getWorkingGroup(store, event)
  const worker = await getWorker(store, group.name as WorkingGroupModuleName, workerId)
  const eventTime = new Date(event.blockTimestamp)

  const stakeIncreasedEvent = new StakeIncreasedEvent({
    ...genericEventFields(event),
    group,
    worker,
    amount: increaseAmount,
  })

  await store.save<StakeIncreasedEvent>(stakeIncreasedEvent)

  worker.stake = worker.stake.add(increaseAmount)
  worker.updatedAt = eventTime

  await store.save<Worker>(worker)
}

export async function workingGroups_RewardPaid({ store, event }: EventContext & StoreContext): Promise<void> {
  const [workerId, rewardAccountId, amount, rewardPaymentType] = new WorkingGroups.RewardPaidEvent(event).params
  const group = await getWorkingGroup(store, event)
  const worker = await getWorker(store, group.name as WorkingGroupModuleName, workerId)
  const eventTime = new Date(event.blockTimestamp)

  const rewardPaidEvent = new RewardPaidEvent({
    ...genericEventFields(event),
    group,
    worker,
    amount,
    rewardAccount: rewardAccountId.toString(),
    paymentType: rewardPaymentType.isRegularReward ? RewardPaymentType.REGULAR : RewardPaymentType.MISSED,
  })

  await store.save<RewardPaidEvent>(rewardPaidEvent)

  // Update group budget
  group.budget = group.budget.sub(amount)
  group.updatedAt = eventTime

  await store.save<WorkingGroup>(group)
}

export async function workingGroups_NewMissedRewardLevelReached({
  store,
  event,
}: EventContext & StoreContext): Promise<void> {
  const [workerId, newMissedRewardAmountOpt] = new WorkingGroups.NewMissedRewardLevelReachedEvent(event).params
  const group = await getWorkingGroup(store, event)
  const worker = await getWorker(store, group.name as WorkingGroupModuleName, workerId)
  const eventTime = new Date(event.blockTimestamp)

  const newMissedRewardLevelReachedEvent = new NewMissedRewardLevelReachedEvent({
    ...genericEventFields(event),
    group,
    worker,
    newMissedRewardAmount: newMissedRewardAmountOpt.unwrapOr(new BN(0)),
  })

  await store.save<NewMissedRewardLevelReachedEvent>(newMissedRewardLevelReachedEvent)

  // Update worker
  worker.missingRewardAmount = newMissedRewardAmountOpt.unwrapOr(undefined)
  worker.updatedAt = eventTime

  await store.save<Worker>(worker)
}

export async function workingGroups_WorkerExited({ store, event }: EventContext & StoreContext): Promise<void> {
  const [workerId] = new WorkingGroups.WorkerExitedEvent(event).params
  const group = await getWorkingGroup(store, event)
  const worker = await getWorker(store, group.name as WorkingGroupModuleName, workerId, ['application'])
  const eventTime = new Date(event.blockTimestamp)

  const workerExitedEvent = new WorkerExitedEvent({
    ...genericEventFields(event),
    group,
    worker,
  })

  await store.save<WorkerExitedEvent>(workerExitedEvent)

  const newStatus = new WorkerStatusLeft()
  newStatus.workerStartedLeavingEventId = (worker.status as WorkerStatusLeaving).workerStartedLeavingEventId
  newStatus.workerExitedEventId = workerExitedEvent.id

  worker.status = newStatus
  worker.stake = new BN(0)
  worker.rewardPerBlock = new BN(0)
  worker.missingRewardAmount = undefined
  worker.updatedAt = eventTime
  worker.isActive = isWorkerActive(worker)

  await store.save<Worker>(worker)
}

export async function workingGroups_LeaderUnset({ store, event }: EventContext & StoreContext): Promise<void> {
  const group = await getWorkingGroup(store, event, ['leader'])
  const eventTime = new Date(event.blockTimestamp)

  const leaderUnsetEvent = new LeaderUnsetEvent({
    ...genericEventFields(event),
    group,
    leader: group.leader,
  })

  await store.save<LeaderUnsetEvent>(leaderUnsetEvent)

  group.leader = undefined
  group.updatedAt = eventTime

  await store.save<WorkingGroup>(group)
}

export async function workingGroups_TerminatedWorker(ctx: EventContext & StoreContext): Promise<void> {
  await handleTerminatedWorker(ctx)
}
export async function workingGroups_TerminatedLeader(ctx: EventContext & StoreContext): Promise<void> {
  await handleTerminatedWorker(ctx)
}

export async function workingGroups_WorkerRewardAmountUpdated({
  store,
  event,
}: EventContext & StoreContext): Promise<void> {
  const [workerId, newRewardPerBlockOpt] = new WorkingGroups.WorkerRewardAmountUpdatedEvent(event).params
  const group = await getWorkingGroup(store, event)
  const worker = await getWorker(store, group.name as WorkingGroupModuleName, workerId)
  const eventTime = new Date(event.blockTimestamp)

  const workerRewardAmountUpdatedEvent = new WorkerRewardAmountUpdatedEvent({
    ...genericEventFields(event),
    group,
    worker,
    newRewardPerBlock: newRewardPerBlockOpt.unwrapOr(new BN(0)),
  })

  await store.save<WorkerRewardAmountUpdatedEvent>(workerRewardAmountUpdatedEvent)

  worker.rewardPerBlock = newRewardPerBlockOpt.unwrapOr(new BN(0))
  worker.updatedAt = eventTime

  await store.save<Worker>(worker)
}

export async function workingGroups_StakeSlashed({ store, event }: EventContext & StoreContext): Promise<void> {
  const [workerId, slashedAmount, requestedAmount, optRationale] = new WorkingGroups.StakeSlashedEvent(event).params
  const group = await getWorkingGroup(store, event)
  const worker = await getWorker(store, group.name as WorkingGroupModuleName, workerId)
  const eventTime = new Date(event.blockTimestamp)

  const workerStakeSlashedEvent = new StakeSlashedEvent({
    ...genericEventFields(event),
    group,
    worker,
    requestedAmount,
    slashedAmount,
    rationale: optRationale.isSome ? bytesToString(optRationale.unwrap()) : undefined,
  })

  await store.save<StakeSlashedEvent>(workerStakeSlashedEvent)

  worker.stake = worker.stake.sub(slashedAmount)
  worker.updatedAt = eventTime

  await store.save<Worker>(worker)
}

export async function workingGroups_StakeDecreased({ store, event }: EventContext & StoreContext): Promise<void> {
  const [workerId, amount] = new WorkingGroups.StakeDecreasedEvent(event).params
  const group = await getWorkingGroup(store, event)
  const worker = await getWorker(store, group.name as WorkingGroupModuleName, workerId)
  const eventTime = new Date(event.blockTimestamp)

  const workerStakeDecreasedEvent = new StakeDecreasedEvent({
    ...genericEventFields(event),
    group,
    worker,
    amount,
  })

  await store.save<StakeDecreasedEvent>(workerStakeDecreasedEvent)

  worker.stake = worker.stake.sub(amount)
  worker.updatedAt = eventTime

  await store.save<Worker>(worker)
}

export async function workingGroups_WorkerStartedLeaving({ store, event }: EventContext & StoreContext): Promise<void> {
  const [workerId, optRationale] = new WorkingGroups.WorkerStartedLeavingEvent(event).params
  const group = await getWorkingGroup(store, event)
  const worker = await getWorker(store, group.name as WorkingGroupModuleName, workerId, ['application'])
  const eventTime = new Date(event.blockTimestamp)

  const workerStartedLeavingEvent = new WorkerStartedLeavingEvent({
    ...genericEventFields(event),
    group,
    worker,
    rationale: optRationale.isSome ? bytesToString(optRationale.unwrap()) : undefined,
  })

  await store.save<WorkerStartedLeavingEvent>(workerStartedLeavingEvent)

  const status = new WorkerStatusLeaving()
  status.workerStartedLeavingEventId = workerStartedLeavingEvent.id
  worker.status = status
  worker.updatedAt = eventTime
  worker.isActive = isWorkerActive(worker)

  await store.save<Worker>(worker)
}

export async function workingGroups_BudgetSet({ store, event }: EventContext & StoreContext): Promise<void> {
  const [newBudget] = new WorkingGroups.BudgetSetEvent(event).params
  const group = await getWorkingGroup(store, event)
  const eventTime = new Date(event.blockTimestamp)

  const budgetSetEvent = new BudgetSetEvent({
    ...genericEventFields(event),
    group,
    newBudget,
  })

  await store.save<BudgetSetEvent>(budgetSetEvent)

  group.budget = newBudget
  group.updatedAt = eventTime

  await store.save<WorkingGroup>(group)
}

export async function workingGroups_BudgetSpending({ store, event }: EventContext & StoreContext): Promise<void> {
  const [reciever, amount, optRationale] = new WorkingGroups.BudgetSpendingEvent(event).params
  const group = await getWorkingGroup(store, event)
  const eventTime = new Date(event.blockTimestamp)

  const budgetSpendingEvent = new BudgetSpendingEvent({
    ...genericEventFields(event),
    group,
    amount,
    reciever: reciever.toString(),
    rationale: optRationale.isSome ? bytesToString(optRationale.unwrap()) : undefined,
  })

  await store.save<BudgetSpendingEvent>(budgetSpendingEvent)

  group.budget = group.budget.sub(amount)
  group.updatedAt = eventTime

  await store.save<WorkingGroup>(group)
}<|MERGE_RESOLUTION|>--- conflicted
+++ resolved
@@ -82,7 +82,6 @@
   LeaderSetEvent,
   WorkerStatusLeaving,
 } from 'query-node/dist/model'
-import { ApplicationId } from '@joystream/types/augment/all'
 import { createType } from '@joystream/types'
 import { DecodedMetadataObject } from '@joystream/metadata-protobuf/types'
 import { isSet } from '@joystream/metadata-protobuf/utils'
@@ -495,14 +494,7 @@
     'applications',
     'applications.applicant',
   ])
-<<<<<<< HEAD
   const acceptedApplicationIds = createType('Vec<u64>', applicationIdsSet.toHex() as any)
-=======
-  const acceptedApplicationIds = createType<Vec<ApplicationId>, string>(
-    'Vec<ApplicationId>',
-    applicationIdsSet.toHex() as any
-  )
->>>>>>> 3153a3f7
 
   // Save the event
   const openingFilledEvent = new OpeningFilledEvent({
