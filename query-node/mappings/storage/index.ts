--- conflicted
+++ resolved
@@ -273,13 +273,7 @@
     performance issues. In that case, a unit test for this mapping will be required.
   */
   // load relevant videos one by one and update related active-video-counters
-<<<<<<< HEAD
-  await initialActiveStates.reduce(async (accPromise, initialActiveState) => {
-    await accPromise
-
-=======
   for (const initialActiveState of initialActiveStates) {
->>>>>>> 63826fa6
     // load refreshed version of videos and related entities (channel, channel category, category)
 
     const video = (await store.get(Video, {
@@ -288,11 +282,7 @@
     })) as Video
 
     await updateVideoActiveCounters(store, initialActiveState, getVideoActiveStatus(video))
-<<<<<<< HEAD
-  }, Promise.resolve())
-=======
   }
->>>>>>> 63826fa6
 }
 
 export async function storage_DataObjectsMoved({ event, store }: EventContext & StoreContext): Promise<void> {
@@ -319,31 +309,16 @@
   await Promise.all(
     dataObjects.map(async (dataObject) => {
       // remember if video is fully active before update
-<<<<<<< HEAD
-      const initialVideoActiveStatusThumbnail = dataObject.videoThumbnail
-        ? getVideoActiveStatus(dataObject.videoThumbnail)
-        : null
-      const initialVideoActiveStatusMedia = dataObject.videoMedia ? getVideoActiveStatus(dataObject.videoMedia) : null
-=======
       const initialVideoActiveStatus =
         (dataObject.videoThumbnail && getVideoActiveStatus(dataObject.videoThumbnail)) ||
         (dataObject.videoMedia && getVideoActiveStatus(dataObject.videoMedia)) ||
         null
->>>>>>> 63826fa6
 
       await unsetAssetRelations(store, dataObject)
 
       // update video active counters
-<<<<<<< HEAD
-      if (initialVideoActiveStatusThumbnail) {
-        await updateVideoActiveCounters(store, initialVideoActiveStatusThumbnail, undefined)
-      }
-      if (initialVideoActiveStatusMedia) {
-        await updateVideoActiveCounters(store, initialVideoActiveStatusMedia, undefined)
-=======
       if (initialVideoActiveStatus) {
         await updateVideoActiveCounters(store, initialVideoActiveStatus, undefined)
->>>>>>> 63826fa6
       }
     })
   )
