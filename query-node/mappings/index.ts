--- conflicted
+++ resolved
@@ -1,8 +1,5 @@
 export * from './membership'
 export * from './workingGroups'
-<<<<<<< HEAD
 export * from './proposals'
 export * from './proposalsDiscussion'
-=======
-export * from './forum'
->>>>>>> b6e9ca7d
+export * from './forum'