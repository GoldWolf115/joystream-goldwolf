--- conflicted
+++ resolved
@@ -196,12 +196,9 @@
     - content.NftSellOrderMade
     - content.NftBought
     - content.BuyNowCanceled
-<<<<<<< HEAD
     - content.NftSlingedBackToTheOriginalArtist
-=======
     # Utility
     - joystreamUtility.UpdatedWorkingGroupBudget
->>>>>>> 62b7256a
 
   calls:
     # Proposals discussion
