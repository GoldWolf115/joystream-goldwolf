--- conflicted
+++ resolved
@@ -62,7 +62,7 @@
     - proposalsDiscussion.PostUpdated
     - proposalsDiscussion.ThreadModeChanged
     - proposalsDiscussion.PostDeleted
-  # Forum
+    # Forum
     - forum.CategoryCreated
     - forum.CategoryArchivalStatusUpdated
     - forum.CategoryDeleted
@@ -79,7 +79,7 @@
     - forum.PostReacted
     - forum.CategoryStickyThreadUpdate
     - forum.CategoryMembershipOfModeratorUpdated
-  # Content directory
+    # Content directory
     - content.CuratorGroupCreated
     - content.CuratorGroupStatusSet
     - content.CuratorAdded
@@ -140,7 +140,7 @@
     # Not required:
     # - storage.NumberOfStorageBucketsInDynamicBagCreationPolicyUpdated
     # - storage.FamiliesInDynamicBagCreationPolicyUpdated
-<<<<<<< HEAD
+
     # Council
     - council.AnnouncingPeriodStarted
     - council.NotEnoughCandidates
@@ -166,40 +166,6 @@
     - referendum.VoteCast
     - referendum.VoteRevealed
     - referendum.StakeReleased
-=======
-
-    # membership
-    - members.MemberRegistered
-    - members.MemberUpdatedAboutText
-    - members.MemberUpdatedAvatar
-    - members.MemberUpdatedHandle
-    - members.MemberSetRootAccount
-    - members.MemberSetControllerAccount
-
-    # content directory
-    - content.CuratorGroupCreated
-    - content.CuratorGroupStatusSet
-    - content.CuratorAdded
-    - content.CuratorRemoved
-    - content.ChannelCreated
-    - content.ChannelUpdated
-    - content.ChannelAssetsRemoved
-    - content.ChannelCensorshipStatusUpdated
-    - content.ChannelOwnershipTransferRequested
-    - content.ChannelOwnershipTransferRequestWithdrawn
-    - content.ChannelOwnershipTransferred
-    - content.ChannelCategoryCreated
-    - content.ChannelCategoryUpdated
-    - content.ChannelCategoryDeleted
-    - content.VideoCategoryCreated
-    - content.VideoCategoryUpdated
-    - content.VideoCategoryDeleted
-    - content.VideoCreated
-    - content.VideoUpdated
-    - content.VideoDeleted
-    - content.VideoCensorshipStatusUpdated
-    - content.FeaturedVideosSet
-    - content.ChannelDeleted
 
     # content NFTs
     - content.AuctionStarted
@@ -216,14 +182,6 @@
     - content.NftSellOrderMade
     - content.NftBought
     - content.BuyNowCanceled
-
-    # working groups (we're using "storage_working_group" as a reference module)
-    - storage_working_group.WorkerStorageUpdated
-    - storage_working_group.OpeningFilled
-    - storage_working_group.TerminatedWorker
-    - storage_working_group.WorkerExited
-    - storage_working_group.TerminatedLeader
->>>>>>> cef9ebfd
   calls:
     # Proposals discussion
     - proposalsDiscussion.addPost
@@ -747,13 +705,6 @@
       handler: content_ChannelAssetsRemoved
     - event: content.ChannelCensorshipStatusUpdated
       handler: content_ChannelCensorshipStatusUpdated
-    # these events are defined in runtime but never emitted (at the time of writing)
-    #- event: content.ChannelOwnershipTransferRequested
-    #  handler: content_ChannelOwnershipTransferRequested
-    #- event: content.ChannelOwnershipTransferRequestWithdrawn
-    #  handler: content_ChannelOwnershipTransferRequestWithdrawn
-    #- event: content.ChannelOwnershipTransferred
-    #  handler: content_ChannelOwnershipTransferred
     - event: content.ChannelCategoryCreated
       handler: content_ChannelCategoryCreated
     - event: content.ChannelCategoryUpdated
@@ -778,9 +729,6 @@
       handler: content_FeaturedVideosSet
     - event: content.ChannelDeleted
       handler: content_ChannelDeleted
-<<<<<<< HEAD
-    # Storage
-=======
 
     # content NFTs
     - event: content.AuctionStarted
@@ -842,7 +790,6 @@
       handler: workingGroup_TerminatedLeader
 
     # storage v2
->>>>>>> cef9ebfd
     - event: storage.StorageBucketCreated
       handler: storage_StorageBucketCreated
     - event: storage.StorageBucketInvitationAccepted
